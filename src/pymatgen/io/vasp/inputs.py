--- conflicted
+++ resolved
@@ -2906,12 +2906,6 @@
         Returns:
             Potcar
         """
-<<<<<<< HEAD
-=======
-        with zopen(filename, mode="rt", encoding="utf-8") as file:
-            fdata = file.read()
-
->>>>>>> 0d14d724
         potcar = cls()
 
         functionals = []
@@ -2937,7 +2931,7 @@
         Returns:
             Potcar
         """
-        with zopen(filename, mode="rt") as file:
+        with zopen(filename, mode="rt", encoding="utf-8") as file:
             fdata = file.read()
         return cls.from_str(fdata)
 
