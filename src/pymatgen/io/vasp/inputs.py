--- conflicted
+++ resolved
@@ -685,15 +685,8 @@
             lines.append("")
             if self.predictor_corrector_preamble:
                 lines.append(self.predictor_corrector_preamble)
-<<<<<<< HEAD
-                pred = np.array(self.predictor_corrector)
+                pred = np.asarray(self.predictor_corrector)
                 lines.extend(" ".join(format_str.format(i) for i in z) for col in range(3) for z in pred[:, col])
-=======
-                pred = np.asarray(self.predictor_corrector)
-                for col in range(3):
-                    for z in pred[:, col]:
-                        lines.append(" ".join(format_str.format(i) for i in z))
->>>>>>> 0d708d65
             else:
                 warnings.warn(
                     "Preamble information missing or corrupt. Writing Poscar with no predictor corrector data.",
