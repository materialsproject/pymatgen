--- conflicted
+++ resolved
@@ -50,13 +50,8 @@
     h5py = None
 
 if TYPE_CHECKING:
-<<<<<<< HEAD
-    from collections.abc import Sequence
-    from typing import Any, Callable, Literal
-=======
-    from collections.abc import Callable
+    from collections.abc import Callable, Sequence
     from typing import Any, Literal
->>>>>>> ea58ff89
 
     # Avoid name conflict with pymatgen.core.Element
     from xml.etree.ElementTree import Element as XML_Element
