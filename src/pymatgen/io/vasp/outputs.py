"""Classes for reading/manipulating/writing VASP output files."""

from __future__ import annotations

import itertools
import math
import os
import re
import subprocess
import warnings
import xml.etree.ElementTree as ET
from collections import defaultdict
from collections.abc import Iterable
from dataclasses import dataclass
from datetime import datetime, timezone
from glob import glob
from io import StringIO
from pathlib import Path
from typing import TYPE_CHECKING, cast

import numpy as np
from monty.dev import requires
from monty.io import reverse_readfile, zopen
from monty.json import MSONable, jsanitize
from monty.os.path import zpath
from monty.re import regrep
from tqdm import tqdm

from pymatgen.core import Composition, Element, Lattice, Structure
from pymatgen.core.trajectory import Trajectory
from pymatgen.core.units import unitized
from pymatgen.electronic_structure.bandstructure import (
    BandStructure,
    BandStructureSymmLine,
    get_reconstructed_band_structure,
)
from pymatgen.electronic_structure.core import Magmom, Orbital, OrbitalType, Spin
from pymatgen.electronic_structure.dos import CompleteDos, Dos
from pymatgen.entries.computed_entries import ComputedEntry, ComputedStructureEntry
from pymatgen.io.common import VolumetricData as BaseVolumetricData
from pymatgen.io.core import ParseError
from pymatgen.io.vasp.inputs import Incar, Kpoints, KpointsSupportedModes, Poscar, Potcar
from pymatgen.io.wannier90 import Unk
from pymatgen.util.io_utils import clean_lines, micro_pyawk
from pymatgen.util.num import make_symmetric_matrix_from_upper_tri
from pymatgen.util.typing import Kpoint, Tuple3Floats, Vector3D

try:
    import h5py
except ImportError:
    h5py = None

if TYPE_CHECKING:
    from collections.abc import Callable, Sequence
    from typing import Any, Literal

    # Avoid name conflict with pymatgen.core.Element
    from xml.etree.ElementTree import Element as XML_Element

    from numpy.typing import NDArray
    from typing_extensions import Self

    from pymatgen.util.typing import PathLike


def _parse_parameters(val_type: str, val: str) -> bool | str | float | int:
    """
    Helper function to convert a Vasprun parameter into the proper type.
    Boolean, int and float types are converted.

    Args:
        val_type: Value type parsed from vasprun.xml.
        val: Actual string value parsed for vasprun.xml.
    """
    if val_type == "logical":
        return val == "T"
    if val_type == "int":
        return int(val)
    if val_type == "string":
        return val.strip()
    return float(val)


def _parse_v_parameters(
    val_type: str,
    val: str,
    filename: PathLike,
    param_name: str,
) -> list[bool] | list[float] | list[int] | list[str]:
    """
    Helper function to convert a Vasprun array-type parameter into
    the proper type. Boolean, int and float types are converted.

    Args:
        val_type: Value type parsed from vasprun.xml.
        val: Actual string value parsed for vasprun.xml.
        filename: Fullpath of vasprun.xml. Used for robust error handling.
            e.g. if vasprun.xml contains *** for some Incar parameters,
            the code will try to read from an INCAR file present in the same
            directory.
        param_name: Name of parameter.

    Returns:
        Parsed value.
    """
    err = ValueError("Error in parsing vasprun.xml")

    if val_type == "logical":
        return [i == "T" for i in val.split()]

    if val_type == "string":
        return val.split()

    if val_type == "int":
        try:
            ints = [int(i) for i in val.split()]
        except ValueError as exc:
            # Fix an error in vasprun where
            # sometimes LDAUL/J is displayed as 2****
            ints = _parse_from_incar(filename, param_name)
            if ints is None:
                raise err from exc

        return ints

    try:
        floats = [float(i) for i in val.split()]
    except ValueError as exc:
        # Fix an error in vasprun where
        # sometimes MAGMOM is displayed as 2****
        floats = _parse_from_incar(filename, param_name)
        if floats is None:
            raise err from exc

    return floats


def _parse_vasp_array(elem) -> list[list[float]]:
    if elem.get("type") == "logical":
        return [[i == "T" for i in v.text.split()] for v in elem]
    return [[_vasprun_float(i) for i in v.text.split()] for v in elem]


def _parse_from_incar(filename: PathLike, key: str) -> Any:
    """Helper function to parse a parameter from the INCAR."""
    dirname = os.path.dirname(filename)
    for fn in os.listdir(dirname):
        if re.search("INCAR", fn):
            warnings.warn(f"INCAR found. Using {key} from INCAR.", stacklevel=2)
            incar = Incar.from_file(os.path.join(dirname, fn))
            return incar.get(key)
    return None


def _vasprun_float(flt: float | str) -> float:
    """
    Large numbers are often represented as ********* in the vasprun.
    This function parses these values as np.nan.
    """
    try:
        return float(flt)

    except ValueError:
        flt = cast(str, flt)
        _flt: str = flt.strip()
        if _flt == "*" * len(_flt):
            warnings.warn(
                "Float overflow (*******) encountered in vasprun",
                stacklevel=2,
            )
            return np.nan
        raise


@dataclass
class KpointOptProps:
    """Simple container class to store KPOINTS_OPT data in a separate namespace. Used by Vasprun."""

    tdos: Dos | None = None
    idos: Dos | None = None
    pdos: list | None = None
    efermi: float | None = None
    eigenvalues: dict | None = None
    projected_eigenvalues: dict | None = None
    projected_magnetisation: np.ndarray | None = None
    kpoints: Kpoints | None = None
    actual_kpoints: list | None = None
    actual_kpoints_weights: list | None = None
    dos_has_errors: bool | None = None


class Vasprun(MSONable):
    """
    Vastly improved cElementTree-based parser for vasprun.xml files. Uses
    iterparse to support incremental parsing of large files.
    Speedup over Dom is at least 2x for smallish files (~1 Mb) to orders of
    magnitude for larger files (~10 Mb).

    **VASP results**

    Attributes:
        ionic_steps (list): All ionic steps in the run as a list of {"structure": structure at end of run,
            "electronic_steps": {All electronic step data in vasprun file}, "stresses": stress matrix}.
        tdos (Dos): Total dos calculated at the end of run. Note that this is rounded to 4 decimal
            places by VASP.
        idos (Dos): Integrated dos calculated at the end of run. Rounded to 4 decimal places by VASP.
        pdos (list): List of list of PDos objects. Access as pdos[atomindex][orbitalindex].
        efermi (float): Fermi energy.
        eigenvalues (dict): Final eigenvalues as a dict of {(spin, kpoint index):[[eigenvalue, occu]]}.
            The kpoint index is 0-based (unlike the 1-based indexing in VASP).
        projected_eigenvalues (dict): Final projected eigenvalues as a dict of {spin: nd-array}.
            To access a particular value, you need to do
            Vasprun.projected_eigenvalues[spin][kpoint index][band index][atom index][orbital_index].
            The kpoint, band and atom indices are 0-based (unlike the 1-based indexing in VASP).
        projected_magnetisation (np.array): Final projected magnetization as a numpy array with the
            shape (nkpoints, nbands, natoms, norbitals, 3). Where the last axis is the contribution in the
            3 Cartesian directions. This attribute is only set if spin-orbit coupling (LSORBIT = True) or
            non-collinear magnetism (LNONCOLLINEAR = True) is turned on in the INCAR.
        dielectric_data (dict): Dictionary, with the tag comment as key, containing other variants of
            the real and imaginary part of the dielectric constant (e.g., computed by RPA) in function of
            the energy (frequency). Optical properties (e.g. absorption coefficient) can be obtained through this.
            The data is given as a tuple of 3 values containing each of them the energy, the real part tensor,
            and the imaginary part tensor ([energies],[[real_partxx,real_partyy,real_partzz,real_partxy,
            real_partyz,real_partxz]],[[imag_partxx,imag_partyy,imag_partzz,imag_partxy, imag_partyz, imag_partxz]]).
            The data can be the current, density or freq_dependent (BSE) dielectric data.
        nionic_steps (int): The total number of ionic steps. This number is always equal to the total number
            of steps in the actual run even if ionic_step_skip is used.
        force_constants (np.array): Force constants computed in phonon DFPT run(IBRION = 8).
            The data is a 4D numpy array of shape (natoms, natoms, 3, 3).
        normalmode_eigenvals (np.array): Normal mode frequencies. 1D numpy array of size 3*natoms.
        normalmode_eigenvecs (np.array): Normal mode eigen vectors. 3D numpy array of shape (3*natoms, natoms, 3).
        md_data (list): Available only for ML MD runs, i.e., INCAR with ML_LMLFF = .TRUE. md_data is a list of
            dict with the following format: [{'energy': {'e_0_energy': -525.07195568, 'e_fr_energy': -525.07195568,
            'e_wo_entrp': -525.07195568, 'kinetic': 3.17809233, 'lattice kinetic': 0.0, 'nosekinetic': 1.323e-5,
            'nosepot': 0.0, 'total': -521.89385012}, 'forces': [[0.17677989, 0.48309874, 1.85806696], ...],
            'structure': Structure object}].
        incar (Incar): Incar object for parameters specified in INCAR file.
        parameters (Incar): Incar object with parameters that VASP actually used, including all defaults.
        kpoints (Kpoints): Kpoints object for KPOINTS specified in run.
        actual_kpoints (list): List of actual kpoints, e.g. [[0.25, 0.125, 0.08333333], [-0.25, 0.125, 0.08333333],
            [0.25, 0.375, 0.08333333], ....].
        actual_kpoints_weights (list): List of kpoint weights, e.g. [0.04166667, 0.04166667, 0.04166667, 0.04166667,
            0.04166667, ....].
        atomic_symbols (list): List of atomic symbols, e.g. ["Li", "Fe", "Fe", "P", "P", "P"].
        potcar_symbols (list): List of POTCAR symbols. e.g. ["PAW_PBE Li 17Jan2003", "PAW_PBE Fe 06Sep2000", ..].
        kpoints_opt_props (object): Object whose attributes are the data from KPOINTS_OPT (if present,
            else None). Attributes of the same name have the same format and meaning as Vasprun (or they are
            None if absent). Attributes are: tdos, idos, pdos, efermi, eigenvalues, projected_eigenvalues,
            projected magnetisation, kpoints, actual_kpoints, actual_kpoints_weights, dos_has_errors.

    Author: Shyue Ping Ong
    """

    def __init__(
        self,
        filename: PathLike,
        ionic_step_skip: int | None = None,
        ionic_step_offset: int = 0,
        parse_dos: bool = True,
        parse_eigen: bool = True,
        parse_projected_eigen: bool = False,
        parse_potcar_file: PathLike | bool = True,
        occu_tol: float = 1e-8,
        separate_spins: bool = False,
        exception_on_bad_xml: bool = True,
    ) -> None:
        """
        Args:
            filename (str): Filename to parse
            ionic_step_skip (int): If ionic_step_skip is a number > 1,
                only every ionic_step_skip ionic steps will be read for
                structure and energies. This is very useful if you are parsing
                very large vasprun.xml files and you are not interested in every
                single ionic step. Note that the final energies may not be the
                actual final energy in the vasprun.
            ionic_step_offset (int): Used together with ionic_step_skip. If set,
                the first ionic step read will be offset by the amount of
                ionic_step_offset. For example, if you want to start reading
                every 10th structure but only from the 3rd structure onwards,
                set ionic_step_skip to 10 and ionic_step_offset to 3. Main use
                case is when doing statistical structure analysis with
                extremely long time scale multiple VASP calculations of
                varying numbers of steps.
            parse_dos (bool): Whether to parse the dos. Defaults to True. Set
                to False to shave off significant time from the parsing if you
                are not interested in getting those data.
                Note that the DOS output from VASP is rounded to 4 decimal places,
                which can give some slight inaccuracies.
            parse_eigen (bool): Whether to parse the eigenvalues. Defaults to
                True. Set to False to shave off significant time from the
                parsing if you are not interested in getting those data.
            parse_projected_eigen (bool): Whether to parse the projected
                eigenvalues and magnetization. Defaults to False. Set to True to obtain
                projected eigenvalues and magnetization. **Note that this can take an
                extreme amount of time and memory.** So use this wisely.
            parse_potcar_file (bool | PathLike): Whether to parse the potcar file to read
                the potcar hashes for the potcar_spec attribute. Defaults to True,
                where no hashes will be determined and the potcar_spec dictionaries
                will read {"symbol": ElSymbol, "hash": None}. By Default, looks in
                the same directory as the vasprun.xml, with same extensions as
                Vasprun.xml. If a path is provided, look at that path.
            occu_tol (float): Sets the minimum tol for the determination of the
                vbm and cbm. Usually the default of 1e-8 works well enough,
                but there may be pathological cases.
            separate_spins (bool): Whether the band gap, CBM, and VBM should be
                reported for each individual spin channel. Defaults to False,
                which computes the eigenvalue band properties independent of
                the spin orientation. If True, the calculation must be spin-polarized.
            exception_on_bad_xml (bool): Whether to throw a ParseException if a
                malformed XML is detected. Default to True, which ensures only
                proper vasprun.xml are parsed. You can set to False if you want
                partial results (e.g., if you are monitoring a calculation during a
                run), but use the results with care. A warning is issued.
        """
        self.filename = filename
        self.ionic_step_skip = ionic_step_skip
        self.ionic_step_offset = ionic_step_offset
        self.occu_tol = occu_tol
        self.separate_spins = separate_spins
        self.exception_on_bad_xml = exception_on_bad_xml

        with zopen(filename, mode="rt", encoding="utf-8") as file:
            if ionic_step_skip or ionic_step_offset:
                # Remove parts of the xml file and parse the string
                content: str = file.read()
                steps: list[str] = content.split("<calculation>")

                # The text before the first <calculation> is the preamble!
                preamble: str = steps.pop(0)
                self.nionic_steps: int = len(steps)
                new_steps = steps[ionic_step_offset :: int(ionic_step_skip or 1)]

                # Add the tailing information in the last step from the run
                to_parse: str = "<calculation>".join(new_steps)
                if steps[-1] != new_steps[-1]:
                    to_parse = f"{preamble}<calculation>{to_parse}{steps[-1].split('</calculation>')[-1]}"
                else:
                    to_parse = f"{preamble}<calculation>{to_parse}"
                self._parse(
                    StringIO(to_parse),
                    parse_dos=parse_dos,
                    parse_eigen=parse_eigen,
                    parse_projected_eigen=parse_projected_eigen,
                )
            else:
                self._parse(
                    file,
                    parse_dos=parse_dos,
                    parse_eigen=parse_eigen,
                    parse_projected_eigen=parse_projected_eigen,
                )
                self.nionic_steps = len(self.ionic_steps)

            if parse_potcar_file:
                self.update_potcar_spec(parse_potcar_file)
                self.update_charge_from_potcar(parse_potcar_file)

        if self.incar.get("ALGO") not in {"Chi", "Bse"} and not self.converged and self.parameters.get("IBRION") != 0:
            msg = f"{filename} is an unconverged VASP run.\n"
            msg += f"Electronic convergence reached: {self.converged_electronic}.\n"
            msg += f"Ionic convergence reached: {self.converged_ionic}."
            warnings.warn(
                msg,
                UnconvergedVASPWarning,
                stacklevel=2,
            )

    def _parse(
        self,
        stream,
        parse_dos: bool,
        parse_eigen: bool,
        parse_projected_eigen: bool,
    ) -> None:
        self.efermi: float | None = None
        self.eigenvalues: dict[Any, NDArray] | None = None
        self.projected_eigenvalues: dict[Any, NDArray] | None = None
        self.projected_magnetisation: NDArray | None = None
        self.dielectric_data: dict[str, tuple] = {}
        self.incar: Incar = {}
        self.kpoints_opt_props: KpointOptProps | None = None
        ionic_steps: list[dict[str, Any]] = []

        md_data: list[dict] = []
        parsed_header: bool = False
        in_kpoints_opt: bool = False
        try:
            # When parsing XML, start tags tell us when we have entered a block
            # while end tags are when we have actually read the data.
            # To know if a particular tag is nested within another block,
            # we have to read the start tags (otherwise we will only learn of
            # the nesting after we have left the data behind).
            # When parsing KPOINTS_OPT data, some of the tags in vasprun.xml
            # can only be distinguished from their regular counterparts by
            # whether they are nested within another block. This is why we
            # must read both start and end tags and have flags to tell us
            # when we have entered or left a block. (2024-01-26)
            for event, elem in ET.iterparse(stream, events=["start", "end"]):
                tag = elem.tag
                if event == "start":
                    # The start event tells us when we have entered blocks
                    if tag == "calculation":
                        parsed_header = True
                    elif tag in ("eigenvalues_kpoints_opt", "projected_kpoints_opt"):
                        in_kpoints_opt = True

                else:  # event == "end":
                    # The end event happens when we have read a block, so have
                    # its data.
                    if not parsed_header:
                        if tag == "generator":
                            self.generator = self._parse_params(elem)
                        elif tag == "incar":
                            self.incar = self._parse_params(elem)
                        elif tag == "kpoints":
                            if not hasattr(self, "kpoints"):
                                (
                                    self.kpoints,
                                    self.actual_kpoints,
                                    self.actual_kpoints_weights,
                                ) = self._parse_kpoints(elem)
                        elif tag == "parameters":
                            self.parameters = self._parse_params(elem)
                        elif tag == "structure" and elem.attrib.get("name") == "initialpos":
                            self.initial_structure = self._parse_structure(elem)
                            self.final_structure = self.initial_structure
                        elif tag == "atominfo":
                            self.atomic_symbols, self.potcar_symbols = self._parse_atominfo(elem)
                            self.potcar_spec: list[dict] = [
                                {"titel": titel, "hash": None, "summary_stats": {}} for titel in self.potcar_symbols
                            ]

                    if tag == "calculation":
                        parsed_header = True
                        if not self.parameters.get("LCHIMAG", False):
                            ionic_steps.append(self._parse_ionic_step(elem))
                        else:
                            ionic_steps.extend(self._parse_chemical_shielding(elem))

                    elif parse_dos and tag == "dos":
                        if elem.get("comment") == "kpoints_opt":
                            kpoints_opt_props = self.kpoints_opt_props = self.kpoints_opt_props or KpointOptProps()
                            try:
                                (
                                    kpoints_opt_props.tdos,
                                    kpoints_opt_props.idos,
                                    kpoints_opt_props.pdos,
                                ) = self._parse_dos(elem)
                                kpoints_opt_props.efermi = kpoints_opt_props.tdos.efermi
                                kpoints_opt_props.dos_has_errors = False
                            except Exception:
                                kpoints_opt_props.dos_has_errors = True
                        else:
                            try:
                                self.tdos, self.idos, self.pdos = self._parse_dos(elem)
                                self.efermi = self.tdos.efermi
                                self.dos_has_errors = False
                            except Exception:
                                self.dos_has_errors = True

                    elif parse_eigen and tag == "eigenvalues" and not in_kpoints_opt:
                        self.eigenvalues = self._parse_eigen(elem)

                    elif parse_projected_eigen and tag == "projected" and not in_kpoints_opt:
                        self.projected_eigenvalues, self.projected_magnetisation = self._parse_projected_eigen(elem)

                    elif tag in ("eigenvalues_kpoints_opt", "projected_kpoints_opt"):
                        in_kpoints_opt = False
                        if self.kpoints_opt_props is None:
                            self.kpoints_opt_props = KpointOptProps()
                        if parse_eigen:
                            # projected_kpoints_opt includes occupation information whereas
                            # eigenvalues_kpoints_opt doesn't.
                            self.kpoints_opt_props.eigenvalues = self._parse_eigen(elem.find("eigenvalues"))
                        if tag == "eigenvalues_kpoints_opt":
                            (
                                self.kpoints_opt_props.kpoints,
                                self.kpoints_opt_props.actual_kpoints,
                                self.kpoints_opt_props.actual_kpoints_weights,
                            ) = self._parse_kpoints(elem.find("kpoints"))
                        elif parse_projected_eigen:  # and tag == "projected_kpoints_opt": (implied)
                            (
                                self.kpoints_opt_props.projected_eigenvalues,
                                self.kpoints_opt_props.projected_magnetisation,
                            ) = self._parse_projected_eigen(elem)

                    elif tag == "dielectricfunction":
                        label = elem.attrib.get("comment", None)
                        if label is None:
                            if self.incar.get("ALGO", "Normal") == "Bse":
                                label = "freq_dependent"
                            elif "density" not in self.dielectric_data:
                                label = "density"
                            elif "velocity" not in self.dielectric_data:
                                # "velocity-velocity" is also named
                                # "current-current" in OUTCAR
                                label = "velocity"
                            else:
                                warnings.warn(
                                    "Additional unlabelled dielectric data in vasprun.xml are stored as unlabelled.",
                                    stacklevel=2,
                                )
                                label = "unlabelled"
                        # VASP 6+ has labels for the density and current
                        # derived dielectric constants

                        if label == "density-density":
                            label = "density"
                        elif label == "current-current":
                            label = "velocity"

                        self.dielectric_data[label] = self._parse_diel(elem)

                    elif tag == "varray" and elem.attrib.get("name") == "opticaltransitions":
                        self.optical_transition = np.array(_parse_vasp_array(elem))

                    elif tag == "structure" and elem.attrib.get("name") == "finalpos":
                        self.final_structure = self._parse_structure(elem)

                    elif tag == "dynmat":
                        hessian, eigenvalues, eigenvectors = self._parse_dynmat(elem)
                        # n_atoms is not the total number of atoms, only those for which force constants were calculated
                        # https://github.com/materialsproject/pymatgen/issues/3084
                        n_atoms = len(hessian) // 3
                        hessian = np.array(hessian)
                        self.force_constants = np.zeros((n_atoms, n_atoms, 3, 3), dtype="double")
                        for ii in range(n_atoms):
                            for jj in range(n_atoms):
                                self.force_constants[ii, jj] = hessian[ii * 3 : (ii + 1) * 3, jj * 3 : (jj + 1) * 3]  # type: ignore[call-overload]
                        phonon_eigenvectors = []
                        for ev in eigenvectors:
                            phonon_eigenvectors.append(np.array(ev).reshape(n_atoms, 3))
                        self.normalmode_eigenvals = np.array(eigenvalues)
                        self.normalmode_eigenvecs = np.array(phonon_eigenvectors)

                    elif self.incar.get("ML_LMLFF"):
                        if tag == "structure" and elem.attrib.get("name") is None:
                            md_data.append({})
                            md_data[-1]["structure"] = self._parse_structure(elem)
                        elif tag == "varray" and elem.attrib.get("name") == "forces":
                            md_data[-1]["forces"] = _parse_vasp_array(elem)
                        elif tag == "varray" and elem.attrib.get("name") == "stress":
                            md_data[-1]["stress"] = _parse_vasp_array(elem)
                        elif tag == "energy":
                            d = {i.attrib["name"]: float(i.text) for i in elem.findall("i")}
                            if "kinetic" in d:
                                md_data[-1]["energy"] = {i.attrib["name"]: float(i.text) for i in elem.findall("i")}

        except ET.ParseError:
            if self.exception_on_bad_xml:
                raise
            warnings.warn(
                "XML is malformed. Parsing has stopped but partial data is available.",
                stacklevel=2,
            )

        self.ionic_steps = ionic_steps
        self.md_data = md_data
        self.vasp_version = self.generator["version"]

    @property
    def structures(self) -> list[Structure]:
        """List of Structures for each ionic step."""
        return [step["structure"] for step in self.ionic_steps]

    @property
    def epsilon_static(self) -> list[float]:
        """The static part of the dielectric constant.
        Present only when it's a DFPT run (LEPSILON=TRUE).
        """
        return self.ionic_steps[-1].get("epsilon", [])

    @property
    def epsilon_static_wolfe(self) -> list[float]:
        """The static part of the dielectric constant without any local
        field effects. Present only when it's a DFPT run (LEPSILON=TRUE).
        """
        return self.ionic_steps[-1].get("epsilon_rpa", [])

    @property
    def epsilon_ionic(self) -> list[float]:
        """The ionic part of the static dielectric constant.
        Present when it's a DFPT run (LEPSILON=TRUE) and IBRION=5, 6, 7 or 8.
        """
        return self.ionic_steps[-1].get("epsilon_ion", [])

    @property
    def dielectric(self) -> tuple[list, list, list]:
        """The real and imaginary part of the dielectric constant (e.g.,
        computed by RPA) in function of the energy (frequency).
        Optical properties (e.g. absorption coefficient) can be obtained through this.

        Returns:
            The data is given as a tuple of 3 for the energy, the real part
            tensor, and the imaginary part tensor:
            ([energies], [[real_partxx, real_partyy, real_partzz, real_partxy,
            real_partyz, real_partxz]], [[imag_partxx, imag_partyy, imag_partzz,
            imag_partxy, imag_partyz, imag_partxz]]).
        """
        return self.dielectric_data["density"]

    @property
    def optical_absorption_coeff(self) -> list[float] | None:
        """The optical absorption coefficient from the dielectric constants.
        Note that this method is only implemented for optical properties
        calculated with GGA and BSE.
        """
        diel_data = self.dielectric_data.get("freq_dependent") or self.dielectric_data["density"]
        if diel_data:
            real_avg = [sum(diel_data[1][i][:3]) / 3 for i in range(len(diel_data[0]))]
            imag_avg = [sum(diel_data[2][i][:3]) / 3 for i in range(len(diel_data[0]))]

            def optical_absorb_coeff(freq: float, real: float, imag: float) -> float:
                """Calculate optical absorption coefficient,
                the unit is cm^-1.
                """
                hc = 1.23984 * 1e-4  # plank constant times speed of light, in the unit of eV*cm
                return 2 * 3.14159 * np.sqrt(np.sqrt(real**2 + imag**2) - real) * np.sqrt(2) / hc * freq

            return list(
                itertools.starmap(
                    optical_absorb_coeff,
                    zip(
                        diel_data[0],
                        real_avg,
                        imag_avg,
                        strict=True,
                    ),
                )
            )
        return None

    @property
    def converged_electronic(self) -> bool:
        """Whether electronic step converged in the final ionic step."""
        final_elec_steps: list[dict[str, Any]] | Literal[0] = (
            self.ionic_steps[-1]["electronic_steps"] if self.incar.get("ALGO", "").lower() != "chi" else 0
        )
        # In a response function run there is no ionic steps, there is no SCF step
        if final_elec_steps == 0:
            raise ValueError("there is no ionic step in response function ALGO=CHI.")

        if self.incar.get("LEPSILON"):
            idx = 1
            to_check = {"e_wo_entrp", "e_fr_energy", "e_0_energy"}
            while set(final_elec_steps[idx]) == to_check:
                idx += 1
            return idx + 1 != self.parameters["NELM"]
        if self.incar.get("ALGO", "") == "Exact" and self.incar.get("NELM") == 1:
            return True
        return len(final_elec_steps) < self.parameters["NELM"]

    @property
    def converged_ionic(self) -> bool:
        """Whether ionic step convergence has been reached, i.e. VASP
        exited before reaching the max ionic steps for a relaxation run.
        In case IBRION=0 (MD) or EDIFFG=0, returns True if the max ionic
        steps are reached.
        """
        nsw = self.parameters.get("NSW", 0)
        ibrion = self.parameters.get("IBRION", -1 if nsw in (-1, 0) else 0)
        if ibrion == 0:
            return nsw <= 1 or self.md_n_steps == nsw

        # Context re EDIFFG: the use case for EDIFFG=0 is to ensure a relaxation runs for
        # NSW steps (the non-AIMD way to generate a relaxation trajectory with DFT). In
        # that case, user isn't worried about convergence w.r.t. forces or energy. The
        # next if statement prevents custodian from trying to correct the calc because
        # Vasprun.converged_ionic = False.
        ediffg = self.parameters.get("EDIFFG", 1)
        if ibrion in {1, 2} and ediffg == 0:
            return nsw <= 1 or nsw == len(self.ionic_steps)

        return nsw <= 1 or len(self.ionic_steps) < nsw

    @property
    def converged(self) -> bool:
        """Whether a relaxation run has both ionically and
        electronically converged.
        """
        return self.converged_electronic and self.converged_ionic

    @property
    @unitized("eV")
    def final_energy(self) -> float:
        """Final energy from the VASP run."""
        try:
            final_istep = self.ionic_steps[-1]
            total_energy = final_istep["e_0_energy"]

            # Fix a bug in vasprun.xml.
            # See https://www.vasp.at/forum/viewtopic.php?f=3&t=16942
            final_estep = final_istep["electronic_steps"][-1]
            electronic_energy_diff = final_estep["e_0_energy"] - final_estep["e_fr_energy"]
            total_energy_bugfix = np.round(electronic_energy_diff + final_istep["e_fr_energy"], 8)
            if np.abs(total_energy - total_energy_bugfix) > 1e-7:
                return total_energy_bugfix

            return total_energy

        except (IndexError, KeyError):
            warnings.warn(
                "Calculation does not have a total energy. Possibly a GW or similar kind of run. Infinity is returned.",
                stacklevel=2,
            )
            return float("inf")

    @property
    def complete_dos(self) -> CompleteDos:
        """A CompleteDos object which incorporates the total DOS and all projected DOS."""
        final_struct = self.final_structure
        pdoss = {final_struct[i]: pdos for i, pdos in enumerate(self.pdos)}
        return CompleteDos(self.final_structure, self.tdos, pdoss)

    @property
    def complete_dos_normalized(self) -> CompleteDos:
        """A CompleteDos object which incorporates the total DOS and all projected DOS.
        Normalized by the volume of the unit cell with units of states/eV/unit cell
        volume.
        """
        final_struct = self.final_structure
        pdoss = {final_struct[i]: pdos for i, pdos in enumerate(self.pdos)}
        return CompleteDos(self.final_structure, self.tdos, pdoss, normalize=True)

    @property
    def hubbards(self) -> dict[str, float]:
        """Hubbard U values used for a GGA+U run, otherwise an empty dict."""
        symbols = [s.split()[1] for s in self.potcar_symbols]
        symbols = [re.split(r"_", s)[0] for s in symbols]
        if not self.incar.get("LDAU", False):
            return {}

        us = self.incar.get("LDAUU", self.parameters.get("LDAUU"))
        js = self.incar.get("LDAUJ", self.parameters.get("LDAUJ"))
        if len(js) != len(us):
            js = [0] * len(us)
        if len(us) == len(symbols):
            return {symbols[idx]: us[idx] - js[idx] for idx in range(len(symbols))}
        if sum(us) == 0 and sum(js) == 0:
            return {}

        raise VaspParseError("Length of U value parameters and atomic symbols are mismatched")

    @property
    def run_type(self) -> str:
        """The run type. Currently detects GGA, metaGGA, HF, HSE, B3LYP,
        and hybrid functionals based on relevant INCAR tags. LDA is assigned if
        PAW POTCARs are used and no other functional is detected.

        Hubbard U terms and vdW corrections are detected automatically as well.
        """
        # Care should be taken: if a GGA tag is not specified, VASP will default
        # to the functional specified by the POTCAR. It is not clear how
        # VASP handles the "--" value.
        GGA_TYPES = {
            "RE": "revPBE",
            "PE": "PBE",
            "PS": "PBEsol",
            "RP": "revPBE+Padé",
            "AM": "AM05",
            "OR": "optPBE",
            "BO": "optB88",
            "MK": "optB86b",
            "--": "GGA",
        }

        METAGGA_TYPES = {
            "TPSS": "TPSS",
            "RTPSS": "revTPSS",
            "M06L": "M06-L",
            "MBJ": "modified Becke-Johnson",
            "SCAN": "SCAN",
            "R2SCAN": "R2SCAN",
            "RSCAN": "RSCAN",
            "MS0": "MadeSimple0",
            "MS1": "MadeSimple1",
            "MS2": "MadeSimple2",
        }

        IVDW_TYPES = {
            0: "no-correction",
            1: "DFT-D2",
            10: "DFT-D2",
            11: "DFT-D3",
            12: "DFT-D3-BJ",
            2: "TS",
            20: "TS",
            21: "TS-H",
            202: "MBD",
            4: "dDsC",
        }

        if self.parameters.get("AEXX", 1.00) == 1.00:
            run_type = "HF"
        elif self.parameters.get("HFSCREEN", 0.30) == 0.30:
            run_type = "HSE03"
        elif self.parameters.get("HFSCREEN", 0.20) == 0.20:
            run_type = "HSE06"
        elif self.parameters.get("AEXX", 0.20) == 0.20:
            run_type = "B3LYP"
        elif self.parameters.get("LHFCALC", True):
            run_type = "PBEO or other Hybrid Functional"
        elif self.incar.get("METAGGA") and self.incar.get("METAGGA") not in {
            "--",
            "None",
        }:
            incar_tag = self.incar.get("METAGGA", "").upper()
            run_type = METAGGA_TYPES.get(incar_tag, incar_tag)
        elif self.parameters.get("GGA"):
            incar_tag = self.parameters.get("GGA", "").upper()
            run_type = GGA_TYPES.get(incar_tag, incar_tag)
        elif self.potcar_symbols[0].split()[0] == "PAW":
            run_type = "LDA"
        else:
            run_type = "unknown"
            warnings.warn(
                "Unknown run type!",
                stacklevel=2,
            )

        if self.is_hubbard or self.parameters.get("LDAU", True):
            run_type += "+U"

        if self.parameters.get("LUSE_VDW", False):
            run_type += "+rVV10"
        elif self.incar.get("IVDW") in IVDW_TYPES:
            run_type += f"+vdW-{IVDW_TYPES[self.incar.get('IVDW', 0)]}"
        elif self.incar.get("IVDW"):
            run_type += "+vdW-unknown"

        return run_type

    @property
    def is_hubbard(self) -> bool:
        """Whether is a DFT+U run."""
        if len(self.hubbards) == 0:
            return False
        return sum(self.hubbards.values()) > 1e-8

    @property
    def is_spin(self) -> bool:
        """Whether is spin-polarized."""
        return self.parameters.get("ISPIN", 1) == 2

    @property
    def md_n_steps(self) -> int:
        """Number of steps for MD runs.

        Count all the actual MD steps if ML enabled.
        """
        return len(self.md_data) if self.md_data else self.nionic_steps

    def get_computed_entry(
        self,
        inc_structure: bool = True,
        parameters: list[str] | None = None,
        data: dict | None = None,
        entry_id: str | None = None,
    ) -> ComputedStructureEntry | ComputedEntry:
        """Get a ComputedEntry or ComputedStructureEntry from the Vasprun.

        Args:
            inc_structure (bool): Whether to return ComputedStructureEntries
                instead of ComputedEntries.
            parameters (list): Input parameters to include. It has to be one of
                the properties supported by the Vasprun object. If is None,
                a default set of parameters that are
                necessary for typical post-processing will be set.
            data (dict): Output data to include. Have to be the properties
                supported by the Vasprun object.
            entry_id (str): An entry id for the ComputedEntry.
                Defaults to "vasprun-{current datetime}"

        Returns:
            ComputedStructureEntry/ComputedEntry
        """
        if entry_id is None:
            entry_id = f"vasprun-{datetime.now(tz=timezone.utc)}"
        param_names = {
            "is_hubbard",
            "hubbards",
            "potcar_symbols",
            "potcar_spec",
            "run_type",
        }
        if parameters is not None and len(parameters) > 0:
            param_names.update(parameters)
        params = {param: getattr(self, param) for param in param_names}
        data = {} if data is None else {param: getattr(self, param) for param in data}

        if inc_structure:
            return ComputedStructureEntry(
                self.final_structure,
                self.final_energy,
                parameters=params,
                data=data,
                entry_id=entry_id,
            )
        return ComputedEntry(
            self.final_structure.composition,
            self.final_energy,
            parameters=params,
            data=data,
            entry_id=entry_id,
        )

    def get_band_structure(
        self,
        kpoints_filename: str | None = None,
        efermi: float | Literal["smart"] | None = None,
        line_mode: bool = False,
        force_hybrid_mode: bool = False,
        ignore_kpoints_opt: bool = False,
    ) -> BandStructureSymmLine | BandStructure:
        """Get the band structure.

        Args:
            kpoints_filename: Full path of the KPOINTS file from which
                the band structure is generated.
                If None is provided, the code will try to intelligently
                determine the appropriate KPOINTS file by substituting the
                filename of the vasprun.xml with KPOINTS (or KPOINTS_OPT).
                The latter is the default behavior.
            efermi: The Fermi energy associated with the bandstructure, in eV. By
                default (None), uses the value reported by VASP in vasprun.xml. To
                manually set the Fermi energy, pass a float. Pass 'smart' to use the
                `calculate_efermi()` method, which calculates the Fermi level by first
                checking whether it lies within a small tolerance (by default 0.001 eV)
                of a band edge) If it does, the Fermi level is placed in the center of
                the bandgap. Otherwise, the value is identical to the value reported by
                VASP.
            line_mode: Force the band structure to be considered as
                a run along symmetry lines. (Default: False)
            force_hybrid_mode: Makes it possible to read in self-consistent band
                structure calculations for every type of functional. (Default: False)
            ignore_kpoints_opt: Normally, if KPOINTS_OPT data exists, it has
                the band structure data. Set this flag to ignore it. (Default: False)

        Returns:
            BandStructure (or more specifically a BandStructureSymmLine object if the run
            is detected to be a run along symmetry lines)

            Two types of runs along symmetry lines are accepted: non-sc with
            Line-Mode in the KPOINT file or hybrid, self-consistent with a
            uniform grid+a few kpoints along symmetry lines (explicit KPOINTS
            file) (it's not possible to run a non-sc band structure with hybrid
            functionals). The explicit KPOINTS file needs to have data on the
            kpoint label as commentary.

            If VASP was run with KPOINTS_OPT, it reads the data from that
            file unless told otherwise. This overrides hybrid mode.
        """
        use_kpoints_opt = not ignore_kpoints_opt and (getattr(self, "kpoints_opt_props", None) is not None)
        if not kpoints_filename:
            kpts_path = os.path.join(
                os.path.dirname(self.filename),
                "KPOINTS_OPT" if use_kpoints_opt else "KPOINTS",
            )
            kpoints_filename = zpath(kpts_path)
        if kpoints_filename and not os.path.isfile(kpoints_filename) and line_mode:
            name = "KPOINTS_OPT" if use_kpoints_opt else "KPOINTS"
            raise VaspParseError(f"{name} not found but needed to obtain band structure along symmetry lines.")

        # Note that we're using the Fermi energy of the self-consistent grid
        # run even if we're reading bands from KPOINTS_OPT.
        if efermi == "smart":
            e_fermi: float | None = self.calculate_efermi()
        elif efermi is None:
            e_fermi = self.efermi
        else:
            e_fermi = efermi

        if e_fermi is None:
            raise ValueError("e_fermi is None.")

        kpoint_file: Kpoints | None = None
        if kpoints_filename and os.path.isfile(kpoints_filename):
            kpoint_file = Kpoints.from_file(kpoints_filename)
        lattice_new = Lattice(self.final_structure.lattice.reciprocal_lattice.matrix)

        if use_kpoints_opt:
            if self.kpoints_opt_props is None or self.kpoints_opt_props.actual_kpoints is None:
                raise RuntimeError("KPOINTS_opt or actual_kpoints is None.")
            kpoints = [np.array(kpt) for kpt in self.kpoints_opt_props.actual_kpoints]
        else:
            if self.actual_kpoints is None:
                raise RuntimeError("actual_kpoints is None.")
            kpoints = [np.array(kpt) for kpt in self.actual_kpoints]

        p_eig_vals: defaultdict[Spin, list] = defaultdict(list)
        eigenvals: defaultdict[Spin, list] = defaultdict(list)

        n_kpts = len(kpoints)

        if use_kpoints_opt:
            if self.kpoints_opt_props is None:
                raise RuntimeError("KPOINTS_opt is None.")
            eig_vals = self.kpoints_opt_props.eigenvalues
            projected_eig_vals = self.kpoints_opt_props.projected_eigenvalues
        else:
            eig_vals = self.eigenvalues
            projected_eig_vals = self.projected_eigenvalues

        if eig_vals is None:
            raise ValueError("Eigenvalues are None.")

        for spin, val in eig_vals.items():
            val = np.swapaxes(val, 0, 1)
            eigenvals[spin] = val[:, :, 0]

            if projected_eig_vals:
                proj_eig_vals = projected_eig_vals[spin]
                # Original axes for self.projected_eigenvalues are kpoints, band, ion, orb.
                # For BS input, we need band, kpoints, orb, ion.
                proj_eig_vals = np.swapaxes(proj_eig_vals, 0, 1)  # Swap kpoint and band axes
                proj_eig_vals = np.swapaxes(proj_eig_vals, 2, 3)  # Swap ion and orb axes

                p_eig_vals[spin] = proj_eig_vals

        # Check if we have an hybrid band structure computation
        # for this we look at the presence of the LHFCALC tag
        # (but hybrid mode is redundant if using kpoints_opt)
        hybrid_band = False
        if self.parameters.get("LHFCALC", False) or 0.0 in self.actual_kpoints_weights:
            hybrid_band = True

        if kpoint_file is not None and kpoint_file.style == Kpoints.supported_modes.Line_mode:
            line_mode = True

        if line_mode:
            labels_dict = {}
            if kpoint_file is None:
                raise RuntimeError("Kpoint file cannot be None for line mode.")

            if (hybrid_band or force_hybrid_mode) and not use_kpoints_opt:
                start_bs_index = 0
                for i in range(len(self.actual_kpoints)):
                    if self.actual_kpoints_weights[i] == 0.0:
                        start_bs_index = i
                        break
                for i in range(start_bs_index, len(kpoint_file.kpts)):
                    if kpoint_file.labels is not None and kpoint_file.labels[i] is not None:
                        labels_dict[kpoint_file.labels[i]] = kpoint_file.kpts[i]
                # Remake the data only considering line band structure k-points
                # (weight = 0.0 kpoints)
                n_bands = len(eigenvals[Spin.up])
                kpoints = kpoints[start_bs_index:n_kpts]
                up_eigen = [eigenvals[Spin.up][i][start_bs_index:n_kpts] for i in range(n_bands)]
                if self.projected_eigenvalues:
                    p_eig_vals[Spin.up] = [p_eig_vals[Spin.up][i][start_bs_index:n_kpts] for i in range(n_bands)]
                if self.is_spin:
                    down_eigen = [eigenvals[Spin.down][i][start_bs_index:n_kpts] for i in range(n_bands)]
                    eigenvals[Spin.up] = up_eigen
                    eigenvals[Spin.down] = down_eigen
                    if self.projected_eigenvalues:
                        p_eig_vals[Spin.down] = [
                            p_eig_vals[Spin.down][i][start_bs_index:n_kpts] for i in range(n_bands)
                        ]
                else:
                    eigenvals[Spin.up] = up_eigen
            else:
                if kpoint_file.labels is not None:
                    if "" in kpoint_file.labels:
                        raise ValueError(
                            "A band structure along symmetry lines requires a label "
                            "for each kpoint. Check your KPOINTS file"
                        )
                    labels_dict = dict(zip(kpoint_file.labels, kpoint_file.kpts, strict=True))
                labels_dict.pop(None, None)  # type: ignore[call-overload]

            return BandStructureSymmLine(
                kpoints,
                eigenvals,
                lattice_new,
                e_fermi,
                labels_dict,  # type: ignore[arg-type]
                structure=self.final_structure,
                projections=p_eig_vals,
            )

        return BandStructure(
            kpoints,
            eigenvals,
            lattice_new,
            e_fermi,
            structure=self.final_structure,
            projections=p_eig_vals,
        )

    @property
    def eigenvalue_band_properties(
        self,
    ) -> (
        tuple[float, float, float, bool]
        | tuple[
            tuple[float, float],
            tuple[float, float],
            tuple[float, float],
            tuple[bool, bool],
        ]
    ):
        """Band properties from the eigenvalues as a tuple,
        (band gap, cbm, vbm, is_band_gap_direct).
        In the case of separate_spins=True, the band gap, cbm, vbm, and is_band_gap_direct are each
        lists of length 2, with index 0 representing the spin-up channel and index 1 representing the
        spin-down channel.
        """
        vbm = -float("inf")
        vbm_kpoint = None
        cbm = float("inf")
        cbm_kpoint = None

        vbm_spins = []
        vbm_spins_kpoints = []
        cbm_spins = []
        cbm_spins_kpoints = []

        if self.eigenvalues is None:
            raise ValueError("eigenvalues is None.")

        if self.separate_spins and len(self.eigenvalues) != 2:
            raise ValueError("The separate_spins flag can only be True if ISPIN = 2")

        for eigenvalue in self.eigenvalues.values():
            if self.separate_spins:
                vbm = -float("inf")
                cbm = float("inf")
            for kpoint, val in enumerate(eigenvalue):
                for eigenval, occu in val:
                    if occu > self.occu_tol and eigenval > vbm:
                        vbm = eigenval
                        vbm_kpoint = kpoint
                    elif occu <= self.occu_tol and eigenval < cbm:
                        cbm = eigenval
                        cbm_kpoint = kpoint
            if self.separate_spins:
                vbm_spins.append(vbm)
                vbm_spins_kpoints.append(vbm_kpoint)
                cbm_spins.append(cbm)
                cbm_spins_kpoints.append(cbm_kpoint)
        if self.separate_spins:
            return (
                (
                    max(cbm_spins[0] - vbm_spins[0], 0),
                    max(cbm_spins[1] - vbm_spins[1], 0),
                ),
                (cbm_spins[0], cbm_spins[1]),
                (vbm_spins[0], vbm_spins[1]),
                (
                    vbm_spins_kpoints[0] == cbm_spins_kpoints[0],
                    vbm_spins_kpoints[1] == cbm_spins_kpoints[1],
                ),
            )
        return max(cbm - vbm, 0), cbm, vbm, vbm_kpoint == cbm_kpoint

    def calculate_efermi(self, tol: float = 0.001) -> float:
        """Calculate the Fermi level using a robust algorithm.

        Sometimes VASP can set the Fermi level inside a band
        due to issues in the way band occupancies are handled.
        This method tries to detect and correct this.

        More details: https://www.vasp.at/forum/viewtopic.php?f=4&t=17981.
        """
        if self.eigenvalues is None:
            raise ValueError("eigenvalues cannot be None.")
        if self.efermi is None:
            raise ValueError("efermi cannot be None.")

        # Drop weights and set shape n_bands, n_kpoints
        all_eigs = np.concatenate([eigs[:, :, 0].transpose(1, 0) for eigs in self.eigenvalues.values()])

        def crosses_band(fermi: float) -> bool:
            eigs_below = np.any(all_eigs < fermi, axis=1)
            eigs_above = np.any(all_eigs > fermi, axis=1)
            return np.any(eigs_above & eigs_below)

        def get_vbm_cbm(fermi):
            return np.max(all_eigs[all_eigs < fermi]), np.min(all_eigs[all_eigs > fermi])

        # Fermi level doesn't cross a band: safe to use VASP Fermi level
        if not crosses_band(self.efermi):
            return self.efermi

        # If the Fermi level crosses a band, check if we are very close to band gap.
        # If so, then likely this is a VASP tetrahedron bug
        if not crosses_band(self.efermi + tol):
            # efermi resides in the valence band
            # Set Fermi level as average of CBM and VBM
            vbm, cbm = get_vbm_cbm(self.efermi + tol)
            return (cbm + vbm) / 2

        if not crosses_band(self.efermi - tol):
            # efermi resides in the conduction band
            # Set Fermi level as average of CBM and VBM
            vbm, cbm = get_vbm_cbm(self.efermi - tol)
            return (cbm + vbm) / 2

        # If is a metal
        return self.efermi

    def get_potcars(self, path: PathLike | bool) -> Potcar | None:
        """Get the POTCAR from the specified path.

        Args:
            path (PathLike | bool): If a str or Path, the path to search for POTCARs.
                If a bool, whether to take the search path from the specified vasprun.xml

        Returns:
            Potcar | None: The POTCAR from the specified path or None if not found/no path specified.
        """
        if not path:
            return None

        if isinstance(path, str | Path) and "POTCAR" in str(path):
            potcar_paths = [str(path)]
        else:
            # the abspath is needed here in cases where no leading directory is specified,
            # e.g. Vasprun("vasprun.xml"). see gh-3586:
            search_path = os.path.dirname(os.path.abspath(self.filename)) if path is True else str(path)

            potcar_paths = [
                f"{search_path}/{fn}" for fn in os.listdir(search_path) if fn.startswith("POTCAR") and ".spec" not in fn
            ]

        for potcar_path in potcar_paths:
            try:
                potcar = Potcar.from_file(potcar_path)
                if {d.header for d in potcar} == set(self.potcar_symbols):
                    return potcar
            except Exception:
                continue

        warnings.warn(
            "No POTCAR file with matching TITEL fields was found in\n" + "\n  ".join(potcar_paths),
            stacklevel=2,
        )

        return None

    def get_trajectory(self) -> Trajectory:
        """
        Get a Trajectory, an alternative representation of self.structures
        as a single object. Forces are added as site properties.

        Returns:
            Trajectory
        """
        structs: list[Structure] = []
        steps = self.md_data or self.ionic_steps
        for step in steps:
            struct = step["structure"].copy()
            struct.add_site_property("forces", step["forces"])
            structs.append(struct)
        return Trajectory.from_structures(structs, constant_lattice=False)

    def update_potcar_spec(self, path: PathLike | bool) -> None:
        """Update the specs based on the POTCARs found.

        Args:
            path (PathLike | bool): Path to search for POTCARs.

        Note that the vasprun.xml spec typically hasn't included the POTCAR symbols,
        since these are derived from the TITEL.
        """
        if potcar := self.get_potcars(path):
            self.potcar_spec = [
<<<<<<< HEAD
                ps.spec(extra_spec=[]) for sym in self.potcar_symbols for ps in potcar if ps.symbol == sym.split()[1]
=======
                {
                    "titel": sym,
                    "hash": ps.md5_header_hash,
                    "summary_stats": ps._summary_stats,
                }
                for sym in self.potcar_symbols
                for ps in potcar
                if ps.symbol == sym.split()[1]
>>>>>>> 0d14d724
            ]

    def update_charge_from_potcar(self, path: PathLike | bool) -> None:
        """Update the charge of a structure based on the POTCARs found.

        Args:
            path (PathLike | bool): Path to search for POTCARs.
        """
        potcar = self.get_potcars(path)

        if potcar and self.incar.get("ALGO", "").upper() not in {
            "GW0",
            "G0W0",
            "GW",
            "BSE",
            # VASP renamed the GW tags in v6.
            "QPGW",
            "QPGW0",
            "EVGW",
            "EVGW0",
            "GWR",
            "GW0R",
        }:
            nelect = self.parameters["NELECT"]
            if len(potcar) == len(self.initial_structure.composition.element_composition):
                potcar_nelect = sum(
                    self.initial_structure.composition.element_composition[ps.element] * ps.ZVAL for ps in potcar
                )
            else:
                nums = [len(list(g)) for _, g in itertools.groupby(self.atomic_symbols)]
                potcar_nelect = sum(ps.ZVAL * num for ps, num in zip(potcar, nums, strict=False))
            charge = potcar_nelect - nelect

            for struct in self.structures:
                struct._charge = charge
            if hasattr(self, "initial_structure"):
                self.initial_structure._charge = charge
            if hasattr(self, "final_structure"):
                self.final_structure._charge = charge

    def as_dict(self) -> dict:
        """JSON-serializable dict representation."""
        comp = self.final_structure.composition
        unique_symbols = sorted(set(self.atomic_symbols))
        dct: dict[str, Any] = {
            "vasp_version": self.vasp_version,
            "has_vasp_completed": self.converged,
            "nsites": len(self.final_structure),
            "unit_cell_formula": comp.as_dict(),
            "reduced_cell_formula": Composition(comp.reduced_formula).as_dict(),
            "pretty_formula": comp.reduced_formula,
            "is_hubbard": self.is_hubbard,
            "hubbards": self.hubbards,
            "elements": unique_symbols,
            "nelements": len(unique_symbols),
            "run_type": self.run_type,
        }

        vin: dict[str, Any] = {
            "incar": dict(self.incar.items()),
            "crystal": self.initial_structure.as_dict(),
            "kpoints": self.kpoints.as_dict(),
        }
        actual_kpts = [
            {
                "abc": list(self.actual_kpoints[idx]),
                "weight": self.actual_kpoints_weights[idx],
            }
            for idx in range(len(self.actual_kpoints))
        ]
        vin["kpoints"]["actual_points"] = actual_kpts
        vin["nkpoints"] = len(actual_kpts)
        if kpt_opt_props := self.kpoints_opt_props:
            if (
                kpt_opt_props.kpoints is None
                or kpt_opt_props.actual_kpoints is None
                or kpt_opt_props.actual_kpoints_weights is None
            ):
                raise ValueError("kpt_opt_props.kpoints/actual_kpoints/actual_kpoints_weights cannot be None.")
            vin["kpoints_opt"] = kpt_opt_props.kpoints.as_dict()
            actual_kpts = [
                {
                    "abc": list(kpt_opt_props.actual_kpoints[idx]),
                    "weight": kpt_opt_props.actual_kpoints_weights[idx],
                }
                for idx in range(len(kpt_opt_props.actual_kpoints))
            ]
            vin["kpoints_opt"]["actual_kpoints"] = actual_kpts
            vin["nkpoints_opt"] = len(actual_kpts)
        vin["potcar"] = [s.split(" ")[1] for s in self.potcar_symbols]
        vin["potcar_spec"] = self.potcar_spec
        vin["potcar_type"] = [s.split(" ")[0] for s in self.potcar_symbols]
        vin["parameters"] = dict(self.parameters.items())
        vin["lattice_rec"] = self.final_structure.lattice.reciprocal_lattice.as_dict()
        dct["input"] = vin

        n_sites = len(self.final_structure)

        try:
            vout = {
                "ionic_steps": self.ionic_steps,
                "final_energy": self.final_energy,
                "final_energy_per_atom": self.final_energy / n_sites,
                "crystal": self.final_structure.as_dict(),
                "efermi": self.efermi,
            }
        except (ArithmeticError, TypeError):
            vout = {
                "ionic_steps": self.ionic_steps,
                "final_energy": self.final_energy,
                "final_energy_per_atom": None,
                "crystal": self.final_structure.as_dict(),
                "efermi": self.efermi,
            }

        if self.eigenvalues:
            eigen = {str(spin): v.tolist() for spin, v in self.eigenvalues.items()}
            vout["eigenvalues"] = eigen
            gap, cbm, vbm, is_direct = self.eigenvalue_band_properties
            vout |= {"bandgap": gap, "cbm": cbm, "vbm": vbm, "is_gap_direct": is_direct}

            if self.projected_eigenvalues:
                vout["projected_eigenvalues"] = {
                    str(spin): v.tolist() for spin, v in self.projected_eigenvalues.items()
                }

            if self.projected_magnetisation is not None:
                vout["projected_magnetisation"] = self.projected_magnetisation.tolist()

        if kpt_opt_props and kpt_opt_props.eigenvalues:
            eigen = {str(spin): v.tolist() for spin, v in kpt_opt_props.eigenvalues.items()}
            vout["eigenvalues_kpoints_opt"] = eigen
            # TODO: implement kpoints_opt eigenvalue_band_proprties.
            # gap, cbm, vbm, is_direct = self.eigenvalue_band_properties
            # vout |= {"bandgap": gap, "cbm": cbm, "vbm": vbm, "is_gap_direct": is_direct}

            if kpt_opt_props.projected_eigenvalues:
                vout["projected_eigenvalues_kpoints_opt"] = {
                    str(spin): v.tolist() for spin, v in kpt_opt_props.projected_eigenvalues.items()
                }

            if kpt_opt_props.projected_magnetisation is not None:
                vout["projected_magnetisation_kpoints_opt"] = kpt_opt_props.projected_magnetisation.tolist()

        vout["epsilon_static"] = self.epsilon_static
        vout["epsilon_static_wolfe"] = self.epsilon_static_wolfe
        vout["epsilon_ionic"] = self.epsilon_ionic
        dct["output"] = vout
        return jsanitize(dct, strict=True)

    def _parse_params(self, elem: XML_Element) -> Incar[str, Any]:
        """Parse INCAR parameters and more."""
        params: dict[str, Any] = {}
        for c in elem:
            # VASP 6.4.3 can add trailing whitespace
            # for example, <i type="string" name="GGA    ">PE</i>
            name = c.attrib.get("name", "").strip()
            if c.tag not in {"i", "v"}:
                p = self._parse_params(c)
                if name == "response functions":
                    # Delete duplicate fields from "response functions",
                    # which overrides the values in the root params.
                    p = {k: v for k, v in p.items() if k not in params}
                params |= p

            else:
                ptype = c.attrib.get("type", "")
                val = c.text.strip() if c.text else ""
                try:
                    if c.tag == "i":
                        params[name] = _parse_parameters(ptype, val)
                    else:
                        params[name] = _parse_v_parameters(ptype, val, self.filename, name)

                except Exception:
                    if name == "RANDOM_SEED":
                        # Handle the case where RANDOM_SEED > 99999, which results in *****
                        params[name] = None
                    else:
                        raise
        elem.clear()
        return Incar(params)

    @staticmethod
    def _parse_atominfo(elem: XML_Element) -> tuple[list[str], list[str]]:
        """Parse atom symbols and POTCAR symbols."""

        def parse_atomic_symbol(symbol: str) -> str:
            """Parse and ensure atomic symbols are valid elements."""
            try:
                return str(Element(symbol))

            # vasprun.xml uses "X" instead of "Xe" for Xenon
            except ValueError:
                if symbol == "X":
                    return "Xe"
                if symbol == "r":
                    return "Zr"
                raise

        atomic_symbols = []
        potcar_symbols = []

        for a in elem.findall("array"):
            if a.attrib["name"] == "atoms":
                atomic_symbols = [rc.find("c").text.strip() for rc in a.find("set")]  # type: ignore[union-attr]
            elif a.attrib["name"] == "atomtypes":
                potcar_symbols = [rc.findall("c")[4].text.strip() for rc in a.find("set")]  # type: ignore[union-attr]

        elem.clear()
        return [parse_atomic_symbol(sym) for sym in atomic_symbols], potcar_symbols

    @staticmethod
    def _parse_kpoints(
        elem: XML_Element,
    ) -> tuple[Kpoints, list[Tuple3Floats], list[float]]:
        """Parse Kpoints."""
        e = elem if elem.find("generation") is None else elem.find("generation")
        kpoint = Kpoints("Kpoints from vasprun.xml")
        kpoint.style = Kpoints.supported_modes.from_str(e.attrib.get("param", "Reciprocal"))  # type: ignore[union-attr]

        for v in e.findall("v"):  # type: ignore[union-attr]
            name = v.attrib.get("name")  # type: ignore[union-attr]
            tokens = v.text.split()  # type: ignore[union-attr]

            if name == "divisions":
                kpoint.kpts = [
                    cast(Kpoint, tuple(int(i) for i in tokens)),
                ]
            elif name == "usershift":
                kpoint.kpts_shift = cast(Vector3D, tuple(float(i) for i in tokens))
            elif name in {"genvec1", "genvec2", "genvec3", "shift"}:
                setattr(kpoint, name, [float(i) for i in tokens])

        actual_kpoints = []
        weights = []
        for va in elem.findall("varray"):
            name = va.attrib["name"]
            if name == "kpointlist":
                actual_kpoints = cast(list[Tuple3Floats], list(map(tuple, _parse_vasp_array(va))))
            elif name == "weights":
                weights = [i[0] for i in _parse_vasp_array(va)]
        elem.clear()

        if kpoint.style == Kpoints.supported_modes.Reciprocal:
            kpoint = Kpoints(
                comment="Kpoints from vasprun.xml",
                style=Kpoints.supported_modes.Reciprocal,
                num_kpts=len(kpoint.kpts),
                kpts=actual_kpoints,
                kpts_weights=weights,
            )
        return kpoint, actual_kpoints, weights

    def _parse_structure(self, elem: XML_Element) -> Structure:
        """Parse Structure with lattice, positions and selective dynamics info."""
        lattice = _parse_vasp_array(elem.find("crystal").find("varray"))  # type: ignore[union-attr]
        pos = _parse_vasp_array(elem.find("varray"))
        struct = Structure(lattice, self.atomic_symbols, pos)
        selective_dyn = elem.find("varray/[@name='selective']")

        if selective_dyn is not None:
            struct.add_site_property("selective_dynamics", _parse_vasp_array(selective_dyn))
        return struct

    @staticmethod
    def _parse_diel(elem: XML_Element) -> tuple[list, list, list]:
        """Parse dielectric properties."""
        if elem.find("real") is not None and elem.find("imag") is not None:
            imag = [
                [_vasprun_float(line) for line in r.text.split()]  # type: ignore[union-attr]
                for r in elem.find("imag").find("array").find("set").findall("r")  # type: ignore[union-attr]
            ]
            real = [
                [_vasprun_float(line) for line in r.text.split()]  # type: ignore[union-attr]
                for r in elem.find("real").find("array").find("set").findall("r")  # type: ignore[union-attr]
            ]
            elem.clear()
            return [e[0] for e in imag], [e[1:] for e in real], [e[1:] for e in imag]
        return [], [], []

    @staticmethod
    def _parse_optical_transition(elem: XML_Element) -> tuple[NDArray, NDArray]:
        """Parse optical transitions."""
        for va in elem.findall("varray"):
            if va.attrib.get("name") == "opticaltransitions":
                # optical transitions array contains oscillator strength and probability of transition
                oscillator_strength = np.array(_parse_vasp_array(va))[:]
                probability_transition = np.array(_parse_vasp_array(va))[:, 1]

                return oscillator_strength, probability_transition

        raise RuntimeError("Failed to parse optical transitions.")

    def _parse_chemical_shielding(self, elem: XML_Element) -> list[dict[str, Any]]:
        """Parse NMR chemical shielding."""
        istep: dict[str, Any] = {}
        # not all calculations have a structure
        _struct = elem.find("structure")
        struct = None if _struct is None else self._parse_structure(_struct)

        for va in elem.findall("varray"):
            istep[va.attrib["name"]] = _parse_vasp_array(va)
        istep["structure"] = struct
        istep["electronic_steps"] = []
        calculation = [
            istep,
        ]
        for scstep in elem.findall("scstep"):
            try:
                e_steps_dict = {i.attrib["name"]: _vasprun_float(i.text) for i in scstep.find("energy").findall("i")}  # type: ignore[union-attr, arg-type]
                cur_ene = e_steps_dict["e_fr_energy"]
                min_steps = 1 if len(calculation) >= 1 else self.parameters.get("NELMIN", 5)
                if len(calculation[-1]["electronic_steps"]) <= min_steps:
                    calculation[-1]["electronic_steps"].append(e_steps_dict)
                else:
                    last_ene = calculation[-1]["electronic_steps"][-1]["e_fr_energy"]  # type: ignore[call-overload]
                    if abs(cur_ene - last_ene) < 1.0:
                        calculation[-1]["electronic_steps"].append(e_steps_dict)
                    else:
                        calculation.append({"electronic_steps": [e_steps_dict]})
            except AttributeError:  # not all calculations have an energy
                pass
        calculation[-1].update(calculation[-1]["electronic_steps"][-1])
        return calculation

    def _parse_ionic_step(self, elem: XML_Element) -> dict[str, float]:
        """Parse an ionic step."""
        try:
            ion_step: dict[str, Any] = {
                i.attrib["name"]: _vasprun_float(i.text)  # type: ignore[arg-type]
                for i in elem.find("energy").findall("i")  # type: ignore[union-attr]
            }
        # Not all calculations have an energy
        except AttributeError:
            ion_step = {}

        elec_steps = []
        for scstep in elem.findall("scstep"):
            try:
                e_step_dict = {i.attrib["name"]: _vasprun_float(i.text) for i in scstep.find("energy").findall("i")}  # type: ignore[union-attr, arg-type]
                elec_steps.append(e_step_dict)
            # Not all calculations have an energy
            except AttributeError:
                pass

        try:
            struct = self._parse_structure(elem.find("structure"))  # type: ignore[arg-type]
        except AttributeError:  # not all calculations have a structure
            struct = None

        for va in elem.findall("varray"):
            ion_step[va.attrib["name"]] = _parse_vasp_array(va)
        ion_step["electronic_steps"] = elec_steps
        ion_step["structure"] = struct
        elem.clear()
        return ion_step

    @staticmethod
    def _parse_dos(elem: XML_Element) -> tuple[Dos, Dos, list[dict]]:
        """Parse density of states (DOS)."""
        efermi = float(elem.find("i").text)  # type: ignore[union-attr, arg-type]
        energies: NDArray | None = None
        tdensities = {}
        idensities = {}

        soc_run = len(elem.find("total").find("array").find("set").findall("set")) > 2  # type: ignore[union-attr]
        for s in elem.find("total").find("array").find("set").findall("set"):  # type: ignore[union-attr]
            data = np.array(_parse_vasp_array(s))
            energies = data[:, 0]
            spin = Spin.up if s.attrib["comment"] == "spin 1" else Spin.down
            if spin != Spin.up and soc_run:  # other 'spins' are x,y,z SOC projections
                continue
            tdensities[spin] = data[:, 1]
            idensities[spin] = data[:, 2]

        pdoss = []
        partial = elem.find("partial")
        if partial is not None:
            orbs = [ss.text for ss in partial.find("array").findall("field")]  # type: ignore[union-attr]
            orbs.pop(0)
            lm = any("x" in s for s in orbs if s is not None)
            for s in partial.find("array").find("set").findall("set"):  # type: ignore[union-attr]
                pdos: dict[Orbital | OrbitalType, dict[Spin, np.ndarray]] = defaultdict(dict)

                for ss in s.findall("set"):
                    spin = Spin.up if ss.attrib["comment"] == "spin 1" else Spin.down
                    if spin != Spin.up and soc_run:  # other 'spins' are x,y,z SOC projections
                        continue
                    data = np.array(_parse_vasp_array(ss))
                    _n_row, n_col = data.shape
                    for col_idx in range(1, n_col):
                        orb = Orbital(col_idx - 1) if lm else OrbitalType(col_idx - 1)
                        pdos[orb][spin] = data[:, col_idx]  # type: ignore[index]
                pdoss.append(pdos)
        elem.clear()

        if energies is None:
            raise ValueError("energies is None")
        return (
            Dos(efermi, energies, tdensities),
            Dos(efermi, energies, idensities),
            pdoss,
        )

    @staticmethod
    def _parse_eigen(elem: XML_Element) -> dict[Spin, NDArray]:
        """Parse eigenvalues."""
        eigenvalues: dict[Spin, np.ndarray] = defaultdict(list)
        for s in elem.find("array").find("set").findall("set"):  # type: ignore[union-attr]
            spin = Spin.up if s.attrib["comment"] == "spin 1" else Spin.down
            for ss in s.findall("set"):
                eigenvalues[spin].append(_parse_vasp_array(ss))
        eigenvalues = {spin: np.array(v) for spin, v in eigenvalues.items()}
        elem.clear()
        return eigenvalues

    @staticmethod
    def _parse_projected_eigen(
        elem: XML_Element,
    ) -> tuple[dict[Spin, NDArray], NDArray | None]:
        """Parse projected eigenvalues."""
        root = elem.find("array").find("set")  # type: ignore[union-attr]
        _proj_eigen: dict[int, np.ndarray] = defaultdict(list)
        for s in root.findall("set"):  # type: ignore[union-attr]
            spin: int = int(re.match(r"spin(\d+)", s.attrib["comment"])[1])  # type: ignore[index]

            # Force spin to be +1 or -1
            for ss in s.findall("set"):
                dk = []
                for sss in ss.findall("set"):
                    db = _parse_vasp_array(sss)
                    dk.append(db)
                _proj_eigen[spin].append(dk)
        _proj_eigen = {spin: np.array(v) for spin, v in _proj_eigen.items()}

        if len(_proj_eigen) > 2:
            # non-collinear magentism (also spin-orbit coupling) enabled, last three
            # "spin channels" are the projected magnetization of the orbitals in the
            # x, y, and z Cartesian coordinates
            proj_mag = np.stack([_proj_eigen.pop(i) for i in range(2, 5)], axis=-1)  # type: ignore[call-overload]
            proj_eigen: dict[Spin, np.ndarray] = {Spin.up: _proj_eigen[1]}
        else:
            proj_eigen = {Spin.up if k == 1 else Spin.down: v for k, v in _proj_eigen.items()}
            proj_mag = None

        elem.clear()
        return proj_eigen, proj_mag

    @staticmethod
    def _parse_dynmat(elem: XML_Element) -> tuple[list, list, list]:
        """Parse dynamical matrix."""
        hessian = []
        eigenvalues = []
        eigenvectors = []

        for v in elem.findall("v"):
            if v.attrib["name"] == "eigenvalues":
                eigenvalues = [float(i) for i in v.text.split()]  # type: ignore[union-attr]

        for va in elem.findall("varray"):
            if va.attrib["name"] == "hessian":
                for v in va.findall("v"):
                    hessian.append([float(i) for i in v.text.split()])  # type: ignore[union-attr]

            elif va.attrib["name"] == "eigenvectors":
                for v in va.findall("v"):
                    eigenvectors.append([float(i) for i in v.text.split()])  # type: ignore[union-attr]

        return hessian, eigenvalues, eigenvectors


class BSVasprun(Vasprun):
    """
    A highly optimized version of Vasprun that parses only eigenvalues for
    bandstructures. All other properties like structures, parameters,
    etc. are ignored.
    """

    def __init__(
        self,
        filename: PathLike,
        parse_projected_eigen: bool | str = False,
        parse_potcar_file: bool | str = False,
        occu_tol: float = 1e-8,
        separate_spins: bool = False,
    ) -> None:
        """
        Args:
            filename: Filename to parse
            parse_projected_eigen: Whether to parse the projected
                eigenvalues. Defaults to False. Set to True to obtain projected
                eigenvalues. **Note that this can take an extreme amount of time
                and memory.** So use this wisely.
            parse_potcar_file: Whether to parse the potcar file to read
                the potcar hashes for the potcar_spec attribute. Defaults to True,
                where no hashes will be determined and the potcar_spec dictionaries
                will read {"symbol": ElSymbol, "hash": None}. By Default, looks in
                the same directory as the vasprun.xml, with same extensions as
                Vasprun.xml. If a string is provided, looks at that filepath.
            occu_tol: Sets the minimum tol for the determination of the
                vbm and cbm. Usually the default of 1e-8 works well enough,
                but there may be pathological cases.
            separate_spins (bool): Whether the band gap, CBM, and VBM should be
                reported for each individual spin channel. Defaults to False,
                which computes the eigenvalue band properties independent of
                the spin orientation. If True, the calculation must be spin-polarized.
        """
        self.filename = filename
        self.occu_tol = occu_tol
        self.separate_spins = separate_spins

        with zopen(filename, mode="rt", encoding="utf-8") as file:
            self.efermi = None
            parsed_header = False
            in_kpoints_opt = False
            self.eigenvalues = self.projected_eigenvalues = None
            self.kpoints_opt_props = None
            for event, elem in ET.iterparse(file, events=["start", "end"]):
                tag = elem.tag
                if event == "start":
                    # The start event tells us when we have entered blocks
                    if tag in {"eigenvalues_kpoints_opt", "projected_kpoints_opt"} or (
                        tag == "dos" and elem.attrib.get("comment") == "kpoints_opt"
                    ):
                        in_kpoints_opt = True
                elif not parsed_header:
                    if tag == "generator":
                        self.generator = self._parse_params(elem)
                    elif tag == "incar":
                        self.incar = self._parse_params(elem)
                    elif tag == "kpoints":
                        (
                            self.kpoints,
                            self.actual_kpoints,
                            self.actual_kpoints_weights,
                        ) = self._parse_kpoints(elem)
                    elif tag == "parameters":
                        self.parameters = self._parse_params(elem)
                    elif tag == "atominfo":
                        self.atomic_symbols, self.potcar_symbols = self._parse_atominfo(elem)
                        self.potcar_spec = [
                            {"titel": p, "hash": None, "summary_stats": {}} for p in self.potcar_symbols
                        ]
                        parsed_header = True
                elif tag == "i" and elem.attrib.get("name") == "efermi":
                    if in_kpoints_opt:
                        if self.kpoints_opt_props is None:
                            self.kpoints_opt_props = KpointOptProps()
                        self.kpoints_opt_props.efermi = float(elem.text)
                        in_kpoints_opt = False
                    else:
                        self.efermi = float(elem.text)
                elif tag == "eigenvalues" and not in_kpoints_opt:
                    self.eigenvalues = self._parse_eigen(elem)
                elif parse_projected_eigen and tag == "projected" and not in_kpoints_opt:
                    self.projected_eigenvalues, self.projected_magnetisation = self._parse_projected_eigen(elem)
                elif tag in ("eigenvalues_kpoints_opt", "projected_kpoints_opt"):
                    if self.kpoints_opt_props is None:
                        self.kpoints_opt_props = KpointOptProps()
                    in_kpoints_opt = False
                    # projected_kpoints_opt includes occupation information whereas
                    # eigenvalues_kpoints_opt doesn't.
                    self.kpoints_opt_props.eigenvalues = self._parse_eigen(elem.find("eigenvalues"))
                    if tag == "eigenvalues_kpoints_opt":
                        (
                            self.kpoints_opt_props.kpoints,
                            self.kpoints_opt_props.actual_kpoints,
                            self.kpoints_opt_props.actual_kpoints_weights,
                        ) = self._parse_kpoints(elem.find("kpoints"))
                    elif parse_projected_eigen:  # and tag == "projected_kpoints_opt": (implied)
                        (
                            self.kpoints_opt_props.projected_eigenvalues,
                            self.kpoints_opt_props.projected_magnetisation,
                        ) = self._parse_projected_eigen(elem)
                elif tag == "structure" and elem.attrib.get("name") == "finalpos":
                    self.final_structure = self._parse_structure(elem)
        self.vasp_version = self.generator["version"]
        if parse_potcar_file:
            self.update_potcar_spec(parse_potcar_file)

    def as_dict(self) -> dict:
        """JSON-serializable dict representation."""
        comp = self.final_structure.composition
        unique_symbols = sorted(set(self.atomic_symbols))
        dct = {
            "vasp_version": self.vasp_version,
            "has_vasp_completed": True,
            "nsites": len(self.final_structure),
            "unit_cell_formula": comp.as_dict(),
            "reduced_cell_formula": Composition(comp.reduced_formula).as_dict(),
            "pretty_formula": comp.reduced_formula,
            "is_hubbard": self.is_hubbard,
            "hubbards": self.hubbards,
            "elements": unique_symbols,
            "nelements": len(unique_symbols),
            "run_type": self.run_type,
        }

        vin: dict[str, Any] = {
            "incar": dict(self.incar),
            "crystal": self.final_structure.as_dict(),
            "kpoints": self.kpoints.as_dict(),
        }
        actual_kpts = [
            {
                "abc": list(self.actual_kpoints[i]),
                "weight": self.actual_kpoints_weights[i],
            }
            for i in range(len(self.actual_kpoints))
        ]
        vin["kpoints"]["actual_points"] = actual_kpts
        if kpt_opt_props := getattr(self, "kpoints_opt_props", None):
            vin["kpoints_opt"] = kpt_opt_props.kpoints.as_dict()
            actual_kpts = [
                {
                    "abc": list(kpt_opt_props.actual_kpoints[idx]),
                    "weight": kpt_opt_props.actual_kpoints_weights[idx],
                }
                for idx in range(len(kpt_opt_props.actual_kpoints))
            ]
            vin["kpoints_opt"]["actual_kpoints"] = actual_kpts
            vin["nkpoints_opt"] = len(actual_kpts)
        vin["potcar"] = [s.split(" ")[1] for s in self.potcar_symbols]
        vin["potcar_spec"] = self.potcar_spec
        vin["potcar_type"] = [s.split(" ")[0] for s in self.potcar_symbols]
        vin["parameters"] = dict(self.parameters)
        vin["lattice_rec"] = self.final_structure.lattice.reciprocal_lattice.as_dict()
        dct["input"] = vin

        vout: dict[str, Any] = {
            "crystal": self.final_structure.as_dict(),
            "efermi": self.efermi,
        }

        if self.eigenvalues:
            eigen: dict[Any, Any] = defaultdict(dict)
            for spin, values in self.eigenvalues.items():
                for idx, val in enumerate(values):
                    eigen[idx][str(spin)] = val
            vout["eigenvalues"] = eigen
            gap, cbm, vbm, is_direct = self.eigenvalue_band_properties
            vout |= {"bandgap": gap, "cbm": cbm, "vbm": vbm, "is_gap_direct": is_direct}

            if self.projected_eigenvalues:
                peigen: list[dict] = [{} for _ in eigen]
                for spin, val in self.projected_eigenvalues.items():
                    for kpoint_index, vv in enumerate(val):
                        if str(spin) not in peigen[kpoint_index]:
                            peigen[kpoint_index][str(spin)] = vv
                vout["projected_eigenvalues"] = peigen

        if kpt_opt_props and kpt_opt_props.eigenvalues:
            eigen = {str(spin): v.tolist() for spin, v in kpt_opt_props.eigenvalues.items()}
            vout["eigenvalues_kpoints_opt"] = eigen
            # TODO: implement kpoints_opt eigenvalue_band_proprties.
            # gap, cbm, vbm, is_direct = self.eigenvalue_band_properties
            # vout |= {"bandgap": gap, "cbm": cbm, "vbm": vbm, "is_gap_direct": is_direct}

            if kpt_opt_props.projected_eigenvalues:
                vout["projected_eigenvalues_kpoints_opt"] = {
                    str(spin): v.tolist() for spin, v in kpt_opt_props.projected_eigenvalues.items()
                }

        dct["output"] = vout
        return jsanitize(dct, strict=True)


class Outcar:
    """Parser for data in OUTCAR that is not available in Vasprun.xml.

    Note, this class works a bit differently than most of the other
    VASP objects, since OUTCAR can be very different depending on which
    "type of run" performed.

    Create the OUTCAR class with a filename reads "regular parameters" that
    are always present.

    Attributes:
        magnetization (tuple): Magnetization on each ion as a tuple of dict, e.g.
            ({"d": 0.0, "p": 0.003, "s": 0.002, "tot": 0.005}, ... )
        chemical_shielding (dict): Chemical shielding on each ion as a dictionary with core and valence contributions.
        unsym_cs_tensor (list): Unsymmetrized chemical shielding tensor matrixes on each ion as a list.
            e.g. [[[sigma11, sigma12, sigma13], [sigma21, sigma22, sigma23], [sigma31, sigma32, sigma33]], ...]
        cs_g0_contribution (np.array): G=0 contribution to chemical shielding. 2D rank 3 matrix.
        cs_core_contribution (dict): Core contribution to chemical shielding. dict. e.g.
            {'Mg': -412.8, 'C': -200.5, 'O': -271.1}
        efg (tuple): Electric Field Gradient (EFG) tensor on each ion as a tuple of dict, e.g.
            ({"cq": 0.1, "eta", 0.2, "nuclear_quadrupole_moment": 0.3}, {"cq": 0.7, "eta", 0.8,
            "nuclear_quadrupole_moment": 0.9}, ...)
        charge (tuple): Charge on each ion as a tuple of dict, e.g.
            ({"p": 0.154, "s": 0.078, "d": 0.0, "tot": 0.232}, ...)
        is_stopped (bool): True if OUTCAR is from a stopped run (using STOPCAR, see VASP Manual).
        run_stats (dict): Various useful run stats as a dict including "System time (sec)", "Total CPU time used (sec)",
            "Elapsed time (sec)", "Maximum memory used (kb)", "Average memory used (kb)", "User time (sec)", "cores".
        elastic_tensor (np.array): Total elastic moduli (Kbar) is given in a 6x6 array matrix.
        drift (np.array): Total drift for each step in eV/Atom.
        ngf (tuple): Dimensions for the Augmentation grid.
        sampling_radii (np.array): Size of the sampling radii in VASP for the test charges for the electrostatic
            potential at each atom. Total array size is the number of elements present in the calculation.
        electrostatic_potential (np.array): Average electrostatic potential at each atomic position in order of
            the atoms in POSCAR.
        final_energy_contribs (dict): Individual contributions to the total final energy as a dictionary.
            Include contributions from keys, e.g.:
            {'DENC': -505778.5184347, 'EATOM': 15561.06492564, 'EBANDS': -804.53201231, 'EENTRO': -0.08932659,
            'EXHF': 0.0, 'Ediel_sol': 0.0, 'PAW double counting': 664.6726974100002, 'PSCENC': 742.48691646,
            'TEWEN': 489742.86847338, 'XCENC': -169.64189814}
        efermi (float): Fermi energy.
        filename (str): Filename.
        final_energy (float): Final energy after extrapolation of sigma back to 0, i.e. energy(sigma->0).
        final_energy_wo_entrp (float): Final energy before extrapolation of sigma, i.e. energy without entropy.
        final_fr_energy (float): Final "free energy", i.e. free energy TOTEN.
        has_onsite_density_matrices (bool): Whether onsite density matrices have been set.
        lcalcpol (bool): If LCALCPOL has been set.
        lepsilon (bool): If LEPSILON has been set.
        nelect (float): Returns the number of electrons in the calculation.
        spin (bool): If spin-polarization was enabled via ISPIN.
        total_mag (float): Total magnetization (in terms of the number of unpaired electrons).

    One can then call a specific reader depending on the type of run being
    performed. These are currently: read_igpar(), read_lepsilon() and
    read_lcalcpol(), read_core_state_eign(), read_avg_core_pot().

    See the documentation of those methods for more documentation.

    Authors: Rickard Armiento, Shyue Ping Ong
    """

    def __init__(self, filename: PathLike) -> None:
        """
        Args:
            filename (PathLike): OUTCAR file to parse.
        """
        self.filename = filename
        self.is_stopped = False

        # Assume a compilation with parallelization enabled.
        # Will be checked later.
        # If VASP is compiled in serial, the OUTCAR is written slightly differently.
        serial_compilation = False

        # data from end of OUTCAR
        charge = []
        mag_x = []
        mag_y = []
        mag_z = []
        header = []
        run_stats: dict[str, float | None] = {}
        total_mag = nelect = efermi = e_fr_energy = e_wo_entrp = e0 = None

        time_patt = re.compile(r"\((sec|kb)\)")
        efermi_patt = re.compile(r"E-fermi\s*:\s*(\S+)")
        nelect_patt = re.compile(r"number of electron\s+(\S+)\s+magnetization")
        mag_patt = re.compile(r"number of electron\s+\S+\s+magnetization\s+(\S+)")
        e_fr_energy_pattern = re.compile(r"free  energy   TOTEN\s+=\s+([\d\-\.]+)")
        e_wo_entrp_pattern = re.compile(r"energy  without entropy\s*=\s+([\d\-\.]+)")
        e0_pattern = re.compile(r"energy\(sigma->0\)\s*=\s+([\d\-\.]+)")

        all_lines = []
        for line in reverse_readfile(self.filename):
            clean = line.strip()
            all_lines.append(clean)
            if clean.find("soft stop encountered!  aborting job") != -1:
                self.is_stopped = True
            else:
                if time_patt.search(line):
                    tok = line.strip().split(":")
                    try:
                        # try-catch because VASP 6.2.0 may print
                        # Average memory used (kb):          N/A
                        # which cannot be parsed as float
                        run_stats[tok[0].strip()] = float(tok[1].strip())
                    except ValueError:
                        run_stats[tok[0].strip()] = None
                    continue

                if match := efermi_patt.search(clean):
                    try:
                        # try-catch because VASP sometimes prints
                        # 'E-fermi: ********     XC(G=0):  -6.1327
                        # alpha+bet : -1.8238'
                        efermi = float(match[1])
                        continue
                    except ValueError:
                        efermi = None
                        continue
                if match := nelect_patt.search(clean):
                    nelect = float(match[1])

                if match := mag_patt.search(clean):
                    total_mag = float(match[1])

                if e_fr_energy is None and (match := e_fr_energy_pattern.search(clean)):
                    e_fr_energy = float(match[1])
                if e_wo_entrp is None and (match := e_wo_entrp_pattern.search(clean)):
                    e_wo_entrp = float(match[1])
                if e0 is None and (match := e0_pattern.search(clean)):
                    e0 = float(match[1])
            if all([nelect, total_mag is not None, efermi is not None, run_stats]):
                break

        # For single atom systems, VASP doesn't print a total line, so
        # reverse parsing is very difficult
        read_charge = False
        read_mag_x = False
        read_mag_y = False  # for SOC calculations only
        read_mag_z = False
        all_lines.reverse()
        for clean in all_lines:
            if read_charge or read_mag_x or read_mag_y or read_mag_z:
                if clean.startswith("# of ion"):
                    header = re.split(r"\s{2,}", clean.strip())
                    header.pop(0)
                elif match := re.match(r"\s*(\d+)\s+(([\d\.\-]+)\s+)+", clean):
                    tokens = [float(i) for i in re.findall(r"[\d\.\-]+", clean)]
                    tokens.pop(0)
                    if read_charge:
                        charge.append(dict(zip(header, tokens, strict=True)))
                    elif read_mag_x:
                        mag_x.append(dict(zip(header, tokens, strict=True)))
                    elif read_mag_y:
                        mag_y.append(dict(zip(header, tokens, strict=True)))
                    elif read_mag_z:
                        mag_z.append(dict(zip(header, tokens, strict=True)))
                elif clean.startswith("tot"):
                    read_charge = False
                    read_mag_x = False
                    read_mag_y = False
                    read_mag_z = False
            if clean == "total charge":
                charge = []
                read_charge = True
                read_mag_x, read_mag_y, read_mag_z = False, False, False
            elif clean == "magnetization (x)":
                mag_x = []
                read_mag_x = True
                read_charge, read_mag_y, read_mag_z = False, False, False
            elif clean == "magnetization (y)":
                mag_y = []
                read_mag_y = True
                read_charge, read_mag_x, read_mag_z = False, False, False
            elif clean == "magnetization (z)":
                mag_z = []
                read_mag_z = True
                read_charge, read_mag_x, read_mag_y = False, False, False
            elif re.search("electrostatic", clean):
                read_charge, read_mag_x, read_mag_y, read_mag_z = (
                    False,
                    False,
                    False,
                    False,
                )

        # Merge x, y and z components of magmoms if present (SOC calculation)
        if mag_y and mag_z:
            # TODO: detect spin axis
            mag = []
            for idx in range(len(mag_x)):
                mag.append({key: Magmom([mag_x[idx][key], mag_y[idx][key], mag_z[idx][key]]) for key in mag_x[0]})
        else:
            mag = mag_x

        # Data from beginning of OUTCAR
        run_stats["cores"] = None
        with zopen(filename, mode="rt", encoding="utf-8") as file:
            for line in file:
                if "serial" in line:
                    # Activate serial parallelization
                    run_stats["cores"] = 1
                    serial_compilation = True
                    break
                if "running" in line:
                    if line.split()[1] == "on":
                        run_stats["cores"] = int(line.split()[2])
                    else:
                        run_stats["cores"] = int(line.split()[1])
                    break

        self.run_stats = run_stats
        self.magnetization = tuple(mag)
        self.charge = tuple(charge)
        self.efermi = efermi
        self.nelect = nelect
        self.total_mag = total_mag
        self.final_energy = e0
        self.final_energy_wo_entrp = e_wo_entrp
        self.final_fr_energy = e_fr_energy
        self.data: dict[str, Any] = {}

        # Read "number of bands" (NBANDS)
        self.read_pattern(
            {"nbands": r"number\s+of\s+bands\s+NBANDS=\s+(\d+)"},
            terminate_on_match=True,
            postprocess=int,
        )
        self.data["nbands"] = self.data["nbands"][0][0]

        # Read "total number of plane waves" (NPLWV)
        self.read_pattern(
            {"nplwv": r"total plane-waves  NPLWV =\s+(\*{6}|\d+)"},
            terminate_on_match=True,
        )
        try:
            self.data["nplwv"] = [[int(self.data["nplwv"][0][0])]]
        except ValueError:
            self.data["nplwv"] = [[None]]

        nplwvs_at_kpoints = [
            n
            for [n] in self.read_table_pattern(
                r"\n{3}-{104}\n{3}",
                r".+plane waves:\s+(\*{6,}|\d+)",
                (
                    r"maximum number of plane-waves"
                    if serial_compilation
                    else r"maximum and minimum number of plane-waves"
                ),
                last_one_only=False,
                first_one_only=True,
            )
        ]
        self.data["nplwvs_at_kpoints"] = [None for n in nplwvs_at_kpoints]
        for n, nplwv in enumerate(nplwvs_at_kpoints):
            try:
                self.data["nplwvs_at_kpoints"][n] = int(nplwv)
            except ValueError:
                pass

        # Read the drift
        self.read_pattern(
            {"drift": r"total drift:\s+([\.\-\d]+)\s+([\.\-\d]+)\s+([\.\-\d]+)"},
            postprocess=float,
        )
        self.drift = self.data.get("drift", [])

        # Check if calculation is spin polarized
        self.read_pattern({"spin": r"ISPIN\s*=\s*2"})
        self.spin = bool(self.data.get("spin", False))

        # Check if calculation is non-collinear
        self.read_pattern({"noncollinear": r"LNONCOLLINEAR\s*=\s*T"})
        self.noncollinear = bool(self.data.get("noncollinear", False))

        # Check if the calculation type is DFPT
        self.read_pattern(
            {"ibrion": r"IBRION =\s+([\-\d]+)"},
            terminate_on_match=True,
            postprocess=int,
        )
        if self.data.get("ibrion", [[0]])[0][0] > 6:
            self.dfpt = True
            self.read_internal_strain_tensor()
        else:
            self.dfpt = False

        # Check if LEPSILON is True and read piezo data if so
        self.read_pattern({"epsilon": r"LEPSILON\s*=\s*T"})
        if self.data.get("epsilon", False):
            self.lepsilon = True
            self.read_lepsilon()
            # Only read ionic contribution if DFPT is turned on
            if self.dfpt:
                self.read_lepsilon_ionic()
        else:
            self.lepsilon = False

        # Check if LCALCPOL is True and read polarization data if so
        self.read_pattern({"calcpol": r"LCALCPOL\s*=\s*T"})
        if self.data.get("calcpol", False):
            self.lcalcpol = True
            self.read_lcalcpol()
            self.read_pseudo_zval()
        else:
            self.lcalcpol = False

        # Read electrostatic potential
        self.electrostatic_potential: list[float] | None = None
        self.ngf = None
        self.sampling_radii: list[float] | None = None
        self.read_pattern({"electrostatic": r"average \(electrostatic\) potential at core"})
        if self.data.get("electrostatic", False):
            self.read_electrostatic_potential()

        self.read_pattern({"nmr_cs": r"LCHIMAG\s*=\s*(T)"})
        if self.data.get("nmr_cs"):
            self.nmr_cs = True
            self.read_chemical_shielding()
            self.read_cs_g0_contribution()
            self.read_cs_core_contribution()
            self.read_cs_raw_symmetrized_tensors()
        else:
            self.nmr_cs = False

        self.read_pattern({"nmr_efg": r"NMR quadrupolar parameters"})
        if self.data.get("nmr_efg"):
            self.nmr_efg = True
            self.read_nmr_efg()
            self.read_nmr_efg_tensor()
        else:
            self.nmr_efg = False

        self.read_pattern(
            {"has_onsite_density_matrices": r"onsite density matrix"},
            terminate_on_match=True,
        )
        if "has_onsite_density_matrices" in self.data:
            self.has_onsite_density_matrices = True
            self.read_onsite_density_matrices()
        else:
            self.has_onsite_density_matrices = False

        # Store the individual contributions to the final total energy
        final_energy_contribs = {}
        for key in (
            "PSCENC",
            "TEWEN",
            "DENC",
            "EXHF",
            "XCENC",
            "PAW double counting",
            "EENTRO",
            "EBANDS",
            "EATOM",
            "Ediel_sol",
        ):
            if key == "PAW double counting":
                self.read_pattern({key: rf"{key}\s+=\s+([\.\-\d]+)\s+([\.\-\d]+)"})
            else:
                self.read_pattern({key: rf"{key}\s+=\s+([\d\-\.]+)"})
            if not self.data[key]:
                continue
            final_energy_contribs[key] = sum(map(float, self.data[key][-1]))
        self.final_energy_contribs = final_energy_contribs

    def read_pattern(
        self,
        patterns: dict[str, str],
        reverse: bool = False,
        terminate_on_match: bool = False,
        postprocess: Callable = str,
    ) -> None:
        r"""
        General pattern reading. Use monty's regrep method and take the same
        arguments.

        Args:
            patterns (dict): A dict of patterns, e.g.
                {"energy": r"energy\\(sigma->0\\)\\s+=\\s+([\\d\\-.]+)"}.
            reverse (bool): Read files in reverse. Defaults to false. Useful for
                large files, esp OUTCARs, especially when used with
                terminate_on_match.
            terminate_on_match (bool): Whether to terminate when there is at
                least one match in each key in pattern.
            postprocess (Callable): A post processing function to convert all
                matches. Defaults to str, i.e., no change.

        Renders accessible:
            Any attribute in patterns. For example,
            {"energy": r"energy\\(sigma->0\\)\\s+=\\s+([\\d\\-.]+)"} will set the
            value of self.data["energy"] = [[-1234], [-3453], ...], to the
            results from regex and postprocess. Note that the returned values
            are lists of lists, because you can grep multiple items on one line.
        """
        matches = regrep(
            self.filename,
            patterns,
            reverse=reverse,
            terminate_on_match=terminate_on_match,
            postprocess=postprocess,
        )
        for k in patterns:
            self.data[k] = [i[0] for i in matches.get(k, [])]

    def read_table_pattern(
        self,
        header_pattern: str,
        row_pattern: str,
        footer_pattern: str,
        postprocess: Callable = str,
        attribute_name: str | None = None,
        last_one_only: bool = True,
        first_one_only: bool = False,
    ) -> list:
        r"""Parse table-like data. A table composes of three parts: header,
        main body, footer. All the data matches "row pattern" in the main body
        will be returned.

        Args:
            header_pattern (str): The regular expression pattern matches the
                table header. This pattern should match all the text
                immediately before the main body of the table. For multiple
                sections table match the text until the section of
                interest. MULTILINE and DOTALL options are enforced, as a
                result, the "." meta-character will also match "\n" in this
                section.
            row_pattern (str): The regular expression matches a single line in
                the table. Capture interested field using regular expression
                groups.
            footer_pattern (str): The regular expression matches the end of the
                table. E.g. a long dash line.
            postprocess (Callable): A post processing function to convert all
                matches. Defaults to str, i.e., no change.
            attribute_name (str): Name of this table. If present the parsed data
                will be attached to "data. e.g. self.data["efg"] = [...]
            last_one_only (bool): All the tables will be parsed, if this option
                is set to True, only the last table will be returned. The
                enclosing list will be removed. i.e. Only a single table will
                be returned. Default to be True. Incompatible with first_one_only.
            first_one_only (bool): Only the first occurrence of the table will be
                parsed and the parsing procedure will stop. The enclosing list
                will be removed. i.e. Only a single table will be returned.
                Incompatible with last_one_only.

        Returns:
            List of tables. 1) A table is a list of rows. 2) A row if either a list of
            attribute values in case the capturing group is defined without name in
            row_pattern, or a dict in case that named capturing groups are defined by
            row_pattern.
        """
        if last_one_only and first_one_only:
            raise ValueError("last_one_only and first_one_only options are incompatible")

        with zopen(self.filename, mode="rt", encoding="utf-8") as file:
            text = file.read()
        table_pattern_text = header_pattern + r"\s*^(?P<table_body>(?:\s+" + row_pattern + r")+)\s+" + footer_pattern
        table_pattern = re.compile(table_pattern_text, re.MULTILINE | re.DOTALL)
        rp = re.compile(row_pattern)
        tables: list[list] = []
        for mt in table_pattern.finditer(text):
            table_body_text = mt.group("table_body")
            table_contents = []
            for line in table_body_text.split("\n"):
                ml = rp.search(line)
                # Skip empty lines
                if not ml:
                    continue
                d = ml.groupdict()
                if len(d) > 0:
                    processed_line: dict | list = {k: postprocess(v) for k, v in d.items()}
                else:
                    processed_line = [postprocess(v) for v in ml.groups()]
                table_contents.append(processed_line)
            tables.append(table_contents)
            if first_one_only:
                break
        retained_data: list = tables[-1] if last_one_only or first_one_only else tables
        if attribute_name is not None:
            self.data[attribute_name] = retained_data
        return retained_data

    def read_electrostatic_potential(self) -> None:
        """Parse the eletrostatic potential for the last ionic step."""
        pattern = {"ngf": r"\s+dimension x,y,z NGXF=\s+([\.\-\d]+)\sNGYF=\s+([\.\-\d]+)\sNGZF=\s+([\.\-\d]+)"}
        self.read_pattern(pattern, postprocess=int)
        self.ngf = self.data.get("ngf", [[]])[0]

        pattern = {"radii": r"the test charge radii are((?:\s+[\.\-\d]+)+)"}
        self.read_pattern(pattern, reverse=True, terminate_on_match=True, postprocess=str)
        self.sampling_radii = [*map(float, self.data["radii"][0][0].split())]

        header_pattern = r"\(the norm of the test charge is\s+[\.\-\d]+\)"
        table_pattern = r"((?:\s+\d+\s*[\.\-\d]+)+)"
        footer_pattern = r"\s+E-fermi :"

        pots: list = self.read_table_pattern(header_pattern, table_pattern, footer_pattern)
        _pots: str = "".join(itertools.chain.from_iterable(pots))

        pots = re.findall(r"\s+\d+\s*([\.\-\d]+)+", _pots)

        self.electrostatic_potential = [*map(float, pots)]

    @staticmethod
    def _parse_sci_notation(line: str) -> list[float]:
        """
        Parse lines with values in scientific notation and potentially
        without spaces in between the values. This assumes that the scientific
        notation always lists two digits for the exponent, e.g. 3.535E-02.

        Args:
            line: line to parse.

        Returns:
            list[float]: numbers if found, empty if not.
        """
        if match := re.findall(r"[\.\-\d]+E[\+\-]\d{2}", line):
            return [float(t) for t in match]
        return []

    def read_freq_dielectric(self) -> None:
        """
        Parse the frequency dependent dielectric function (obtained with
        LOPTICS). Frequencies (in eV) are in self.frequencies, and dielectric
        tensor function is given as self.dielectric_tensor_function.
        """
        plasma_pattern = r"plasma frequency squared.*"
        dielectric_pattern = (
            r"frequency dependent\s+IMAGINARY "
            r"DIELECTRIC FUNCTION \(independent particle, "
            r"no local field effects\)(\sdensity-density)*$"
        )
        row_pattern = r"\s+".join([r"([\.\-\d]+)"] * 3)
        plasma_frequencies = defaultdict(list)
        read_plasma: str | bool = False
        read_dielectric = False
        energies = []
        data: dict[str, Any] = {"REAL": [], "IMAGINARY": []}
        count = 0
        component = "IMAGINARY"
        with zopen(self.filename, mode="rt", encoding="utf-8") as file:
            for line in file:
                line = line.strip()
                if re.match(plasma_pattern, line):
                    read_plasma = "intraband" if "intraband" in line else "interband"
                elif re.match(dielectric_pattern, line):
                    read_plasma = False
                    read_dielectric = True
                    row_pattern = r"\s+".join([r"([\.\-\d]+)"] * 7)

                if read_plasma and re.match(row_pattern, line):
                    plasma_frequencies[read_plasma].append([float(t) for t in line.strip().split()])
                elif read_plasma and type(self)._parse_sci_notation(line):
                    plasma_frequencies[read_plasma].append(type(self)._parse_sci_notation(line))
                elif read_dielectric:
                    tokens = None
                    if re.match(row_pattern, line.strip()):
                        tokens = line.strip().split()
                    elif type(self)._parse_sci_notation(line.strip()):
                        tokens = type(self)._parse_sci_notation(line.strip())
                    elif re.match(r"\s*-+\s*", line):
                        count += 1

                    if tokens:
                        if component == "IMAGINARY":
                            energies.append(float(tokens[0]))
                        xx, yy, zz, xy, yz, xz = (float(t) for t in tokens[1:])
                        matrix = [[xx, xy, xz], [xy, yy, yz], [xz, yz, zz]]
                        data[component].append(matrix)

                    if count == 2:
                        component = "REAL"
                    elif count == 3:
                        break

        self.plasma_frequencies = {k: np.array(v[:3]) for k, v in plasma_frequencies.items()}
        self.dielectric_energies = np.array(energies)
        self.dielectric_tensor_function = np.array(data["REAL"]) + 1j * np.array(data["IMAGINARY"])

    def read_chemical_shielding(self) -> None:
        """Parse the NMR chemical shieldings data. Only the second part "absolute, valence and core"
        will be parsed. And only the three right most field (ISO_SHIELDING, SPAN, SKEW) will be retrieved.

        Set self.data["chemical_shielding"] as:
            List of chemical shieldings in the order of atoms from the OUTCAR. Maryland notation is adopted.
        """
        header_pattern = (
            r"\s+CSA tensor \(J\. Mason, Solid State Nucl\. Magn\. Reson\. 2, "  # codespell:ignore reson
            r"285 \(1993\)\)\s+"
            r"\s+-{50,}\s+"
            r"\s+EXCLUDING G=0 CONTRIBUTION\s+INCLUDING G=0 CONTRIBUTION\s+"
            r"\s+-{20,}\s+-{20,}\s+"
            r"\s+ATOM\s+ISO_SHIFT\s+SPAN\s+SKEW\s+ISO_SHIFT\s+SPAN\s+SKEW\s+"
            r"-{50,}\s*$"
        )
        first_part_pattern = r"\s+\(absolute, valence only\)\s+$"
        swallon_valence_body_pattern = r".+?\(absolute, valence and core\)\s+$"
        row_pattern = r"\d+(?:\s+[-]?\d+\.\d+){3}\s+" + r"\s+".join([r"([-]?\d+\.\d+)"] * 3)
        footer_pattern = r"-{50,}\s*$"
        h1 = header_pattern + first_part_pattern
        cs_valence_only = self.read_table_pattern(
            h1, row_pattern, footer_pattern, postprocess=float, last_one_only=True
        )
        h2 = header_pattern + swallon_valence_body_pattern
        cs_valence_and_core = self.read_table_pattern(
            h2, row_pattern, footer_pattern, postprocess=float, last_one_only=True
        )
        self.data["chemical_shielding"] = {
            "valence_only": cs_valence_only,
            "valence_and_core": cs_valence_and_core,
        }

    def read_cs_g0_contribution(self) -> None:
        """Parse the G0 contribution of NMR chemical shielding.

        Set self.data["cs_g0_contribution"] as:
            list[list]: G0 contribution matrix.
        """
        header_pattern = (
            r"^\s+G\=0 CONTRIBUTION TO CHEMICAL SHIFT \(field along BDIR\)\s+$\n"
            r"^\s+-{50,}$\n"
            r"^\s+BDIR\s+X\s+Y\s+Z\s*$\n"
            r"^\s+-{50,}\s*$\n"
        )
        row_pattern = r"(?:\d+)\s+" + r"\s+".join([r"([-]?\d+\.\d+)"] * 3)
        footer_pattern = r"\s+-{50,}\s*$"
        self.read_table_pattern(
            header_pattern,
            row_pattern,
            footer_pattern,
            postprocess=float,
            last_one_only=True,
            attribute_name="cs_g0_contribution",
        )

    def read_cs_core_contribution(self) -> None:
        """Parse the core contribution of NMR chemical shielding.

        Set self.data["cs_core_contribution"] as:
            list[list]: G0 contribution matrix.
        """
        header_pattern = r"^\s+Core NMR properties\s*$\n\n^\s+typ\s+El\s+Core shift \(ppm\)\s*$\n^\s+-{20,}$\n"
        row_pattern = r"\d+\s+(?P<element>[A-Z][a-z]?\w?)\s+(?P<shift>[-]?\d+\.\d+)"
        footer_pattern = r"\s+-{20,}\s*$"
        self.read_table_pattern(
            header_pattern,
            row_pattern,
            footer_pattern,
            postprocess=str,
            last_one_only=True,
            attribute_name="cs_core_contribution",
        )
        core_contrib = {d["element"]: float(d["shift"]) for d in self.data["cs_core_contribution"]}
        self.data["cs_core_contribution"] = core_contrib

    def read_cs_raw_symmetrized_tensors(self) -> None:
        """Parse the matrix form of NMR tensor before corrected to table.

        Returns:
            nsymmetrized tensors list in the order of atoms.
        """
        header_pattern = r"\s+-{50,}\s+\s+Absolute Chemical Shift tensors\s+\s+-{50,}$"
        first_part_pattern = r"\s+UNSYMMETRIZED TENSORS\s+$"
        row_pattern = r"\s+".join([r"([-]?\d+\.\d+)"] * 3)
        unsym_footer_pattern = r"^\s+SYMMETRIZED TENSORS\s+$"

        with zopen(self.filename, mode="rt", encoding="utf-8") as file:
            text = file.read()
        unsym_table_pattern_text = header_pattern + first_part_pattern + r"(?P<table_body>.+)" + unsym_footer_pattern
        table_pattern = re.compile(unsym_table_pattern_text, re.MULTILINE | re.DOTALL)
        row_pat = re.compile(row_pattern)

        if match := table_pattern.search(text):
            table_text = match["table_body"]
            micro_header_pattern = r"ion\s+\d+"
            micro_table_pattern_text = micro_header_pattern + r"\s*^(?P<table_body>(?:\s*" + row_pattern + r")+)\s+"
            micro_table_pattern = re.compile(micro_table_pattern_text, re.MULTILINE | re.DOTALL)
            unsym_tensors = []
            for mt in micro_table_pattern.finditer(table_text):
                table_body_text = mt.group("table_body")
                tensor_matrix = []
                for line in table_body_text.rstrip().split("\n"):
                    ml = row_pat.search(line)
                    if ml is None:
                        raise RuntimeError(f"failure to find pattern, {ml=}")
                    processed_line = [float(v) for v in ml.groups()]
                    tensor_matrix.append(processed_line)
                unsym_tensors.append(tensor_matrix)
            self.data["unsym_cs_tensor"] = unsym_tensors
        else:
            raise ValueError("NMR UNSYMMETRIZED TENSORS is not found")

    def read_nmr_efg_tensor(self) -> list[NDArray]:
        """Parses the NMR Electric Field Gradient Raw Tensors.

        Returns:
            A list of Electric Field Gradient Tensors in the order of Atoms from OUTCAR.
        """
        header_pattern = (
            r"Electric field gradients \(V/A\^2\)\n-*\n ion\s+V_xx\s+V_yy\s+V_zz\s+V_xy\s+V_xz\s+V_yz\n-*\n"
        )

        row_pattern = r"\d+\s+([-\d\.]+)\s+([-\d\.]+)\s+([-\d\.]+)\s+([-\d\.]+)\s+([-\d\.]+)\s+([-\d\.]+)"
        footer_pattern = r"-*\n"

        data = self.read_table_pattern(header_pattern, row_pattern, footer_pattern, postprocess=float)
        tensors = [make_symmetric_matrix_from_upper_tri(d) for d in data]
        self.data["unsym_efg_tensor"] = tensors
        return tensors

    def read_nmr_efg(self) -> None:
        """Parse the NMR Electric Field Gradient interpreted values.

        Set self.data["efg"] as:
            Electric Field Gradient tensors as a list of dict in the order of atoms from OUTCAR.
            Each dict key/value pair corresponds to a component of the tensors.
        """
        header_pattern = (
            r"^\s+NMR quadrupolar parameters\s+$\n"
            r"^\s+Cq : quadrupolar parameter\s+Cq=e[*]Q[*]V_zz/h$\n"
            r"^\s+eta: asymmetry parameters\s+\(V_yy - V_xx\)/ V_zz$\n"
            r"^\s+Q  : nuclear electric quadrupole moment in mb \(millibarn\)$\n"
            r"^-{50,}$\n"
            r"^\s+ion\s+Cq\(MHz\)\s+eta\s+Q \(mb\)\s+$\n"
            r"^-{50,}\s*$\n"
        )
        row_pattern = (
            r"\d+\s+(?P<cq>[-]?\d+\.\d+)\s+(?P<eta>[-]?\d+\.\d+)\s+(?P<nuclear_quadrupole_moment>[-]?\d+\.\d+)"
        )
        footer_pattern = r"-{50,}\s*$"
        self.read_table_pattern(
            header_pattern,
            row_pattern,
            footer_pattern,
            postprocess=float,
            last_one_only=True,
            attribute_name="efg",
        )

    def read_elastic_tensor(self) -> None:
        """
        Parse the elastic tensor data.

        Set self.data["elastic_tensor"] as:
            6x6 array corresponding to the elastic tensor from the OUTCAR.
        """
        header_pattern = r"TOTAL ELASTIC MODULI \(kBar\)\s+Direction\s+([X-Z][X-Z]\s+)+\-+"
        row_pattern = r"[X-Z][X-Z]\s+" + r"\s+".join([r"(\-*[\.\d]+)"] * 6)
        footer_pattern = r"\-+"
        et_table = self.read_table_pattern(header_pattern, row_pattern, footer_pattern, postprocess=float)
        self.data["elastic_tensor"] = et_table

    def read_piezo_tensor(self) -> None:
        """Parse the piezo tensor data."""
        header_pattern = r"PIEZOELECTRIC TENSOR  for field in x, y, z\s+\(C/m\^2\)\s+([X-Z][X-Z]\s+)+\-+"
        row_pattern = r"[x-z]\s+" + r"\s+".join([r"(\-*[\.\d]+)"] * 6)
        footer_pattern = r"BORN EFFECTIVE"
        pt_table = self.read_table_pattern(header_pattern, row_pattern, footer_pattern, postprocess=float)
        self.data["piezo_tensor"] = pt_table

    def read_onsite_density_matrices(self) -> None:
        """Parse the onsite density matrices.

        Set self.data["onsite_density_matrices"] as:
            List with index corresponding to atom index in Structure.
        """
        # Matrix size will vary depending on if d or f orbitals are present.
        # Therefore regex assumes f, but filter out None values if d.
        header_pattern = r"spin component  1\n"
        row_pattern = r"[^\S\r\n]*(?:(-?[\d.]+))" + r"(?:[^\S\r\n]*(-?[\d.]+)[^\S\r\n]*)?" * 6 + r".*?"
        footer_pattern = r"\nspin component  2"
        spin1_component = self.read_table_pattern(
            header_pattern,
            row_pattern,
            footer_pattern,
            postprocess=lambda x: float(x) if x else None,
            last_one_only=False,
        )

        # Filter out None
        spin1_component = [[[e for e in row if e is not None] for row in matrix] for matrix in spin1_component]

        # And repeat for Spin.down
        header_pattern = r"spin component  2\n"
        row_pattern = r"[^\S\r\n]*(?:([\d.-]+))" + r"(?:[^\S\r\n]*(-?[\d.]+)[^\S\r\n]*)?" * 6 + r".*?"
        footer_pattern = r"\n occupancies and eigenvectors"
        spin2_component = self.read_table_pattern(
            header_pattern,
            row_pattern,
            footer_pattern,
            postprocess=lambda x: float(x) if x else None,
            last_one_only=False,
        )

        spin2_component = [[[e for e in row if e is not None] for row in matrix] for matrix in spin2_component]

        self.data["onsite_density_matrices"] = [
            {Spin.up: spin1_component[idx], Spin.down: spin2_component[idx]} for idx in range(len(spin1_component))
        ]

    def read_corrections(
        self,
        reverse: bool = True,
        terminate_on_match: bool = True,
    ) -> None:
        """Read the dipol qudropol corrections into
        self.data["dipol_quadrupol_correction"].

        Args:
            reverse (bool): Whether to start from end of OUTCAR. Defaults to True.
            terminate_on_match (bool): Whether to terminate once match is found. Defaults to True.
        """
        patterns = {"dipol_quadrupol_correction": r"dipol\+quadrupol energy correction\s+([\d\-\.]+)"}
        self.read_pattern(
            patterns,
            reverse=reverse,
            terminate_on_match=terminate_on_match,
            postprocess=float,
        )
        self.data["dipol_quadrupol_correction"] = self.data["dipol_quadrupol_correction"][0][0]

    def read_neb(
        self,
        reverse: bool = True,
        terminate_on_match: bool = True,
    ) -> None:
        """
        Read NEB data. This only works with OUTCARs from both normal
        VASP NEB calculations or from the CI NEB method implemented by
        Henkelman et al.

        Args:
            reverse (bool): Read files in reverse. Defaults to false. Useful for
                large files, esp OUTCARs, especially when used with
                terminate_on_match. Defaults to True here since we usually
                want only the final value.
            terminate_on_match (bool): Whether to terminate when there is at
                least one match in each key in pattern. Defaults to True here
                since we usually want only the final value.

        Renders accessible:
            tangent_force - Final tangent force.
            energy - Final energy.
            These can be accessed under Outcar.data[key]
        """
        patterns = {
            "energy": r"energy\(sigma->0\)\s+=\s+([\d\-\.]+)",
            "tangent_force": r"(NEB: projections on to tangent \(spring, REAL\)\s+\S+|tangential force \(eV/A\))\s+"
            r"([\d\-\.]+)",
        }
        self.read_pattern(
            patterns,
            reverse=reverse,
            terminate_on_match=terminate_on_match,
            postprocess=str,
        )
        self.data["energy"] = float(self.data["energy"][0][0])
        if self.data.get("tangent_force"):
            self.data["tangent_force"] = float(self.data["tangent_force"][0][1])

    def read_igpar(self) -> None:
        """Read IGPAR.

        See VASP sections "LBERRY, IGPAR, NPPSTR, DIPOL" for info on
        what these are.

        Renders accessible:
            er_ev = e<r>_ev (dictionary with Spin.up/Spin.down as keys)
            er_bp = e<r>_bp (dictionary with Spin.up/Spin.down as keys)
            er_ev_tot = spin up + spin down summed
            er_bp_tot = spin up + spin down summed
            p_elc = spin up + spin down summed
            p_ion = spin up + spin down summed.
        """
        # Variables to be filled
        self.er_ev = {}  # dict (Spin.up/down) of array(3*float)
        self.er_bp = {}  # dict (Spin.up/down) of array(3*float)
        self.er_ev_tot = None  # array(3*float)
        self.er_bp_tot = None  # array(3*float)
        self.p_elec: int | None = None
        self.p_ion: int | None = None
        try:
            search = []

            # Non-spin cases
            def er_ev(results, match):
                results.er_ev[Spin.up] = np.array(map(float, match.groups()[1:4])) / 2
                results.er_ev[Spin.down] = results.er_ev[Spin.up]
                results.context = 2

            er_ev_pattern = r"^ *e<r>_ev=\( *([-0-9.Ee+]*) *([-0-9.Ee+]*) *([-0-9.Ee+]*) *\)"
            search.append([er_ev_pattern, None, er_ev])

            def er_bp(results, match):
                results.er_bp[Spin.up] = np.array([float(match[i]) for i in range(1, 4)]) / 2
                results.er_bp[Spin.down] = results.er_bp[Spin.up]

            er_bp_pattern = r"^ *e<r>_bp=\( *([-0-9.Ee+]*) *([-0-9.Ee+]*) *([-0-9.Ee+]*) *\)"
            search.append([er_bp_pattern, lambda results, _line: results.context == 2, er_bp])

            # Spin cases
            def er_ev_up(results, match):
                results.er_ev[Spin.up] = np.array([float(match[i]) for i in range(1, 4)])
                results.context = Spin.up

            spin1_ev_pattern = r"^.*Spin component 1 *e<r>_ev=\( *([-0-9.Ee+]*) *([-0-9.Ee+]*) *([-0-9.Ee+]*) *\)"
            search.append([spin1_ev_pattern, None, er_ev_up])

            def er_bp_up(results, match):
                results.er_bp[Spin.up] = np.array([float(match[1]), float(match[2]), float(match[3])])

            spin_bp_pattern = r"^ *e<r>_bp=\( *([-0-9.Ee+]*) *([-0-9.Ee+]*) *([-0-9.Ee+]*) *\)"
            search.append(
                [
                    spin_bp_pattern,
                    lambda results, _line: results.context == Spin.up,
                    er_bp_up,
                ]
            )

            def er_ev_dn(results, match):
                results.er_ev[Spin.down] = np.array([float(match[1]), float(match[2]), float(match[3])])
                results.context = Spin.down

            spin2_pattern = r"^.*Spin component 2 *e<r>_ev=\( *([-0-9.Ee+]*) *([-0-9.Ee+]*) *([-0-9.Ee+]*) *\)"
            search.append([spin2_pattern, None, er_ev_dn])

            def er_bp_dn(results, match):
                results.er_bp[Spin.down] = np.array([float(match[i]) for i in range(1, 4)])

            e_r_bp_pattern = r"^ *e<r>_bp=\( *([-0-9.Ee+]*) *([-0-9.Ee+]*) *([-0-9.Ee+]*) *\)"
            search.append(
                [
                    e_r_bp_pattern,
                    lambda results, _line: results.context == Spin.down,
                    er_bp_dn,
                ]
            )

            # Always present spin/non-spin
            def p_elc(results, match):
                results.p_elc = np.array([float(match[i]) for i in range(1, 4)])

            elec_dipole_moment_pattern = (
                r"^.*Total electronic dipole moment: *p\[elc\]=\( *([-0-9.Ee+]*) *([-0-9.Ee+]*) *([-0-9.Ee+]*) *\)"
            )
            search.append([elec_dipole_moment_pattern, None, p_elc])

            def p_ion(results, match):
                results.p_ion = np.array([float(match[i]) for i in range(1, 4)])

            ionic_dipole_moment_pattern = (
                r"^.*ionic dipole moment: *p\[ion\]=\( *([-0-9.Ee+]*) *([-0-9.Ee+]*) *([-0-9.Ee+]*) *\)"
            )
            search.append([ionic_dipole_moment_pattern, None, p_ion])

            self.context = None
            self.er_ev = {Spin.up: None, Spin.down: None}
            self.er_bp = {Spin.up: None, Spin.down: None}

            micro_pyawk(self.filename, search, self)

            if self.er_ev[Spin.up] is not None and self.er_ev[Spin.down] is not None:
                self.er_ev_tot = self.er_ev[Spin.up] + self.er_ev[Spin.down]  # type: ignore[operator]

            if self.er_bp[Spin.up] is not None and self.er_bp[Spin.down] is not None:
                self.er_bp_tot = self.er_bp[Spin.up] + self.er_bp[Spin.down]  # type: ignore[operator]

        except Exception as exc:
            raise RuntimeError("IGPAR OUTCAR could not be parsed.") from exc

    def read_internal_strain_tensor(self):
        """Read the internal strain tensor and populates
        self.internal_strain_tensor with an array of voigt notation
        tensors for each site.
        """
        search = []

        def internal_strain_start(results, match: str) -> None:
            results.internal_strain_ion = int(match[1]) - 1
            results.internal_strain_tensor.append(np.zeros((3, 6)))

        search.append(
            [
                r"INTERNAL STRAIN TENSOR FOR ION\s+(\d+)\s+for displacements in x,y,z  \(eV/Angst\):",
                None,
                internal_strain_start,
            ]
        )

        def internal_strain_data(results, match: str) -> None:
            if match[1].lower() == "x":
                index = 0
            elif match[1].lower() == "y":
                index = 1
            elif match[1].lower() == "z":
                index = 2
            else:
                raise IndexError(f"Couldn't parse row index from symbol for internal strain tensor: {match[1]}")
            results.internal_strain_tensor[results.internal_strain_ion][index] = np.array(
                [float(match[i]) for i in range(2, 8)]
            )
            if index == 2:
                results.internal_strain_ion = None

        search.append(
            [
                r"^\s+([x,y,z])\s+" + r"([-]?\d+\.\d+)\s+" * 6,
                lambda results, _line: results.internal_strain_ion is not None,
                internal_strain_data,
            ]
        )

        self.internal_strain_ion = None
        self.internal_strain_tensor = []
        micro_pyawk(self.filename, search, self)

    def read_lepsilon(self) -> None:
        """Read a LEPSILON run.

        TODO: Document the actual variables.
        """
        try:
            search = []

            def dielectric_section_start(results, match):
                results.dielectric_index = -1

            search.append(
                [
                    r"MACROSCOPIC STATIC DIELECTRIC TENSOR \(",
                    None,
                    dielectric_section_start,
                ]
            )

            def dielectric_section_start2(results, match):
                results.dielectric_index = 0

            search.append(
                [
                    r"-------------------------------------",
                    lambda results, _line: results.dielectric_index == -1,
                    dielectric_section_start2,
                ]
            )

            def dielectric_data(results, match):
                results.dielectric_tensor[results.dielectric_index, :] = np.array(
                    [float(match[i]) for i in range(1, 4)]
                )
                results.dielectric_index += 1

            search.append(
                [
                    r"^ *([-0-9.Ee+]+) +([-0-9.Ee+]+) +([-0-9.Ee+]+) *$",
                    lambda results, _line: (
                        results.dielectric_index >= 0 if results.dielectric_index is not None else None
                    ),
                    dielectric_data,
                ]
            )

            def dielectric_section_stop(results, match):
                results.dielectric_index = None

            search.append(
                [
                    r"-------------------------------------",
                    lambda results, _line: (
                        results.dielectric_index >= 1 if results.dielectric_index is not None else None
                    ),
                    dielectric_section_stop,
                ]
            )

            self.dielectric_index = None
            self.dielectric_tensor = np.zeros((3, 3))

            def piezo_section_start(results, _match):
                results.piezo_index = 0

            search.append(
                [
                    r"PIEZOELECTRIC TENSOR  for field in x, y, z        \(C/m\^2\)",
                    None,
                    piezo_section_start,
                ]
            )

            def piezo_data(results, match):
                results.piezo_tensor[results.piezo_index, :] = np.array([float(match[i]) for i in range(1, 7)])
                results.piezo_index += 1

            search.append(
                [
                    r"^ *[xyz] +([-0-9.Ee+]+) +([-0-9.Ee+]+)"
                    r" +([-0-9.Ee+]+) *([-0-9.Ee+]+) +([-0-9.Ee+]+) +([-0-9.Ee+]+)*$",
                    lambda results, _line: (results.piezo_index >= 0 if results.piezo_index is not None else None),
                    piezo_data,
                ]
            )

            def piezo_section_stop(results, _match):
                results.piezo_index = None

            search.append(
                [
                    r"-------------------------------------",
                    lambda results, _line: (results.piezo_index >= 1 if results.piezo_index is not None else None),
                    piezo_section_stop,
                ]
            )

            self.piezo_index = None
            self.piezo_tensor = np.zeros((3, 6))

            def born_section_start(results, _match):
                results.born_ion = -1

            search.append([r"BORN EFFECTIVE CHARGES ", None, born_section_start])

            def born_ion(results, match):
                results.born_ion = int(match[1]) - 1
                results.born.append(np.zeros((3, 3)))

            search.append(
                [
                    r"ion +([0-9]+)",
                    lambda results, _line: results.born_ion is not None,
                    born_ion,
                ]
            )

            def born_data(results, match):
                results.born[results.born_ion][int(match[1]) - 1, :] = np.array([float(match[i]) for i in range(2, 5)])

            search.append(
                [
                    r"^ *([1-3]+) +([-0-9.Ee+]+) +([-0-9.Ee+]+) +([-0-9.Ee+]+)$",
                    lambda results, _line: (
                        results.born_ion >= 0 if results.born_ion is not None else results.born_ion
                    ),
                    born_data,
                ]
            )

            def born_section_stop(results, _match):
                results.born_ion = None

            search.append(
                [
                    r"-------------------------------------",
                    lambda results, _line: (
                        results.born_ion >= 1 if results.born_ion is not None else results.born_ion
                    ),
                    born_section_stop,
                ]
            )

            self.born_ion = None
            self.born: list | np.ndarray = []

            micro_pyawk(self.filename, search, self)

            self.born = np.array(self.born)

            self.dielectric_tensor = self.dielectric_tensor.tolist()
            self.piezo_tensor = self.piezo_tensor.tolist()

        except Exception as exc:
            raise RuntimeError("LEPSILON OUTCAR could not be parsed.") from exc

    def read_lepsilon_ionic(self) -> None:
        """Read the ionic component of a LEPSILON run.

        TODO: Document the actual variables.
        """
        try:
            search = []

            def dielectric_section_start(results, _match):
                results.dielectric_ionic_index = -1

            search.append(
                [
                    r"MACROSCOPIC STATIC DIELECTRIC TENSOR IONIC",
                    None,
                    dielectric_section_start,
                ]
            )

            def dielectric_section_start2(results, _match):
                results.dielectric_ionic_index = 0

            search.append(
                [
                    r"-------------------------------------",
                    lambda results, _line: (
                        results.dielectric_ionic_index == -1
                        if results.dielectric_ionic_index is not None
                        else results.dielectric_ionic_index
                    ),
                    dielectric_section_start2,
                ]
            )

            def dielectric_data(results, match):
                results.dielectric_ionic_tensor[results.dielectric_ionic_index, :] = np.array(
                    [float(match[i]) for i in range(1, 4)]
                )
                results.dielectric_ionic_index += 1

            search.append(
                [
                    r"^ *([-0-9.Ee+]+) +([-0-9.Ee+]+) +([-0-9.Ee+]+) *$",
                    lambda results, _line: (
                        results.dielectric_ionic_index >= 0
                        if results.dielectric_ionic_index is not None
                        else results.dielectric_ionic_index
                    ),
                    dielectric_data,
                ]
            )

            def dielectric_section_stop(results, _match):
                results.dielectric_ionic_index = None

            search.append(
                [
                    r"-------------------------------------",
                    lambda results, _line: (
                        results.dielectric_ionic_index >= 1
                        if results.dielectric_ionic_index is not None
                        else results.dielectric_ionic_index
                    ),
                    dielectric_section_stop,
                ]
            )

            self.dielectric_ionic_index = None
            self.dielectric_ionic_tensor = np.zeros((3, 3))

            def piezo_section_start(results, _match):
                results.piezo_ionic_index = 0

            search.append(
                [
                    "PIEZOELECTRIC TENSOR IONIC CONTR  for field in x, y, z        ",
                    None,
                    piezo_section_start,
                ]
            )

            def piezo_data(results, match):
                results.piezo_ionic_tensor[results.piezo_ionic_index, :] = np.array(
                    [float(match[i]) for i in range(1, 7)]
                )
                results.piezo_ionic_index += 1

            search.append(
                [
                    r"^ *[xyz] +([-0-9.Ee+]+) +([-0-9.Ee+]+)"
                    r" +([-0-9.Ee+]+) *([-0-9.Ee+]+) +([-0-9.Ee+]+) +([-0-9.Ee+]+)*$",
                    lambda results, _line: (
                        results.piezo_ionic_index >= 0
                        if results.piezo_ionic_index is not None
                        else results.piezo_ionic_index
                    ),
                    piezo_data,
                ]
            )

            def piezo_section_stop(results, _match):
                results.piezo_ionic_index = None

            search.append(
                [
                    "-------------------------------------",
                    lambda results, _line: (
                        results.piezo_ionic_index >= 1
                        if results.piezo_ionic_index is not None
                        else results.piezo_ionic_index
                    ),
                    piezo_section_stop,
                ]
            )

            self.piezo_ionic_index = None
            self.piezo_ionic_tensor = np.zeros((3, 6))

            micro_pyawk(self.filename, search, self)

            self.dielectric_ionic_tensor = self.dielectric_ionic_tensor.tolist()
            self.piezo_ionic_tensor = self.piezo_ionic_tensor.tolist()

        except Exception as exc:
            raise RuntimeError("ionic part of LEPSILON OUTCAR could not be parsed.") from exc

    def read_lcalcpol(self) -> None:
        """Read the LCALCPOL.

        TODO: Document the actual variables.
        """
        self.p_elec = None
        self.p_sp1: int | None = None
        self.p_sp2: int | None = None
        self.p_ion = None

        try:
            search = []

            # Always present spin/non-spin
            def p_elec(results, match):
                results.p_elec = np.array(
                    [
                        float(match[1]),
                        float(match[2]),
                        float(match[3]),
                    ]
                )

            search.append(
                [
                    r"^.*Total electronic dipole moment: "
                    r"*p\[elc\]=\( *([-0-9.Ee+]*) *([-0-9.Ee+]*) "
                    r"*([-0-9.Ee+]*) *\)",
                    None,
                    p_elec,
                ]
            )

            # If spin-polarized (and not noncollinear)
            # save spin-polarized electronic values
            if self.spin and not self.noncollinear:

                def p_sp1(results, match):
                    results.p_sp1 = np.array(
                        [
                            float(match[1]),
                            float(match[2]),
                            float(match[3]),
                        ]
                    )

                search.append(
                    [
                        r"^.*p\[sp1\]=\( *([-0-9.Ee+]*) *([-0-9.Ee+]*) *([-0-9.Ee+]*) *\)",
                        None,
                        p_sp1,
                    ]
                )

                def p_sp2(results, match):
                    results.p_sp2 = np.array(
                        [
                            float(match[1]),
                            float(match[2]),
                            float(match[3]),
                        ]
                    )

                search.append(
                    [
                        r"^.*p\[sp2\]=\( *([-0-9.Ee+]*) *([-0-9.Ee+]*) *([-0-9.Ee+]*) *\)",
                        None,
                        p_sp2,
                    ]
                )

            def p_ion(results, match):
                results.p_ion = np.array(
                    [
                        float(match[1]),
                        float(match[2]),
                        float(match[3]),
                    ]
                )

            search.append(
                [
                    r"^.*Ionic dipole moment: *p\[ion\]=\( *([-0-9.Ee+]*) *([-0-9.Ee+]*) *([-0-9.Ee+]*) *\)",
                    None,
                    p_ion,
                ]
            )

            micro_pyawk(self.filename, search, self)

            # Fix polarization units in new versions of VASP
            regex = r"^.*Ionic dipole moment: .*"
            search = [[regex, None, lambda x, y: x.append(y.group(0))]]
            results = micro_pyawk(self.filename, search, [])

            if "|e|" in results[0]:
                self.p_elec *= -1  # type: ignore[operator]
                self.p_ion *= -1  # type: ignore[operator]
                if self.spin and not self.noncollinear:
                    self.p_sp1 *= -1  # type: ignore[operator]
                    self.p_sp2 *= -1  # type: ignore[operator]

        except Exception as exc:
            raise RuntimeError("LCALCPOL OUTCAR could not be parsed.") from exc

    def read_pseudo_zval(self) -> None:
        """Create a pseudopotential ZVAL dictionary."""
        try:

            def atom_symbols(results, match):
                element_symbol = match[1]
                if not hasattr(results, "atom_symbols"):
                    results.atom_symbols = []
                results.atom_symbols.append(element_symbol.strip())

            def zvals(results, match):
                zvals = match[1]
                results.zvals = map(float, re.findall(r"-?\d+\.\d*", zvals))

            search: list[list] = []
            search.extend(
                (
                    ["(?<=VRHFIN =)(.*)(?=:)", None, atom_symbols],
                    ["^\\s+ZVAL.*=(.*)", None, zvals],
                )
            )

            micro_pyawk(self.filename, search, self)

            self.zval_dict = dict(zip(self.atom_symbols, self.zvals, strict=True))  # type: ignore[attr-defined]

            # Clean up
            del self.atom_symbols  # type: ignore[attr-defined]
            del self.zvals  # type: ignore[attr-defined]

        except Exception as exc:
            raise RuntimeError("ZVAL dict could not be parsed.") from exc

    def read_core_state_eigen(self) -> list[dict]:
        """Read the core state eigenenergies at each ionic step.

        Returns:
            A list of dict over the atom such as [{"AO":[core state eig]}].
            The core state eigenenergie list for each AO is over all ionic
            step.

        Example:
            The core state eigenenergie of the 2s AO of the 6th atom of the
            structure at the last ionic step is [5]["2s"][-1].
        """
        with zopen(self.filename, mode="rt", encoding="utf-8") as foutcar:
            line = foutcar.readline()
            cl: list[dict] = []

            while line != "":
                line = foutcar.readline()

                if "NIONS =" in line:
                    natom = int(line.split("NIONS =")[1])
                    cl = [defaultdict(list) for _ in range(natom)]

                if "the core state eigen" in line:
                    iat = -1
                    while line != "":
                        line = foutcar.readline()
                        # don't know number of lines to parse without knowing
                        # specific species, so stop parsing when we reach
                        # "E-fermi" instead
                        if "E-fermi" in line:
                            break
                        data = line.split()
                        # data will contain odd number of elements if it is
                        # the start of a new entry, or even number of elements
                        # if it continues the previous entry
                        if len(data) % 2 == 1:
                            iat += 1  # started parsing a new ion
                            data = data[1:]  # remove element with ion number
                        for i in range(0, len(data), 2):
                            cl[iat][data[i]].append(float(data[i + 1]))
        return cl

    def read_avg_core_poten(self) -> list[list]:
        """Read the core potential at each ionic step.

        Returns:
            A list for each ionic step containing a list of the average core
            potentials for each atom: [[avg core pot]].

        Example:
            The average core potential of the 2nd atom of the structure at the
            last ionic step is: [-1][1]
        """
        with zopen(self.filename, mode="rt", encoding="utf-8") as foutcar:
            line = foutcar.readline()
            aps: list[list[float]] = []
            while line != "":
                line = foutcar.readline()
                if "the norm of the test charge is" in line:
                    ap: list[float] = []
                    while line != "":
                        line = foutcar.readline()
                        # don't know number of lines to parse without knowing
                        # specific species, so stop parsing when we reach
                        # "E-fermi" instead
                        if "E-fermi" in line:
                            aps.append(ap)
                            break

                        # the average core potentials of up to 5 elements are
                        # given per line; the potentials are separated by several
                        # spaces and numbered from 1 to natoms; the potentials are
                        # parsed in a fixed width format
                        npots = int((len(line) - 1) / 17)
                        for i in range(npots):
                            start = i * 17
                            ap.append(float(line[start + 8 : start + 17]))

        return aps

    def as_dict(self) -> dict:
        """MSONable dict."""
        dct = {
            "@module": type(self).__module__,
            "@class": type(self).__name__,
            "efermi": self.efermi,
            "run_stats": self.run_stats,
            "magnetization": self.magnetization,
            "charge": self.charge,
            "total_magnetization": self.total_mag,
            "nelect": self.nelect,
            "is_stopped": self.is_stopped,
            "drift": self.drift,
            "ngf": self.ngf,
            "sampling_radii": self.sampling_radii,
            "electrostatic_potential": self.electrostatic_potential,
        }

        if self.lepsilon:
            dct |= {
                "piezo_tensor": self.piezo_tensor,
                "dielectric_tensor": self.dielectric_tensor,
                "born": self.born,
            }

        if self.dfpt:
            dct["internal_strain_tensor"] = self.internal_strain_tensor

        if self.dfpt and self.lepsilon:
            dct |= {
                "piezo_ionic_tensor": self.piezo_ionic_tensor,
                "dielectric_ionic_tensor": self.dielectric_ionic_tensor,
            }

        if self.lcalcpol:
            dct |= {"p_elec": self.p_elec, "p_ion": self.p_ion}
            if self.spin and not self.noncollinear:
                dct |= {"p_sp1": self.p_sp1, "p_sp2": self.p_sp2}
            dct["zval_dict"] = self.zval_dict

        if self.nmr_cs:
            dct.update(
                nmr_cs={
                    "valence and core": self.data["chemical_shielding"]["valence_and_core"],
                    "valence_only": self.data["chemical_shielding"]["valence_only"],
                    "g0": self.data["cs_g0_contribution"],
                    "core": self.data["cs_core_contribution"],
                    "raw": self.data["unsym_cs_tensor"],
                }
            )

        if self.nmr_efg:
            dct.update(
                nmr_efg={
                    "raw": self.data["unsym_efg_tensor"],
                    "parameters": self.data["efg"],
                }
            )

        if self.has_onsite_density_matrices:
            # Cast Spin to str for consistency with electronic_structure
            # TODO: improve handling of Enum (de)serialization in monty
            onsite_density_matrices = [{str(k): v for k, v in d.items()} for d in self.data["onsite_density_matrices"]]
            dct["onsite_density_matrices"] = onsite_density_matrices

        return dct

    def read_fermi_contact_shift(self) -> None:
        """Read Fermi contact (isotropic) hyperfine coupling parameter.

        Output example:
        Fermi contact (isotropic) hyperfine coupling parameter (MHz)
        -------------------------------------------------------------
        ion      A_pw      A_1PS     A_1AE     A_1c      A_tot
        -------------------------------------------------------------
         1      -0.002    -0.002    -0.051     0.000    -0.052
         2      -0.002    -0.002    -0.051     0.000    -0.052
         3       0.056     0.056     0.321    -0.048     0.321
        -------------------------------------------------------------
        which corresponds to:
            [[-0.002, -0.002, -0.051, 0.0, -0.052],
            [-0.002, -0.002, -0.051, 0.0, -0.052],
            [0.056, 0.056, 0.321, -0.048, 0.321]] from 'fch' data.
        """
        # Fermi contact (isotropic) hyperfine coupling parameter (MHz)
        header_pattern1 = (
            r"\s*Fermi contact \(isotropic\) hyperfine coupling parameter \(MHz\)\s+"
            r"\s*\-+"
            r"\s*ion\s+A_pw\s+A_1PS\s+A_1AE\s+A_1c\s+A_tot\s+"
            r"\s*\-+"
        )
        row_pattern1 = r"(?:\d+)\s+" + r"\s+".join([r"([-]?\d+\.\d+)"] * 5)
        footer_pattern = r"\-+"
        fch_table = self.read_table_pattern(
            header_pattern1,
            row_pattern1,
            footer_pattern,
            postprocess=float,
            last_one_only=True,
        )

        # Dipolar hyperfine coupling parameters (MHz)
        header_pattern2 = (
            r"\s*Dipolar hyperfine coupling parameters \(MHz\)\s+"
            r"\s*\-+"
            r"\s*ion\s+A_xx\s+A_yy\s+A_zz\s+A_xy\s+A_xz\s+A_yz\s+"
            r"\s*\-+"
        )
        row_pattern2 = r"(?:\d+)\s+" + r"\s+".join([r"([-]?\d+\.\d+)"] * 6)
        dh_table = self.read_table_pattern(
            header_pattern2,
            row_pattern2,
            footer_pattern,
            postprocess=float,
            last_one_only=True,
        )

        # Total hyperfine coupling parameters after diagonalization (MHz)
        header_pattern3 = (
            r"\s*Total hyperfine coupling parameters after diagonalization \(MHz\)\s+"
            r"\s*\(convention: \|A_zz\| > \|A_xx\| > \|A_yy\|\)\s+"
            r"\s*\-+"
            r"\s*ion\s+A_xx\s+A_yy\s+A_zz\s+asymmetry \(A_yy - A_xx\)/ A_zz\s+"
            r"\s*\-+"
        )
        row_pattern3 = r"(?:\d+)\s+" + r"\s+".join([r"([-]?\d+\.\d+)"] * 4)
        th_table = self.read_table_pattern(
            header_pattern3,
            row_pattern3,
            footer_pattern,
            postprocess=float,
            last_one_only=True,
        )

        fc_shift_table = {"fch": fch_table, "dh": dh_table, "th": th_table}

        self.data["fermi_contact_shift"] = fc_shift_table


class VolumetricData(BaseVolumetricData):
    """Container for volumetric data that allows
    for reading/writing with Poscar-type data.
    """

    @staticmethod
    def parse_file(filename: PathLike) -> tuple[Poscar, dict, dict]:
        """
        Parse a generic volumetric data file in the VASP like format.
        Used by subclasses for parsing files.

        Args:
            filename (PathLike): Path of file to parse.

        Returns:
            tuple[Poscar, dict, dict]: Poscar object, data dict, data_aug dict
        """
        poscar_read = False
        poscar_string: list[str] = []
        dataset: np.ndarray = np.zeros((1, 1, 1))
        all_dataset: list[np.ndarray] = []
        # for holding any strings in input that are not Poscar
        # or VolumetricData (typically augmentation charges)
        all_dataset_aug: dict[int, list[str]] = {}
        dim: list[int] = []
        dimline = ""
        read_dataset = False
        ngrid_pts = 0
        data_count = 0
        poscar = None
        with zopen(filename, mode="rt", encoding="utf-8") as file:
            for line in file:
                original_line = line
                line = line.strip()
                if read_dataset:
                    for tok in line.split():
                        if data_count < ngrid_pts:
                            # This complicated procedure is necessary because
                            # VASP outputs x as the fastest index, followed by y
                            # then z.
                            no_x = data_count // dim[0]
                            dataset[data_count % dim[0], no_x % dim[1], no_x // dim[1]] = float(tok)
                            data_count += 1
                    if data_count >= ngrid_pts:
                        read_dataset = False
                        data_count = 0
                        all_dataset.append(dataset)

                elif not poscar_read:
                    if line != "" or len(poscar_string) == 0:
                        poscar_string.append(line)
                    elif line == "":
                        poscar = Poscar.from_str("\n".join(poscar_string))
                        poscar_read = True

                elif not dim:
                    dim = [int(i) for i in line.split()]
                    ngrid_pts = dim[0] * dim[1] * dim[2]
                    dimline = line
                    read_dataset = True
                    dataset = np.zeros(dim)

                elif line == dimline:
                    # when line == dimline, expect volumetric data to follow
                    # so set read_dataset to True
                    read_dataset = True
                    dataset = np.zeros(dim)

                else:
                    # store any extra lines that were not part of the
                    # volumetric data so we know which set of data the extra
                    # lines are associated with
                    key = len(all_dataset) - 1
                    if key not in all_dataset_aug:
                        all_dataset_aug[key] = []
                    all_dataset_aug[key].append(original_line)

            if len(all_dataset) == 4:
                data = {
                    "total": all_dataset[0],
                    "diff_x": all_dataset[1],
                    "diff_y": all_dataset[2],
                    "diff_z": all_dataset[3],
                }
                data_aug = {
                    "total": all_dataset_aug.get(0),
                    "diff_x": all_dataset_aug.get(1),
                    "diff_y": all_dataset_aug.get(2),
                    "diff_z": all_dataset_aug.get(3),
                }

                # Construct a "diff" dict for scalar-like magnetization density,
                # referenced to an arbitrary direction (using same method as
                # pymatgen.electronic_structure.core.Magmom, see
                # Magmom documentation for justification for this)
                # TODO: re-examine this, and also similar behavior in
                # Magmom - @mkhorton
                # TODO: does CHGCAR change with different SAXIS?
                diff_xyz = np.array([data["diff_x"], data["diff_y"], data["diff_z"]])
                diff_xyz = diff_xyz.reshape((3, dim[0] * dim[1] * dim[2]))
                ref_direction = np.array([1.01, 1.02, 1.03])
                ref_sign = np.sign(np.dot(ref_direction, diff_xyz))
                diff = np.multiply(np.linalg.norm(diff_xyz, axis=0), ref_sign)
                data["diff"] = diff.reshape((dim[0], dim[1], dim[2]))

            elif len(all_dataset) == 2:
                data = {"total": all_dataset[0], "diff": all_dataset[1]}
                data_aug = {
                    "total": all_dataset_aug.get(0),
                    "diff": all_dataset_aug.get(1),
                }
            else:
                data = {"total": all_dataset[0]}
                data_aug = {"total": all_dataset_aug.get(0)}
            return poscar, data, data_aug  # type: ignore[return-value]

    def write_file(
        self,
        file_name: PathLike,
        vasp4_compatible: bool = False,
    ) -> None:
        """Write the VolumetricData object to a VASP compatible file.

        Args:
            file_name (PathLike): The output file.
            vasp4_compatible (bool): True if the format is VASP4 compatible.
        """

        def format_fortran_float(flt: float) -> str:
            """Fortran code prints floats with a leading zero in scientific
            notation. When writing CHGCAR files, we adopt this convention
            to ensure written CHGCAR files are byte-to-byte identical to
            their input files as far as possible.

            Args:
                flt (float): Float to print.

            Returns:
                str: The float in Fortran format.
            """
            flt_str = f"{flt:.10E}"
            if flt >= 0:
                return f"0.{flt_str[0]}{flt_str[2:12]}E{int(flt_str[13:]) + 1:+03}"
            return f"-.{flt_str[1]}{flt_str[3:13]}E{int(flt_str[14:]) + 1:+03}"

        def write_spin(data_type: str) -> None:
            lines = []
            count = 0
            file.write(f"   {dim[0]}   {dim[1]}   {dim[2]}\n")
            for k, j, i in itertools.product(list(range(dim[2])), list(range(dim[1])), list(range(dim[0]))):
                lines.append(format_fortran_float(self.data[data_type][i, j, k]))
                count += 1
                if count % 5 == 0:
                    file.write(" " + "".join(lines) + "\n")
                    lines = []
                else:
                    lines.append(" ")
            if count % 5 != 0:
                file.write(" " + "".join(lines) + " \n")

            data = self.data_aug.get(data_type, [])
            if isinstance(data, Iterable):
                file.write("".join(data))

        with zopen(file_name, mode="wt", encoding="utf-8") as file:
            poscar = Poscar(self.structure)

            # Use original name if it's been set (e.g. from Chgcar)
            comment = getattr(self, "name", poscar.comment)

            lines = f"{comment}\n"
            lines += "   1.00000000000000\n"
            for vec in self.structure.lattice.matrix:
                lines += f" {vec[0]:12.6f}{vec[1]:12.6f}{vec[2]:12.6f}\n"
            if not vasp4_compatible:
                lines += "".join(f"{s:5}" for s in poscar.site_symbols) + "\n"
            lines += "".join(f"{x:6}" for x in poscar.natoms) + "\n"
            lines += "Direct\n"
            for site in self.structure:
                dim, b, c = site.frac_coords
                lines += f"{dim:10.6f}{b:10.6f}{c:10.6f}\n"
            lines += " \n"
            file.write(lines)
            dim = self.dim

            write_spin("total")
            if self.is_spin_polarized:
                if self.is_soc:
                    write_spin("diff_x")
                    write_spin("diff_y")
                    write_spin("diff_z")
                else:
                    write_spin("diff")


class Locpot(VolumetricData):
    """LOCPOT file reader."""

    def __init__(self, poscar: Poscar, data: np.ndarray, **kwargs) -> None:
        """
        Args:
            poscar (Poscar): Poscar object containing structure.
            data (np.ndarray): Actual data.
        """
        super().__init__(poscar.structure, data, **kwargs)
        self.name = poscar.comment

    @classmethod
    def from_file(cls, filename: PathLike, **kwargs) -> Self:
        """Read a LOCPOT file.

        Args:
            filename (PathLike): Path to LOCPOT file.

        Returns:
            Locpot
        """
        poscar, data, _data_aug = VolumetricData.parse_file(filename)
        return cls(poscar, data, **kwargs)


class Chgcar(VolumetricData):
    """CHGCAR file reader."""

    def __init__(
        self,
        poscar: Poscar | Structure,
        data: dict[str, NDArray],
        data_aug: NDArray | None = None,
    ) -> None:
        """
        Args:
            poscar (Poscar | Structure): Object containing structure.
            data: Actual data.
            data_aug: Augmentation charge data.
        """
        # Allow Poscar or Structure to be passed
        if isinstance(poscar, Poscar):
            struct = poscar.structure
            self.poscar = poscar
            self.name: str | None = poscar.comment  # type: ignore[assignment]
        elif isinstance(poscar, Structure):
            struct = poscar
            self.poscar = Poscar(poscar)
            self.name = None
        else:
            raise TypeError("Unsupported POSCAR type.")

        super().__init__(struct, data, data_aug=data_aug)
        self._distance_matrix: dict = {}

    @classmethod
    def from_file(cls, filename: str) -> Self:
        """Read a CHGCAR file.

        Args:
            filename (str): Path to CHGCAR file.

        Returns:
            Chgcar
        """
        poscar, data, data_aug = VolumetricData.parse_file(filename)
        return cls(poscar, data, data_aug=data_aug)

    @property
    def net_magnetization(self) -> float | None:
        """Net magnetic moment from Chgcar."""
        return np.sum(self.data["diff"]) if self.is_spin_polarized else None


class Elfcar(VolumetricData):
    """Read an ELFCAR file which contains the Electron Localization Function (ELF).

    For ELF, "total" key refers to Spin.up, and "diff" refers to Spin.down.

    This also contains information on the kinetic energy density.
    """

    def __init__(
        self,
        poscar: Poscar | Structure,
        data: dict[str, NDArray],
    ) -> None:
        """
        Args:
            poscar (Poscar or Structure): Object containing structure.
            data: Actual data.
        """
        # Allow Poscar or Structure to be passed
        if isinstance(poscar, Poscar):
            tmp_struct = poscar.structure
            self.poscar = poscar
        elif isinstance(poscar, Structure):
            tmp_struct = poscar
            self.poscar = Poscar(poscar)
        else:
            raise TypeError("Unsupported POSCAR type.")

        super().__init__(tmp_struct, data)
        # TODO: (mkhorton) modify VolumetricData so that the correct keys can be used.
        # for ELF, instead of "total" and "diff" keys we have
        # "Spin.up" and "Spin.down" keys
        # I believe this is correct, but there's not much documentation.
        self.data = data

    @classmethod
    def from_file(cls, filename: str) -> Self:
        """
        Read a ELFCAR file.

        Args:
            filename: Filename

        Returns:
            Elfcar
        """
        poscar, data, _data_aug = VolumetricData.parse_file(filename)
        return cls(poscar, data)

    def get_alpha(self) -> VolumetricData:
        """Get the parameter alpha where ELF = 1/(1 + alpha^2)."""
        alpha_data = {key: np.sqrt((1 / val) - 1) for key, val in self.data.items()}
        return VolumetricData(self.structure, alpha_data)


class Procar(MSONable):
    """
    PROCAR file reader.

    Updated to use code from easyunfold (https://smtg-bham.github.io/easyunfold; band-structure
    unfolding package) to allow SOC PROCAR parsing, and parsing multiple PROCAR files together.
    easyunfold's PROCAR parser can be used if finer control over projections (k-point weighting,
    normalisation per band, quick orbital sub-selection etc) is needed.

    Attributes:
        data (dict): The PROCAR data of the form below. It should VASP uses 1-based indexing,
            but all indices are converted to 0-based here.
            { spin: np.array accessed with (k-point index, band index, ion index, orbital index) }
        weights (np.array): The weights associated with each k-point as an np.array of length nkpoints.
        phase_factors (dict): Phase factors, where present (e.g. LORBIT = 12). A dict of the form:
            { spin: complex np.array accessed with (k-point index, band index, ion index, orbital index) }
        nbands (int): Number of bands.
        nkpoints (int): Number of k-points.
        nions (int): Number of ions.
        nspins (int): Number of spins.
        is_soc (bool): Whether the PROCAR contains spin-orbit coupling (LSORBIT = True) data.
        kpoints (np.array): The k-points as an np.array of shape (nkpoints, 3).
        occupancies (dict): The occupancies of the bands as a dict of the form:
            { spin: np.array accessed with (k-point index, band index) }
        eigenvalues (dict): The eigenvalues of the bands as a dict of the form:
            { spin: np.array accessed with (k-point index, band index) }
        xyz_data (dict): The PROCAR projections data along the x,y and z magnetisation projection
            directions, with is_soc = True (see VASP wiki for more info).
            { 'x'/'y'/'z': np.array accessed with (k-point index, band index, ion index, orbital index) }
    """

    def __init__(self, filename: PathLike | list[PathLike]):
        """
        Args:
            filename: The path to PROCAR(.gz) file to read, or list of paths.
        """
        # get PROCAR filenames list to parse:
        filenames = filename if isinstance(filename, list) else [filename]
        self.nions: int | None = None  # used to check for consistency in files later
        self.nspins: int | None = None  # used to check for consistency in files later
        self.is_soc: bool | None = None  # used to check for consistency in files later
        self.orbitals = None  # used to check for consistency in files later
        self.read(filenames)

    def read(self, filenames: list[PathLike]):
        """
        Read in PROCAR projections data, possibly from multiple files.

        Args:
            filenames: List of PROCAR files to read.
        """
        parsed_kpoints = None
        occupancies_list, kpoints_list, weights_list = [], [], []
        eigenvalues_list, data_list, xyz_data_list = [], [], []
        phase_factors_list = []
        for filename in tqdm(filenames, desc="Reading PROCARs", unit="file", disable=len(filenames) == 1):
            (
                kpoints,
                weights,
                eigenvalues,
                occupancies,
                data,
                phase_factors,
                xyz_data,
            ) = self._read(filename, parsed_kpoints=parsed_kpoints)

            # Append to respective lists
            occupancies_list.append(occupancies)
            kpoints_list.append(kpoints)
            weights_list.append(weights)
            eigenvalues_list.append(eigenvalues)
            data_list.append(data)
            xyz_data_list.append(xyz_data)
            phase_factors_list.append(phase_factors)

        # Combine arrays along the kpoints axis:
        # nbands (axis = 2) could differ between arrays, so set missing values to zero:
        max_nbands = max(eig_dict[Spin.up].shape[1] for eig_dict in eigenvalues_list)
        for dict_array in itertools.chain(
            occupancies_list,
            eigenvalues_list,
            data_list,
            xyz_data_list,
            phase_factors_list,
        ):
            if dict_array:
                for key, array in dict_array.items():
                    if array.shape[1] < max_nbands:
                        if len(array.shape) == 2:  # occupancies, eigenvalues
                            dict_array[key] = np.pad(
                                array,
                                ((0, 0), (0, max_nbands - array.shape[2])),
                                mode="constant",
                            )
                        elif len(array.shape) == 4:  # data, phase_factors
                            dict_array[key] = np.pad(
                                array,
                                (
                                    (0, 0),
                                    (0, max_nbands - array.shape[2]),
                                    (0, 0),
                                    (0, 0),
                                ),
                                mode="constant",
                            )
                        elif len(array.shape) == 5:  # xyz_data
                            dict_array[key] = np.pad(
                                array,
                                (
                                    (0, 0),
                                    (0, max_nbands - array.shape[2]),
                                    (0, 0),
                                    (0, 0),
                                    (0, 0),
                                ),
                                mode="constant",
                            )
                        else:
                            raise ValueError("Unexpected array shape encountered!")

        # set nbands, nkpoints, and other attributes:
        self.nbands = max_nbands
        self.kpoints = np.concatenate(kpoints_list, axis=0)
        self.nkpoints = len(self.kpoints)
        self.occupancies = {
            spin: np.concatenate([occupancies[spin] for occupancies in occupancies_list], axis=0)
            for spin in occupancies_list[0]
        }
        self.eigenvalues = {
            spin: np.concatenate([eigenvalues[spin] for eigenvalues in eigenvalues_list], axis=0)
            for spin in eigenvalues_list[0]
        }
        self.weights = np.concatenate(weights_list, axis=0)
        self.data = {spin: np.concatenate([data[spin] for data in data_list], axis=0) for spin in data_list[0]}
        self.phase_factors = {
            spin: np.concatenate([phase_factors[spin] for phase_factors in phase_factors_list], axis=0)
            for spin in phase_factors_list[0]
        }
        if self.is_soc:
            self.xyz_data: dict | None = {
                key: np.concatenate([xyz_data[key] for xyz_data in xyz_data_list], axis=0) for key in xyz_data_list[0]
            }
        else:
            self.xyz_data = None

    def _parse_kpoint_line(self, line):
        """
        Parse k-point vector from a PROCAR line.

        Sometimes VASP outputs the kpoints joined together like
        '0.00000000-0.50000000-0.50000000' when there are negative signs,
        so need to be able to recognise and handle this.
        """
        fields = line.split()
        kpoint_fields = fields[3 : fields.index("weight")]
        kpoint_fields = [" -".join(field.split("-")).split() for field in kpoint_fields]
        kpoint_fields = [val for sublist in kpoint_fields for val in sublist]  # flatten

        return tuple(round(float(val), 5) for val in kpoint_fields)  # tuple to make it hashable,
        # rounded to 5 decimal places to ensure proper kpoint matching

    def _read(self, filename: PathLike, parsed_kpoints: set[tuple[Kpoint]] | None = None):
        """Main function for reading in the PROCAR projections data.

        Args:
            filename (PathLike): Path to PROCAR file to read.
            parsed_kpoints (set[tuple[Kpoint]]): Set of tuples of already-parsed kpoints (e.g. from multiple
                zero-weighted bandstructure calculations), to ensure redundant/duplicate parsing.
        """
        if parsed_kpoints is None:
            parsed_kpoints = set()

        with zopen(filename, mode="rt", encoding="utf-8") as file:
            preamble_expr = re.compile(r"# of k-points:\s*(\d+)\s+# of bands:\s*(\d+)\s+# of ions:\s*(\d+)")
            kpoint_expr = re.compile(r"^k-point\s+(\d+).*weight = ([0-9\.]+)")
            band_expr = re.compile(r"^band\s+(\d+)")
            ion_expr = re.compile(r"^ion.*")
            total_expr = re.compile(r"^tot.*")
            expr = re.compile(r"^([0-9]+)\s+")
            current_kpoint = 0
            current_band = 0
            spin = Spin.down  # switched to Spin.up for first block

            n_kpoints = None
            kpoints: list[tuple[float, float, float]] = []
            n_bands = None
            n_ions = None
            weights: np.ndarray[float] | None = None
            headers = None
            data: dict[Spin, np.ndarray] = {}
            eigenvalues: dict[Spin, np.ndarray] | None = None
            occupancies: dict[Spin, np.ndarray] | None = None
            phase_factors: dict[Spin, np.ndarray] | None = None
            xyz_data: dict[str, np.ndarray] | None = None  # 'x'/'y'/'z' as keys for SOC projections dict
            # keep track of parsed kpoints, to avoid redundant/duplicate parsing with multiple PROCARs:
            this_procar_parsed_kpoints = (
                set()
            )  # set of tuples of parsed (kvectors, 0/1 for Spin.up/down) for this PROCAR

            # first dynamically determine whether PROCAR is SOC or not; SOC PROCARs have 4 lists of projections (
            # total and x,y,z) for each band, while non-SOC have only 1 list of projections:
            tot_count = 0
            band_count = 0
            for line in file:
                if total_expr.match(line):
                    tot_count += 1
                elif band_expr.match(line):
                    band_count += 1
                if band_count == 2:
                    break

            file.seek(0)  # reset file handle to beginning
            if tot_count == 1:
                is_soc = False
            elif tot_count == 4:
                is_soc = True
            else:
                raise ValueError(
                    "Number of lines starting with 'tot' in PROCAR does not match expected values (4x or 1x number of "
                    "lines with 'band'), indicating a corrupted file!"
                )
            if self.is_soc is not None and self.is_soc != is_soc:
                raise ValueError("Mismatch in SOC setting (LSORBIT) in supplied PROCARs!")
            self.is_soc = is_soc

            skipping_kpoint = False  # true when skipping projections for a previously-parsed kpoint
            ion_line_count = 0  # printed twice when phase factors present
            proj_data_parsed_for_band = 0  # 0 for non-SOC, 1-4 for SOC/phase factors
            for line in file:
                line = line.strip()
                if ion_expr.match(line):
                    ion_line_count += 1

                if kpoint_expr.match(line):
                    kvec = self._parse_kpoint_line(line)
                    match = kpoint_expr.match(line)
                    current_kpoint = int(match[1]) - 1  # type: ignore[index]
                    if current_kpoint == 0:
                        spin = Spin.up if spin == Spin.down else Spin.down

                    if (
                        kvec not in parsed_kpoints
                        and (kvec, {Spin.down: 0, Spin.up: 1}[spin]) not in this_procar_parsed_kpoints
                    ):
                        this_procar_parsed_kpoints.add((kvec, {Spin.down: 0, Spin.up: 1}[spin]))
                        skipping_kpoint = False
                        if spin == Spin.up:
                            kpoints.append(kvec)  # only add once
                    else:  # skip ahead to next kpoint:
                        skipping_kpoint = True
                        continue

                    if spin == Spin.up:  # record k-weight only once
                        weights[current_kpoint] = float(match[2])  # type: ignore[index]
                    proj_data_parsed_for_band = 0

                elif skipping_kpoint:
                    continue

                elif band_expr.match(line):
                    ion_line_count = 0  # printed a second time when phase factors present
                    match = band_expr.match(line)
                    current_band = int(match[1]) - 1  # type: ignore[index]
                    tokens = line.split()
                    eigenvalues[spin][current_kpoint, current_band] = float(tokens[4])  # type: ignore[index]
                    occupancies[spin][current_kpoint, current_band] = float(tokens[-1])  # type: ignore[index]
                    # keep track of parsed projections for each band (1x w/non-SOC, 4x w/SOC):
                    proj_data_parsed_for_band = 0

                elif headers is None and ion_expr.match(line):
                    headers = line.split()
                    headers.pop(0)
                    headers.pop(-1)

                    data = defaultdict(lambda: np.zeros((n_kpoints, n_bands, n_ions, len(headers))))
                    phase_factors = defaultdict(
                        lambda: np.full(
                            (n_kpoints, n_bands, n_ions, len(headers)),
                            np.nan,
                            dtype=np.complex128,
                        )
                    )
                    if self.is_soc:  # dict keys are now "x", "y", "z" rather than Spin.up/down
                        xyz_data = defaultdict(lambda: np.zeros((n_kpoints, n_bands, n_ions, len(headers))))

                elif expr.match(line):
                    tokens = line.split()
                    index = int(tokens.pop(0)) - 1
                    if headers is None:
                        raise ValueError("headers is None")
                    num_data = np.array([float(t) for t in tokens[: len(headers)]])
                    if phase_factors is None:
                        raise ValueError("phase_factors is None")

                    if proj_data_parsed_for_band == 0:
                        data[spin][current_kpoint, current_band, index, :] = num_data

                    elif self.is_soc and proj_data_parsed_for_band < 4:
                        proj_direction = {1: "x", 2: "y", 3: "z"}[proj_data_parsed_for_band]
                        if xyz_data is None:
                            raise ValueError(f"{xyz_data=}")
                        xyz_data[proj_direction][current_kpoint, current_band, index, :] = num_data

                    elif len(tokens) > len(headers):  # note no xyz projected phase factors with SOC
                        # New format of PROCAR (VASP 5.4.4)
                        num_data = np.array([float(t) for t in tokens[: 2 * len(headers)]])
                        for orb in range(len(headers)):
                            phase_factors[spin][current_kpoint, current_band, index, orb] = complex(
                                num_data[2 * orb], num_data[2 * orb + 1]
                            )
                    elif np.isnan(phase_factors[spin][current_kpoint, current_band, index, 0]):
                        # Old format of PROCAR (VASP 5.4.1 and before)
                        phase_factors[spin][current_kpoint, current_band, index, :] = num_data
                    else:
                        phase_factors[spin][current_kpoint, current_band, index, :] += 1j * num_data

                elif total_expr.match(line):
                    proj_data_parsed_for_band += 1

                elif preamble_expr.match(line):
                    match = preamble_expr.match(line)
                    if match is None:
                        raise RuntimeError(f"Failed to find preamable pattern, {match=}")
                    n_kpoints = int(match[1])
                    n_bands = int(match[2])
                    if eigenvalues is None:  # first spin
                        weights = np.zeros(n_kpoints)
                        eigenvalues = defaultdict(lambda: np.zeros((n_kpoints, n_bands)))
                        occupancies = defaultdict(lambda: np.zeros((n_kpoints, n_bands)))
                    n_ions = int(match[3])

                    if self.nions is not None and self.nions != n_ions:  # parsing multiple PROCARs but nions mismatch!
                        raise ValueError(f"Mismatch in number of ions in supplied PROCARs: ({n_ions} vs {self.nions})!")

            self.nions = n_ions  # attributes that should be consistent between multiple files are set here
            if self.orbitals is not None and self.orbitals != headers:  # multiple PROCARs but orbitals mismatch!
                raise ValueError(f"Mismatch in orbital headers in supplied PROCARs: {headers} vs {self.orbitals}!")
            self.orbitals = headers
            if self.nspins is not None and self.nspins != len(data):  # parsing multiple PROCARs but nspins mismatch!
                raise ValueError("Mismatch in number of spin channels in supplied PROCARs!")
            self.nspins = len(data)

            # chop off empty kpoints in arrays and redetermine nkpoints as we may have skipped previously-parsed kpoints
            nkpoints = current_kpoint + 1
            weights = np.array(weights[:nkpoints])  # type: ignore[index]
            data = {spin: data[spin][:nkpoints] for spin in data}  # type: ignore[index]
            eigenvalues = {spin: eigenvalues[spin][:nkpoints] for spin in eigenvalues}  # type: ignore[union-attr,index]
            occupancies = {spin: occupancies[spin][:nkpoints] for spin in occupancies}  # type: ignore[union-attr,index]
            phase_factors = {spin: phase_factors[spin][:nkpoints] for spin in phase_factors}  # type: ignore[union-attr,index]
            if self.is_soc:
                xyz_data = {spin: xyz_data[spin][:nkpoints] for spin in xyz_data}  # type: ignore[union-attr,index]

            # Update the parsed kpoints
            parsed_kpoints.update({kvec_spin_tuple[0] for kvec_spin_tuple in this_procar_parsed_kpoints})

            return (
                kpoints,
                weights,
                eigenvalues,
                occupancies,
                data,
                phase_factors,
                xyz_data,
            )

    def get_projection_on_elements(self, structure: Structure) -> dict[Spin, list[list[dict[str, float]]]]:
        """Get a dict of projections on elements.

        Args:
            structure (Structure): Input structure.

        Returns:
            A dict as {Spin: [band index][kpoint index][{Element: values}]].
        """
        if self.data is None:
            raise ValueError("data cannot be None.")
        if self.nkpoints is None:
            raise ValueError("nkpoints cannot be None.")
        if self.nbands is None:
            raise ValueError("nbands cannot be None.")
        if self.nions is None:
            raise ValueError("nions cannot be None.")

        elem_proj: dict[Spin, list] = {}
        for spin in self.data:
            elem_proj[spin] = [[defaultdict(float) for _ in range(self.nkpoints)] for _ in range(self.nbands)]

        for iat in range(self.nions):
            name = structure.species[iat].symbol
            for spin, data in self.data.items():
                for kpoint, band in itertools.product(range(self.nkpoints), range(self.nbands)):
                    elem_proj[spin][band][kpoint][name] += np.sum(data[kpoint, band, iat, :])

        return elem_proj

    def get_occupation(self, atom_index: int, orbital: str) -> dict:
        """Get the occupation for a particular orbital of a particular atom.

        Args:
            atom_num (int): Index of atom in the PROCAR. It should be noted
                that VASP uses 1-based indexing for atoms, but this is
                converted to 0-based indexing in this parser to be
                consistent with representation of structures in pymatgen.
            orbital (str): An orbital. If it is a single character, e.g. s,
                p, d or f, the sum of all s-type, p-type, d-type or f-type
                orbitals occupations are returned respectively. If it is a
                specific orbital, e.g. px, dxy, etc., only the occupation
                of that orbital is returned.

        Returns:
            Sum occupation of orbital of atom.
        """
        if self.orbitals is None:
            raise ValueError("orbitals is None")
        orbital_index = self.orbitals.index(orbital)

        if self.data is None:
            raise ValueError("data is None")
        return {
            spin: np.sum(data[:, :, atom_index, orbital_index] * self.weights[:, None])  # type: ignore[call-overload]
            for spin, data in self.data.items()
        }


class Oszicar:
    """OSZICAR parser for VASP.

    In general, while OSZICAR is useful for a quick look at the
    output from a VASP run, we recommend using the Vasprun parser
    instead, which gives far richer information.

    Attributes:
        electronic_steps (list): All electronic steps as a list of list of dict. e.g.
            [[{"rms": 160.0, "E": 4507.24605593, "dE": 4507.2, "N": 1, "deps": -17777.0, "ncg": 16576}, ...], [....]
            where electronic_steps[index] refers the list of electronic steps in one ionic_step,
            electronic_steps[index][subindex] refers to a particular electronic step at subindex in ionic step at
            index. The dict of properties depends on the type of VASP run, but in general, "E", "dE" and "rms" should
            be present in almost all runs.
        ionic_steps (list): All ionic_steps as a list of dict, e.g.
            [{"dE": -526.36, "E0": -526.36024, "mag": 0.0, "F": -526.36024}, ...]
            This is the typical output from VASP at the end of each ionic step. The stored dict might be different
            depending on the type of VASP run.
    """

    def __init__(self, filename: PathLike) -> None:
        """
        Args:
            filename (PathLike): The file to parse.
        """

        def smart_convert(header: str, num: float | str) -> float | str:
            try:
                return int(num) if header in {"N", "ncg"} else float(num)

            except ValueError:
                return "--"

        electronic_steps = []
        ionic_steps = []
        ionic_general_pattern = re.compile(r"(\w+)=\s*(\S+)")
        electronic_pattern = re.compile(r"\s*\w+\s*:(.*)")

        header: list = []
        with zopen(filename, mode="rt", encoding="utf-8") as file:
            for line in file:
                if match := electronic_pattern.match(line.strip()):
                    tokens = match[1].split()
                    data = {header[idx]: smart_convert(header[idx], tokens[idx]) for idx in range(len(tokens))}
                    if tokens[0] == "1":
                        electronic_steps.append([data])
                    else:
                        electronic_steps[-1].append(data)
                elif re.match(r"^\s*N\s+E\s*", line.strip()):
                    header = line.strip().replace("d eps", "deps").split()
                elif line.strip() != "":
                    # remove space first and apply field agnostic extraction
                    matches = re.findall(ionic_general_pattern, re.sub(r"d E ", "dE", line))
                    ionic_steps.append({key: float(value) for key, value in matches})

        self.electronic_steps = electronic_steps
        self.ionic_steps = ionic_steps

    @property
    def all_energies(self) -> tuple[tuple[float | str, ...], ...]:
        """Compilation of all energies from all electronic steps and ionic steps
        as a tuple of list of energies, e.g.
        ((4507.24605593, 143.824705755, -512.073149912, ...), ...).
        """
        all_energies: list[tuple] = []
        for i in range(len(self.electronic_steps)):
            energies: list[float | str] = [step["E"] for step in self.electronic_steps[i]]
            energies.append(self.ionic_steps[i]["F"])
            all_energies.append(tuple(energies))
        return tuple(all_energies)

    @property
    @unitized("eV")
    def final_energy(self) -> float:
        """Final energy from a run."""
        return self.ionic_steps[-1]["E0"]

    def as_dict(self) -> dict[str, list]:
        """MSONable dict."""
        return {
            "electronic_steps": self.electronic_steps,
            "ionic_steps": self.ionic_steps,
        }


class VaspParseError(ParseError):
    """Exception class for VASP parsing."""


def get_band_structure_from_vasp_multiple_branches(
    dir_name: str,
    efermi: float | None = None,
    projections: bool = False,
) -> BandStructureSymmLine | BandStructure | None:
    """Get band structure info from a VASP directory.

    It takes into account that a run can be divided in several branches named
    "branch_x". If the run has not been divided in branches the method will
    turn to parsing vasprun.xml directly.

    Args:
        dir_name: Directory containing all bandstructure runs.
        efermi: Efermi for bandstructure.
        projections: True if you want to get the data on site projections if
            any. Note that this is sometimes very large

    Returns:
        A BandStructure Object.
        None is there's a parsing error.
    """
    # TODO: Add better error handling!!!
    if os.path.isfile(f"{dir_name}/branch_0"):
        # Get all branch dir names
        branch_dir_names = [os.path.abspath(d) for d in glob(f"{dir_name}/branch_*") if os.path.isdir(d)]

        # Sort by the directory name (e.g, branch_10)
        sorted_branch_dir_names = sorted(branch_dir_names, key=lambda x: int(x.split("_")[-1]))

        # Populate branches with Bandstructure instances
        branches = []
        for dname in sorted_branch_dir_names:
            xml_file = f"{dname}/vasprun.xml"
            if os.path.isfile(xml_file):
                run = Vasprun(xml_file, parse_projected_eigen=projections)
                branches.append(run.get_band_structure(efermi=efermi))
            else:
                # TODO: It might be better to throw an exception
                warnings.warn(
                    f"Skipping {dname}. Unable to find {xml_file}",
                    stacklevel=2,
                )

        return get_reconstructed_band_structure(branches, efermi)

    xml_file = f"{dir_name}/vasprun.xml"
    # Better handling of Errors
    if os.path.isfile(xml_file):
        return Vasprun(xml_file, parse_projected_eigen=projections).get_band_structure(
            kpoints_filename=None, efermi=efermi
        )

    return None


class Xdatcar:
    """XDATCAR parser. Only tested with VASP 5.x files.

    Attributes:
        structures (list): List of structures parsed from XDATCAR.
        comment (str): Optional comment string.

    Authors: Ram Balachandran
    """

    def __init__(
        self,
        filename: PathLike,
        ionicstep_start: int = 1,
        ionicstep_end: int | None = None,
        comment: str | None = None,
    ) -> None:
        """
        Init a Xdatcar.

        Args:
            filename (PathLike): The XDATCAR file.
            ionicstep_start (int): Starting number of ionic step.
            ionicstep_end (int): Ending number of ionic step.
            comment (str): Optional comment attached to this set of structures.
        """
        preamble = None
        coords_str: list = []
        structures: list = []
        preamble_done: bool = False
        parse_poscar: bool = False
        num_sites: int | None = None
        restart_preamble: bool = False
        if ionicstep_start < 1:
            raise ValueError("Start ionic step cannot be less than 1")
        if ionicstep_end is not None and ionicstep_end < 1:
            raise ValueError("End ionic step cannot be less than 1")

        file_len = sum(1 for _ in zopen(filename, mode="rt", encoding="utf-8"))
        ionicstep_cnt = 1
        ionicstep_start = ionicstep_start or 0
        with zopen(filename, mode="rt", encoding="utf-8") as file:
            title = None
            for iline, line in enumerate(file):
                line = line.strip()
                if preamble is None:
                    preamble = [line]
                    title = line

                elif title == line and len(coords_str) > 0:
                    # sometimes the title is the same as the only chemical species in the structure
                    # only enter this block if the coords have been read
                    parse_poscar = True
                    restart_preamble = True
                    preamble_done = False

                elif not preamble_done:
                    if line == "" or "Direct configuration=" in line:
                        preamble_done = True
                    else:
                        preamble.append(line)

                elif line == "" or ("Direct configuration=" in line and len(coords_str) > 0):
                    parse_poscar = True
                    restart_preamble = False
                else:
                    coords_str.append(line)

                if (parse_poscar and (num_sites is None or len(coords_str) == num_sites)) or iline == file_len - 1:
                    if num_sites is None:
                        num_sites = len(coords_str)

                    poscar = Poscar.from_str("\n".join([*preamble, "Direct", *coords_str]))
                    if (ionicstep_end is None and ionicstep_cnt >= ionicstep_start) or (
                        ionicstep_end is not None and ionicstep_start <= ionicstep_cnt < ionicstep_end
                    ):
                        structures.append(poscar.structure)
                    elif (ionicstep_end is not None) and ionicstep_cnt >= ionicstep_end:
                        break

                    ionicstep_cnt += 1
                    coords_str = []
                    parse_poscar = False
                    if restart_preamble:
                        preamble = [line]

            if preamble is None:
                raise ValueError("preamble is None")

        self.structures = structures
        self.comment = comment or self.structures[0].formula

    def __str__(self) -> str:
        return self.get_str()

    @property
    def site_symbols(self) -> list[str]:
        """Sequence of symbols associated with the Xdatcar.
        Similar to 6th line in VASP 5+ Xdatcar.
        """
        syms = [site.specie.symbol for site in self.structures[0]]
        return [a[0] for a in itertools.groupby(syms)]

    @property
    def natoms(self) -> list[int]:
        """Sequence of number of sites of each type associated with the Poscar.
        Similar to 7th line in VASP 5+ Xdatcar.
        """
        syms = [site.specie.symbol for site in self.structures[0]]
        return [len(tuple(a[1])) for a in itertools.groupby(syms)]

    def concatenate(
        self,
        filename: PathLike,
        ionicstep_start: int = 1,
        ionicstep_end: int | None = None,
    ) -> None:
        """Concatenate structures in file to Xdatcar.

        Args:
            filename (PathLike): The XDATCAR file to be concatenated.
            ionicstep_start (int): Starting number of ionic step.
            ionicstep_end (int): Ending number of ionic step.

        TODO (rambalachandran): Check to ensure the new concatenating file
            has the same lattice structure and atoms as the Xdatcar class.
        """
        preamble = None
        coords_str: list[str] = []
        structures = self.structures
        preamble_done = False
        if ionicstep_start < 1:
            raise ValueError("Start ionic step cannot be less than 1")
        if ionicstep_end is not None and ionicstep_end < 1:
            raise ValueError("End ionic step cannot be less than 1")

        ionicstep_cnt = 1
        with zopen(filename, mode="rt", encoding="utf-8") as file:
            for line in file:
                line = line.strip()
                if preamble is None:
                    preamble = [line]
                elif not preamble_done:
                    if line == "" or "Direct configuration=" in line:
                        preamble_done = True
                        tmp_preamble = [preamble[0]]
                        for i in range(1, len(preamble)):
                            if preamble[0] != preamble[i]:
                                tmp_preamble.append(preamble[i])
                            else:
                                break
                        preamble = tmp_preamble
                    else:
                        preamble.append(line)
                elif line == "" or "Direct configuration=" in line:
                    poscar = Poscar.from_str("\n".join([*preamble, "Direct", *coords_str]))
                    if (
                        ionicstep_end is None and ionicstep_cnt >= ionicstep_start
                    ) or ionicstep_start <= ionicstep_cnt < ionicstep_end:
                        structures.append(poscar.structure)
                    ionicstep_cnt += 1
                    coords_str = []
                else:
                    coords_str.append(line)

            if preamble is None:
                raise ValueError("preamble is None")
            poscar = Poscar.from_str("\n".join([*preamble, "Direct", *coords_str]))

            if (
                (ionicstep_end is None and ionicstep_cnt >= ionicstep_start)
                or ionicstep_start <= ionicstep_cnt < ionicstep_end  # type: ignore[operator]
            ):
                structures.append(poscar.structure)
        self.structures = structures

    def get_str(
        self,
        ionicstep_start: int = 1,
        ionicstep_end: int | None = None,
        significant_figures: int = 8,
    ) -> str:
        """Write Xdatcar to a string.

        Args:
            ionicstep_start (int): Starting number of ionic step.
            ionicstep_end (int): Ending number of ionic step.
            significant_figures (int): Number of significant digits.
        """
        if ionicstep_start < 1:
            raise ValueError("Start ionic step cannot be less than 1")
        if ionicstep_end is not None and ionicstep_end < 1:
            raise ValueError("End ionic step cannot be less than 1")

        lattice = self.structures[0].lattice
        if np.linalg.det(lattice.matrix) < 0:
            lattice = Lattice(-lattice.matrix)
        lines = [self.comment, "1.0", str(lattice)]
        lines.extend((" ".join(self.site_symbols), " ".join(map(str, self.natoms))))

        format_str = f"{{:.{significant_figures}f}}"
        ionicstep_cnt = 1
        output_cnt = 1
        for cnt, structure in enumerate(self.structures, start=1):
            ionicstep_cnt = cnt
            if (
                (ionicstep_end is None and ionicstep_cnt >= ionicstep_start)
                or ionicstep_start <= ionicstep_cnt < ionicstep_end  # type: ignore[operator]
            ):
                lines.append(f"Direct configuration={' ' * (7 - len(str(output_cnt)))}{output_cnt}")
                for site in structure:
                    coords = site.frac_coords
                    line = " ".join(format_str.format(c) for c in coords)
                    lines.append(line)
                output_cnt += 1
        return "\n".join(lines) + "\n"

    def write_file(self, filename: PathLike, **kwargs) -> None:
        """Write Xdatcar into a file.

        Args:
            filename (PathLike): The output XDATCAR file.
            **kwargs: The same as those for the Xdatcar.get_str
                method and are passed through directly.
        """
        with zopen(filename, mode="wt", encoding="utf-8") as file:
            file.write(self.get_str(**kwargs))


class Dynmat:
    """DYNMAT file reader.

    Attributes:
        data (dict): A nested dict containing the DYNMAT data of the form:
            [atom <int>][disp <int>]['dispvec'] =
                displacement vector (part of first line in dynmat block, e.g. "0.01 0 0")
            [atom <int>][disp <int>]['dynmat'] =
                    <list> list of dynmat lines for this atom and this displacement

    Authors: Patrick Huck
    """

    def __init__(self, filename: PathLike) -> None:
        """
        Args:
            filename: Name of file containing DYNMAT.
        """
        with zopen(filename, mode="rt", encoding="utf-8") as file:
            lines = list(clean_lines(file.readlines()))
            self._nspecs, self._natoms, self._ndisps = map(int, lines[0].split())
            self._masses = map(float, lines[1].split())
            self.data: dict[int, dict] = defaultdict(dict)
            atom, disp = None, None
            for idx, line in enumerate(lines[2:]):
                v = list(map(float, line.split()))
                if not idx % (self._natoms + 1):
                    atom, disp = map(int, v[:2])
                    if atom not in self.data:
                        self.data[atom] = {}
                    if disp not in self.data[atom]:
                        self.data[atom][disp] = {}
                    self.data[atom][disp]["dispvec"] = v[2:]
                else:
                    if "dynmat" not in self.data[atom][disp]:  # type: ignore[index]
                        self.data[atom][disp]["dynmat"] = []  # type: ignore[index]
                    self.data[atom][disp]["dynmat"].append(v)  # type: ignore[index]

    def get_phonon_frequencies(self) -> list:
        """Calculate phonon frequencies.

        WARNING: This method is most likely incorrect or suboptimal,
        hence for demonstration purposes only.
        """
        frequencies = []
        for k, v0 in self.data.items():
            for v1 in v0.values():
                vec = map(abs, v1["dynmat"][k - 1])
                frequency = math.sqrt(sum(vec)) * 2.0 * math.pi * 15.633302  # THz
                frequencies.append(frequency)
        return frequencies

    @property
    def nspecs(self) -> int:
        """The number of species."""
        return self._nspecs

    @property
    def natoms(self) -> int:
        """The number of atoms."""
        return self._natoms

    @property
    def ndisps(self) -> int:
        """The number of displacements."""
        return self._ndisps

    @property
    def masses(self) -> list[float]:
        """The list of atomic masses."""
        return list(self._masses)


def get_adjusted_fermi_level(
    efermi: float,
    cbm: float,
    band_structure: BandStructureSymmLine,
    energy_step: float = 0.01,
) -> float:
    """
    When running a band structure computation, the Fermi level needs to be
    taken from the static run that gave the charge density used for the non-self
    consistent band structure run. Sometimes this Fermi level is too low
    because of the mismatch between the uniform grid used in the static run
    and the band structure k-points (e.g., the VBM is on Gamma and the Gamma
    point is not in the uniform mesh).

    Here we use a procedure looking for energy levels higher than the static
    Fermi level and lower than the LUMO. If any of these levels make the
    band structure appears insulating (not metallic anymore), we keep this
    adjusted fermi level.

    This procedure has shown to detect most insulators correctly.

    Args:
        efermi (float): The Fermi energy of the static run.
        cbm (float): The conduction band minimum of the static run.
        band_structure (BandStructureSymmLine): A band structure object.
        energy_step (float): The step length for increasing energy during search.

    Returns:
        float: A new adjusted Fermi level.
    """
    # Make a working copy of band_structure
    bs_working = BandStructureSymmLine.from_dict(band_structure.as_dict())
    if bs_working.is_metal():
        energy = efermi
        while energy < cbm:
            energy += energy_step
            bs_working._efermi = energy
            if not bs_working.is_metal():
                return energy
    return efermi


# A note to future confused people (i.e. myself):
# I use numpy.fromfile instead of scipy.io.FortranFile here because the records
# are of fixed length, so the record length is only written once. In fortran,
# this amounts to using open(..., form='unformatted', recl=recl_len). In
# contrast when you write UNK files, the record length is written at the
# beginning of each record. This allows you to use scipy.io.FortranFile. In
# fortran, this amounts to using open(..., form='unformatted') [i.e. no recl=].
class Wavecar:
    """
    Container for the (pseudo-) wavefunctions from VASP.

    Coefficients are read from the given WAVECAR file and the corresponding
    G-vectors are generated using the algorithm developed in WaveTrans (see
    acknowledgments below). To understand how the wavefunctions are evaluated,
    please see the evaluate_wavefunc docstring.

    It should be noted that the pseudopotential augmentation is not included in
    the WAVECAR file. As a result, some caution should be exercised when
    deriving value from this information.

    The usefulness of this class is to allow the user to do projections or band
    unfolding style manipulations of the wavefunction. An example of this can
    be seen in the work of Shen et al. 2017
    (https://doi.org/10.1103/PhysRevMaterials.1.065001).

    Attributes:
        vasp_type (str): String that determines VASP type the WAVECAR was generated with.
            One of 'std', 'gam', 'ncl'.
        nk (int): Number of k-points from the WAVECAR.
        nb (int): Number of bands per k-point.
        encut (float): Energy cutoff (used to define G_{cut}).
        efermi (float): Fermi energy.
        a (np.array): Primitive lattice vectors of the cell (e.g. a_1 = self.a[0, :]).
        b (np.array): Reciprocal lattice vectors of the cell (e.g. b_1 = self.b[0, :]).
        vol (float): The volume of the unit cell in real space.
        kpoints (np.array): The list of k-points read from the WAVECAR file.
        band_energy (list): The list of band eigenenergies (and corresponding occupancies) for each kpoint,
            where the first index corresponds to the index of the k-point (e.g. self.band_energy[kp]).
        Gpoints (list): The list of generated G-points for each k-point (a double list), which
            are used with the coefficients for each k-point and band to recreate
            the wavefunction (e.g. self.Gpoints[kp] is the list of G-points for
            k-point kp). The G-points depend on the k-point and reciprocal lattice
            and therefore are identical for each band at the same k-point. Each
            G-point is represented by integer multipliers (e.g. assuming
            Gpoints[kp][n] == [n_1, n_2, n_3], then
            G_n = n_1*b_1 + n_2*b_2 + n_3*b_3)
        coeffs (list): The list of coefficients for each k-point and band for reconstructing the wavefunction.
            For non-spin-polarized, the first index corresponds to the kpoint and the second corresponds to the band
            (e.g. self.coeffs[kp][b] corresponds to k-point kp and band b). For spin-polarized calculations,
            the first index is for the spin. If the calculation was non-collinear, then self.coeffs[kp][b] will have
            two columns (one for each component of the spinor).

    Acknowledgments:
        This code is based upon the Fortran program, WaveTrans, written by
        R. M. Feenstra and M. Widom from the Dept. of Physics at Carnegie
        Mellon University. To see the original work, please visit:
        https://www.andrew.cmu.edu/user/feenstra/wavetrans/

    Author: Mark Turiansky
    """

    def __init__(
        self,
        filename: PathLike = "WAVECAR",
        verbose: bool = False,
        precision: Literal["normal", "accurate"] = "normal",
        vasp_type: Literal["std", "gam", "ncl"] | None = None,
    ) -> None:
        """Extract information from the given WAVECAR.

        Args:
            filename (PathLike): input file. Defaults to WAVECAR.
            verbose (bool): determines whether processing information is shown
            precision (str): determines how fine the fft mesh is (normal or
                accurate), only the first letter matters.
            vasp_type (str): determines the VASP type that is used, allowed
                values are {'std', 'gam', 'ncl'} (only first letter is required).
        """
        self.filename = filename
        valid_types = {"std", "gam", "ncl"}
        initials = {x[0] for x in valid_types}
        if vasp_type is not None and vasp_type.lower()[0] not in initials:
            raise ValueError(
                f"invalid {vasp_type=}, must be one of {valid_types} (we only check the first letter {initials})"
            )
        self.vasp_type = vasp_type

        # c = 0.26246582250210965422
        # 2m/hbar^2 in agreement with VASP
        self._C = 0.262465831
        with open(self.filename, "rb") as file:
            # Read the header information
            recl, spin, rtag = np.fromfile(file, dtype=np.float64, count=3).astype(int)
            if verbose:
                print(f"{recl=}, {spin=}, {rtag=}")
            recl8 = int(recl / 8)
            self.spin = spin

            # Make sure we have correct precision
            valid_rtags = {45200, 45210, 53300, 53310}
            if rtag not in valid_rtags:
                # note that rtag=45200 and 45210 may not work if file was actually
                # generated by old version of VASP, since that would write eigenvalues
                # and occupations in way that does not span FORTRAN records, but
                # reader below appears to assume that record boundaries can be ignored
                # (see OUTWAV vs. OUTWAV_4 in VASP fileio.F)
                raise ValueError(f"Invalid {rtag=}, must be one of {valid_rtags}")

            # Pad to end of fortran REC=1
            np.fromfile(file, dtype=np.float64, count=recl8 - 3)

            # Extract kpoint, bands, energy, and lattice information
            self.nk, self.nb = np.fromfile(file, dtype=np.float64, count=2).astype(int)
            self.encut = np.fromfile(file, dtype=np.float64, count=1)[0]
            self.a = np.fromfile(file, dtype=np.float64, count=9).reshape((3, 3))
            self.efermi = np.fromfile(file, dtype=np.float64, count=1)[0]
            if verbose:
                print(
                    f"kpoints = {self.nk}, bands = {self.nb}, energy cutoff = {self.encut}, fermi "
                    f"energy= {self.efermi:.04f}\n"
                )
                print(f"primitive lattice vectors = \n{self.a}")

            self.vol = np.dot(self.a[0, :], np.cross(self.a[1, :], self.a[2, :]))
            if verbose:
                print(f"volume = {self.vol}\n")

            # Calculate reciprocal lattice
            b = np.array(
                [
                    np.cross(self.a[1, :], self.a[2, :]),
                    np.cross(self.a[2, :], self.a[0, :]),
                    np.cross(self.a[0, :], self.a[1, :]),
                ]
            )
            b = 2 * np.pi * b / self.vol
            self.b = b
            if verbose:
                print(f"reciprocal lattice vectors = \n{b}")
                print(f"reciprocal lattice vector magnitudes = \n{np.linalg.norm(b, axis=1)}\n")

            # Calculate maximum number of b vectors in each direction
            self._generate_nbmax()
            if verbose:
                print(f"max number of G values = {self._nbmax}\n\n")
            self.ng = self._nbmax * 3 if precision.lower()[0] == "n" else self._nbmax * 4

            # Pad to end of fortran REC=2
            np.fromfile(file, dtype=np.float64, count=recl8 - 13)

            # Read records
            self.Gpoints = [None for _ in range(self.nk)]
            self.kpoints = []
            if spin == 2:
                self.coeffs: list[list[list[None]]] | list[list[None]] = [
                    [[None for _ in range(self.nb)] for _ in range(self.nk)] for _ in range(spin)
                ]
                self.band_energy: list = [[] for _ in range(spin)]
            else:
                self.coeffs = [[None for _ in range(self.nb)] for _ in range(self.nk)]
                self.band_energy = []

            for i_spin in range(spin):
                if verbose:
                    print(f"Reading spin {i_spin}")

                for i_nk in range(self.nk):
                    # Information for this kpoint
                    nplane = int(np.fromfile(file, dtype=np.float64, count=1)[0])
                    kpoint = np.fromfile(file, dtype=np.float64, count=3)

                    if i_spin == 0:
                        self.kpoints.append(kpoint)
                    elif not np.allclose(self.kpoints[i_nk], kpoint, rtol=1e-7, atol=0):
                        raise ValueError(f"kpoints of {i_nk=} mismatch")

                    if verbose:
                        print(f"kpoint {i_nk: 4} with {nplane: 5} plane waves at {kpoint}")

                    # Energy and occupation information
                    enocc = np.fromfile(file, dtype=np.float64, count=3 * self.nb).reshape((self.nb, 3))
                    if spin == 2:
                        self.band_energy[i_spin].append(enocc)
                    else:
                        self.band_energy.append(enocc)

                    if verbose:
                        print("enocc =\n", enocc[:, [0, 2]])

                    # Pad the end of record that contains nplane, kpoints, evals and occs
                    np.fromfile(file, dtype=np.float64, count=(recl8 - 4 - 3 * self.nb) % recl8)

                    if self.vasp_type is None:
                        self.Gpoints[i_nk], extra_gpoints, extra_coeff_inds = self._generate_G_points(  # type: ignore[call-overload]
                            kpoint, gamma=True
                        )
                        if len(self.Gpoints[i_nk]) == nplane:  # type: ignore[arg-type]
                            self.vasp_type = "gam"
                        else:
                            self.Gpoints[i_nk], extra_gpoints, extra_coeff_inds = self._generate_G_points(  # type: ignore[call-overload]
                                kpoint, gamma=False
                            )
                            self.vasp_type = "std" if len(self.Gpoints[i_nk]) == nplane else "ncl"  # type: ignore[arg-type]

                        if verbose:
                            print(f"\ndetermined {self.vasp_type = }\n")
                    else:
                        self.Gpoints[i_nk], extra_gpoints, extra_coeff_inds = self._generate_G_points(  # type: ignore[call-overload]
                            kpoint, gamma=self.vasp_type.lower()[0] == "g"
                        )

                    if len(self.Gpoints[i_nk]) != nplane and 2 * len(self.Gpoints[i_nk]) != nplane:  # type: ignore[arg-type]
                        raise ValueError(
                            f"Incorrect {vasp_type=}. Please open an issue if you are certain this WAVECAR"
                            " was generated with the given vasp_type."
                        )

                    self.Gpoints[i_nk] = np.array(self.Gpoints[i_nk] + extra_gpoints, dtype=np.float64)  # type: ignore[arg-type, operator]

                    # Extract coefficients
                    for inb in range(self.nb):
                        if rtag in (45200, 53300):
                            data = np.fromfile(file, dtype=np.complex64, count=nplane)
                            np.fromfile(file, dtype=np.float64, count=recl8 - nplane)
                        elif rtag in (45210, 53310):
                            # TODO: This should handle double precision coefficients,
                            # but I don't have a WAVECAR to test it with
                            data = np.fromfile(file, dtype=np.complex128, count=nplane)
                            np.fromfile(file, dtype=np.float64, count=recl8 - 2 * nplane)
                        else:
                            raise RuntimeError("Invalid rtag value.")

                        extra_coeffs = []
                        if len(extra_coeff_inds) > 0:
                            # Reconstruct extra coefficients missing from gamma-only executable WAVECAR
                            for G_ind in extra_coeff_inds:
                                # No idea where this factor of sqrt(2) comes from,
                                # but empirically it appears to be necessary
                                data[G_ind] /= np.sqrt(2)
                                extra_coeffs.append(np.conj(data[G_ind]))

                        if spin == 2:
                            self.coeffs[i_spin][i_nk][inb] = np.array(list(data) + extra_coeffs, dtype=np.complex64)  # type: ignore[index]
                        else:
                            self.coeffs[i_nk][inb] = np.array(list(data) + extra_coeffs, dtype=np.complex128)

                        if self.vasp_type is not None and self.vasp_type.lower()[0] == "n":
                            self.coeffs[i_nk][inb].shape = (2, nplane // 2)  # type: ignore[union-attr]

    def _generate_nbmax(self) -> None:
        """Helper function to determine maximum number of b vectors for
        each direction.

        This algorithm is adapted from WaveTrans (see Class docstring).
        """
        bmag = np.linalg.norm(self.b, axis=1)
        b = self.b

        # Calculate maximum integers in each direction for G
        phi12 = np.arccos(np.dot(b[0, :], b[1, :]) / (bmag[0] * bmag[1]))
        sphi123 = np.dot(b[2, :], np.cross(b[0, :], b[1, :])) / (bmag[2] * np.linalg.norm(np.cross(b[0, :], b[1, :])))
        nbmaxA = np.sqrt(self.encut * self._C) / bmag
        nbmaxA[0] /= np.abs(np.sin(phi12))
        nbmaxA[1] /= np.abs(np.sin(phi12))
        nbmaxA[2] /= np.abs(sphi123)
        nbmaxA += 1

        phi13 = np.arccos(np.dot(b[0, :], b[2, :]) / (bmag[0] * bmag[2]))
        sphi123 = np.dot(b[1, :], np.cross(b[0, :], b[2, :])) / (bmag[1] * np.linalg.norm(np.cross(b[0, :], b[2, :])))
        nbmaxB = np.sqrt(self.encut * self._C) / bmag
        nbmaxB[0] /= np.abs(np.sin(phi13))
        nbmaxB[1] /= np.abs(sphi123)
        nbmaxB[2] /= np.abs(np.sin(phi13))
        nbmaxB += 1

        phi23 = np.arccos(np.dot(b[1, :], b[2, :]) / (bmag[1] * bmag[2]))
        sphi123 = np.dot(b[0, :], np.cross(b[1, :], b[2, :])) / (bmag[0] * np.linalg.norm(np.cross(b[1, :], b[2, :])))
        nbmaxC = np.sqrt(self.encut * self._C) / bmag
        nbmaxC[0] /= np.abs(sphi123)
        nbmaxC[1] /= np.abs(np.sin(phi23))
        nbmaxC[2] /= np.abs(np.sin(phi23))
        nbmaxC += 1

        self._nbmax = np.max([nbmaxA, nbmaxB, nbmaxC], axis=0).astype(int)

    def _generate_G_points(
        self,
        kpoint: np.ndarray,
        gamma: bool = False,
    ) -> tuple[list, list, list]:
        """Helper method to generate G-points based on nbmax.

        This function iterates over possible G-point values and determines
        if the energy is less than G_{cut}. Valid values are appended to
        the output array. This function should not be called outside of
        initialization.

        Args:
            kpoint (np.array): the array containing the current k-point value
            gamma (bool): determines if G points for gamma-point only executable
                          should be generated

        Returns:
            A tuple containing valid G-points
        """
        kmax = self._nbmax[0] + 1 if gamma else 2 * self._nbmax[0] + 1

        gpoints = []
        extra_gpoints = []
        extra_coeff_inds = []
        G_ind = 0
        for i in range(2 * self._nbmax[2] + 1):
            i3 = i - 2 * self._nbmax[2] - 1 if i > self._nbmax[2] else i
            for j in range(2 * self._nbmax[1] + 1):
                j2 = j - 2 * self._nbmax[1] - 1 if j > self._nbmax[1] else j
                for k in range(kmax):
                    k1 = k - 2 * self._nbmax[0] - 1 if k > self._nbmax[0] else k
                    if gamma and ((k1 == 0 and j2 < 0) or (k1 == 0 and j2 == 0 and i3 < 0)):
                        continue
                    G = np.array([k1, j2, i3])
                    v = kpoint + G
                    g = np.linalg.norm(np.dot(v, self.b))
                    E = g**2 / self._C
                    if self.encut > E:
                        gpoints.append(G)
                        if gamma and (k1, j2, i3) != (0, 0, 0):
                            extra_gpoints.append(-G)
                            extra_coeff_inds.append(G_ind)
                        G_ind += 1
        return gpoints, extra_gpoints, extra_coeff_inds

    def evaluate_wavefunc(
        self,
        kpoint: int,
        band: int,
        r: np.ndarray,
        spin: int = 0,
        spinor: int = 0,
    ) -> np.complex64:
        r"""Evaluate the wavefunction for a given position, r.

        The wavefunction is given by the k-point and band. It is evaluated
        at the given position by summing over the components. Formally,

        \psi_n^k (r) = \sum_{i=1}^N c_i^{n,k} \exp (i (k + G_i^{n,k}) \cdot r)

        where \psi_n^k is the wavefunction for the nth band at k-point k, N is
        the number of plane waves, c_i^{n,k} is the ith coefficient that
        corresponds to the nth band and k-point k, and G_i^{n,k} is the ith
        G-point corresponding to k-point k.

        NOTE: This function is very slow; a discrete fourier transform is the
        preferred method of evaluation (see Wavecar.fft_mesh).

        Args:
            kpoint (int): the index of the kpoint where the wavefunction will be evaluated.
            band (int): the index of the band where the wavefunction will be evaluated.
            r (np.array): the position where the wavefunction will be evaluated.
            spin (int): spin index for the desired wavefunction (only for
                ISPIN = 2, default = 0).
            spinor (int): component of the spinor that is evaluated (only used
                if vasp_type == 'ncl').

        Returns:
            A complex value corresponding to the evaluation of the wavefunction.
        """
        if self.vasp_type is None:
            raise RuntimeError("vasp_type cannot be None.")

        v = self.Gpoints[kpoint] + self.kpoints[kpoint]
        u = np.dot(np.dot(v, self.b), r)

        if self.vasp_type.lower()[0] == "n":
            c = self.coeffs[kpoint][band][spinor, :]  # type: ignore[call-overload, index]
        elif self.spin == 2:
            c = self.coeffs[spin][kpoint][band]  # type: ignore[index]
        else:
            c = self.coeffs[kpoint][band]
        return np.sum(np.dot(c, np.exp(1j * u, dtype=np.complex64))) / np.sqrt(self.vol)

    def fft_mesh(
        self,
        kpoint: int,
        band: int,
        spin: int = 0,
        spinor: int = 0,
        shift: bool = True,
    ) -> np.ndarray:
        """Place the coefficients of a wavefunction onto an fft mesh.

        Once the mesh has been obtained, a discrete fourier transform can be
        used to obtain real-space evaluation of the wavefunction. The output
        of this function can be passed directly to numpy's fft function. For
        example:

            mesh = Wavecar('WAVECAR').fft_mesh(kpoint, band)
            evals = np.fft.ifftn(mesh)

        Args:
            kpoint (int): the index of the kpoint where the wavefunction will be evaluated
            band (int): the index of the band where the wavefunction will be evaluated
            spin (int): the spin of the wavefunction for the desired
                wavefunction (only for ISPIN = 2, default = 0)
            spinor (int): component of the spinor that is evaluated (only used
                if vasp_type == 'ncl')
            shift (bool): determines if the zero frequency coefficient is
                placed at index (0, 0, 0) or centered

        Returns:
            a numpy ndarray representing the 3D mesh of coefficients
        """
        if self.vasp_type is None:
            raise RuntimeError("vasp_type cannot be None.")

        if self.vasp_type.lower()[0] == "n":
            tcoeffs = self.coeffs[kpoint][band][spinor, :]  # type: ignore[call-overload, index]
        elif self.spin == 2:
            tcoeffs = self.coeffs[spin][kpoint][band]  # type: ignore[index]
        else:
            tcoeffs = self.coeffs[kpoint][band]

        mesh = np.zeros(tuple(self.ng), dtype=np.complex128)
        for gp, coeff in zip(self.Gpoints[kpoint], tcoeffs, strict=False):  # type: ignore[call-overload]
            t = tuple(gp.astype(int) + (self.ng / 2).astype(int))
            mesh[t] = coeff

        return np.fft.ifftshift(mesh) if shift else mesh

    def get_parchg(
        self,
        poscar: Poscar,
        kpoint: int,
        band: int,
        spin: int | None = None,
        spinor: int | None = None,
        phase: bool = False,
        scale: int = 2,
    ) -> Chgcar:
        """Generate a Chgcar object, which is the charge density of the specified
        wavefunction.

        This function generates a Chgcar object with the charge density of the
        wavefunction specified by band and kpoint (and spin, if the WAVECAR
        corresponds to a spin-polarized calculation). The phase tag is a
        feature that is not present in VASP. For a real wavefunction, the phase
        tag being turned on means that the charge density is multiplied by the
        sign of the wavefunction at that point in space. A warning is generated
        if the phase tag is on and the chosen kpoint is not Gamma.

        Note: Augmentation from the PAWs is NOT included in this function. The
        maximal charge density will differ from the PARCHG from VASP, but the
        qualitative shape of the charge density will match.

        Args:
            poscar (pymatgen.io.vasp.inputs.Poscar): Poscar object that has the
                structure associated with the WAVECAR file
            kpoint (int): the index of the kpoint for the wavefunction
            band (int): the index of the band for the wavefunction
            spin (int): optional argument to specify the spin. If the Wavecar
                has ISPIN = 2, spin is None generates a Chgcar with total spin
                and magnetization, and spin == {0, 1} specifies just the spin
                up or down component.
            spinor (int): optional argument to specify the spinor component
                for noncollinear data wavefunctions (allowed values of None,
                0, or 1)
            phase (bool): flag to determine if the charge density is multiplied
                by the sign of the wavefunction. Only valid for real
                wavefunctions.
            scale (int): scaling for the FFT grid. The default value of 2 is at
                least as fine as the VASP default.

        Returns:
            A Chgcar object.
        """
        if phase and not np.all(self.kpoints[kpoint] == 0.0):
            warnings.warn(
                "phase is True should only be used for the Gamma kpoint! I hope you know what you're doing!",
                stacklevel=2,
            )

        # Scaling of ng for the fft grid, need to restore value at the end
        temp_ng = self.ng
        self.ng = self.ng * scale
        N = np.prod(self.ng)

        data = {}
        if self.spin == 2:
            if spin is not None:
                wfr = np.fft.ifftn(self.fft_mesh(kpoint, band, spin=spin)) * N
                den = np.abs(np.conj(wfr) * wfr)
                if phase:
                    den = np.sign(np.real(wfr)) * den
                data["total"] = den
            else:
                wfr = np.fft.ifftn(self.fft_mesh(kpoint, band, spin=0)) * N
                denup = np.abs(np.conj(wfr) * wfr)
                wfr = np.fft.ifftn(self.fft_mesh(kpoint, band, spin=1)) * N
                dendn = np.abs(np.conj(wfr) * wfr)
                data["total"] = denup + dendn
                data["diff"] = denup - dendn
        else:
            if spinor is not None:
                wfr = np.fft.ifftn(self.fft_mesh(kpoint, band, spinor=spinor)) * N
                den = np.abs(np.conj(wfr) * wfr)
            else:
                wfr = np.fft.ifftn(self.fft_mesh(kpoint, band, spinor=0)) * N
                wfr_t = np.fft.ifftn(self.fft_mesh(kpoint, band, spinor=1)) * N
                den = np.abs(np.conj(wfr) * wfr)
                den += np.abs(np.conj(wfr_t) * wfr_t)

            if self.vasp_type is None:
                raise RuntimeError("vasp_type cannot be None.")

            if phase and (self.vasp_type.lower()[0] != "n" or spinor is not None):
                den = np.sign(np.real(wfr)) * den
            data["total"] = den

        self.ng = temp_ng
        return Chgcar(poscar, data)

    def write_unks(self, directory: PathLike) -> None:
        """Write the UNK files to the given directory.

        Write the cell-periodic part of the Bloch wavefunctions from the
        WAVECAR file to each of the UNK files. There will be one UNK file for
        each of the kpoints in the WAVECAR file.

        Note:
            Wannier90 expects the full kpoint grid instead of the symmetry-
            reduced one that VASP stores the wavefunctions on. You should run
            a nscf calculation with ISYM=0 to obtain the correct grid.

        Args:
            directory (PathLike): directory to write the UNK files.
        """
        out_dir = Path(directory).expanduser()
        if not out_dir.exists():
            out_dir.mkdir(parents=False)
        elif not out_dir.is_dir():
            raise ValueError("invalid directory")

        if self.vasp_type is None:
            raise RuntimeError("vasp_type cannot be None.")

        N = np.prod(self.ng)
        for ik in range(self.nk):
            fname = f"UNK{ik + 1:05d}."
            if self.vasp_type.lower()[0] == "n":
                data = np.empty((self.nb, 2, *self.ng), dtype=np.complex128)
                for ib in range(self.nb):
                    data[ib, 0, :, :, :] = np.fft.ifftn(self.fft_mesh(ik, ib, spinor=0)) * N
                    data[ib, 1, :, :, :] = np.fft.ifftn(self.fft_mesh(ik, ib, spinor=1)) * N
                Unk(ik + 1, data).write_file(str(out_dir / f"{fname}NC"))
            else:
                data = np.empty((self.nb, *self.ng), dtype=np.complex128)
                for ispin in range(self.spin):
                    for ib in range(self.nb):
                        data[ib, :, :, :] = np.fft.ifftn(self.fft_mesh(ik, ib, spin=ispin)) * N
                    Unk(ik + 1, data).write_file(str(out_dir / f"{fname}{ispin + 1}"))


class Eigenval:
    """EIGENVAL file reader.

    Attributes:
        filename (PathLike): The input file.
        occu_tol (float): Tolerance for determining occupation in band properties.
        ispin (int): Spin polarization tag.
        nelect (int): Number of electrons.
        nkpt (int): Number of kpoints.
        nbands (int): Number of bands.
        kpoints (list): List of kpoints.
        kpoints_weights (list): Weights of each kpoint in the BZ, should sum to 1.
        eigenvalues (dict): Eigenvalues as a dict of {(spin): np.ndarray(shape=(nkpt, nbands, 2))}.
            This representation is based on actual ordering in VASP and is meant as an intermediate representation
            to be converted into proper objects. The kpoint index is 0-based (unlike the 1-based indexing in VASP).
    """

    def __init__(
        self,
        filename: PathLike,
        occu_tol: float = 1e-8,
        separate_spins: bool = False,
    ) -> None:
        """Read input from filename to construct Eigenval object.

        Args:
            filename (PathLike): filename of EIGENVAL to read.
            occu_tol (float): tolerance for determining band gap.
            separate_spins (bool): whether the band gap, CBM, and VBM should be
                reported for each individual spin channel. Defaults to False,
                which computes the eigenvalue band properties independent of
                the spin orientation. If True, the calculation must be spin-polarized.
        """
        self.filename = filename
        self.occu_tol = occu_tol
        self.separate_spins = separate_spins

        with zopen(filename, mode="rt", encoding="utf-8") as file:
            self.ispin = int(file.readline().split()[-1])

            # Remove useless header information
            for _ in range(4):
                file.readline()

            self.nelect, self.nkpt, self.nbands = list(map(int, file.readline().split()))

            self.kpoints = []
            self.kpoints_weights = []
            if self.ispin == 2:
                self.eigenvalues = {
                    Spin.up: np.zeros((self.nkpt, self.nbands, 2)),
                    Spin.down: np.zeros((self.nkpt, self.nbands, 2)),
                }
            else:
                self.eigenvalues = {Spin.up: np.zeros((self.nkpt, self.nbands, 2))}

            ikpt = -1
            for line in file:
                if re.search(r"(\s+[\-+0-9eE.]+){4}", str(line)):
                    ikpt += 1
                    kpt = list(map(float, line.split()))
                    self.kpoints.append(kpt[:-1])
                    self.kpoints_weights.append(kpt[-1])
                    for i in range(self.nbands):
                        sl = list(map(float, file.readline().split()))
                        if len(sl) == 3:
                            self.eigenvalues[Spin.up][ikpt, i, 0] = sl[1]
                            self.eigenvalues[Spin.up][ikpt, i, 1] = sl[2]
                        elif len(sl) == 5:
                            self.eigenvalues[Spin.up][ikpt, i, 0] = sl[1]
                            self.eigenvalues[Spin.up][ikpt, i, 1] = sl[3]
                            self.eigenvalues[Spin.down][ikpt, i, 0] = sl[2]
                            self.eigenvalues[Spin.down][ikpt, i, 1] = sl[4]

    @property
    def eigenvalue_band_properties(
        self,
    ) -> (
        tuple[float, float, float, bool]
        | tuple[
            tuple[float, float],
            tuple[float, float],
            tuple[float, float],
            tuple[bool, bool],
        ]
    ):
        """Band properties from the eigenvalues as a tuple of
        (band gap, cbm, vbm, is_band_gap_direct).
        In the case of separate_spins=True,
        the band gap, cbm, vbm, and is_band_gap_direct are each tuples of 2,
        with index 0 representing the spin-up channel and index 1 representing
        the spin-down channel.
        """
        vbm = -float("inf")
        vbm_kpoint = None
        cbm = float("inf")
        cbm_kpoint = None
        vbm_spins = []
        vbm_spins_kpoints = []
        cbm_spins = []
        cbm_spins_kpoints = []
        if self.separate_spins and len(self.eigenvalues) != 2:
            raise ValueError("The separate_spins flag can only be True if ISPIN = 2")

        for d in self.eigenvalues.values():
            if self.separate_spins:
                vbm = -float("inf")
                cbm = float("inf")
            for k, val in enumerate(d):
                for eigenval, occu in val:
                    if occu > self.occu_tol and eigenval > vbm:
                        vbm = eigenval
                        vbm_kpoint = k
                    elif occu <= self.occu_tol and eigenval < cbm:
                        cbm = eigenval
                        cbm_kpoint = k
            if self.separate_spins:
                vbm_spins.append(vbm)
                vbm_spins_kpoints.append(vbm_kpoint)
                cbm_spins.append(cbm)
                cbm_spins_kpoints.append(cbm_kpoint)

        if self.separate_spins:
            return (
                (
                    max(cbm_spins[0] - vbm_spins[0], 0),
                    max(cbm_spins[1] - vbm_spins[1], 0),
                ),
                (cbm_spins[0], cbm_spins[1]),
                (vbm_spins[0], vbm_spins[1]),
                (
                    vbm_spins_kpoints[0] == cbm_spins_kpoints[0],
                    vbm_spins_kpoints[1] == cbm_spins_kpoints[1],
                ),
            )
        return max(cbm - vbm, 0), cbm, vbm, vbm_kpoint == cbm_kpoint


@dataclass
class Waveder(MSONable):
    """Representation of the WAVEDER file.

    The LOPTICS tag produces a WAVEDER file which contains the derivative of the orbitals with respect to k.
    Since the data is complex, we need to split it into the real and imaginary parts for JSON serialization.

    Note:
        The way that VASP writes the WAVEDER and WAVEDERF has slightly different logic when indexing the bands.
        This results in the formatted WAVDERF only indexing between filled bands. (i.e. all the matrix elements
        are between the states i=1:8 and j=1:8 in a two atom Si calculation, which is likely a VASP bug).
        As such, it is recommended to used the hidden ``LVEL=.True.`` flag in VASP which will force indexing over
        all bands.

    The order of the indices of the data are:
        [
            band index1,
            band index2,
            kpoint index,
            spin index,
            cartesian direction,
        ]

    Attributes:
        cder_real: Real part of the derivative of the orbitals with respect to k.
        cder_imag: Imaginary part of the derivative of the orbitals with respect to k.

    Author: Miguel Dias Costa, Kamal Choudhary, Jimmy-Xuan Shen
    """

    cder_real: np.ndarray
    cder_imag: np.ndarray

    @classmethod
    def from_formatted(cls, filename: PathLike) -> Self:
        """Read the WAVEDERF file.

        Note: This file is only produced when LOPTICS is true and VASP has been
        recompiled after uncommenting the line that calls
        WRT_CDER_BETWEEN_STATES_FORMATTED in linear_optics.F.

        It is recommended to use `from_binary` instead since the binary file is
        much smaller and contains the same information.

        Args:
            filename (PathLike): The name of the WAVEDER file.

        Returns:
            A Waveder object.
        """
        with zopen(filename, mode="rt", encoding="utf-8") as file:
            nspin, nkpts, nbands = file.readline().split()
        # 1 and 4 are the eigenvalues of the bands (this data is missing in the WAVEDER file)
        # 6:12 are the complex matrix elements in each cartesian direction.
        data = np.loadtxt(filename, skiprows=1, usecols=(1, 4, 6, 7, 8, 9, 10, 11))
        data = data.reshape(int(nspin), int(nkpts), int(nbands), int(nbands), 8)  # slowest to fastest
        cder_real = data[:, :, :, :, 2::2]
        cder_imag = data[:, :, :, :, 3::2]
        # Change to [band1, band2, kpt, spin, cartesian]
        cder_real = np.transpose(cder_real, (2, 3, 1, 0, 4))
        cder_imag = np.transpose(cder_imag, (2, 3, 1, 0, 4))
        # TODO: add eigenvalues?
        return cls(cder_real, cder_imag)

    @classmethod
    def from_binary(
        cls,
        filename: PathLike,
        data_type: Literal["complex64", "float64", "float32"] = "complex64",
    ) -> Self:
        """Read the WAVEDER file.

        Args:
            filename: Name of file containing WAVEDER.
            data_type: Data type of the WAVEDER file. Default is complex64.
                If the file was generated with the "gamma" version of VASP,
                the data type can be either "float64" or "float32".

        Returns:
            Waveder object.
        """

        def read_data(dtype):
            """Read records from Fortran binary file and convert to np.array of given dtype."""
            data = b""
            while True:
                prefix = np.fromfile(file, dtype=np.int32, count=1)[0]
                data += file.read(abs(prefix))
                suffix = np.fromfile(file, dtype=np.int32, count=1)[0]
                if abs(prefix) - abs(suffix):
                    raise RuntimeError(
                        f"Read wrong amount of bytes.\nExpected: {prefix}, read: {len(data)}, suffix: {suffix}."
                    )
                if prefix > 0:
                    break
            return np.frombuffer(data, dtype=dtype)

        with open(filename, "rb") as file:
            nbands, nelect, nk, ispin = read_data(np.int32)
            _ = read_data(np.float64)  # nodes_in_dielectric_function
            _ = read_data(np.float64)  # wplasmon
            me_datatype = np.dtype(data_type)
            cder = read_data(me_datatype)

            cder_data = cder.reshape((3, ispin, nk, nelect, nbands)).T
            return cls(cder_data.real, cder_data.imag)

    @property
    def cder(self) -> np.ndarray:
        """The complex derivative of the orbitals with respect to k."""
        if self.cder_real.shape[0] != self.cder_real.shape[1]:  # pragma: no cover
            warnings.warn(
                "Not all band pairs are present in the WAVEDER file."
                "If you want to get all the matrix elements set LVEL=.True. in the INCAR.",
                stacklevel=2,
            )
        return self.cder_real + 1j * self.cder_imag

    @property
    def nspin(self) -> int:
        """The number of spin channels."""
        return self.cder_real.shape[3]

    @property
    def nkpoints(self) -> int:
        """The number of k-points."""
        return self.cder_real.shape[2]

    @property
    def nbands(self) -> int:
        """The number of bands."""
        return self.cder_real.shape[0]

    def get_orbital_derivative_between_states(
        self,
        band_i: int,
        band_j: int,
        kpoint: int,
        spin: Literal[0, 1],
        cart_dir: Literal[0, 1, 2],
    ) -> float:
        """
        Get a float between bands band_i and band_j for k-point index,
        spin-channel and Cartesian direction.

        Args:
            band_i (int): Index of band i
            band_j (int): Index of band j
            kpoint (int): Index of k-point
            spin (int): Spin-channel (0 or 1)
            cart_dir (int): Index of Cartesian direction (0, 1, 2)

        Returns:
            a float value
        """
        return self.cder[band_i, band_j, kpoint, spin, cart_dir]


@dataclass
class WSWQ(MSONable):
    r"""Read a WSWQ file.
    The WSWQ file is used to calculation the wave function overlaps between:
        - W: Wavefunctions in the current directory's WAVECAR file.
        - WQ: Wavefunctions stored in the WAVECAR.qqq file.

    The overlap is computed using the overlap operator S
    which make the PAW wavefunctions orthogonormal:
        <W_k,m| S | W_k,n> = \delta_{mn}

    The WSWQ file contains matrix elements of the overlap operator S evaluated
    between the planewave wavefunctions W and WQ:
        COVL_k,mn = < W_s,k,m | S | WQ_s,k,n >

    The indices of WSWQ.data are:
        [spin][kpoint][band_i][band_j]

    Attributes:
        nspin: Number of spin channels
        nkpoints: Number of k-points
        nbands: Number of bands
        me_real: Real part of the overlap matrix elements
        me_imag: Imaginary part of the overlap matrix elements
    """

    nspin: int
    nkpoints: int
    nbands: int
    me_real: np.ndarray
    me_imag: np.ndarray

    @property
    def data(self) -> np.ndarray:
        """Complex overlap matrix."""
        return self.me_real + 1j * self.me_imag

    @classmethod
    def from_file(cls, filename: str) -> Self:
        """Construct a WSWQ object from a file.

        Args:
            filename (str): Name of WSWQ file.

        Returns:
            WSWQ object.
        """
        # Grab the spin and kpoint values from lines containing "spin"
        spin_res = regrep(
            filename,
            {"spin": r"spin\s*=\s*(\d+)\s?\,\s?kpoint\s*=\s*(\d+)"},
            reverse=True,
            terminate_on_match=True,
            postprocess=int,
        )["spin"]
        (nspin, nkpoints), _ = spin_res[0]

        # Grab the index values from the parts with "i    =" and "j    ="
        ij_res = regrep(
            filename,
            {"ij": r"i\s*=\s*(\d+)\s?\,\s?j\s*=\s*(\d+)"},
            reverse=True,
            terminate_on_match=True,
            postprocess=int,
        )["ij"]
        (nbands, _), _ = ij_res[0]

        # Grab the matrix elements from the parts after the ":"
        data_res = regrep(
            filename,
            {"data": r"\:\s*([-+]?\d*\.\d+)\s+([-+]?\d*\.\d+)"},
            reverse=False,
            terminate_on_match=False,
            postprocess=float,
        )["data"]
        if len(data_res) != nspin * nkpoints * nbands * nbands:
            raise ValueError("incorrect length of data_res")

        data = np.array([complex(real_part, img_part) for (real_part, img_part), _ in data_res])

        # NOTE: loop order (slow->fast) spin -> kpoint -> j -> i
        data = data.reshape((nspin, nkpoints, nbands, nbands))
        data = np.swapaxes(data, 2, 3)  # swap i and j
        return cls(
            nspin=nspin,
            nkpoints=nkpoints,
            nbands=nbands,
            me_real=np.real(data),
            me_imag=np.imag(data),
        )


class UnconvergedVASPWarning(Warning):
    """Warning for unconverged VASP run."""


@requires(h5py is not None, "h5py must be installed to read vaspout.h5")
class Vaspout(Vasprun):
    """
    Class to read vaspout.h5 files.

    This class inherits from Vasprun, as the vaspout.h5 file is intended
    to be a forward-looking replacement for vasprun.xml.

    Thus to later accommodate a smooth transition to vaspout.h5, this class
    uses the same structure as Vasprun but overrides many of its methods.

    Parameters
    -----------
        filename : str or Path
            The name of the vaspout.h5 file to parse, can be compressed.
        occu_tol: float = 1e-8
            Sets the minimum tol for the determination of the
            vbm and cbm. Usually the default of 1e-8 works well enough,
            but there may be pathological cases.
        parse_dos : bool = True
            Whether to parse the dos. Defaults to True. Set
            to False to shave off significant time from the parsing if you
            are not interested in getting those data.
        parse_eigen : bool = True
            Whether to parse the eigenvalues. Defaults to
            True. Set to False to shave off significant time from the
            parsing if you are not interested in getting those data.
        parse_projected_eigen : bool = False
            Whether to parse the projected
            eigenvalues and magnetization. Defaults to False. Set to True to obtain
            projected eigenvalues and magnetization. **Note that this can take an
            extreme amount of time and memory.** So use this wisely.
        separate_spins : bool
            Whether the band gap, CBM, and VBM should be
            reported for each individual spin channel. Defaults to False,
            which computes the eigenvalue band properties independent of
            the spin orientation. If True, the calculation must be spin-polarized.
        store_potcar : bool
            Whether to store the full POTCAR data.
    """

    def __init__(
        self,
        filename: str | Path,
        occu_tol: float = 1e-8,
        parse_dos: bool = True,
        parse_eigen: bool = True,
        parse_projected_eigen: bool = False,
        separate_spins: bool = False,
        store_potcar: bool = True,
    ) -> None:
        self.filename = str(filename)
        self.occu_tol = occu_tol
        self.separate_spins = separate_spins
        self.store_potcar = store_potcar

        self._parse(parse_dos, parse_eigen, parse_projected_eigen)

    @classmethod
    def _parse_hdf5_value(cls, val: Any) -> Any:
        """
        Parse HDF5 values recursively, turning it into a dict-like entry.

        This could be a staticmethod, but a recursive staticmethod seems to only
        work in python >= 3.10. Using a classmethod to work with 3.9.

        Args:
            val (Any), input value
        Returns:
            Any, output value. Recursion is performed until a bytes-like object is input.
        """
        if hasattr(val, "items"):
            val = {k: cls._parse_hdf5_value(v) for k, v in val.items()}
        else:
            val = np.array(val).tolist()
            if isinstance(val, bytes):
                val = val.decode()
            elif isinstance(val, list):
                val = [cls._parse_hdf5_value(x) for x in val]
        return val

    def _parse(self, parse_dos: bool, parse_eigen: bool, parse_projected_eigen: bool) -> None:  # type: ignore[override]
        """
        Parse data contained in vaspout.h5.

        Args:
            parse_dos (bool)
                Whether to parse the DOS
            parse_eigen (bool)
                Whether to parse the bandstructure / electronic eigenvalues
            parse_projected_eigen (bool)
                Whether to parse the projected bandstructure.
                TODO: this information is not currently included in vaspout.h5, add later?
        """
        with zopen(self.filename, "rb") as vout_file, h5py.File(vout_file, "r") as h5_file:
            data = self._parse_hdf5_value(h5_file)

        self._parse_params(data["input"])
        self._get_ionic_steps(data["intermediate"]["ion_dynamics"])

        # -----
        # TODO: determine if these following fields are stored in vaspout.h5
        self.kpoints_opt_props = None
        self.md_data = []
        # -----

        self._parse_results(data["results"])

        if parse_dos:
            try:
                self._parse_dos(
                    electron_dos=data["results"]["electron_dos"],
                    projectors=data["results"].get("projectors", {}).get("lchar", None),
                )
                self.dos_has_errors = False
            except Exception:
                self.dos_has_errors = True

        if parse_eigen:
            self.eigenvalues = self._parse_eigen(data["results"]["electron_eigenvalues"])

        self.projected_eigenvalues = None
        self.projected_magnetisation = None
        if parse_projected_eigen:
            # TODO: are these contained in vaspout.h5?
            self.projected_eigenvalues = None
            self.projected_magnetisation = None

        self.vasp_version = ".".join(f"{data['version'].get(tag,'')}" for tag in ("major", "minor", "patch"))
        # TODO: are the other generator tags, like computer platform, stored in vaspout.h5?
        self.generator = {"version": self.vasp_version}

    @staticmethod
    def _parse_structure(positions: dict) -> Structure:  # type: ignore[override]
        """
        Parse the structure from vaspout format.

        Args:
            positions (dict), dict representation of POSCAR
        Returns:
            pymatgen Structure
        """
        species = []
        for ispecie, specie in enumerate(positions["ion_types"]):
            species += [specie for _ in range(positions["number_ion_types"][ispecie])]

        # TODO : figure out how site_properties are stored in vaspout
        site_properties: dict[str, list] = {}
        if positions["selective_dynamics"] == 1:
            site_properties["selective_dynamics"] = []

        return Structure(
            lattice=Lattice(positions["scale"] * np.array(positions["lattice_vectors"])),
            species=species,
            coords=positions["position_ions"],
            coords_are_cartesian=(positions["direct_coordinates"] == 1),
        )

    @staticmethod
    def _parse_kpoints(kpoints: dict) -> tuple[Kpoints, Sequence, Sequence]:  # type: ignore[override]
        _kpoints_style_from_mode = {
            KpointsSupportedModes.Reciprocal: {"mode": "e", "coordinate_space": "R"},
            KpointsSupportedModes.Automatic: {"mode": "a"},
            KpointsSupportedModes.Gamma: {"mode": "g"},
            KpointsSupportedModes.Line_mode: {"mode": "l"},
            KpointsSupportedModes.Monkhorst: {"mode": "m"},
        }
        kpts = {"comment": kpoints.get("system", "Unknown")}

        for kpoints_style, props in _kpoints_style_from_mode.items():
            if all(kpoints.get(k) == v for k, v in props.items()):
                kpts["style"] = kpoints_style
                break

        if not kpts.get("style"):
            raise ValueError("Could not identify KPOINTS style.")

        if coord_type := kpoints.get("coordinate_space"):
            kpts["coord_type"] = "Reciprocal" if coord_type == "R" else "Cartesian"

        actual_kpoints = [None]
        actual_kpoint_weights = [None]
        if kpoints.get("coordinates_kpoints"):
            kpts["num_kpts"] = len(kpoints["coordinates_kpoints"])
            kpts["labels"] = [None for _ in range(kpts["num_kpts"])]
            for i, idx in enumerate(kpoints.get("positions_labels_kpoints", [])):
                kpts["labels"][idx - 1] = kpoints["labels_kpoints"][i]
                kpts["kpts"] = kpoints["coordinates_kpoints"]
            actual_kpoints = kpoints["coordinates_kpoints"]
            actual_kpoint_weights = kpoints["weights_kpoints"]

        elif all(kpoints.get(f"nkp{axis}") for axis in ("x", "y", "z")):
            kpts["num_kpts"] = kpoints["number_kpoints"]
            kpts["kpts"] = [[kpoints[f"nkp{axis}"] for axis in ("x", "y", "z")]]

        return (
            Kpoints(**kpts),
            actual_kpoints,
            actual_kpoint_weights,
        )

    @staticmethod
    def _parse_atominfo(composition: Composition):
        # TODO: this function seems irrelevant but is used in Vasprun, do we need this?
        atom_symbols = []
        for element in composition:
            atom_symbols += [str(element) for _ in range(int(composition[element]))]
        return atom_symbols

    def _parse_params(self, input_data: dict):  # type: ignore[override]
        self.incar = Incar(input_data["incar"])

        # TODO: set defaults in parameters to match vasprun?
        self.parameters = Incar.from_dict(self.incar.as_dict())  # type: ignore[attr-defined]

        self.kpoints: list[Any] | None = None  # type: ignore[assignment]
        self.actual_kpoints: list[Any] | None = None  # type: ignore[assignment]
        self.actual_kpoints_weights: Sequence[float] = None  # type: ignore[assignment]
        if not self.incar.get("KSPACING"):
            (
                self.kpoints,
                self.actual_kpoints,
                self.actual_kpoints_weights,
            ) = self._parse_kpoints(input_data["kpoints"])  # type: ignore[assignment]

        self.initial_structure = self._parse_structure(input_data["poscar"])
        self.atomic_symbols = self._parse_atominfo(self.initial_structure.composition)

        self.potcar = None
        self.potcar_symbols = []
        self.potcar_spec = []
        if input_data["potcar"].get("content"):
            # Unmodified vaspout.h5 with full POTCAR
            calc_potcar = Potcar.from_str(input_data["potcar"]["content"])
            self.potcar = calc_potcar if self.store_potcar else None
            # The `potcar_symbols` attr is extraordinarily confusingly
            # named, these are really TITELs
            self.potcar_symbols = [potcar.TITEL for potcar in calc_potcar]

            # For parity with vasprun.xml, we do not store the POTCAR symbols in
            # the vaspout.h5 POTCAR spec. These are derived from the TITEL fields
            # and are thus redundant.
            self.potcar_spec = [p.spec(extra_spec=[]) for p in calc_potcar]

        elif input_data["potcar"].get("spec"):
            # modified vaspout.h5 with only POTCAR spec
            import json

            self.potcar_spec = json.loads(input_data["potcar"]["spec"])
            self.potcar_symbols = [spec["titel"] for spec in self.potcar_spec]

        # TODO: do we want POSCAR stored?
        self.poscar = Poscar(
            structure=self.initial_structure,
            comment=input_data["poscar"].get("system"),
            selective_dynamics=self.initial_structure.site_properties.get("selective_dynamics"),
            velocities=self.initial_structure.site_properties.get("velocities"),
        )

    def _get_ionic_steps(self, ion_dynamics) -> None:
        # use same key accession as in vasprun.xml
        vasp_key_to_pmg = {
            "free energy    TOTEN": "e_fr_energy",
            "energy without entropy": "e_wo_entrp",
            "energy(sigma->0)": "e_0_energy",
        }

        # label s, p, d,... contributions to charge and magnetic moment in same way as Outcar
        _to_outcar_tag = {"total charge": "charge", "magnetization (x)": "magnetization"}

        self.nionic_steps = len(ion_dynamics["energies"])
        self.ionic_steps = []

        ionic_step_keys = [
            key
            for key in (
                "forces",
                "stresses",
            )
            if ion_dynamics.get(key)
        ]

        for istep in range(self.nionic_steps):
            step = {
                **{
                    vasp_key_to_pmg[ion_dynamics["energies_tags"][ivalue]]: value
                    for ivalue, value in enumerate(ion_dynamics["energies"][istep])
                },
                **{key: ion_dynamics[key][istep] for key in ionic_step_keys},
                "structure": Structure(
                    lattice=Lattice(ion_dynamics["lattice_vectors"][istep]),
                    species=self.initial_structure.species,
                    coords=ion_dynamics["position_ions"][istep],
                    coords_are_cartesian=False,  # TODO check this is always False
                ),
                # Placeholder - there's currently no info about electronic steps
                # in vaspout.h5
                "electronic_steps": [],
            }
            if chg_dens_props := ion_dynamics.get("magnetism"):
                for ik, k in enumerate(chg_dens_props["component_tags"]):
                    site_prop = [
                        {
                            orb: chg_dens_props["moments"][istep][ik][iion][iorb]
                            for iorb, orb in enumerate(chg_dens_props["orbital_tags"])
                        }
                        for iion in range(len(self.poscar.structure))
                    ]
                    for iion in range(len(self.poscar.structure)):
                        site_prop[iion]["tot"] = sum(site_prop[iion].values())
                    step["structure"].add_site_property(_to_outcar_tag.get(k), site_prop)

            self.ionic_steps += [step]

    def _parse_results(self, results: dict) -> None:
        self.final_structure = self._parse_structure(results["positions"])

    def _parse_dos(self, electron_dos: dict, projectors: list | None = None):  # type: ignore[override]
        self.efermi = electron_dos["efermi"]

        densities: dict = {}
        for dos_type in (
            "dos",
            "dosi",
        ):
            if electron_dos.get(dos_type):
                densities[dos_type] = {}
                for ispin in range(len(electron_dos[dos_type])):
                    densities[dos_type][Spin((-1) ** ispin)] = electron_dos[dos_type][ispin]

        self.tdos = Dos(self.efermi, electron_dos["energies"], densities["dos"])
        self.idos = Dos(self.efermi, electron_dos["energies"], densities["dosi"])

        self.pdos = []

        # for whatever reason, the naming of orbitals is different in vaspout.h5
        vasp_to_pmg_orb = {
            "x2-y2": "dx2",
            "fy3x2": "f_3",
            "fxyz": "f_2",
            "fyz2": "f_1",
            "fz3": "f0",
            "fxz2": "f1",
            "fzx2": "f2",
            "fx3": "f3",
        }

        if pdos := electron_dos.get("dospar"):
            projectors = projectors or []
            projectors = [char.strip() for char in projectors]
            orbtyp = Orbital if any("x" in char for char in projectors) else OrbitalType
            for site_pdos in pdos:
                site_res_pdos: dict = defaultdict(dict)
                for ispin in range(len(site_pdos)):
                    for ilm in range(len(site_pdos[ispin])):
                        orb_str = projectors[ilm]
                        orb_idx = orbtyp.__members__[vasp_to_pmg_orb.get(orb_str, orb_str)]
                        site_res_pdos[orb_idx][Spin((-1) ** ispin)] = np.array(site_pdos[ispin][ilm])
                self.pdos += [site_res_pdos]

    @staticmethod
    def _parse_eigen(eigenvalues_complete: dict):  # type: ignore[override]
        eigenvalues = {}
        for ispin in range(eigenvalues_complete["ispin"]):
            eigenvalues[Spin.up if ispin == 0 else Spin.down] = np.array(
                [
                    [
                        [
                            eigenvalues_complete["eigenvalues"][ispin][i][j],
                            eigenvalues_complete["fermiweights"][ispin][i][j],
                        ]
                        for j in range(eigenvalues_complete["nb_tot"])
                    ]
                    for i in range(eigenvalues_complete["kpoints"])
                ]
            )
        return eigenvalues

    @property
    @unitized("eV")
    def final_energy(self):
        """Final energy from vaspout."""
        return self.ionic_steps[-1]["e_0_energy"]

    def remove_potcar_and_write_file(
        self, filename: str | Path | None = None, fake_potcar_str: str | None = None
    ) -> None:
        """
        Utility function to replace the full POTCAR with its spec, and write a vaspout.h5.

        This is needed for applications where one might upload VASP output
        to a public database. Since vaspout.h5 includes the full POTCAR, it's necessary
        to replace it here with just the spec.

        Args:
            filename : str, Path, or None (default)
                Name of the output file. If None, defaults to self.filename (in-place modification).
            fake_potcar_str : str or None (default)
                If a str, a POTCAR represented as a str. Used in the context of tests to replace
                a POTCAR with a scrambled/fake POTCAR. If None, the Vaspout.potcar Field
                ("/input/potcar/content" field of vaspout.h5) is removed.
        """
        import json

        def recursive_to_dataset(h5_obj, level, obj):
            if hasattr(obj, "items"):
                if level != "/":
                    h5_obj.create_group(level)
                for k, v in obj.items():
                    recursive_to_dataset(h5_obj[level], k, v)
            else:
                if isinstance(obj, str):
                    obj = obj.encode()
                data = np.array(obj)
                if "U" in str(data.dtype):
                    data = data.astype("S")
                h5_obj.create_dataset(level, data=data)

        filename = filename or self.filename
        fname_prefix, fname_ext = os.path.splitext(filename)  # type: ignore[type-var]

        # determine if output file is to be compressed
        fname_ext = fname_ext.upper()  # type: ignore[union-attr]
        compressor = None
        if fname_ext == ".BZ2":
            compressor = "bzip"
        elif fname_ext in (".GZ", ".Z"):
            compressor = "gzip"
        elif fname_ext in (".XZ", ".LZMA"):
            compressor = "lzma"

        with zopen(self.filename, "rb") as vout_file, h5py.File(vout_file, "r") as h5_file:
            hdf5_data = self._parse_hdf5_value(h5_file)

        if fake_potcar_str:
            hdf5_data["input"]["potcar"]["content"] = fake_potcar_str
            potcar_spec = [psingle.spec() for psingle in Potcar.from_str(fake_potcar_str)]
        else:
            del hdf5_data["input"]["potcar"]["content"]
            potcar_spec = self.potcar_spec

        # rather than define custom HDF5 hierarchy for POTCAR spec, just dump JSONable dict to str
        hdf5_data["input"]["potcar"]["spec"] = json.dumps(potcar_spec)

        # if file is to be compressed, first write uncompressed file
        with h5py.File(fname_prefix if compressor else filename, "w") as h5_file:
            recursive_to_dataset(h5_file, "/", hdf5_data)

        # now compress the file
        if compressor:
            if os.path.isfile(filename):  # type: ignore[arg-type]
                warnings.warn(f"File {filename} already exists, skipping compression.")
            else:
                subprocess.Popen(f"{compressor} {fname_prefix}").wait()<|MERGE_RESOLUTION|>--- conflicted
+++ resolved
@@ -6,7 +6,6 @@
 import math
 import os
 import re
-import subprocess
 import warnings
 import xml.etree.ElementTree as ET
 from collections import defaultdict
@@ -1265,18 +1264,7 @@
         """
         if potcar := self.get_potcars(path):
             self.potcar_spec = [
-<<<<<<< HEAD
                 ps.spec(extra_spec=[]) for sym in self.potcar_symbols for ps in potcar if ps.symbol == sym.split()[1]
-=======
-                {
-                    "titel": sym,
-                    "hash": ps.md5_header_hash,
-                    "summary_stats": ps._summary_stats,
-                }
-                for sym in self.potcar_symbols
-                for ps in potcar
-                if ps.symbol == sym.split()[1]
->>>>>>> 0d14d724
             ]
 
     def update_charge_from_potcar(self, path: PathLike | bool) -> None:
@@ -6211,17 +6199,10 @@
                 h5_obj.create_dataset(level, data=data)
 
         filename = filename or self.filename
-        fname_prefix, fname_ext = os.path.splitext(filename)  # type: ignore[type-var]
+        _, fname_ext = os.path.splitext(filename)  # type: ignore[type-var]
 
         # determine if output file is to be compressed
-        fname_ext = fname_ext.upper()  # type: ignore[union-attr]
-        compressor = None
-        if fname_ext == ".BZ2":
-            compressor = "bzip"
-        elif fname_ext in (".GZ", ".Z"):
-            compressor = "gzip"
-        elif fname_ext in (".XZ", ".LZMA"):
-            compressor = "lzma"
+        is_compressed = fname_ext.lower() in {".bz2",".gz",".z",".xz", ".lzma"}
 
         with zopen(self.filename, "rb") as vout_file, h5py.File(vout_file, "r") as h5_file:
             hdf5_data = self._parse_hdf5_value(h5_file)
@@ -6237,12 +6218,12 @@
         hdf5_data["input"]["potcar"]["spec"] = json.dumps(potcar_spec)
 
         # if file is to be compressed, first write uncompressed file
-        with h5py.File(fname_prefix if compressor else filename, "w") as h5_file:
+        with h5py.File(filename, "w") as h5_file:
             recursive_to_dataset(h5_file, "/", hdf5_data)
 
         # now compress the file
-        if compressor:
-            if os.path.isfile(filename):  # type: ignore[arg-type]
-                warnings.warn(f"File {filename} already exists, skipping compression.")
-            else:
-                subprocess.Popen(f"{compressor} {fname_prefix}").wait()+        if is_compressed:
+            with open(filename,"rb") as f:
+                byte_data = f.read()
+            with zopen(filename,"wb") as f:
+                f.write(byte_data)