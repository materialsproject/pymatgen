"""Classes for reading/manipulating/writing VASP output files."""

from __future__ import annotations

import itertools
import math
import os
import re
import warnings
import xml.etree.ElementTree as ET
from collections import defaultdict
from collections.abc import Iterable
from dataclasses import dataclass
from datetime import datetime, timezone
from glob import glob
from io import StringIO
from pathlib import Path
from typing import TYPE_CHECKING, Any, cast

import numpy as np
from monty.io import reverse_readfile, zopen
from monty.json import MSONable, jsanitize
from monty.os.path import zpath
from monty.re import regrep
from tqdm import tqdm

from pymatgen.core import Composition, Element, Lattice, Structure
from pymatgen.core.trajectory import Trajectory
from pymatgen.core.units import unitized
from pymatgen.electronic_structure.bandstructure import (
    BandStructure,
    BandStructureSymmLine,
    get_reconstructed_band_structure,
)
from pymatgen.electronic_structure.core import Magmom, Orbital, OrbitalType, Spin
from pymatgen.electronic_structure.dos import CompleteDos, Dos
from pymatgen.entries.computed_entries import ComputedEntry, ComputedStructureEntry
from pymatgen.io.common import VolumetricData as BaseVolumetricData
from pymatgen.io.core import ParseError
from pymatgen.io.vasp.inputs import Incar, Kpoints, Poscar, Potcar
from pymatgen.io.wannier90 import Unk
from pymatgen.util.io_utils import clean_lines, micro_pyawk
from pymatgen.util.num import make_symmetric_matrix_from_upper_tri
from pymatgen.util.typing import Kpoint, Tuple3Floats, Vector3D

if TYPE_CHECKING:
    from collections.abc import Callable
    from typing import Literal, TypeAlias

    # Avoid name conflict with pymatgen.core.Element
    from xml.etree.ElementTree import Element as XML_Element

    from numpy.typing import NDArray
    from typing_extensions import Self

    from pymatgen.util.typing import PathLike


def _parse_parameters(val_type: str, val: str) -> bool | str | float | int:
    """
    Helper function to convert a Vasprun parameter into the proper type.
    Boolean, int and float types are converted.

    Args:
        val_type: Value type parsed from vasprun.xml.
        val: Actual string value parsed for vasprun.xml.
    """
    if val_type == "logical":
        return val == "T"
    if val_type == "int":
        return int(val)
    if val_type == "string":
        return val.strip()
    return float(val)


def _parse_v_parameters(
    val_type: str,
    val: str,
    filename: PathLike,
    param_name: str,
) -> list[bool] | list[float] | list[int] | list[str]:
    """
    Helper function to convert a Vasprun array-type parameter into
    the proper type. Boolean, int and float types are converted.

    Args:
        val_type: Value type parsed from vasprun.xml.
        val: Actual string value parsed for vasprun.xml.
        filename: Fullpath of vasprun.xml. Used for robust error handling.
            e.g. if vasprun.xml contains *** for some Incar parameters,
            the code will try to read from an INCAR file present in the same
            directory.
        param_name: Name of parameter.

    Returns:
        Parsed value.
    """
    err = ValueError("Error in parsing vasprun.xml")

    if val_type == "logical":
        return [i == "T" for i in val.split()]

    if val_type == "string":
        return val.split()

    if val_type == "int":
        try:
            ints = [int(i) for i in val.split()]
        except ValueError as exc:
            # Fix an error in vasprun where
            # sometimes LDAUL/J is displayed as 2****
            ints = _parse_from_incar(filename, param_name)
            if ints is None:
                raise err from exc

        return ints

    try:
        floats = [float(i) for i in val.split()]
    except ValueError as exc:
        # Fix an error in vasprun where
        # sometimes MAGMOM is displayed as 2****
        floats = _parse_from_incar(filename, param_name)
        if floats is None:
            raise err from exc

    return floats


def _parse_vasp_array(elem) -> list[list[float]]:
    if elem.get("type") == "logical":
        return [[i == "T" for i in v.text.split()] for v in elem]
    return [[_vasprun_float(i) for i in v.text.split()] for v in elem]


def _parse_from_incar(filename: PathLike, key: str) -> Any:
    """Helper function to parse a parameter from the INCAR."""
    dirname = os.path.dirname(filename)
    for fn in os.listdir(dirname):
        if re.search("INCAR", fn):
            warnings.warn(f"INCAR found. Using {key} from INCAR.", stacklevel=2)
            incar = Incar.from_file(os.path.join(dirname, fn))
            return incar.get(key)
    return None


def _vasprun_float(flt: float | str) -> float:
    """
    Large numbers are often represented as ********* in the vasprun.
    This function parses these values as np.nan.
    """
    try:
        return float(flt)

    except ValueError:
        flt = cast(str, flt)
        _flt: str = flt.strip()
        if _flt == "*" * len(_flt):
            warnings.warn(
                "Float overflow (*******) encountered in vasprun",
                stacklevel=2,
            )
            return np.nan
        raise


@dataclass
class KpointOptProps:
    """Simple container class to store KPOINTS_OPT data in a separate namespace. Used by Vasprun."""

    tdos: Dos | None = None
    idos: Dos | None = None
    pdos: list | None = None
    efermi: float | None = None
    eigenvalues: dict | None = None
    projected_eigenvalues: dict | None = None
    projected_magnetisation: NDArray | None = None
    kpoints: Kpoints | None = None
    actual_kpoints: list | None = None
    actual_kpoints_weights: list | None = None
    dos_has_errors: bool | None = None


class Vasprun(MSONable):
    """
    Vastly improved cElementTree-based parser for vasprun.xml files. Uses
    iterparse to support incremental parsing of large files.
    Speedup over Dom is at least 2x for smallish files (~1 Mb) to orders of
    magnitude for larger files (~10 Mb).

    **VASP results**

    Attributes:
        ionic_steps (list): All ionic steps in the run as a list of {"structure": structure at end of run,
            "electronic_steps": {All electronic step data in vasprun file}, "stresses": stress matrix}.
        tdos (Dos): Total dos calculated at the end of run. Note that this is rounded to 4 decimal
            places by VASP.
        idos (Dos): Integrated dos calculated at the end of run. Rounded to 4 decimal places by VASP.
        pdos (list): List of list of PDos objects. Access as pdos[atomindex][orbitalindex].
        efermi (float): Fermi energy.
        eigenvalues (dict): Final eigenvalues as a dict of {(spin, kpoint index):[[eigenvalue, occu]]}.
            The kpoint index is 0-based (unlike the 1-based indexing in VASP).
        projected_eigenvalues (dict): Final projected eigenvalues as a dict of {spin: nd-array}.
            To access a particular value, you need to do
            Vasprun.projected_eigenvalues[spin][kpoint index][band index][atom index][orbital_index].
            The kpoint, band and atom indices are 0-based (unlike the 1-based indexing in VASP).
        projected_magnetisation (NDArray): Final projected magnetization as a numpy array with the
            shape (nkpoints, nbands, natoms, norbitals, 3). Where the last axis is the contribution in the
            3 Cartesian directions. This attribute is only set if spin-orbit coupling (LSORBIT = True) or
            non-collinear magnetism (LNONCOLLINEAR = True) is turned on in the INCAR.
        dielectric_data (dict): Dictionary, with the tag comment as key, containing other variants of
            the real and imaginary part of the dielectric constant (e.g., computed by RPA) in function of
            the energy (frequency). Optical properties (e.g. absorption coefficient) can be obtained through this.
            The data is given as a tuple of 3 values containing each of them the energy, the real part tensor,
            and the imaginary part tensor ([energies],[[real_partxx,real_partyy,real_partzz,real_partxy,
            real_partyz,real_partxz]],[[imag_partxx,imag_partyy,imag_partzz,imag_partxy, imag_partyz, imag_partxz]]).
            The data can be the current, density or freq_dependent (BSE) dielectric data.
        nionic_steps (int): The total number of ionic steps. This number is always equal to the total number
            of steps in the actual run even if ionic_step_skip is used.
        force_constants (NDArray): Force constants computed in phonon DFPT run(IBRION = 8).
            The data is a 4D array of shape (natoms, natoms, 3, 3).
        normalmode_eigenvals (NDArray): Normal mode frequencies. 1D array of size 3*natoms.
        normalmode_eigenvecs (NDArray): Normal mode eigen vectors. 3D array of shape (3*natoms, natoms, 3).
        md_data (list): Available only for ML MD runs, i.e., INCAR with ML_LMLFF = .TRUE. md_data is a list of
            dict with the following format: [{'energy': {'e_0_energy': -525.07195568, 'e_fr_energy': -525.07195568,
            'e_wo_entrp': -525.07195568, 'kinetic': 3.17809233, 'lattice kinetic': 0.0, 'nosekinetic': 1.323e-5,
            'nosepot': 0.0, 'total': -521.89385012}, 'forces': [[0.17677989, 0.48309874, 1.85806696], ...],
            'structure': Structure object}].
        incar (Incar): Incar object for parameters specified in INCAR file.
        parameters (Incar): Incar object with parameters that VASP actually used, including all defaults.
        kpoints (Kpoints): Kpoints object for KPOINTS specified in run.
        actual_kpoints (list): List of actual kpoints, e.g. [[0.25, 0.125, 0.08333333], [-0.25, 0.125, 0.08333333],
            [0.25, 0.375, 0.08333333], ....].
        actual_kpoints_weights (list): List of kpoint weights, e.g. [0.04166667, 0.04166667, 0.04166667, 0.04166667,
            0.04166667, ....].
        atomic_symbols (list): List of atomic symbols, e.g. ["Li", "Fe", "Fe", "P", "P", "P"].
        potcar_symbols (list): List of POTCAR symbols. e.g. ["PAW_PBE Li 17Jan2003", "PAW_PBE Fe 06Sep2000", ..].
        kpoints_opt_props (object): Object whose attributes are the data from KPOINTS_OPT (if present,
            else None). Attributes of the same name have the same format and meaning as Vasprun (or they are
            None if absent). Attributes are: tdos, idos, pdos, efermi, eigenvalues, projected_eigenvalues,
            projected magnetisation, kpoints, actual_kpoints, actual_kpoints_weights, dos_has_errors.

    Author: Shyue Ping Ong
    """

    def __init__(
        self,
        filename: PathLike,
        ionic_step_skip: int | None = None,
        ionic_step_offset: int = 0,
        parse_dos: bool = True,
        parse_eigen: bool = True,
        parse_projected_eigen: bool = False,
        parse_potcar_file: PathLike | bool = True,
        occu_tol: float = 1e-8,
        separate_spins: bool = False,
        exception_on_bad_xml: bool = True,
    ) -> None:
        """
        Args:
            filename (str): Filename to parse
            ionic_step_skip (int): If ionic_step_skip is a number > 1,
                only every ionic_step_skip ionic steps will be read for
                structure and energies. This is very useful if you are parsing
                very large vasprun.xml files and you are not interested in every
                single ionic step. Note that the final energies may not be the
                actual final energy in the vasprun.
            ionic_step_offset (int): Used together with ionic_step_skip. If set,
                the first ionic step read will be offset by the amount of
                ionic_step_offset. For example, if you want to start reading
                every 10th structure but only from the 3rd structure onwards,
                set ionic_step_skip to 10 and ionic_step_offset to 3. Main use
                case is when doing statistical structure analysis with
                extremely long time scale multiple VASP calculations of
                varying numbers of steps.
            parse_dos (bool): Whether to parse the dos. Defaults to True. Set
                to False to shave off significant time from the parsing if you
                are not interested in getting those data.
                Note that the DOS output from VASP is rounded to 4 decimal places,
                which can give some slight inaccuracies.
            parse_eigen (bool): Whether to parse the eigenvalues. Defaults to
                True. Set to False to shave off significant time from the
                parsing if you are not interested in getting those data.
            parse_projected_eigen (bool): Whether to parse the projected
                eigenvalues and magnetization. Defaults to False. Set to True to obtain
                projected eigenvalues and magnetization. **Note that this can take an
                extreme amount of time and memory.** So use this wisely.
            parse_potcar_file (bool | PathLike): Whether to parse the potcar file to read
                the potcar hashes for the potcar_spec attribute. Defaults to True,
                where no hashes will be determined and the potcar_spec dictionaries
                will read {"symbol": ElSymbol, "hash": None}. By Default, looks in
                the same directory as the vasprun.xml, with same extensions as
                Vasprun.xml. If a path is provided, look at that path.
            occu_tol (float): Sets the minimum tol for the determination of the
                vbm and cbm. Usually the default of 1e-8 works well enough,
                but there may be pathological cases.
            separate_spins (bool): Whether the band gap, CBM, and VBM should be
                reported for each individual spin channel. Defaults to False,
                which computes the eigenvalue band properties independent of
                the spin orientation. If True, the calculation must be spin-polarized.
            exception_on_bad_xml (bool): Whether to throw a ParseException if a
                malformed XML is detected. Default to True, which ensures only
                proper vasprun.xml are parsed. You can set to False if you want
                partial results (e.g., if you are monitoring a calculation during a
                run), but use the results with care. A warning is issued.
        """
        self.filename = filename
        self.ionic_step_skip = ionic_step_skip
        self.ionic_step_offset = ionic_step_offset
        self.occu_tol = occu_tol
        self.separate_spins = separate_spins
        self.exception_on_bad_xml = exception_on_bad_xml

        with zopen(filename, mode="rt") as file:
            if ionic_step_skip or ionic_step_offset:
                # Remove parts of the xml file and parse the string
                content: str = file.read()
                steps: list[str] = content.split("<calculation>")

                # The text before the first <calculation> is the preamble!
                preamble: str = steps.pop(0)
                self.nionic_steps: int = len(steps)
                new_steps = steps[ionic_step_offset :: int(ionic_step_skip or 1)]

                # Add the tailing information in the last step from the run
                to_parse: str = "<calculation>".join(new_steps)
                if steps[-1] != new_steps[-1]:
                    to_parse = f"{preamble}<calculation>{to_parse}{steps[-1].split('</calculation>')[-1]}"
                else:
                    to_parse = f"{preamble}<calculation>{to_parse}"
                self._parse(
                    StringIO(to_parse),
                    parse_dos=parse_dos,
                    parse_eigen=parse_eigen,
                    parse_projected_eigen=parse_projected_eigen,
                )
            else:
                self._parse(
                    file,
                    parse_dos=parse_dos,
                    parse_eigen=parse_eigen,
                    parse_projected_eigen=parse_projected_eigen,
                )
                self.nionic_steps = len(self.ionic_steps)

            if parse_potcar_file:
                self.update_potcar_spec(parse_potcar_file)
                self.update_charge_from_potcar(parse_potcar_file)

        if self.incar.get("ALGO") not in {"Chi", "Bse"} and not self.converged and self.parameters.get("IBRION") != 0:
            msg = f"{filename} is an unconverged VASP run.\n"
            msg += f"Electronic convergence reached: {self.converged_electronic}.\n"
            msg += f"Ionic convergence reached: {self.converged_ionic}."
            warnings.warn(
                msg,
                UnconvergedVASPWarning,
                stacklevel=2,
            )

    def _parse(
        self,
        stream,
        parse_dos: bool,
        parse_eigen: bool,
        parse_projected_eigen: bool,
    ) -> None:
        self.efermi: float | None = None
        self.eigenvalues: dict[Any, NDArray] | None = None
        self.projected_eigenvalues: dict[Any, NDArray] | None = None
        self.projected_magnetisation: NDArray | None = None
        self.dielectric_data: dict[str, tuple] = {}
        self.incar: Incar = {}
        self.kpoints_opt_props: KpointOptProps | None = None
        ionic_steps: list[dict[str, Any]] = []

        md_data: list[dict] = []
        parsed_header: bool = False
        in_kpoints_opt: bool = False
        try:
            # When parsing XML, start tags tell us when we have entered a block
            # while end tags are when we have actually read the data.
            # To know if a particular tag is nested within another block,
            # we have to read the start tags (otherwise we will only learn of
            # the nesting after we have left the data behind).
            # When parsing KPOINTS_OPT data, some of the tags in vasprun.xml
            # can only be distinguished from their regular counterparts by
            # whether they are nested within another block. This is why we
            # must read both start and end tags and have flags to tell us
            # when we have entered or left a block. (2024-01-26)
            for event, elem in ET.iterparse(stream, events=["start", "end"]):
                tag = elem.tag
                if event == "start":
                    # The start event tells us when we have entered blocks
                    if tag == "calculation":
                        parsed_header = True
                    elif tag in ("eigenvalues_kpoints_opt", "projected_kpoints_opt"):
                        in_kpoints_opt = True

                else:  # event == "end":
                    # The end event happens when we have read a block, so have
                    # its data.
                    if not parsed_header:
                        if tag == "generator":
                            self.generator = self._parse_params(elem)
                        elif tag == "incar":
                            self.incar = self._parse_params(elem)
                        elif tag == "kpoints":
                            if not hasattr(self, "kpoints"):
                                (
                                    self.kpoints,
                                    self.actual_kpoints,
                                    self.actual_kpoints_weights,
                                ) = self._parse_kpoints(elem)
                        elif tag == "parameters":
                            self.parameters = self._parse_params(elem)
                        elif tag == "structure" and elem.attrib.get("name") == "initialpos":
                            self.initial_structure = self._parse_structure(elem)
                            self.final_structure = self.initial_structure
                        elif tag == "atominfo":
                            self.atomic_symbols, self.potcar_symbols = self._parse_atominfo(elem)
                            self.potcar_spec: list[dict] = [
                                {"titel": titel, "hash": None, "summary_stats": {}} for titel in self.potcar_symbols
                            ]

                    if tag == "calculation":
                        parsed_header = True
                        if not self.parameters.get("LCHIMAG", False):
                            ionic_steps.append(self._parse_ionic_step(elem))
                        else:
                            ionic_steps.extend(self._parse_chemical_shielding(elem))

                    elif parse_dos and tag == "dos":
                        if elem.get("comment") == "kpoints_opt":
                            kpoints_opt_props = self.kpoints_opt_props = self.kpoints_opt_props or KpointOptProps()
                            try:
                                (
                                    kpoints_opt_props.tdos,
                                    kpoints_opt_props.idos,
                                    kpoints_opt_props.pdos,
                                ) = self._parse_dos(elem)
                                kpoints_opt_props.efermi = kpoints_opt_props.tdos.efermi
                                kpoints_opt_props.dos_has_errors = False
                            except Exception:
                                kpoints_opt_props.dos_has_errors = True
                        else:
                            try:
                                self.tdos, self.idos, self.pdos = self._parse_dos(elem)
                                self.efermi = self.tdos.efermi
                                self.dos_has_errors = False
                            except Exception:
                                self.dos_has_errors = True

                    elif parse_eigen and tag == "eigenvalues" and not in_kpoints_opt:
                        self.eigenvalues = self._parse_eigen(elem)

                    elif parse_projected_eigen and tag == "projected" and not in_kpoints_opt:
                        self.projected_eigenvalues, self.projected_magnetisation = self._parse_projected_eigen(elem)

                    elif tag in ("eigenvalues_kpoints_opt", "projected_kpoints_opt"):
                        in_kpoints_opt = False
                        if self.kpoints_opt_props is None:
                            self.kpoints_opt_props = KpointOptProps()
                        if parse_eigen:
                            # projected_kpoints_opt includes occupation information whereas
                            # eigenvalues_kpoints_opt doesn't.
                            self.kpoints_opt_props.eigenvalues = self._parse_eigen(elem.find("eigenvalues"))
                        if tag == "eigenvalues_kpoints_opt":
                            (
                                self.kpoints_opt_props.kpoints,
                                self.kpoints_opt_props.actual_kpoints,
                                self.kpoints_opt_props.actual_kpoints_weights,
                            ) = self._parse_kpoints(elem.find("kpoints"))
                        elif parse_projected_eigen:  # and tag == "projected_kpoints_opt": (implied)
                            (
                                self.kpoints_opt_props.projected_eigenvalues,
                                self.kpoints_opt_props.projected_magnetisation,
                            ) = self._parse_projected_eigen(elem)

                    elif tag == "dielectricfunction":
                        label = elem.attrib.get("comment", None)
                        if label is None:
                            if self.incar.get("ALGO", "Normal") == "Bse":
                                label = "freq_dependent"
                            elif "density" not in self.dielectric_data:
                                label = "density"
                            elif "velocity" not in self.dielectric_data:
                                # "velocity-velocity" is also named
                                # "current-current" in OUTCAR
                                label = "velocity"
                            else:
                                warnings.warn(
                                    "Additional unlabelled dielectric data in vasprun.xml are stored as unlabelled.",
                                    stacklevel=2,
                                )
                                label = "unlabelled"
                        # VASP 6+ has labels for the density and current
                        # derived dielectric constants

                        if label == "density-density":
                            label = "density"
                        elif label == "current-current":
                            label = "velocity"

                        self.dielectric_data[label] = self._parse_diel(elem)

                    elif tag == "varray" and elem.attrib.get("name") == "opticaltransitions":
                        self.optical_transition = np.array(_parse_vasp_array(elem))

                    elif tag == "structure" and elem.attrib.get("name") == "finalpos":
                        self.final_structure = self._parse_structure(elem)

                    elif tag == "dynmat":
                        hessian, eigenvalues, eigenvectors = self._parse_dynmat(elem)
                        # n_atoms is not the total number of atoms, only those for which force constants were calculated
                        # https://github.com/materialsproject/pymatgen/issues/3084
                        n_atoms = len(hessian) // 3
                        hessian = np.array(hessian)
                        self.force_constants = np.zeros((n_atoms, n_atoms, 3, 3), dtype="double")
                        for ii in range(n_atoms):
                            for jj in range(n_atoms):
                                self.force_constants[ii, jj] = hessian[ii * 3 : (ii + 1) * 3, jj * 3 : (jj + 1) * 3]  # type: ignore[call-overload]
                        phonon_eigenvectors = []
                        for ev in eigenvectors:
                            phonon_eigenvectors.append(np.array(ev).reshape(n_atoms, 3))
                        self.normalmode_eigenvals = np.array(eigenvalues)
                        self.normalmode_eigenvecs = np.array(phonon_eigenvectors)

                    elif self.incar.get("ML_LMLFF"):
                        if tag == "structure" and elem.attrib.get("name") is None:
                            md_data.append({})
                            md_data[-1]["structure"] = self._parse_structure(elem)
                        elif tag == "varray" and elem.attrib.get("name") == "forces":
                            md_data[-1]["forces"] = _parse_vasp_array(elem)
                        elif tag == "varray" and elem.attrib.get("name") == "stress":
                            md_data[-1]["stress"] = _parse_vasp_array(elem)
                        elif tag == "energy":
                            d = {i.attrib["name"]: float(i.text) for i in elem.findall("i")}
                            if "kinetic" in d:
                                md_data[-1]["energy"] = {i.attrib["name"]: float(i.text) for i in elem.findall("i")}

        except ET.ParseError:
            if self.exception_on_bad_xml:
                raise
            warnings.warn(
                "XML is malformed. Parsing has stopped but partial data is available.",
                stacklevel=2,
            )

        self.ionic_steps = ionic_steps
        self.md_data = md_data
        self.vasp_version = self.generator["version"]

    @property
    def structures(self) -> list[Structure]:
        """List of Structures for each ionic step."""
        return [step["structure"] for step in self.ionic_steps]

    @property
    def epsilon_static(self) -> list[float]:
        """The static part of the dielectric constant.
        Present only when it's a DFPT run (LEPSILON=TRUE).
        """
        return self.ionic_steps[-1].get("epsilon", [])

    @property
    def epsilon_static_wolfe(self) -> list[float]:
        """The static part of the dielectric constant without any local
        field effects. Present only when it's a DFPT run (LEPSILON=TRUE).
        """
        return self.ionic_steps[-1].get("epsilon_rpa", [])

    @property
    def epsilon_ionic(self) -> list[float]:
        """The ionic part of the static dielectric constant.
        Present when it's a DFPT run (LEPSILON=TRUE) and IBRION=5, 6, 7 or 8.
        """
        return self.ionic_steps[-1].get("epsilon_ion", [])

    @property
    def dielectric(self) -> tuple[list, list, list]:
        """The real and imaginary part of the dielectric constant (e.g.,
        computed by RPA) in function of the energy (frequency).
        Optical properties (e.g. absorption coefficient) can be obtained through this.

        Returns:
            The data is given as a tuple of 3 for the energy, the real part
            tensor, and the imaginary part tensor:
            ([energies], [[real_partxx, real_partyy, real_partzz, real_partxy,
            real_partyz, real_partxz]], [[imag_partxx, imag_partyy, imag_partzz,
            imag_partxy, imag_partyz, imag_partxz]]).
        """
        return self.dielectric_data["density"]

    @property
    def optical_absorption_coeff(self) -> list[float] | None:
        """The optical absorption coefficient from the dielectric constants.
        Note that this method is only implemented for optical properties
        calculated with GGA and BSE.
        """
        diel_data = self.dielectric_data.get("freq_dependent") or self.dielectric_data["density"]
        if diel_data:
            real_avg = [sum(diel_data[1][i][:3]) / 3 for i in range(len(diel_data[0]))]
            imag_avg = [sum(diel_data[2][i][:3]) / 3 for i in range(len(diel_data[0]))]

            def optical_absorb_coeff(freq: float, real: float, imag: float) -> float:
                """Calculate optical absorption coefficient,
                the unit is cm^-1.
                """
                hc = 1.23984 * 1e-4  # plank constant times speed of light, in the unit of eV*cm
                return 2 * 3.14159 * np.sqrt(np.sqrt(real**2 + imag**2) - real) * np.sqrt(2) / hc * freq

            return list(
                itertools.starmap(
                    optical_absorb_coeff,
                    zip(
                        diel_data[0],
                        real_avg,
                        imag_avg,
                        strict=True,
                    ),
                )
            )
        return None

    @property
    def converged_electronic(self) -> bool:
        """Whether electronic step converged in the final ionic step."""
        final_elec_steps: list[dict[str, Any]] | Literal[0] = (
            self.ionic_steps[-1]["electronic_steps"] if self.incar.get("ALGO", "").lower() != "chi" else 0
        )
        # In a response function run there is no ionic steps, there is no SCF step
        if final_elec_steps == 0:
            raise ValueError("there is no ionic step in response function ALGO=CHI.")

        if self.incar.get("LEPSILON"):
            idx = 1
            to_check = {"e_wo_entrp", "e_fr_energy", "e_0_energy"}
            while set(final_elec_steps[idx]) == to_check:
                idx += 1
            return idx + 1 != self.parameters["NELM"]
        if self.incar.get("ALGO", "") == "Exact" and self.incar.get("NELM") == 1:
            return True
        return len(final_elec_steps) < self.parameters["NELM"]

    @property
    def converged_ionic(self) -> bool:
        """Whether ionic step convergence has been reached, i.e. VASP
        exited before reaching the max ionic steps for a relaxation run.
        In case IBRION=0 (MD) or EDIFFG=0, returns True if the max ionic
        steps are reached.
        """
        nsw = self.parameters.get("NSW", 0)
        ibrion = self.parameters.get("IBRION", -1 if nsw in (-1, 0) else 0)
        if ibrion == 0:
            return nsw <= 1 or self.md_n_steps == nsw

        # Context re EDIFFG: the use case for EDIFFG=0 is to ensure a relaxation runs for
        # NSW steps (the non-AIMD way to generate a relaxation trajectory with DFT). In
        # that case, user isn't worried about convergence w.r.t. forces or energy. The
        # next if statement prevents custodian from trying to correct the calc because
        # Vasprun.converged_ionic = False.
        ediffg = self.parameters.get("EDIFFG", 1)
        if ibrion in {1, 2} and ediffg == 0:
            return nsw <= 1 or nsw == len(self.ionic_steps)

        return nsw <= 1 or len(self.ionic_steps) < nsw

    @property
    def converged(self) -> bool:
        """Whether a relaxation run has both ionically and
        electronically converged.
        """
        return self.converged_electronic and self.converged_ionic

    @property
    @unitized("eV")
    def final_energy(self) -> float:
        """Final energy from the VASP run."""
        try:
            final_istep = self.ionic_steps[-1]
            total_energy = final_istep["e_0_energy"]

            # Fix a bug in vasprun.xml.
            # See https://www.vasp.at/forum/viewtopic.php?f=3&t=16942
            final_estep = final_istep["electronic_steps"][-1]
            electronic_energy_diff = final_estep["e_0_energy"] - final_estep["e_fr_energy"]
            total_energy_bugfix = np.round(electronic_energy_diff + final_istep["e_fr_energy"], 8)
            if np.abs(total_energy - total_energy_bugfix) > 1e-7:
                return total_energy_bugfix

            return total_energy

        except (IndexError, KeyError):
            warnings.warn(
                "Calculation does not have a total energy. "
                "Possibly a GW or similar kind of run. "
                "Infinity is returned.",
                stacklevel=2,
            )
            return float("inf")

    @property
    def complete_dos(self) -> CompleteDos:
        """A CompleteDos object which incorporates the total DOS and all projected DOS."""
        final_struct = self.final_structure
        pdoss = {final_struct[i]: pdos for i, pdos in enumerate(self.pdos)}
        return CompleteDos(self.final_structure, self.tdos, pdoss)

    @property
    def complete_dos_normalized(self) -> CompleteDos:
        """A CompleteDos object which incorporates the total DOS and all projected DOS.
        Normalized by the volume of the unit cell with units of states/eV/unit cell
        volume.
        """
        final_struct = self.final_structure
        pdoss = {final_struct[i]: pdos for i, pdos in enumerate(self.pdos)}
        return CompleteDos(self.final_structure, self.tdos, pdoss, normalize=True)

    @property
    def hubbards(self) -> dict[str, float]:
        """Hubbard U values used for a GGA+U run, otherwise an empty dict."""
        symbols = [s.split()[1] for s in self.potcar_symbols]
        symbols = [re.split(r"_", s)[0] for s in symbols]
        if not self.incar.get("LDAU", False):
            return {}

        us = self.incar.get("LDAUU", self.parameters.get("LDAUU"))
        js = self.incar.get("LDAUJ", self.parameters.get("LDAUJ"))
        if len(js) != len(us):
            js = [0] * len(us)
        if len(us) == len(symbols):
            return {symbols[idx]: us[idx] - js[idx] for idx in range(len(symbols))}
        if sum(us) == 0 and sum(js) == 0:
            return {}

        raise VaspParseError("Length of U value parameters and atomic symbols are mismatched")

    @property
    def run_type(self) -> str:
        """The run type. Currently detects GGA, metaGGA, HF, HSE, B3LYP,
        and hybrid functionals based on relevant INCAR tags. LDA is assigned if
        PAW POTCARs are used and no other functional is detected.

        Hubbard U terms and vdW corrections are detected automatically as well.
        """
        # Care should be taken: if a GGA tag is not specified, VASP will default
        # to the functional specified by the POTCAR. It is not clear how
        # VASP handles the "--" value.
        GGA_TYPES = {
            "RE": "revPBE",
            "PE": "PBE",
            "PS": "PBEsol",
            "RP": "revPBE+Padé",
            "AM": "AM05",
            "OR": "optPBE",
            "BO": "optB88",
            "MK": "optB86b",
            "--": "GGA",
        }

        METAGGA_TYPES = {
            "TPSS": "TPSS",
            "RTPSS": "revTPSS",
            "M06L": "M06-L",
            "MBJ": "modified Becke-Johnson",
            "SCAN": "SCAN",
            "R2SCAN": "R2SCAN",
            "RSCAN": "RSCAN",
            "MS0": "MadeSimple0",
            "MS1": "MadeSimple1",
            "MS2": "MadeSimple2",
        }

        IVDW_TYPES = {
            0: "no-correction",
            1: "DFT-D2",
            10: "DFT-D2",
            11: "DFT-D3",
            12: "DFT-D3-BJ",
            2: "TS",
            20: "TS",
            21: "TS-H",
            202: "MBD",
            4: "dDsC",
        }

        if self.parameters.get("AEXX", 1.00) == 1.00:
            run_type = "HF"
        elif self.parameters.get("HFSCREEN", 0.30) == 0.30:
            run_type = "HSE03"
        elif self.parameters.get("HFSCREEN", 0.20) == 0.20:
            run_type = "HSE06"
        elif self.parameters.get("AEXX", 0.20) == 0.20:
            run_type = "B3LYP"
        elif self.parameters.get("LHFCALC", True):
            run_type = "PBEO or other Hybrid Functional"
        elif self.incar.get("METAGGA") and self.incar.get("METAGGA") not in {
            "--",
            "None",
        }:
            incar_tag = self.incar.get("METAGGA", "").upper()
            run_type = METAGGA_TYPES.get(incar_tag, incar_tag)
        elif self.parameters.get("GGA"):
            incar_tag = self.parameters.get("GGA", "").upper()
            run_type = GGA_TYPES.get(incar_tag, incar_tag)
        elif self.potcar_symbols[0].split()[0] == "PAW":
            run_type = "LDA"
        else:
            run_type = "unknown"
            warnings.warn(
                "Unknown run type!",
                stacklevel=2,
            )

        if self.is_hubbard or self.parameters.get("LDAU", True):
            run_type += "+U"

        if self.parameters.get("LUSE_VDW", False):
            run_type += "+rVV10"
        elif self.incar.get("IVDW") in IVDW_TYPES:
            run_type += f"+vdW-{IVDW_TYPES[self.incar.get('IVDW', 0)]}"
        elif self.incar.get("IVDW"):
            run_type += "+vdW-unknown"

        return run_type

    @property
    def is_hubbard(self) -> bool:
        """Whether is a DFT+U run."""
        if len(self.hubbards) == 0:
            return False
        return sum(self.hubbards.values()) > 1e-8

    @property
    def is_spin(self) -> bool:
        """Whether is spin-polarized."""
        return self.parameters.get("ISPIN", 1) == 2

    @property
    def md_n_steps(self) -> int:
        """Number of steps for MD runs.

        Count all the actual MD steps if ML enabled.
        """
        return len(self.md_data) if self.md_data else self.nionic_steps

    def get_computed_entry(
        self,
        inc_structure: bool = True,
        parameters: list[str] | None = None,
        data: dict | None = None,
        entry_id: str | None = None,
    ) -> ComputedStructureEntry | ComputedEntry:
        """Get a ComputedEntry or ComputedStructureEntry from the Vasprun.

        Args:
            inc_structure (bool): Whether to return ComputedStructureEntries
                instead of ComputedEntries.
            parameters (list): Input parameters to include. It has to be one of
                the properties supported by the Vasprun object. If is None,
                a default set of parameters that are
                necessary for typical post-processing will be set.
            data (dict): Output data to include. Have to be the properties
                supported by the Vasprun object.
            entry_id (str): An entry id for the ComputedEntry.
                Defaults to "vasprun-{current datetime}"

        Returns:
            ComputedStructureEntry/ComputedEntry
        """
        if entry_id is None:
            entry_id = f"vasprun-{datetime.now(tz=timezone.utc)}"
        param_names = {
            "is_hubbard",
            "hubbards",
            "potcar_symbols",
            "potcar_spec",
            "run_type",
        }
        if parameters is not None and len(parameters) > 0:
            param_names.update(parameters)
        params = {param: getattr(self, param) for param in param_names}
        data = {} if data is None else {param: getattr(self, param) for param in data}

        if inc_structure:
            return ComputedStructureEntry(
                self.final_structure,
                self.final_energy,
                parameters=params,
                data=data,
                entry_id=entry_id,
            )
        return ComputedEntry(
            self.final_structure.composition,
            self.final_energy,
            parameters=params,
            data=data,
            entry_id=entry_id,
        )

    def get_band_structure(
        self,
        kpoints_filename: str | None = None,
        efermi: float | Literal["smart"] | None = None,
        line_mode: bool = False,
        force_hybrid_mode: bool = False,
        ignore_kpoints_opt: bool = False,
    ) -> BandStructureSymmLine | BandStructure:
        """Get the band structure.

        Args:
            kpoints_filename: Full path of the KPOINTS file from which
                the band structure is generated.
                If None is provided, the code will try to intelligently
                determine the appropriate KPOINTS file by substituting the
                filename of the vasprun.xml with KPOINTS (or KPOINTS_OPT).
                The latter is the default behavior.
            efermi: The Fermi energy associated with the bandstructure, in eV. By
                default (None), uses the value reported by VASP in vasprun.xml. To
                manually set the Fermi energy, pass a float. Pass 'smart' to use the
                `calculate_efermi()` method, which calculates the Fermi level by first
                checking whether it lies within a small tolerance (by default 0.001 eV)
                of a band edge) If it does, the Fermi level is placed in the center of
                the bandgap. Otherwise, the value is identical to the value reported by
                VASP.
            line_mode: Force the band structure to be considered as
                a run along symmetry lines. (Default: False)
            force_hybrid_mode: Makes it possible to read in self-consistent band
                structure calculations for every type of functional. (Default: False)
            ignore_kpoints_opt: Normally, if KPOINTS_OPT data exists, it has
                the band structure data. Set this flag to ignore it. (Default: False)

        Returns:
            BandStructure (or more specifically a BandStructureSymmLine object if the run
            is detected to be a run along symmetry lines)

            Two types of runs along symmetry lines are accepted: non-sc with
            Line-Mode in the KPOINT file or hybrid, self-consistent with a
            uniform grid+a few kpoints along symmetry lines (explicit KPOINTS
            file) (it's not possible to run a non-sc band structure with hybrid
            functionals). The explicit KPOINTS file needs to have data on the
            kpoint label as commentary.

            If VASP was run with KPOINTS_OPT, it reads the data from that
            file unless told otherwise. This overrides hybrid mode.
        """
        use_kpoints_opt = not ignore_kpoints_opt and (getattr(self, "kpoints_opt_props", None) is not None)
        if not kpoints_filename:
            kpts_path = os.path.join(
                os.path.dirname(self.filename),
                "KPOINTS_OPT" if use_kpoints_opt else "KPOINTS",
            )
            kpoints_filename = zpath(kpts_path)
        if kpoints_filename and not os.path.isfile(kpoints_filename) and line_mode:
            name = "KPOINTS_OPT" if use_kpoints_opt else "KPOINTS"
            raise VaspParseError(f"{name} not found but needed to obtain band structure along symmetry lines.")

        # Note that we're using the Fermi energy of the self-consistent grid
        # run even if we're reading bands from KPOINTS_OPT.
        if efermi == "smart":
            e_fermi: float | None = self.calculate_efermi()
        elif efermi is None:
            e_fermi = self.efermi
        else:
            e_fermi = efermi

        if e_fermi is None:
            raise ValueError("e_fermi is None.")

        kpoint_file: Kpoints | None = None
        if kpoints_filename and os.path.isfile(kpoints_filename):
            kpoint_file = Kpoints.from_file(kpoints_filename)
        lattice_new = Lattice(self.final_structure.lattice.reciprocal_lattice.matrix)

        if use_kpoints_opt:
            if self.kpoints_opt_props is None or self.kpoints_opt_props.actual_kpoints is None:
                raise RuntimeError("KPOINTS_opt or actual_kpoints is None.")
            kpoints = [np.array(kpt) for kpt in self.kpoints_opt_props.actual_kpoints]
        else:
            if self.actual_kpoints is None:
                raise RuntimeError("actual_kpoints is None.")
            kpoints = [np.array(kpt) for kpt in self.actual_kpoints]

        p_eig_vals: defaultdict[Spin, list] = defaultdict(list)
        eigenvals: defaultdict[Spin, list] = defaultdict(list)

        n_kpts = len(kpoints)

        if use_kpoints_opt:
            if self.kpoints_opt_props is None:
                raise RuntimeError("KPOINTS_opt is None.")
            eig_vals = self.kpoints_opt_props.eigenvalues
            projected_eig_vals = self.kpoints_opt_props.projected_eigenvalues
        else:
            eig_vals = self.eigenvalues
            projected_eig_vals = self.projected_eigenvalues

        if eig_vals is None:
            raise ValueError("Eigenvalues are None.")

        for spin, val in eig_vals.items():
            val = np.swapaxes(val, 0, 1)
            eigenvals[spin] = val[:, :, 0]

            if projected_eig_vals:
                proj_eig_vals = projected_eig_vals[spin]
                # Original axes for self.projected_eigenvalues are kpoints, band, ion, orb.
                # For BS input, we need band, kpoints, orb, ion.
                proj_eig_vals = np.swapaxes(proj_eig_vals, 0, 1)  # Swap kpoint and band axes
                proj_eig_vals = np.swapaxes(proj_eig_vals, 2, 3)  # Swap ion and orb axes

                p_eig_vals[spin] = proj_eig_vals

        # Check if we have an hybrid band structure computation
        # for this we look at the presence of the LHFCALC tag
        # (but hybrid mode is redundant if using kpoints_opt)
        hybrid_band = False
        if self.parameters.get("LHFCALC", False) or 0.0 in self.actual_kpoints_weights:
            hybrid_band = True

        if kpoint_file is not None and kpoint_file.style == Kpoints.supported_modes.Line_mode:
            line_mode = True

        if line_mode:
            labels_dict = {}
            if kpoint_file is None:
                raise RuntimeError("Kpoint file cannot be None for line mode.")

            if (hybrid_band or force_hybrid_mode) and not use_kpoints_opt:
                start_bs_index = 0
                for i in range(len(self.actual_kpoints)):
                    if self.actual_kpoints_weights[i] == 0.0:
                        start_bs_index = i
                        break
                for i in range(start_bs_index, len(kpoint_file.kpts)):
                    if kpoint_file.labels is not None and kpoint_file.labels[i] is not None:
                        labels_dict[kpoint_file.labels[i]] = kpoint_file.kpts[i]
                # Remake the data only considering line band structure k-points
                # (weight = 0.0 kpoints)
                n_bands = len(eigenvals[Spin.up])
                kpoints = kpoints[start_bs_index:n_kpts]
                up_eigen = [eigenvals[Spin.up][i][start_bs_index:n_kpts] for i in range(n_bands)]
                if self.projected_eigenvalues:
                    p_eig_vals[Spin.up] = [p_eig_vals[Spin.up][i][start_bs_index:n_kpts] for i in range(n_bands)]
                if self.is_spin:
                    down_eigen = [eigenvals[Spin.down][i][start_bs_index:n_kpts] for i in range(n_bands)]
                    eigenvals[Spin.up] = up_eigen
                    eigenvals[Spin.down] = down_eigen
                    if self.projected_eigenvalues:
                        p_eig_vals[Spin.down] = [
                            p_eig_vals[Spin.down][i][start_bs_index:n_kpts] for i in range(n_bands)
                        ]
                else:
                    eigenvals[Spin.up] = up_eigen
            else:
                if kpoint_file.labels is not None:
                    if "" in kpoint_file.labels:
                        raise ValueError(
                            "A band structure along symmetry lines requires a label "
                            "for each kpoint. Check your KPOINTS file"
                        )
                    labels_dict = dict(zip(kpoint_file.labels, kpoint_file.kpts, strict=True))
                labels_dict.pop(None, None)  # type: ignore[call-overload]

            return BandStructureSymmLine(
                kpoints,
                eigenvals,
                lattice_new,
                e_fermi,
                labels_dict,  # type: ignore[arg-type]
                structure=self.final_structure,
                projections=p_eig_vals,
            )

        return BandStructure(
            kpoints,
            eigenvals,
            lattice_new,
            e_fermi,
            structure=self.final_structure,
            projections=p_eig_vals,
        )

    @property
    def eigenvalue_band_properties(
        self,
    ) -> (
        tuple[float, float, float, bool]
        | tuple[
            tuple[float, float],
            tuple[float, float],
            tuple[float, float],
            tuple[bool, bool],
        ]
    ):
        """Band properties from the eigenvalues as a tuple,
        (band gap, cbm, vbm, is_band_gap_direct).
        In the case of separate_spins=True, the band gap, cbm, vbm, and is_band_gap_direct are each
        lists of length 2, with index 0 representing the spin-up channel and index 1 representing the
        spin-down channel.
        """
        vbm = -float("inf")
        vbm_kpoint = None
        cbm = float("inf")
        cbm_kpoint = None

        vbm_spins = []
        vbm_spins_kpoints = []
        cbm_spins = []
        cbm_spins_kpoints = []

        if self.eigenvalues is None:
            raise ValueError("eigenvalues is None.")

        if self.separate_spins and len(self.eigenvalues) != 2:
            raise ValueError("The separate_spins flag can only be True if ISPIN = 2")

        for eigenvalue in self.eigenvalues.values():
            if self.separate_spins:
                vbm = -float("inf")
                cbm = float("inf")
            for kpoint, val in enumerate(eigenvalue):
                for eigenval, occu in val:
                    if occu > self.occu_tol and eigenval > vbm:
                        vbm = eigenval
                        vbm_kpoint = kpoint
                    elif occu <= self.occu_tol and eigenval < cbm:
                        cbm = eigenval
                        cbm_kpoint = kpoint
            if self.separate_spins:
                vbm_spins.append(vbm)
                vbm_spins_kpoints.append(vbm_kpoint)
                cbm_spins.append(cbm)
                cbm_spins_kpoints.append(cbm_kpoint)
        if self.separate_spins:
            return (
                (
                    max(cbm_spins[0] - vbm_spins[0], 0),
                    max(cbm_spins[1] - vbm_spins[1], 0),
                ),
                (cbm_spins[0], cbm_spins[1]),
                (vbm_spins[0], vbm_spins[1]),
                (
                    vbm_spins_kpoints[0] == cbm_spins_kpoints[0],
                    vbm_spins_kpoints[1] == cbm_spins_kpoints[1],
                ),
            )
        return max(cbm - vbm, 0), cbm, vbm, vbm_kpoint == cbm_kpoint

    def calculate_efermi(self, tol: float = 0.001) -> float:
        """Calculate the Fermi level using a robust algorithm.

        Sometimes VASP can set the Fermi level inside a band
        due to issues in the way band occupancies are handled.
        This method tries to detect and correct this.

        More details: https://www.vasp.at/forum/viewtopic.php?f=4&t=17981.
        """
        if self.eigenvalues is None:
            raise ValueError("eigenvalues cannot be None.")
        if self.efermi is None:
            raise ValueError("efermi cannot be None.")

        # Drop weights and set shape n_bands, n_kpoints
        all_eigs = np.concatenate([eigs[:, :, 0].transpose(1, 0) for eigs in self.eigenvalues.values()])

        def crosses_band(fermi: float) -> bool:
            eigs_below = np.any(all_eigs < fermi, axis=1)
            eigs_above = np.any(all_eigs > fermi, axis=1)
            return np.any(eigs_above & eigs_below)

        def get_vbm_cbm(fermi):
            return np.max(all_eigs[all_eigs < fermi]), np.min(all_eigs[all_eigs > fermi])

        # Fermi level doesn't cross a band: safe to use VASP Fermi level
        if not crosses_band(self.efermi):
            return self.efermi

        # If the Fermi level crosses a band, check if we are very close to band gap.
        # If so, then likely this is a VASP tetrahedron bug
        if not crosses_band(self.efermi + tol):
            # efermi resides in the valence band
            # Set Fermi level as average of CBM and VBM
            vbm, cbm = get_vbm_cbm(self.efermi + tol)
            return (cbm + vbm) / 2

        if not crosses_band(self.efermi - tol):
            # efermi resides in the conduction band
            # Set Fermi level as average of CBM and VBM
            vbm, cbm = get_vbm_cbm(self.efermi - tol)
            return (cbm + vbm) / 2

        # If is a metal
        return self.efermi

    def get_potcars(self, path: PathLike | bool) -> Potcar | None:
        """Get the POTCAR from the specified path.

        Args:
            path (PathLike | bool): If a str or Path, the path to search for POTCARs.
                If a bool, whether to take the search path from the specified vasprun.xml

        Returns:
            Potcar | None: The POTCAR from the specified path or None if not found/no path specified.
        """
        if not path:
            return None

        if isinstance(path, str | Path) and "POTCAR" in str(path):
            potcar_paths = [str(path)]
        else:
            # the abspath is needed here in cases where no leading directory is specified,
            # e.g. Vasprun("vasprun.xml"). see gh-3586:
            search_path = os.path.dirname(os.path.abspath(self.filename)) if path is True else str(path)

            potcar_paths = [
                f"{search_path}/{fn}" for fn in os.listdir(search_path) if fn.startswith("POTCAR") and ".spec" not in fn
            ]

        for potcar_path in potcar_paths:
            try:
                potcar = Potcar.from_file(potcar_path)
                if {d.header for d in potcar} == set(self.potcar_symbols):
                    return potcar
            except Exception:
                continue

        warnings.warn(
            "No POTCAR file with matching TITEL fields was found in\n" + "\n  ".join(potcar_paths),
            stacklevel=2,
        )

        return None

    def get_trajectory(self) -> Trajectory:
        """
        Get a Trajectory, an alternative representation of self.structures
        as a single object. Forces are added as site properties.

        Returns:
            Trajectory
        """
        structs: list[Structure] = []
        steps = self.md_data or self.ionic_steps
        for step in steps:
            struct = step["structure"].copy()
            struct.add_site_property("forces", step["forces"])
            structs.append(struct)
        return Trajectory.from_structures(structs, constant_lattice=False)

    def update_potcar_spec(self, path: PathLike | bool) -> None:
        """Update the specs based on the POTCARs found.

        Args:
            path (PathLike | bool): Path to search for POTCARs.
        """
        if potcar := self.get_potcars(path):
            self.potcar_spec = [
                {
                    "titel": sym,
                    "hash": ps.md5_header_hash,
                    "summary_stats": ps._summary_stats,
                }
                for sym in self.potcar_symbols
                for ps in potcar
                if ps.symbol == sym.split()[1]
            ]

    def update_charge_from_potcar(self, path: PathLike | bool) -> None:
        """Update the charge of a structure based on the POTCARs found.

        Args:
            path (PathLike | bool): Path to search for POTCARs.
        """
        potcar = self.get_potcars(path)

        if potcar and self.incar.get("ALGO", "").upper() not in {
            "GW0",
            "G0W0",
            "GW",
            "BSE",
            # VASP renamed the GW tags in v6.
            "QPGW",
            "QPGW0",
            "EVGW",
            "EVGW0",
            "GWR",
            "GW0R",
        }:
            nelect = self.parameters["NELECT"]
            if len(potcar) == len(self.initial_structure.composition.element_composition):
                potcar_nelect = sum(
                    self.initial_structure.composition.element_composition[ps.element] * ps.ZVAL for ps in potcar
                )
            else:
                nums = [len(list(g)) for _, g in itertools.groupby(self.atomic_symbols)]
                potcar_nelect = sum(ps.ZVAL * num for ps, num in zip(potcar, nums, strict=False))
            charge = potcar_nelect - nelect

            for struct in self.structures:
                struct._charge = charge
            if hasattr(self, "initial_structure"):
                self.initial_structure._charge = charge
            if hasattr(self, "final_structure"):
                self.final_structure._charge = charge

    def as_dict(self) -> dict:
        """JSON-serializable dict representation."""
        comp = self.final_structure.composition
        unique_symbols = sorted(set(self.atomic_symbols))
        dct: dict[str, Any] = {
            "vasp_version": self.vasp_version,
            "has_vasp_completed": self.converged,
            "nsites": len(self.final_structure),
            "unit_cell_formula": comp.as_dict(),
            "reduced_cell_formula": Composition(comp.reduced_formula).as_dict(),
            "pretty_formula": comp.reduced_formula,
            "is_hubbard": self.is_hubbard,
            "hubbards": self.hubbards,
            "elements": unique_symbols,
            "nelements": len(unique_symbols),
            "run_type": self.run_type,
        }

        vin: dict[str, Any] = {
            "incar": dict(self.incar.items()),
            "crystal": self.initial_structure.as_dict(),
            "kpoints": self.kpoints.as_dict(),
        }
        actual_kpts = [
            {
                "abc": list(self.actual_kpoints[idx]),
                "weight": self.actual_kpoints_weights[idx],
            }
            for idx in range(len(self.actual_kpoints))
        ]
        vin["kpoints"]["actual_points"] = actual_kpts
        vin["nkpoints"] = len(actual_kpts)
        if kpt_opt_props := self.kpoints_opt_props:
            if (
                kpt_opt_props.kpoints is None
                or kpt_opt_props.actual_kpoints is None
                or kpt_opt_props.actual_kpoints_weights is None
            ):
                raise ValueError("kpt_opt_props.kpoints/actual_kpoints/actual_kpoints_weights cannot be None.")
            vin["kpoints_opt"] = kpt_opt_props.kpoints.as_dict()
            actual_kpts = [
                {
                    "abc": list(kpt_opt_props.actual_kpoints[idx]),
                    "weight": kpt_opt_props.actual_kpoints_weights[idx],
                }
                for idx in range(len(kpt_opt_props.actual_kpoints))
            ]
            vin["kpoints_opt"]["actual_kpoints"] = actual_kpts
            vin["nkpoints_opt"] = len(actual_kpts)
        vin["potcar"] = [s.split(" ")[1] for s in self.potcar_symbols]
        vin["potcar_spec"] = self.potcar_spec
        vin["potcar_type"] = [s.split(" ")[0] for s in self.potcar_symbols]
        vin["parameters"] = dict(self.parameters.items())
        vin["lattice_rec"] = self.final_structure.lattice.reciprocal_lattice.as_dict()
        dct["input"] = vin

        n_sites = len(self.final_structure)

        try:
            vout = {
                "ionic_steps": self.ionic_steps,
                "final_energy": self.final_energy,
                "final_energy_per_atom": self.final_energy / n_sites,
                "crystal": self.final_structure.as_dict(),
                "efermi": self.efermi,
            }
        except (ArithmeticError, TypeError):
            vout = {
                "ionic_steps": self.ionic_steps,
                "final_energy": self.final_energy,
                "final_energy_per_atom": None,
                "crystal": self.final_structure.as_dict(),
                "efermi": self.efermi,
            }

        if self.eigenvalues:
            eigen = {str(spin): v.tolist() for spin, v in self.eigenvalues.items()}
            vout["eigenvalues"] = eigen
            gap, cbm, vbm, is_direct = self.eigenvalue_band_properties
            vout |= {"bandgap": gap, "cbm": cbm, "vbm": vbm, "is_gap_direct": is_direct}

            if self.projected_eigenvalues:
                vout["projected_eigenvalues"] = {
                    str(spin): v.tolist() for spin, v in self.projected_eigenvalues.items()
                }

            if self.projected_magnetisation is not None:
                vout["projected_magnetisation"] = self.projected_magnetisation.tolist()

        if kpt_opt_props and kpt_opt_props.eigenvalues:
            eigen = {str(spin): v.tolist() for spin, v in kpt_opt_props.eigenvalues.items()}
            vout["eigenvalues_kpoints_opt"] = eigen
            # TODO: implement kpoints_opt eigenvalue_band_proprties.
            # gap, cbm, vbm, is_direct = self.eigenvalue_band_properties
            # vout |= {"bandgap": gap, "cbm": cbm, "vbm": vbm, "is_gap_direct": is_direct}

            if kpt_opt_props.projected_eigenvalues:
                vout["projected_eigenvalues_kpoints_opt"] = {
                    str(spin): v.tolist() for spin, v in kpt_opt_props.projected_eigenvalues.items()
                }

            if kpt_opt_props.projected_magnetisation is not None:
                vout["projected_magnetisation_kpoints_opt"] = kpt_opt_props.projected_magnetisation.tolist()

        vout["epsilon_static"] = self.epsilon_static
        vout["epsilon_static_wolfe"] = self.epsilon_static_wolfe
        vout["epsilon_ionic"] = self.epsilon_ionic
        dct["output"] = vout
        return jsanitize(dct, strict=True)

    def _parse_params(self, elem: XML_Element) -> Incar[str, Any]:
        """Parse INCAR parameters and more."""
        params: dict[str, Any] = {}
        for c in elem:
            # VASP 6.4.3 can add trailing whitespace
            # for example, <i type="string" name="GGA    ">PE</i>
            name = c.attrib.get("name", "").strip()
            if c.tag not in {"i", "v"}:
                p = self._parse_params(c)
                if name == "response functions":
                    # Delete duplicate fields from "response functions",
                    # which overrides the values in the root params.
                    p = {k: v for k, v in p.items() if k not in params}
                params |= p

            else:
                ptype = c.attrib.get("type", "")
                val = c.text.strip() if c.text else ""
                try:
                    if c.tag == "i":
                        params[name] = _parse_parameters(ptype, val)
                    else:
                        params[name] = _parse_v_parameters(ptype, val, self.filename, name)

                except Exception:
                    if name == "RANDOM_SEED":
                        # Handle the case where RANDOM_SEED > 99999, which results in *****
                        params[name] = None
                    else:
                        raise
        elem.clear()
        return Incar(params)

    @staticmethod
    def _parse_atominfo(elem: XML_Element) -> tuple[list[str], list[str]]:
        """Parse atom symbols and POTCAR symbols."""

        def parse_atomic_symbol(symbol: str) -> str:
            """Parse and ensure atomic symbols are valid elements."""
            try:
                return str(Element(symbol))

            # vasprun.xml uses "X" instead of "Xe" for Xenon
            except ValueError:
                if symbol == "X":
                    return "Xe"
                if symbol == "r":
                    return "Zr"
                raise

        atomic_symbols = []
        potcar_symbols = []

        for a in elem.findall("array"):
            if a.attrib["name"] == "atoms":
                atomic_symbols = [rc.find("c").text.strip() for rc in a.find("set")]  # type: ignore[union-attr]
            elif a.attrib["name"] == "atomtypes":
                potcar_symbols = [rc.findall("c")[4].text.strip() for rc in a.find("set")]  # type: ignore[union-attr]

        elem.clear()
        return [parse_atomic_symbol(sym) for sym in atomic_symbols], potcar_symbols

    @staticmethod
    def _parse_kpoints(
        elem: XML_Element,
    ) -> tuple[Kpoints, list[Tuple3Floats], list[float]]:
        """Parse Kpoints."""
        e = elem if elem.find("generation") is None else elem.find("generation")
        kpoint = Kpoints("Kpoints from vasprun.xml")
        kpoint.style = Kpoints.supported_modes.from_str(e.attrib.get("param", "Reciprocal"))  # type: ignore[union-attr]

        for v in e.findall("v"):  # type: ignore[union-attr]
            name = v.attrib.get("name")  # type: ignore[union-attr]
            tokens = v.text.split()  # type: ignore[union-attr]

            if name == "divisions":
                kpoint.kpts = [
                    cast(Kpoint, tuple(int(i) for i in tokens)),
                ]
            elif name == "usershift":
                kpoint.kpts_shift = cast(Vector3D, tuple(float(i) for i in tokens))
            elif name in {"genvec1", "genvec2", "genvec3", "shift"}:
                setattr(kpoint, name, [float(i) for i in tokens])

        actual_kpoints = []
        weights = []
        for va in elem.findall("varray"):
            name = va.attrib["name"]
            if name == "kpointlist":
                actual_kpoints = cast(list[Tuple3Floats], list(map(tuple, _parse_vasp_array(va))))
            elif name == "weights":
                weights = [i[0] for i in _parse_vasp_array(va)]
        elem.clear()

        if kpoint.style == Kpoints.supported_modes.Reciprocal:
            kpoint = Kpoints(
                comment="Kpoints from vasprun.xml",
                style=Kpoints.supported_modes.Reciprocal,
                num_kpts=len(kpoint.kpts),
                kpts=actual_kpoints,
                kpts_weights=weights,
            )
        return kpoint, actual_kpoints, weights

    def _parse_structure(self, elem: XML_Element) -> Structure:
        """Parse Structure with lattice, positions and selective dynamics info."""
        lattice = _parse_vasp_array(elem.find("crystal").find("varray"))  # type: ignore[union-attr]
        pos = _parse_vasp_array(elem.find("varray"))
        struct = Structure(lattice, self.atomic_symbols, pos)
        selective_dyn = elem.find("varray/[@name='selective']")

        if selective_dyn is not None:
            struct.add_site_property("selective_dynamics", _parse_vasp_array(selective_dyn))
        return struct

    @staticmethod
    def _parse_diel(elem: XML_Element) -> tuple[list, list, list]:
        """Parse dielectric properties."""
        if elem.find("real") is not None and elem.find("imag") is not None:
            imag = [
                [_vasprun_float(line) for line in r.text.split()]  # type: ignore[union-attr]
                for r in elem.find("imag").find("array").find("set").findall("r")  # type: ignore[union-attr]
            ]
            real = [
                [_vasprun_float(line) for line in r.text.split()]  # type: ignore[union-attr]
                for r in elem.find("real").find("array").find("set").findall("r")  # type: ignore[union-attr]
            ]
            elem.clear()
            return [e[0] for e in imag], [e[1:] for e in real], [e[1:] for e in imag]
        return [], [], []

    @staticmethod
    def _parse_optical_transition(elem: XML_Element) -> tuple[NDArray, NDArray]:
        """Parse optical transitions."""
        for va in elem.findall("varray"):
            if va.attrib.get("name") == "opticaltransitions":
                # optical transitions array contains oscillator strength and probability of transition
                oscillator_strength = np.array(_parse_vasp_array(va))[:]
                probability_transition = np.array(_parse_vasp_array(va))[:, 1]

                return oscillator_strength, probability_transition

        raise RuntimeError("Failed to parse optical transitions.")

    def _parse_chemical_shielding(self, elem: XML_Element) -> list[dict[str, Any]]:
        """Parse NMR chemical shielding."""
        istep: dict[str, Any] = {}
        # not all calculations have a structure
        _struct = elem.find("structure")
        struct = None if _struct is None else self._parse_structure(_struct)

        for va in elem.findall("varray"):
            istep[va.attrib["name"]] = _parse_vasp_array(va)
        istep["structure"] = struct
        istep["electronic_steps"] = []
        calculation = [
            istep,
        ]
        for scstep in elem.findall("scstep"):
            try:
                e_steps_dict = {i.attrib["name"]: _vasprun_float(i.text) for i in scstep.find("energy").findall("i")}  # type: ignore[union-attr, arg-type]
                cur_ene = e_steps_dict["e_fr_energy"]
                min_steps = 1 if len(calculation) >= 1 else self.parameters.get("NELMIN", 5)
                if len(calculation[-1]["electronic_steps"]) <= min_steps:
                    calculation[-1]["electronic_steps"].append(e_steps_dict)
                else:
                    last_ene = calculation[-1]["electronic_steps"][-1]["e_fr_energy"]  # type: ignore[call-overload]
                    if abs(cur_ene - last_ene) < 1.0:
                        calculation[-1]["electronic_steps"].append(e_steps_dict)
                    else:
                        calculation.append({"electronic_steps": [e_steps_dict]})
            except AttributeError:  # not all calculations have an energy
                pass
        calculation[-1].update(calculation[-1]["electronic_steps"][-1])
        return calculation

    def _parse_ionic_step(self, elem: XML_Element) -> dict[str, float]:
        """Parse an ionic step."""
        try:
            ion_step: dict[str, Any] = {
                i.attrib["name"]: _vasprun_float(i.text)  # type: ignore[arg-type]
                for i in elem.find("energy").findall("i")  # type: ignore[union-attr]
            }
        # Not all calculations have an energy
        except AttributeError:
            ion_step = {}

        elec_steps = []
        for scstep in elem.findall("scstep"):
            try:
                e_step_dict = {i.attrib["name"]: _vasprun_float(i.text) for i in scstep.find("energy").findall("i")}  # type: ignore[union-attr, arg-type]
                elec_steps.append(e_step_dict)
            # Not all calculations have an energy
            except AttributeError:
                pass

        try:
            struct = self._parse_structure(elem.find("structure"))  # type: ignore[arg-type]
        except AttributeError:  # not all calculations have a structure
            struct = None

        for va in elem.findall("varray"):
            ion_step[va.attrib["name"]] = _parse_vasp_array(va)
        ion_step["electronic_steps"] = elec_steps
        ion_step["structure"] = struct
        elem.clear()
        return ion_step

    @staticmethod
    def _parse_dos(elem: XML_Element) -> tuple[Dos, Dos, list[dict]]:
        """Parse density of states (DOS)."""
        efermi = float(elem.find("i").text)  # type: ignore[union-attr, arg-type]
        energies: NDArray | None = None
        tdensities = {}
        idensities = {}

        for s in elem.find("total").find("array").find("set").findall("set"):  # type: ignore[union-attr]
            data = np.array(_parse_vasp_array(s))
            energies = data[:, 0]
            spin = Spin.up if s.attrib["comment"] == "spin 1" else Spin.down
            tdensities[spin] = data[:, 1]
            idensities[spin] = data[:, 2]

        pdoss = []
        partial = elem.find("partial")
        if partial is not None:
            orbs = [ss.text for ss in partial.find("array").findall("field")]  # type: ignore[union-attr]
            orbs.pop(0)
            lm = any("x" in s for s in orbs if s is not None)
            for s in partial.find("array").find("set").findall("set"):  # type: ignore[union-attr]
                pdos: dict[Orbital | OrbitalType, dict[Spin, NDArray]] = defaultdict(dict)

                for ss in s.findall("set"):
                    spin = Spin.up if ss.attrib["comment"] == "spin 1" else Spin.down
                    data = np.array(_parse_vasp_array(ss))
                    _n_row, n_col = data.shape
                    for col_idx in range(1, n_col):
                        orb = Orbital(col_idx - 1) if lm else OrbitalType(col_idx - 1)
                        pdos[orb][spin] = data[:, col_idx]  # type: ignore[index]
                pdoss.append(pdos)
        elem.clear()

        if energies is None:
            raise ValueError("energies is None")
        return (
            Dos(efermi, energies, tdensities),
            Dos(efermi, energies, idensities),
            pdoss,
        )

    @staticmethod
    def _parse_eigen(elem: XML_Element) -> dict[Spin, NDArray]:
        """Parse eigenvalues."""
        eigenvalues: dict[Spin, NDArray] = defaultdict(list)
        for s in elem.find("array").find("set").findall("set"):  # type: ignore[union-attr]
            spin = Spin.up if s.attrib["comment"] == "spin 1" else Spin.down
            for ss in s.findall("set"):
                eigenvalues[spin].append(_parse_vasp_array(ss))
        eigenvalues = {spin: np.array(v) for spin, v in eigenvalues.items()}
        elem.clear()
        return eigenvalues

    @staticmethod
    def _parse_projected_eigen(
        elem: XML_Element,
    ) -> tuple[dict[Spin, NDArray], NDArray | None]:
        """Parse projected eigenvalues."""
        root = elem.find("array").find("set")  # type: ignore[union-attr]
        _proj_eigen: dict[int, NDArray] = defaultdict(list)
        for s in root.findall("set"):  # type: ignore[union-attr]
            spin: int = int(re.match(r"spin(\d+)", s.attrib["comment"])[1])  # type: ignore[index]

            # Force spin to be +1 or -1
            for ss in s.findall("set"):
                dk = []
                for sss in ss.findall("set"):
                    db = _parse_vasp_array(sss)
                    dk.append(db)
                _proj_eigen[spin].append(dk)
        _proj_eigen = {spin: np.array(v) for spin, v in _proj_eigen.items()}

        if len(_proj_eigen) > 2:
            # non-collinear magentism (also spin-orbit coupling) enabled, last three
            # "spin channels" are the projected magnetization of the orbitals in the
            # x, y, and z Cartesian coordinates
            proj_mag = np.stack([_proj_eigen.pop(i) for i in range(2, 5)], axis=-1)  # type: ignore[call-overload]
            proj_eigen: dict[Spin, NDArray] = {Spin.up: _proj_eigen[1]}
        else:
            proj_eigen = {Spin.up if k == 1 else Spin.down: v for k, v in _proj_eigen.items()}
            proj_mag = None

        elem.clear()
        return proj_eigen, proj_mag

    @staticmethod
    def _parse_dynmat(elem: XML_Element) -> tuple[list, list, list]:
        """Parse dynamical matrix."""
        hessian = []
        eigenvalues = []
        eigenvectors = []

        for v in elem.findall("v"):
            if v.attrib["name"] == "eigenvalues":
                eigenvalues = [float(i) for i in v.text.split()]  # type: ignore[union-attr]

        for va in elem.findall("varray"):
            if va.attrib["name"] == "hessian":
                for v in va.findall("v"):
                    hessian.append([float(i) for i in v.text.split()])  # type: ignore[union-attr]

            elif va.attrib["name"] == "eigenvectors":
                for v in va.findall("v"):
                    eigenvectors.append([float(i) for i in v.text.split()])  # type: ignore[union-attr]

        return hessian, eigenvalues, eigenvectors


class BSVasprun(Vasprun):
    """
    A highly optimized version of Vasprun that parses only eigenvalues for
    bandstructures. All other properties like structures, parameters,
    etc. are ignored.
    """

    def __init__(
        self,
        filename: PathLike,
        parse_projected_eigen: bool | str = False,
        parse_potcar_file: bool | str = False,
        occu_tol: float = 1e-8,
        separate_spins: bool = False,
    ) -> None:
        """
        Args:
            filename: Filename to parse
            parse_projected_eigen: Whether to parse the projected
                eigenvalues. Defaults to False. Set to True to obtain projected
                eigenvalues. **Note that this can take an extreme amount of time
                and memory.** So use this wisely.
            parse_potcar_file: Whether to parse the potcar file to read
                the potcar hashes for the potcar_spec attribute. Defaults to True,
                where no hashes will be determined and the potcar_spec dictionaries
                will read {"symbol": ElSymbol, "hash": None}. By Default, looks in
                the same directory as the vasprun.xml, with same extensions as
                Vasprun.xml. If a string is provided, looks at that filepath.
            occu_tol: Sets the minimum tol for the determination of the
                vbm and cbm. Usually the default of 1e-8 works well enough,
                but there may be pathological cases.
            separate_spins (bool): Whether the band gap, CBM, and VBM should be
                reported for each individual spin channel. Defaults to False,
                which computes the eigenvalue band properties independent of
                the spin orientation. If True, the calculation must be spin-polarized.
        """
        self.filename = filename
        self.occu_tol = occu_tol
        self.separate_spins = separate_spins

        with zopen(filename, mode="rt") as file:
            self.efermi = None
            parsed_header = False
            in_kpoints_opt = False
            self.eigenvalues = self.projected_eigenvalues = None
            self.kpoints_opt_props = None
            for event, elem in ET.iterparse(file, events=["start", "end"]):
                tag = elem.tag
                if event == "start":
                    # The start event tells us when we have entered blocks
                    if tag in {"eigenvalues_kpoints_opt", "projected_kpoints_opt"} or (
                        tag == "dos" and elem.attrib.get("comment") == "kpoints_opt"
                    ):
                        in_kpoints_opt = True
                elif not parsed_header:
                    if tag == "generator":
                        self.generator = self._parse_params(elem)
                    elif tag == "incar":
                        self.incar = self._parse_params(elem)
                    elif tag == "kpoints":
                        (
                            self.kpoints,
                            self.actual_kpoints,
                            self.actual_kpoints_weights,
                        ) = self._parse_kpoints(elem)
                    elif tag == "parameters":
                        self.parameters = self._parse_params(elem)
                    elif tag == "atominfo":
                        self.atomic_symbols, self.potcar_symbols = self._parse_atominfo(elem)
                        self.potcar_spec = [
                            {"titel": p, "hash": None, "summary_stats": {}} for p in self.potcar_symbols
                        ]
                        parsed_header = True
                elif tag == "i" and elem.attrib.get("name") == "efermi":
                    if in_kpoints_opt:
                        if self.kpoints_opt_props is None:
                            self.kpoints_opt_props = KpointOptProps()
                        self.kpoints_opt_props.efermi = float(elem.text)
                        in_kpoints_opt = False
                    else:
                        self.efermi = float(elem.text)
                elif tag == "eigenvalues" and not in_kpoints_opt:
                    self.eigenvalues = self._parse_eigen(elem)
                elif parse_projected_eigen and tag == "projected" and not in_kpoints_opt:
                    self.projected_eigenvalues, self.projected_magnetisation = self._parse_projected_eigen(elem)
                elif tag in ("eigenvalues_kpoints_opt", "projected_kpoints_opt"):
                    if self.kpoints_opt_props is None:
                        self.kpoints_opt_props = KpointOptProps()
                    in_kpoints_opt = False
                    # projected_kpoints_opt includes occupation information whereas
                    # eigenvalues_kpoints_opt doesn't.
                    self.kpoints_opt_props.eigenvalues = self._parse_eigen(elem.find("eigenvalues"))
                    if tag == "eigenvalues_kpoints_opt":
                        (
                            self.kpoints_opt_props.kpoints,
                            self.kpoints_opt_props.actual_kpoints,
                            self.kpoints_opt_props.actual_kpoints_weights,
                        ) = self._parse_kpoints(elem.find("kpoints"))
                    elif parse_projected_eigen:  # and tag == "projected_kpoints_opt": (implied)
                        (
                            self.kpoints_opt_props.projected_eigenvalues,
                            self.kpoints_opt_props.projected_magnetisation,
                        ) = self._parse_projected_eigen(elem)
                elif tag == "structure" and elem.attrib.get("name") == "finalpos":
                    self.final_structure = self._parse_structure(elem)
        self.vasp_version = self.generator["version"]
        if parse_potcar_file:
            self.update_potcar_spec(parse_potcar_file)

    def as_dict(self) -> dict:
        """JSON-serializable dict representation."""
        comp = self.final_structure.composition
        unique_symbols = sorted(set(self.atomic_symbols))
        dct = {
            "vasp_version": self.vasp_version,
            "has_vasp_completed": True,
            "nsites": len(self.final_structure),
            "unit_cell_formula": comp.as_dict(),
            "reduced_cell_formula": Composition(comp.reduced_formula).as_dict(),
            "pretty_formula": comp.reduced_formula,
            "is_hubbard": self.is_hubbard,
            "hubbards": self.hubbards,
            "elements": unique_symbols,
            "nelements": len(unique_symbols),
            "run_type": self.run_type,
        }

        vin: dict[str, Any] = {
            "incar": dict(self.incar),
            "crystal": self.final_structure.as_dict(),
            "kpoints": self.kpoints.as_dict(),
        }
        actual_kpts = [
            {
                "abc": list(self.actual_kpoints[i]),
                "weight": self.actual_kpoints_weights[i],
            }
            for i in range(len(self.actual_kpoints))
        ]
        vin["kpoints"]["actual_points"] = actual_kpts
        if kpt_opt_props := getattr(self, "kpoints_opt_props", None):
            vin["kpoints_opt"] = kpt_opt_props.kpoints.as_dict()
            actual_kpts = [
                {
                    "abc": list(kpt_opt_props.actual_kpoints[idx]),
                    "weight": kpt_opt_props.actual_kpoints_weights[idx],
                }
                for idx in range(len(kpt_opt_props.actual_kpoints))
            ]
            vin["kpoints_opt"]["actual_kpoints"] = actual_kpts
            vin["nkpoints_opt"] = len(actual_kpts)
        vin["potcar"] = [s.split(" ")[1] for s in self.potcar_symbols]
        vin["potcar_spec"] = self.potcar_spec
        vin["potcar_type"] = [s.split(" ")[0] for s in self.potcar_symbols]
        vin["parameters"] = dict(self.parameters)
        vin["lattice_rec"] = self.final_structure.lattice.reciprocal_lattice.as_dict()
        dct["input"] = vin

        vout: dict[str, Any] = {
            "crystal": self.final_structure.as_dict(),
            "efermi": self.efermi,
        }

        if self.eigenvalues:
            eigen: dict[Any, Any] = defaultdict(dict)
            for spin, values in self.eigenvalues.items():
                for idx, val in enumerate(values):
                    eigen[idx][str(spin)] = val
            vout["eigenvalues"] = eigen
            gap, cbm, vbm, is_direct = self.eigenvalue_band_properties
            vout |= {"bandgap": gap, "cbm": cbm, "vbm": vbm, "is_gap_direct": is_direct}

            if self.projected_eigenvalues:
                peigen: list[dict] = [{} for _ in eigen]
                for spin, val in self.projected_eigenvalues.items():
                    for kpoint_index, vv in enumerate(val):
                        if str(spin) not in peigen[kpoint_index]:
                            peigen[kpoint_index][str(spin)] = vv
                vout["projected_eigenvalues"] = peigen

        if kpt_opt_props and kpt_opt_props.eigenvalues:
            eigen = {str(spin): v.tolist() for spin, v in kpt_opt_props.eigenvalues.items()}
            vout["eigenvalues_kpoints_opt"] = eigen
            # TODO: implement kpoints_opt eigenvalue_band_proprties.
            # gap, cbm, vbm, is_direct = self.eigenvalue_band_properties
            # vout |= {"bandgap": gap, "cbm": cbm, "vbm": vbm, "is_gap_direct": is_direct}

            if kpt_opt_props.projected_eigenvalues:
                vout["projected_eigenvalues_kpoints_opt"] = {
                    str(spin): v.tolist() for spin, v in kpt_opt_props.projected_eigenvalues.items()
                }

        dct["output"] = vout
        return jsanitize(dct, strict=True)


class Outcar:
    """Parser for data in OUTCAR that is not available in vasprun.xml.

    Note, this class works a bit differently than most of the other
    VASP parsers, since OUTCAR can be very different depending on which
    "type of run" performed.

    Creating an Outcar instance with a filename reads "regular parameters" that
    are always present. One can then call a specific reader method depending on the
    type of run being performed, including (see the docstring of corresponding
    method for more details):
        - read_avg_core_poten
        - read_chemical_shielding
        - read_core_state_eigen
        - read_corrections
        - read_cs_core_contribution
        - read_cs_g0_contribution
        - read_cs_raw_symmetrized_tensors
        - read_elastic_tensor
        - read_electrostatic_potential
        - read_fermi_contact_shift
        - read_freq_dielectric
        - read_igpar
        - read_internal_strain_tensor
        - read_lcalcpol
        - read_lepsilon
        - read_lepsilon_ionic
        - read_neb
        - read_nmr_efg
        - read_nmr_efg_tensor
        - read_onsite_density_matrices
        - read_piezo_tensor
        - read_pseudo_zval
        - read_table_pattern

    Attributes:
        magnetization (tuple[dict[str, float]]): Magnetization on each ion, e.g.
            ({"d": 0.0, "p": 0.003, "s": 0.002, "tot": 0.005}, ... ).
        chemical_shielding (dict): Chemical shielding on each ion with core and valence contributions.
        unsym_cs_tensor (list): Unsymmetrized chemical shielding tensor matrixes on each ion.
            e.g. [[[sigma11, sigma12, sigma13], [sigma21, sigma22, sigma23], [sigma31, sigma32, sigma33]], ...]
        cs_g0_contribution (NDArray): G=0 contribution to chemical shielding. 2D rank 3 matrix.
        cs_core_contribution (dict[str, float]): Core contribution to chemical shielding. e.g.
            {'Mg': -412.8, 'C': -200.5, 'O': -271.1}
        efg (tuple[dict[str, float]]): Electric Field Gradient (EFG) tensor on each ion, e.g.
            ({"cq": 0.1, "eta", 0.2, "nuclear_quadrupole_moment": 0.3}, {"cq": 0.7, "eta", 0.8,
            "nuclear_quadrupole_moment": 0.9}, ...)
        charge (tuple[dict[str, float]]): Charge on each ion, e.g.
            ({"p": 0.154, "s": 0.078, "d": 0.0, "tot": 0.232}, ...)
        is_stopped (bool): True if OUTCAR is from a stopped run (using STOPCAR, see VASP Manual).
        run_stats (dict[str, float | None]): Various useful run stats including "System time (sec)",
            "Total CPU time used (sec)", "Elapsed time (sec)", "Maximum memory used (kb)",
            "Average memory used (kb)", "User time (sec)", "cores".
        elastic_tensor (NDArray): Total elastic moduli (Kbar) is given in a 6x6 array matrix.
        drift (NDArray): Total drift for each step in eV/Atom.
        ngf (tuple): Dimensions for the Augmentation grid.
        sampling_radii (NDArray): Size of the sampling radii in VASP for the test charges for the electrostatic
            potential at each atom. Total array size is the number of elements present in the calculation.
        electrostatic_potential (NDArray): Average electrostatic potential at each atomic position in order of
            the atoms in POSCAR.
        final_energy_contribs (dict[str, float]): Individual contributions to the total final energy.
            Include contributions from keys, e.g.:
            {'DENC': -505778.5184347, 'EATOM': 15561.06492564, 'EBANDS': -804.53201231, 'EENTRO': -0.08932659,
            'EXHF': 0.0, 'Ediel_sol': 0.0, 'PAW double counting': 664.6726974100002, 'PSCENC': 742.48691646,
            'TEWEN': 489742.86847338, 'XCENC': -169.64189814}
        efermi (float): Fermi energy.
        filename (PathLike): Filename.
        final_energy (float): Final energy after extrapolation of sigma back to 0, i.e. energy(sigma->0).
        final_energy_wo_entrp (float): Final energy before extrapolation of sigma, i.e. energy without entropy.
        final_fr_energy (float): Final "free energy", i.e. free energy TOTEN.
        has_onsite_density_matrices (bool): Whether onsite density matrices have been set.
        lcalcpol (bool): If LCALCPOL has been set.
        lepsilon (bool): If LEPSILON has been set.
        nelect (float): The number of electrons in the calculation.
        spin (bool): If spin-polarization is enabled via ISPIN.
        total_mag (float): Total magnetization (in terms of the number of unpaired electrons).

    Authors: Rickard Armiento, Shyue Ping Ong
    """

    def __init__(self, filename: PathLike) -> None:
        """
        Args:
            filename (PathLike): OUTCAR file to parse.
        """
        self.filename: str = str(filename)
        self.is_stopped: bool = False

        # Assume a compilation with parallelization enabled.
        # Will be checked later.
        # If VASP is compiled in serial, the OUTCAR is written slightly differently.
        serial_compilation: bool = False

        # Data from the end of OUTCAR
        charge = []
        mag_x = []
        mag_y = []
        mag_z = []
        header = []
        run_stats: dict[str, float | None] = {}
        total_mag: float | None = None
        nelect: float | None = None
        efermi: float | None = None
        e_fr_energy: float | None = None
        e_wo_entrp: float | None = None
        e0: float | None = None

        time_patt = re.compile(r"\((sec|kb)\)")
        efermi_patt = re.compile(r"E-fermi\s*:\s*(\S+)")
        nelect_patt = re.compile(r"number of electron\s+(\S+)\s+magnetization")
        mag_patt = re.compile(r"number of electron\s+\S+\s+magnetization\s+(\S+)")
        e_fr_energy_pattern = re.compile(r"free  energy   TOTEN\s+=\s+([\d\-\.]+)")
        e_wo_entrp_pattern = re.compile(r"energy  without entropy\s*=\s+([\d\-\.]+)")
        e0_pattern = re.compile(r"energy\(sigma->0\)\s*=\s+([\d\-\.]+)")

        all_lines = []
        for line in reverse_readfile(self.filename):
            clean = line.strip()
            all_lines.append(clean)
            if clean.find("soft stop encountered!  aborting job") != -1:
                self.is_stopped = True
            else:
                if time_patt.search(line):
                    tok = line.strip().split(":")
                    try:
                        # try-catch because VASP 6.2.0 may print
                        # Average memory used (kb):          N/A
                        # which cannot be parsed as float
                        run_stats[tok[0].strip()] = float(tok[1].strip())
                    except ValueError:
                        run_stats[tok[0].strip()] = None
                    continue

                if match := efermi_patt.search(clean):
                    try:
                        # try-catch because VASP sometimes prints
                        # 'E-fermi: ********     XC(G=0):  -6.1327
                        # alpha+bet : -1.8238'
                        efermi = float(match[1])
                        continue
                    except ValueError:
                        efermi = None
                        continue
                if match := nelect_patt.search(clean):
                    nelect = float(match[1])

                if match := mag_patt.search(clean):
                    total_mag = float(match[1])

                if e_fr_energy is None and (match := e_fr_energy_pattern.search(clean)):
                    e_fr_energy = float(match[1])
                if e_wo_entrp is None and (match := e_wo_entrp_pattern.search(clean)):
                    e_wo_entrp = float(match[1])
                if e0 is None and (match := e0_pattern.search(clean)):
                    e0 = float(match[1])

            if nelect is not None and total_mag is not None and efermi is not None and run_stats:
                break

        # For single atom systems, VASP doesn't print a total line, so
        # reverse parsing is very difficult
        read_charge = False
        read_mag_x = False
        read_mag_y = False  # for SOC calculations only
        read_mag_z = False
        all_lines.reverse()
        for clean in all_lines:
            if read_charge or read_mag_x or read_mag_y or read_mag_z:
                if clean.startswith("# of ion"):
                    header = re.split(r"\s{2,}", clean.strip())
                    header.pop(0)
                elif match := re.match(r"\s*(\d+)\s+(([\d\.\-]+)\s+)+", clean):
                    tokens = [float(i) for i in re.findall(r"[\d\.\-]+", clean)]
                    tokens.pop(0)
                    if read_charge:
                        charge.append(dict(zip(header, tokens, strict=True)))
                    elif read_mag_x:
                        mag_x.append(dict(zip(header, tokens, strict=True)))
                    elif read_mag_y:
                        mag_y.append(dict(zip(header, tokens, strict=True)))
                    elif read_mag_z:
                        mag_z.append(dict(zip(header, tokens, strict=True)))
                elif clean.startswith("tot"):
                    read_charge = False
                    read_mag_x = False
                    read_mag_y = False
                    read_mag_z = False
            if clean == "total charge":
                charge = []
                read_charge = True
                read_mag_x, read_mag_y, read_mag_z = False, False, False
            elif clean == "magnetization (x)":
                mag_x = []
                read_mag_x = True
                read_charge, read_mag_y, read_mag_z = False, False, False
            elif clean == "magnetization (y)":
                mag_y = []
                read_mag_y = True
                read_charge, read_mag_x, read_mag_z = False, False, False
            elif clean == "magnetization (z)":
                mag_z = []
                read_mag_z = True
                read_charge, read_mag_x, read_mag_y = False, False, False
            elif re.search("electrostatic", clean):
                read_charge, read_mag_x, read_mag_y, read_mag_z = (
                    False,
                    False,
                    False,
                    False,
                )

        # Merge x, y and z components of magmoms if present (SOC calculation)
        if mag_y and mag_z:
            # TODO: detect spin axis
            mag = []
            for idx in range(len(mag_x)):
                mag.append({key: Magmom([mag_x[idx][key], mag_y[idx][key], mag_z[idx][key]]) for key in mag_x[0]})
        else:
            mag = mag_x

        # Data from beginning of OUTCAR
        run_stats["cores"] = None
        with zopen(filename, mode="rt") as file:
            for line in file:
                if "serial" in line:
                    # Activate serial parallelization
                    run_stats["cores"] = 1
                    serial_compilation = True
                    break
                if "running" in line:
                    if line.split()[1] == "on":
                        run_stats["cores"] = int(line.split()[2])
                    else:
                        run_stats["cores"] = int(line.split()[1])
                    break

        self.run_stats = run_stats
        self.magnetization = tuple(mag)
        self.charge = tuple(charge)
        self.efermi = efermi
        self.nelect = nelect
        self.total_mag = total_mag
        self.final_energy = e0
        self.final_energy_wo_entrp = e_wo_entrp
        self.final_fr_energy = e_fr_energy
        self.data: dict = {}

<<<<<<< HEAD
        # Read NPLWV (total number of plane waves)
=======
        # Read "number of bands" (NBANDS)
        self.read_pattern(
            {"nbands": r"number\s+of\s+bands\s+NBANDS=\s+(\d+)"},
            terminate_on_match=True,
            postprocess=int,
        )
        self.data["nbands"] = self.data["nbands"][0][0]

        # Read "total number of plane waves" (NPLWV)
>>>>>>> 362bf543
        self.read_pattern(
            {"nplwv": r"total plane-waves  NPLWV =\s+(\*{6}|\d+)"},
            terminate_on_match=True,
        )
        try:
            self.data["nplwv"] = [[int(self.data["nplwv"][0][0])]]
        except ValueError:
            self.data["nplwv"] = [[None]]

        nplwvs_at_kpoints = [
            n
            for [n] in self.read_table_pattern(
                r"\n{3}-{104}\n{3}",
                r".+plane waves:\s+(\*{6,}|\d+)",
                (
                    r"maximum number of plane-waves"
                    if serial_compilation
                    else r"maximum and minimum number of plane-waves"
                ),
                last_one_only=False,
                first_one_only=True,
            )
        ]
        self.data["nplwvs_at_kpoints"] = [None for n in nplwvs_at_kpoints]
        for n, nplwv in enumerate(nplwvs_at_kpoints):
            try:
                self.data["nplwvs_at_kpoints"][n] = int(nplwv)
            except ValueError:
                pass

        # Read the drift
        self.read_pattern(
            {"drift": r"total drift:\s+([\.\-\d]+)\s+([\.\-\d]+)\s+([\.\-\d]+)"},
            postprocess=float,
        )
        self.drift = self.data.get("drift", [])

        # Check if calculation is spin polarized
        self.read_pattern({"spin": r"ISPIN\s*=\s*2"})
        self.spin = bool(self.data.get("spin", []))

        # Check if calculation is non-collinear
        self.read_pattern({"noncollinear": r"LNONCOLLINEAR\s*=\s*T"})
        self.noncollinear = bool(self.data.get("noncollinear", []))

        # Check if the calculation type is DFPT
        self.read_pattern(
            {"ibrion": r"IBRION =\s+([\-\d]+)"},
            terminate_on_match=True,
            postprocess=int,
        )
        if self.data.get("ibrion", [[0]])[0][0] > 6:
            self.dfpt = True
            self.read_internal_strain_tensor()
        else:
            self.dfpt = False

        # Check if LEPSILON is True and read piezo data if so
        self.read_pattern({"epsilon": r"LEPSILON\s*=\s*T"})
        if self.data.get("epsilon", []):
            self.lepsilon = True
            self.read_lepsilon()
            # Only read ionic contribution if DFPT is turned on
            if self.dfpt:
                self.read_lepsilon_ionic()
        else:
            self.lepsilon = False

        # Check if LCALCPOL is True and read polarization data if so
        self.read_pattern({"calcpol": r"LCALCPOL\s*=\s*T"})
        if self.data.get("calcpol", []):
            self.lcalcpol = True
            self.read_lcalcpol()
            self.read_pseudo_zval()
        else:
            self.lcalcpol = False

        # Read electrostatic potential
        self.electrostatic_potential: list[float] | None = None
        self.ngf: list[int] | None = None
        self.sampling_radii: list[float] | None = None
        self.read_pattern({"electrostatic": r"average \(electrostatic\) potential at core"})
        if self.data.get("electrostatic", []):
            self.read_electrostatic_potential()

        self.read_pattern({"nmr_cs": r"LCHIMAG\s*=\s*(T)"})
        if self.data.get("nmr_cs"):
            self.nmr_cs: bool = True
            self.read_chemical_shielding()
            self.read_cs_g0_contribution()
            self.read_cs_core_contribution()
            self.read_cs_raw_symmetrized_tensors()
        else:
            self.nmr_cs = False

        self.read_pattern({"nmr_efg": r"NMR quadrupolar parameters"})
        if self.data.get("nmr_efg"):
            self.nmr_efg: bool = True
            self.read_nmr_efg()
            self.read_nmr_efg_tensor()
        else:
            self.nmr_efg = False

        self.read_pattern(
            {"has_onsite_density_matrices": r"onsite density matrix"},
            terminate_on_match=True,
        )
        if "has_onsite_density_matrices" in self.data:
            self.has_onsite_density_matrices: bool = True
            self.read_onsite_density_matrices()
        else:
            self.has_onsite_density_matrices = False

        # Store the individual contributions to the final total energy
        final_energy_contribs = {}
        for key in (
            "PSCENC",
            "TEWEN",
            "DENC",
            "EXHF",
            "XCENC",
            "PAW double counting",
            "EENTRO",
            "EBANDS",
            "EATOM",
            "Ediel_sol",
        ):
            if key == "PAW double counting":
                self.read_pattern({key: rf"{key}\s+=\s+([\.\-\d]+)\s+([\.\-\d]+)"})
            else:
                self.read_pattern({key: rf"{key}\s+=\s+([\d\-\.]+)"})
            if not self.data[key]:
                continue
            final_energy_contribs[key] = sum(map(float, self.data[key][-1]))
        self.final_energy_contribs = final_energy_contribs

    @staticmethod
    def _parse_sci_notation(line: str) -> list[float]:
        """
        Parse lines with values in scientific notation and potentially
        without spaces in between the values. This assumes that the scientific
        notation always lists two digits for the exponent, e.g. 3.535E-02.

        Args:
            line: line to parse.

        Returns:
            list[float]: numbers if found, empty list if not.
        """
        if match := re.findall(r"[\.\-\d]+E[\+\-]\d{2}", line):
            return [float(t) for t in match]
        return []

    def as_dict(self) -> dict[str, Any]:
        """MSONable dict."""
        dct = {
            "@module": type(self).__module__,
            "@class": type(self).__name__,
            "efermi": self.efermi,
            "run_stats": self.run_stats,
            "magnetization": self.magnetization,
            "charge": self.charge,
            "total_magnetization": self.total_mag,
            "nelect": self.nelect,
            "is_stopped": self.is_stopped,
            "drift": self.drift,
            "ngf": self.ngf,
            "sampling_radii": self.sampling_radii,
            "electrostatic_potential": self.electrostatic_potential,
        }

        if self.lepsilon:
            dct |= {
                "piezo_tensor": self.piezo_tensor,
                "dielectric_tensor": self.dielectric_tensor,
                "born": self.born,
            }

        if self.dfpt:
            dct["internal_strain_tensor"] = self.internal_strain_tensor

        if self.dfpt and self.lepsilon:
            dct |= {
                "piezo_ionic_tensor": self.piezo_ionic_tensor,
                "dielectric_ionic_tensor": self.dielectric_ionic_tensor,
            }

        if self.lcalcpol:
            dct |= {"p_elec": self.p_elec, "p_ion": self.p_ion}
            if self.spin and not self.noncollinear:
                dct |= {"p_sp1": self.p_sp1, "p_sp2": self.p_sp2}
            dct["zval_dict"] = self.zval_dict

        if self.nmr_cs:
            dct.update(
                nmr_cs={
                    "valence and core": self.data["chemical_shielding"]["valence_and_core"],
                    "valence_only": self.data["chemical_shielding"]["valence_only"],
                    "g0": self.data["cs_g0_contribution"],
                    "core": self.data["cs_core_contribution"],
                    "raw": self.data["unsym_cs_tensor"],
                }
            )

        if self.nmr_efg:
            dct.update(
                nmr_efg={
                    "raw": self.data["unsym_efg_tensor"],
                    "parameters": self.data["efg"],
                }
            )

        if self.has_onsite_density_matrices:
            # Cast Spin to str for consistency with electronic_structure
            # TODO: improve handling of Enum (de)serialization in monty
            onsite_density_matrices = [{str(k): v for k, v in d.items()} for d in self.data["onsite_density_matrices"]]
            dct["onsite_density_matrices"] = onsite_density_matrices

        return dct

    def read_pattern(
        self,
        patterns: dict[str, str],
        reverse: bool = False,
        terminate_on_match: bool = False,
        postprocess: Callable = str,
    ) -> None:
        r"""
        General pattern reading. Use monty's regrep method and take the same
        arguments.

        Args:
            patterns (dict[str, str]): Patterns, e.g.
                {"energy": r"energy\\(sigma->0\\)\\s+=\\s+([\\d\\-.]+)"}.
            reverse (bool): Read files in reverse. Defaults to false. Useful for
                large files like OUTCARs, especially when used with
                terminate_on_match.
            terminate_on_match (bool): Whether to terminate when there is at
                least one match for each key in patterns.
            postprocess (Callable): A post processing function to convert all
                matches. Defaults to str, i.e., no change.

        Renders accessible from self.data:
            Any attribute in patterns. For example,
            {"energy": r"energy\\(sigma->0\\)\\s+=\\s+([\\d\\-.]+)"} will set the
            value of self.data["energy"] = [[-1234], [-3453], ...], to the
            results from regex and postprocess. Note that the values
            are list[list], because you can grep multiple items on one line.
        """
        matches = regrep(
            filename=self.filename,
            patterns=patterns,
            reverse=reverse,
            terminate_on_match=terminate_on_match,
            postprocess=postprocess,
        )
        for key in patterns:
            self.data[key] = [i[0] for i in matches.get(key, [])]

    def read_table_pattern(
        self,
        header_pattern: str,
        row_pattern: str,
        footer_pattern: str,
        postprocess: Callable = str,
        attribute_name: str | None = None,
        last_one_only: bool = True,
        first_one_only: bool = False,
    ) -> list:
        r"""Parse table-like data. A table composes of three parts: header,
        main body, footer. All the data matches "row pattern" in the main body
        will be returned.

        Args:
            header_pattern (str): The regular expression pattern matches the
                table header. This pattern should match all the text
                immediately before the main body of the table. For multiple
                sections table match the text until the section of
                interest. MULTILINE and DOTALL options are enforced, as a
                result, the "." meta-character will also match "\n" in this
                section.
            row_pattern (str): The regular expression matches a single line in
                the table. Capture interested field using regular expression
                groups.
            footer_pattern (str): The regular expression matches the end of the
                table. E.g. a long dash line.
            postprocess (Callable): A post processing function to convert all
                matches. Defaults to str, i.e., no change.
            attribute_name (str): Name of this table. If present the parsed data
                will be attached to "data. e.g. self.data["efg"] = [...]
            last_one_only (bool): All the tables will be parsed, if this option
                is set to True, only the last table will be returned. The
                enclosing list will be removed. i.e. Only a single table will
                be returned. Default to be True. Incompatible with first_one_only.
            first_one_only (bool): Only the first occurrence of the table will be
                parsed and the parsing procedure will stop. The enclosing list
                will be removed. i.e. Only a single table will be returned.
                Incompatible with last_one_only.

        Returns:
            List of tables or a single table if last_one_only/first_one_only is True.
                1) A table is a list of rows. 2) A row is either a list of attribute
                values in case the capturing group is defined without name in row_pattern,
                or a dict in case that named capturing groups are defined by row_pattern.
        """
        if last_one_only and first_one_only:
            raise ValueError("last_one_only and first_one_only options are incompatible")

        with zopen(self.filename, mode="rt") as file:
            text = file.read()
        table_pattern_text = header_pattern + r"\s*^(?P<table_body>(?:\s+" + row_pattern + r")+)\s+" + footer_pattern
        table_pattern = re.compile(table_pattern_text, re.MULTILINE | re.DOTALL)
        rp = re.compile(row_pattern)

        TableData: TypeAlias = list[list[Any] | dict[str, Any]]
        tables: list[TableData] = []
        for mt in table_pattern.finditer(text):
            table_body_text = mt.group("table_body")
            table_contents: TableData = []
            for line in table_body_text.split("\n"):
                ml = rp.search(line)
                # Skip empty lines
                if not ml:
                    continue
                d = ml.groupdict()
                if len(d) > 0:
                    processed_line: list[Any] | dict[str, Any] = {k: postprocess(v) for k, v in d.items()}
                else:
                    processed_line = [postprocess(v) for v in ml.groups()]
                table_contents.append(processed_line)
            tables.append(table_contents)
            if first_one_only:
                break
        retained_data: list[TableData] | TableData = tables[-1] if last_one_only or first_one_only else tables
        if attribute_name is not None:
            self.data[attribute_name] = retained_data
        return retained_data

    def read_electrostatic_potential(self) -> None:
        """Parse the eletrostatic potential for the last ionic step.

        Renders accessible as attributes:
            ngf (list[int, int, int]): Number of grid points along x, y, z dimensions.
            sampling_radii (list[float, float, float]): Test charge radii.
            electrostatic_potential (list[float]): The eletrostatic potential.
        """
        pattern = {"ngf": r"\s+dimension x,y,z NGXF=\s+([\.\-\d]+)\sNGYF=\s+([\.\-\d]+)\sNGZF=\s+([\.\-\d]+)"}
        self.read_pattern(pattern, postprocess=int)
        self.ngf = self.data.get("ngf", [[]])[0]

        pattern = {"radii": r"the test charge radii are((?:\s+[\.\-\d]+)+)"}
        self.read_pattern(pattern, reverse=True, terminate_on_match=True, postprocess=str)
        self.sampling_radii = [*map(float, self.data["radii"][0][0].split())]

        header_pattern = r"\(the norm of the test charge is\s+[\.\-\d]+\)"
        table_pattern = r"((?:\s+\d+\s*[\.\-\d]+)+)"
        footer_pattern = r"\s+E-fermi :"

        pot_patterns: list = self.read_table_pattern(header_pattern, table_pattern, footer_pattern)
        pot_patterns_str: str = "".join(itertools.chain.from_iterable(pot_patterns))
        pots: list = re.findall(r"\s+\d+\s*([\.\-\d]+)+", pot_patterns_str)

        self.electrostatic_potential = [*map(float, pots)]

    def read_freq_dielectric(self) -> None:
        """
        Parse the frequency dependent dielectric function (obtained with LOPTICS).

        Renders accessible as attributes:
            plasma_frequencies (dict[Literal["intraband", "interband"], NDArray[float64]]):
                plasma frequency in eV.
            dielectric_energies (NDArray[float64]): Dielectric energies.
            dielectric_tensor_function (NDArray[complex128]): Dielectric tensor function.
        """
        plasma_pattern = r"plasma frequency squared.*"
        dielectric_pattern = (
            r"frequency dependent\s+IMAGINARY "
            r"DIELECTRIC FUNCTION \(independent particle, "
            r"no local field effects\)(\sdensity-density)*$"
        )
        row_pattern = r"\s+".join([r"([\.\-\d]+)"] * 3)
        plasma_frequencies = defaultdict(list)
        read_plasma: str | bool = False
        read_dielectric = False
        energies = []
        data: dict[str, Any] = {"REAL": [], "IMAGINARY": []}
        count = 0
        component = "IMAGINARY"
        with zopen(self.filename, mode="rt") as file:
            for line in file:
                line = line.strip()
                if re.match(plasma_pattern, line):
                    read_plasma = "intraband" if "intraband" in line else "interband"
                elif re.match(dielectric_pattern, line):
                    read_plasma = False
                    read_dielectric = True
                    row_pattern = r"\s+".join([r"([\.\-\d]+)"] * 7)

                if read_plasma and re.match(row_pattern, line):
                    plasma_frequencies[read_plasma].append([float(t) for t in line.strip().split()])
                elif read_plasma and type(self)._parse_sci_notation(line):
                    plasma_frequencies[read_plasma].append(type(self)._parse_sci_notation(line))
                elif read_dielectric:
                    tokens = None
                    if re.match(row_pattern, line.strip()):
                        tokens = line.strip().split()
                    elif type(self)._parse_sci_notation(line.strip()):
                        tokens = type(self)._parse_sci_notation(line.strip())
                    elif re.match(r"\s*-+\s*", line):
                        count += 1

                    if tokens:
                        if component == "IMAGINARY":
                            energies.append(float(tokens[0]))
                        xx, yy, zz, xy, yz, xz = (float(t) for t in tokens[1:])
                        matrix = [[xx, xy, xz], [xy, yy, yz], [xz, yz, zz]]
                        data[component].append(matrix)

                    if count == 2:
                        component = "REAL"
                    elif count == 3:
                        break

        self.plasma_frequencies: dict[Any, NDArray[np.float64]] = {
            k: np.array(v[:3]) for k, v in plasma_frequencies.items()
        }
        self.dielectric_energies: NDArray[np.float64] = np.array(energies)
        self.dielectric_tensor_function: NDArray[np.complex128] = np.array(data["REAL"]) + 1j * np.array(
            data["IMAGINARY"]
        )

    def read_chemical_shielding(self) -> None:
        """Parse the NMR chemical shieldings data. Only the second part "absolute, valence and core"
        will be parsed. And only the three right most field (ISO_SHIELDING, SPAN, SKEW) will be retrieved.

        Renders accessible from self.data:
            chemical_shielding (dict[Literal["valence_only", "valence_and_core"], list[list[float]]]):
                Chemical shieldings in the order of atoms from the OUTCAR. Maryland notation is adopted.
        """
        header_pattern = (
            r"\s+CSA tensor \(J\. Mason, Solid State Nucl\. Magn\. Reson\. 2, "  # codespell:ignore reson
            r"285 \(1993\)\)\s+"
            r"\s+-{50,}\s+"
            r"\s+EXCLUDING G=0 CONTRIBUTION\s+INCLUDING G=0 CONTRIBUTION\s+"
            r"\s+-{20,}\s+-{20,}\s+"
            r"\s+ATOM\s+ISO_SHIFT\s+SPAN\s+SKEW\s+ISO_SHIFT\s+SPAN\s+SKEW\s+"
            r"-{50,}\s*$"
        )
        first_part_pattern = r"\s+\(absolute, valence only\)\s+$"
        swallon_valence_body_pattern = r".+?\(absolute, valence and core\)\s+$"
        row_pattern = r"\d+(?:\s+[-]?\d+\.\d+){3}\s+" + r"\s+".join([r"([-]?\d+\.\d+)"] * 3)
        footer_pattern = r"-{50,}\s*$"
        h1 = header_pattern + first_part_pattern
        cs_valence_only: list[list[float]] = self.read_table_pattern(
            h1, row_pattern, footer_pattern, postprocess=float, last_one_only=True
        )
        h2 = header_pattern + swallon_valence_body_pattern
        cs_valence_and_core: list[list[float]] = self.read_table_pattern(
            h2, row_pattern, footer_pattern, postprocess=float, last_one_only=True
        )
        chemical_shielding: dict[Literal["valence_only", "valence_and_core"], list[list[float]]] = {
            "valence_only": cs_valence_only,
            "valence_and_core": cs_valence_and_core,
        }
        self.data["chemical_shielding"] = chemical_shielding

    def read_cs_g0_contribution(self) -> None:
        """Parse the G0 contribution of NMR chemical shielding.

        Renders accessible from self.data:
            cs_g0_contribution (list[list[float]]): G0 contribution matrix.
        """
        header_pattern = (
            r"^\s+G\=0 CONTRIBUTION TO CHEMICAL SHIFT \(field along BDIR\)\s+$\n"
            r"^\s+-{50,}$\n"
            r"^\s+BDIR\s+X\s+Y\s+Z\s*$\n"
            r"^\s+-{50,}\s*$\n"
        )
        row_pattern = r"(?:\d+)\s+" + r"\s+".join([r"([-]?\d+\.\d+)"] * 3)
        footer_pattern = r"\s+-{50,}\s*$"
        self.read_table_pattern(
            header_pattern,
            row_pattern,
            footer_pattern,
            postprocess=float,
            last_one_only=True,
            attribute_name="cs_g0_contribution",
        )

    def read_cs_core_contribution(self) -> None:
        """Parse the core contribution of NMR chemical shielding.

        Renders accessible from self.data:
            cs_core_contribution (dict[str, float]): Core contribution from each element.
        """
        header_pattern = r"^\s+Core NMR properties\s*$\n\n^\s+typ\s+El\s+Core shift \(ppm\)\s*$\n^\s+-{20,}$\n"
        row_pattern = r"\d+\s+(?P<element>[A-Z][a-z]?\w?)\s+(?P<shift>[-]?\d+\.\d+)"
        footer_pattern = r"\s+-{20,}\s*$"
        self.read_table_pattern(
            header_pattern,
            row_pattern,
            footer_pattern,
            postprocess=str,
            last_one_only=True,
            attribute_name="cs_core_contribution",
        )
        core_contrib: dict[str, float] = {d["element"]: float(d["shift"]) for d in self.data["cs_core_contribution"]}
        self.data["cs_core_contribution"] = core_contrib

    def read_cs_raw_symmetrized_tensors(self) -> None:
        """Parse the matrix form of NMR tensor before corrected to table.

        Renders accessible from self.data:
            unsym_cs_tensor (list[list[list[float]]]): Unsymmetrized tensors in the order of atoms.
        """
        header_pattern = r"\s+-{50,}\s+\s+Absolute Chemical Shift tensors\s+\s+-{50,}$"
        first_part_pattern = r"\s+UNSYMMETRIZED TENSORS\s+$"
        row_pattern = r"\s+".join([r"([-]?\d+\.\d+)"] * 3)
        unsym_footer_pattern = r"^\s+SYMMETRIZED TENSORS\s+$"

        with zopen(self.filename, mode="rt") as file:
            text = file.read()
        unsym_table_pattern_text = header_pattern + first_part_pattern + r"(?P<table_body>.+)" + unsym_footer_pattern
        table_pattern = re.compile(unsym_table_pattern_text, re.MULTILINE | re.DOTALL)
        row_pat = re.compile(row_pattern)

        if match := table_pattern.search(text):
            table_text = match["table_body"]
            micro_header_pattern = r"ion\s+\d+"
            micro_table_pattern_text = micro_header_pattern + r"\s*^(?P<table_body>(?:\s*" + row_pattern + r")+)\s+"
            micro_table_pattern = re.compile(micro_table_pattern_text, re.MULTILINE | re.DOTALL)
            unsym_tensors: list[list[list[float]]] = []
            for mt in micro_table_pattern.finditer(table_text):
                table_body_text = mt.group("table_body")
                tensor_matrix: list[list[float]] = []
                for line in table_body_text.rstrip().split("\n"):
                    ml = row_pat.search(line)
                    if ml is None:
                        raise RuntimeError(f"failure to find pattern, {ml=}")
                    processed_line: list[float] = [float(v) for v in ml.groups()]
                    tensor_matrix.append(processed_line)
                unsym_tensors.append(tensor_matrix)
            self.data["unsym_cs_tensor"] = unsym_tensors
        else:
            raise ValueError("NMR UNSYMMETRIZED TENSORS is not found")

    def read_nmr_efg_tensor(self) -> list[NDArray[np.float64]]:
        """Parses the NMR Electric Field Gradient Raw Tensors.

        Returns:
            list[NDArray[float64]]: Electric Field Gradient Tensors in the order of atoms.

        Renders accessible from self.data:
            unsym_efg_tensor (list[NDArray[float64]]): Electric Field Gradient
                Tensors in the order of atoms.
        """
        header_pattern = (
            r"Electric field gradients \(V/A\^2\)\n-*\n ion\s+V_xx\s+V_yy\s+V_zz\s+V_xy\s+V_xz\s+V_yz\n-*\n"
        )

        row_pattern = r"\d+\s+([-\d\.]+)\s+([-\d\.]+)\s+([-\d\.]+)\s+([-\d\.]+)\s+([-\d\.]+)\s+([-\d\.]+)"
        footer_pattern = r"-*\n"

        data = self.read_table_pattern(header_pattern, row_pattern, footer_pattern, postprocess=float)
        tensors: list[NDArray[np.float64]] = [make_symmetric_matrix_from_upper_tri(d) for d in data]
        self.data["unsym_efg_tensor"] = tensors
        return tensors

    def read_nmr_efg(self) -> None:
        """Parse the NMR Electric Field Gradient interpreted values.

        Renders accessible from self.data:
            efg (list[dict[Literal["cq", "eta", "nuclear_quadrupole_moment"], float]]):
                Electric Field Gradient tensors in the order of atoms.
                Each dict key/value pair corresponds to a component of the tensors.
        """
        header_pattern = (
            r"^\s+NMR quadrupolar parameters\s+$\n"
            r"^\s+Cq : quadrupolar parameter\s+Cq=e[*]Q[*]V_zz/h$\n"
            r"^\s+eta: asymmetry parameters\s+\(V_yy - V_xx\)/ V_zz$\n"
            r"^\s+Q  : nuclear electric quadrupole moment in mb \(millibarn\)$\n"
            r"^-{50,}$\n"
            r"^\s+ion\s+Cq\(MHz\)\s+eta\s+Q \(mb\)\s+$\n"
            r"^-{50,}\s*$\n"
        )
        row_pattern = (
            r"\d+\s+(?P<cq>[-]?\d+\.\d+)\s+(?P<eta>[-]?\d+\.\d+)\s+(?P<nuclear_quadrupole_moment>[-]?\d+\.\d+)"
        )
        footer_pattern = r"-{50,}\s*$"
        self.read_table_pattern(
            header_pattern,
            row_pattern,
            footer_pattern,
            postprocess=float,
            last_one_only=True,
            attribute_name="efg",
        )

    def read_elastic_tensor(self) -> None:
        """
        Parse the elastic tensor data.

        Renders accessible from self.data:
            elastic_tensor[list[list[float]]]: 6x6 array corresponding to the elastic tensor.
        """
        header_pattern = r"TOTAL ELASTIC MODULI \(kBar\)\s+Direction\s+([X-Z][X-Z]\s+)+\-+"
        row_pattern = r"[X-Z][X-Z]\s+" + r"\s+".join([r"(\-*[\.\d]+)"] * 6)
        footer_pattern = r"\-+"
        et_table: list[list[float]] = self.read_table_pattern(
            header_pattern, row_pattern, footer_pattern, postprocess=float
        )
        self.data["elastic_tensor"] = et_table

    def read_piezo_tensor(self) -> None:
        """Parse the piezo tensor data.

        Renders accessible from self.data:
            piezo_tensor (list[list[float]]): The piezo tensor.
        """
        header_pattern = r"PIEZOELECTRIC TENSOR  for field in x, y, z\s+\(C/m\^2\)\s+([X-Z][X-Z]\s+)+\-+"
        row_pattern = r"[x-z]\s+" + r"\s+".join([r"(\-*[\.\d]+)"] * 6)
        footer_pattern = r"BORN EFFECTIVE"
        piezo_tensor: list[list[float]] = self.read_table_pattern(
            header_pattern, row_pattern, footer_pattern, postprocess=float
        )
        self.data["piezo_tensor"] = piezo_tensor

    def read_onsite_density_matrices(self) -> None:
        """Parse the onsite density matrices.

        Renders accessible from self.data:
            onsite_density_matrices (list[dict[Spin, list[list[float]]]]):
                Onsite density matrices with index corresponding to atom index in Structure.
        """
        # Matrix size will vary depending on if d or f orbitals are present.
        # Therefore regex assumes f, but filter out None values if d.
        header_pattern = r"spin component  1\n"
        row_pattern = r"[^\S\r\n]*(?:(-?[\d.]+))" + r"(?:[^\S\r\n]*(-?[\d.]+)[^\S\r\n]*)?" * 6 + r".*?"
        footer_pattern = r"\nspin component  2"
        spin1_component = self.read_table_pattern(
            header_pattern,
            row_pattern,
            footer_pattern,
            postprocess=lambda x: float(x) if x else None,
            last_one_only=False,
        )

        # Filter out None
        spin1_component = [[[e for e in row if e is not None] for row in matrix] for matrix in spin1_component]

        # And repeat for Spin.down
        header_pattern = r"spin component  2\n"
        row_pattern = r"[^\S\r\n]*(?:([\d.-]+))" + r"(?:[^\S\r\n]*(-?[\d.]+)[^\S\r\n]*)?" * 6 + r".*?"
        footer_pattern = r"\n occupancies and eigenvectors"
        spin2_component = self.read_table_pattern(
            header_pattern,
            row_pattern,
            footer_pattern,
            postprocess=lambda x: float(x) if x else None,
            last_one_only=False,
        )

        spin2_component = [[[e for e in row if e is not None] for row in matrix] for matrix in spin2_component]

        onsite_density_matrices: list[dict[Spin, list[list[float]]]] = [
            {Spin.up: spin1_component[idx], Spin.down: spin2_component[idx]} for idx in range(len(spin1_component))
        ]
        self.data["onsite_density_matrices"] = onsite_density_matrices

    def read_corrections(
        self,
        reverse: bool = True,
        terminate_on_match: bool = True,
    ) -> None:
        """Read the dipol qudropol correction.

        Args:
            reverse (bool): Whether to start from end of OUTCAR. Defaults to True.
            terminate_on_match (bool): Whether to terminate once match is found. Defaults to True.

        Renders accessible from self.data:
            dipol_quadrupol_correction (float): Dipol qudropol correction.
        """
        patterns = {"dipol_quadrupol_correction": r"dipol\+quadrupol energy correction\s+([\d\-\.]+)"}
        self.read_pattern(
            patterns,
            reverse=reverse,
            terminate_on_match=terminate_on_match,
            postprocess=float,
        )
        dipol_quadrupol_correction: float = self.data["dipol_quadrupol_correction"][0][0]
        self.data["dipol_quadrupol_correction"] = dipol_quadrupol_correction

    def read_neb(
        self,
        reverse: bool = True,
        terminate_on_match: bool = True,
    ) -> None:
        """
        Read NEB data. This only works with OUTCARs from both normal
        VASP NEB calculations or from the CI NEB method implemented by
        Henkelman et al.

        Args:
            reverse (bool): Read files in reverse. Defaults to false. Useful for
                large files, especially when used with terminate_on_match.
                Defaults to True here since we usually want only the final value.
            terminate_on_match (bool): Whether to terminate when there is at
                least one match in each key in pattern. Defaults to True here
                since we usually want only the final value.

        Renders accessible from self.data:
            energy (float): Final energy.
            tangent_force (float): Final tangent force.
        """
        patterns = {
            "energy": r"energy\(sigma->0\)\s+=\s+([\d\-\.]+)",
            "tangent_force": r"(NEB: projections on to tangent \(spring, REAL\)\s+\S+|tangential force \(eV/A\))\s+"
            r"([\d\-\.]+)",
        }
        self.read_pattern(
            patterns,
            reverse=reverse,
            terminate_on_match=terminate_on_match,
            postprocess=str,
        )
        self.data["energy"] = float(self.data["energy"][0][0])
        if self.data.get("tangent_force"):
            self.data["tangent_force"] = float(self.data["tangent_force"][0][1])

    def read_igpar(self) -> None:
        """Read IGPAR.

        See VASP sections "LBERRY, IGPAR, NPPSTR, DIPOL" for info on
        what these are.

        Renders accessible as attributes:
            er_ev (dict[Spin, NDArray[float]]): e<r>_ev.
            er_bp (dict[Spin, NDArray[float]]): e<r>_bp.
            er_ev_tot (NDArray[float]): spin up + spin down summed.
            er_bp_tot (NDArray[float]): spin up + spin down summed.
            p_elec (int): spin up + spin down summed.
            p_ion (int): spin up + spin down summed.
        """
        # Variables to be filled
        self.er_ev: dict[Spin, NDArray[np.float64]] = {}  # array(3*float)
        self.er_bp: dict[Spin, NDArray[np.float64]] = {}  # array(3*float)
        self.er_ev_tot: NDArray[np.ndarray] | None = None  # array(3*float)
        self.er_bp_tot: NDArray[np.ndarray] | None = None  # array(3*float)
        self.p_elec: int | None = None
        self.p_ion: int | None = None
        try:
            search = []

            # Non-spin cases
            def er_ev(results, match):
                results.er_ev[Spin.up] = np.array(map(float, match.groups()[1:4])) / 2
                results.er_ev[Spin.down] = results.er_ev[Spin.up]
                results.context = 2

            er_ev_pattern = r"^ *e<r>_ev=\( *([-0-9.Ee+]*) *([-0-9.Ee+]*) *([-0-9.Ee+]*) *\)"
            search.append([er_ev_pattern, None, er_ev])

            def er_bp(results, match):
                results.er_bp[Spin.up] = np.array([float(match[i]) for i in range(1, 4)]) / 2
                results.er_bp[Spin.down] = results.er_bp[Spin.up]

            er_bp_pattern = r"^ *e<r>_bp=\( *([-0-9.Ee+]*) *([-0-9.Ee+]*) *([-0-9.Ee+]*) *\)"
            search.append([er_bp_pattern, lambda results, _line: results.context == 2, er_bp])

            # Spin cases
            def er_ev_up(results, match):
                results.er_ev[Spin.up] = np.array([float(match[i]) for i in range(1, 4)])
                results.context = Spin.up

            spin1_ev_pattern = r"^.*Spin component 1 *e<r>_ev=\( *([-0-9.Ee+]*) *([-0-9.Ee+]*) *([-0-9.Ee+]*) *\)"
            search.append([spin1_ev_pattern, None, er_ev_up])

            def er_bp_up(results, match):
                results.er_bp[Spin.up] = np.array([float(match[1]), float(match[2]), float(match[3])])

            spin_bp_pattern = r"^ *e<r>_bp=\( *([-0-9.Ee+]*) *([-0-9.Ee+]*) *([-0-9.Ee+]*) *\)"
            search.append(
                [
                    spin_bp_pattern,
                    lambda results, _line: results.context == Spin.up,
                    er_bp_up,
                ]
            )

            def er_ev_dn(results, match):
                results.er_ev[Spin.down] = np.array([float(match[1]), float(match[2]), float(match[3])])
                results.context = Spin.down

            spin2_pattern = r"^.*Spin component 2 *e<r>_ev=\( *([-0-9.Ee+]*) *([-0-9.Ee+]*) *([-0-9.Ee+]*) *\)"
            search.append([spin2_pattern, None, er_ev_dn])

            def er_bp_dn(results, match):
                results.er_bp[Spin.down] = np.array([float(match[i]) for i in range(1, 4)])

            e_r_bp_pattern = r"^ *e<r>_bp=\( *([-0-9.Ee+]*) *([-0-9.Ee+]*) *([-0-9.Ee+]*) *\)"
            search.append(
                [
                    e_r_bp_pattern,
                    lambda results, _line: results.context == Spin.down,
                    er_bp_dn,
                ]
            )

            # Always present spin/non-spin
            def p_elc(results, match):
                results.p_elc = np.array([float(match[i]) for i in range(1, 4)])

            elec_dipole_moment_pattern = (
                r"^.*Total electronic dipole moment: *p\[elc\]=\( *([-0-9.Ee+]*) *([-0-9.Ee+]*) *([-0-9.Ee+]*) *\)"
            )
            search.append([elec_dipole_moment_pattern, None, p_elc])

            def p_ion(results, match):
                results.p_ion = np.array([float(match[i]) for i in range(1, 4)])

            ionic_dipole_moment_pattern = (
                r"^.*ionic dipole moment: *p\[ion\]=\( *([-0-9.Ee+]*) *([-0-9.Ee+]*) *([-0-9.Ee+]*) *\)"
            )
            search.append([ionic_dipole_moment_pattern, None, p_ion])

            self.context = None
            self.er_ev = {Spin.up: None, Spin.down: None}
            self.er_bp = {Spin.up: None, Spin.down: None}

            micro_pyawk(self.filename, search, self)

            if self.er_ev[Spin.up] is not None and self.er_ev[Spin.down] is not None:
                self.er_ev_tot = self.er_ev[Spin.up] + self.er_ev[Spin.down]  # type: ignore[operator]

            if self.er_bp[Spin.up] is not None and self.er_bp[Spin.down] is not None:
                self.er_bp_tot = self.er_bp[Spin.up] + self.er_bp[Spin.down]  # type: ignore[operator]

        except Exception as exc:
            raise RuntimeError("IGPAR OUTCAR could not be parsed.") from exc

    def read_internal_strain_tensor(self) -> None:
        """Read the internal strain tensor.

        Renders accessible as attributes:
            internal_strain_tensor (list[NDArray[float64]]): Voigt notation tensors for each site.
        """
        search: list[list] = []

        def internal_strain_start(results, match: str) -> None:
            results.internal_strain_ion = int(match[1]) - 1
            results.internal_strain_tensor.append(np.zeros((3, 6)))

        search.append(
            [
                r"INTERNAL STRAIN TENSOR FOR ION\s+(\d+)\s+for displacements in x,y,z  \(eV/Angst\):",
                None,
                internal_strain_start,
            ]
        )

        def internal_strain_data(results, match: str) -> None:
            if match[1].lower() == "x":
                index = 0
            elif match[1].lower() == "y":
                index = 1
            elif match[1].lower() == "z":
                index = 2
            else:
                raise IndexError(f"Couldn't parse row index from symbol for internal strain tensor: {match[1]}")
            results.internal_strain_tensor[results.internal_strain_ion][index] = np.array(
                [float(match[i]) for i in range(2, 8)]
            )
            if index == 2:
                results.internal_strain_ion = None

        search.append(
            [
                r"^\s+([x,y,z])\s+" + r"([-]?\d+\.\d+)\s+" * 6,
                lambda results, _line: results.internal_strain_ion is not None,
                internal_strain_data,
            ]
        )

        self.internal_strain_ion = None
        self.internal_strain_tensor: list[NDArray[np.float64]] = []
        micro_pyawk(self.filename, search, self)

    def read_lepsilon(self) -> None:
        """Read a LEPSILON run.

        Renders accessible as attributes:
            dielectric_tensor (list[list[float]]): Dielectric tensor.
            piezo_tensor (list[list[float]]): The piezo tensor.
        """
        try:
            search = []

            def dielectric_section_start(results, match):
                results.dielectric_index = -1

            search.append(
                [
                    r"MACROSCOPIC STATIC DIELECTRIC TENSOR \(",
                    None,
                    dielectric_section_start,
                ]
            )

            def dielectric_section_start2(results, match):
                results.dielectric_index = 0

            search.append(
                [
                    r"-------------------------------------",
                    lambda results, _line: results.dielectric_index == -1,
                    dielectric_section_start2,
                ]
            )

            def dielectric_data(results, match):
                results.dielectric_tensor[results.dielectric_index, :] = np.array(
                    [float(match[i]) for i in range(1, 4)]
                )
                results.dielectric_index += 1

            search.append(
                [
                    r"^ *([-0-9.Ee+]+) +([-0-9.Ee+]+) +([-0-9.Ee+]+) *$",
                    lambda results, _line: (
                        results.dielectric_index >= 0 if results.dielectric_index is not None else None
                    ),
                    dielectric_data,
                ]
            )

            def dielectric_section_stop(results, match):
                results.dielectric_index = None

            search.append(
                [
                    r"-------------------------------------",
                    lambda results, _line: (
                        results.dielectric_index >= 1 if results.dielectric_index is not None else None
                    ),
                    dielectric_section_stop,
                ]
            )

            self.dielectric_index = None
            self.dielectric_tensor = np.zeros((3, 3))

            def piezo_section_start(results, _match):
                results.piezo_index = 0

            search.append(
                [
                    r"PIEZOELECTRIC TENSOR  for field in x, y, z        \(C/m\^2\)",
                    None,
                    piezo_section_start,
                ]
            )

            def piezo_data(results, match):
                results.piezo_tensor[results.piezo_index, :] = np.array([float(match[i]) for i in range(1, 7)])
                results.piezo_index += 1

            search.append(
                [
                    r"^ *[xyz] +([-0-9.Ee+]+) +([-0-9.Ee+]+)"
                    r" +([-0-9.Ee+]+) *([-0-9.Ee+]+) +([-0-9.Ee+]+) +([-0-9.Ee+]+)*$",
                    lambda results, _line: (results.piezo_index >= 0 if results.piezo_index is not None else None),
                    piezo_data,
                ]
            )

            def piezo_section_stop(results, _match):
                results.piezo_index = None

            search.append(
                [
                    r"-------------------------------------",
                    lambda results, _line: (results.piezo_index >= 1 if results.piezo_index is not None else None),
                    piezo_section_stop,
                ]
            )

            self.piezo_index = None
            self.piezo_tensor = np.zeros((3, 6))

            def born_section_start(results, _match):
                results.born_ion = -1

            search.append([r"BORN EFFECTIVE CHARGES ", None, born_section_start])

            def born_ion(results, match):
                results.born_ion = int(match[1]) - 1
                results.born.append(np.zeros((3, 3)))

            search.append(
                [
                    r"ion +([0-9]+)",
                    lambda results, _line: results.born_ion is not None,
                    born_ion,
                ]
            )

            def born_data(results, match):
                results.born[results.born_ion][int(match[1]) - 1, :] = np.array([float(match[i]) for i in range(2, 5)])

            search.append(
                [
                    r"^ *([1-3]+) +([-0-9.Ee+]+) +([-0-9.Ee+]+) +([-0-9.Ee+]+)$",
                    lambda results, _line: (
                        results.born_ion >= 0 if results.born_ion is not None else results.born_ion
                    ),
                    born_data,
                ]
            )

            def born_section_stop(results, _match):
                results.born_ion = None

            search.append(
                [
                    r"-------------------------------------",
                    lambda results, _line: (
                        results.born_ion >= 1 if results.born_ion is not None else results.born_ion
                    ),
                    born_section_stop,
                ]
            )

            self.born_ion = None
            self.born: list | NDArray = []

            micro_pyawk(self.filename, search, self)

            self.born = np.array(self.born)

            self.dielectric_tensor = self.dielectric_tensor.tolist()
            self.piezo_tensor = self.piezo_tensor.tolist()

        except Exception as exc:
            raise RuntimeError("LEPSILON OUTCAR could not be parsed.") from exc

    def read_lepsilon_ionic(self) -> None:
        """Read the ionic component of a LEPSILON run.

        Renders accessible as attributes:
            dielectric_ionic_tensor (list[list[float]]): Ionic dielectric tensor.
            piezo_ionic_tensor (list[list[float]]): Ionic piezoelectric tensor.
        """
        try:
            search = []

            def dielectric_section_start(results, _match):
                results.dielectric_ionic_index = -1

            search.append(
                [
                    r"MACROSCOPIC STATIC DIELECTRIC TENSOR IONIC",
                    None,
                    dielectric_section_start,
                ]
            )

            def dielectric_section_start2(results, _match):
                results.dielectric_ionic_index = 0

            search.append(
                [
                    r"-------------------------------------",
                    lambda results, _line: (
                        results.dielectric_ionic_index == -1
                        if results.dielectric_ionic_index is not None
                        else results.dielectric_ionic_index
                    ),
                    dielectric_section_start2,
                ]
            )

            def dielectric_data(results, match):
                results.dielectric_ionic_tensor[results.dielectric_ionic_index, :] = np.array(
                    [float(match[i]) for i in range(1, 4)]
                )
                results.dielectric_ionic_index += 1

            search.append(
                [
                    r"^ *([-0-9.Ee+]+) +([-0-9.Ee+]+) +([-0-9.Ee+]+) *$",
                    lambda results, _line: (
                        results.dielectric_ionic_index >= 0
                        if results.dielectric_ionic_index is not None
                        else results.dielectric_ionic_index
                    ),
                    dielectric_data,
                ]
            )

            def dielectric_section_stop(results, _match):
                results.dielectric_ionic_index = None

            search.append(
                [
                    r"-------------------------------------",
                    lambda results, _line: (
                        results.dielectric_ionic_index >= 1
                        if results.dielectric_ionic_index is not None
                        else results.dielectric_ionic_index
                    ),
                    dielectric_section_stop,
                ]
            )

            self.dielectric_ionic_index = None
            self.dielectric_ionic_tensor = np.zeros((3, 3))

            def piezo_section_start(results, _match):
                results.piezo_ionic_index = 0

            search.append(
                [
                    "PIEZOELECTRIC TENSOR IONIC CONTR  for field in x, y, z        ",
                    None,
                    piezo_section_start,
                ]
            )

            def piezo_data(results, match):
                results.piezo_ionic_tensor[results.piezo_ionic_index, :] = np.array(
                    [float(match[i]) for i in range(1, 7)]
                )
                results.piezo_ionic_index += 1

            search.append(
                [
                    r"^ *[xyz] +([-0-9.Ee+]+) +([-0-9.Ee+]+)"
                    r" +([-0-9.Ee+]+) *([-0-9.Ee+]+) +([-0-9.Ee+]+) +([-0-9.Ee+]+)*$",
                    lambda results, _line: (
                        results.piezo_ionic_index >= 0
                        if results.piezo_ionic_index is not None
                        else results.piezo_ionic_index
                    ),
                    piezo_data,
                ]
            )

            def piezo_section_stop(results, _match):
                results.piezo_ionic_index = None

            search.append(
                [
                    "-------------------------------------",
                    lambda results, _line: (
                        results.piezo_ionic_index >= 1
                        if results.piezo_ionic_index is not None
                        else results.piezo_ionic_index
                    ),
                    piezo_section_stop,
                ]
            )

            self.piezo_ionic_index = None
            self.piezo_ionic_tensor = np.zeros((3, 6))

            micro_pyawk(self.filename, search, self)

            self.dielectric_ionic_tensor = self.dielectric_ionic_tensor.tolist()
            self.piezo_ionic_tensor = self.piezo_ionic_tensor.tolist()

        except Exception as exc:
            raise RuntimeError("ionic part of LEPSILON OUTCAR could not be parsed.") from exc

    def read_lcalcpol(self) -> None:
        """Read the LCALCPOL.

        Renders accessible as attributes:
            p_elec (NDArray[float64]): Total electronic dipole moment.
            p_ion (NDArray[float64]): Ionic dipole moment.
            p_sp1 (NDArray[float] | None): Spin up.
            p_sp2 (NDArray[float] | None): Spin down.
        """
        self.p_elec = None
        self.p_ion = None
        self.p_sp1: int | None = None
        self.p_sp2: int | None = None

        try:
            search = []

            # Always present spin/non-spin
            def p_elec(results, match):
                results.p_elec = np.array(
                    [
                        float(match[1]),
                        float(match[2]),
                        float(match[3]),
                    ]
                )

            search.append(
                [
                    r"^.*Total electronic dipole moment: "
                    r"*p\[elc\]=\( *([-0-9.Ee+]*) *([-0-9.Ee+]*) "
                    r"*([-0-9.Ee+]*) *\)",
                    None,
                    p_elec,
                ]
            )

            # If spin-polarized (and not noncollinear)
            # save spin-polarized electronic values
            if self.spin and not self.noncollinear:

                def p_sp1(results, match):
                    results.p_sp1 = np.array(
                        [
                            float(match[1]),
                            float(match[2]),
                            float(match[3]),
                        ]
                    )

                search.append(
                    [
                        r"^.*p\[sp1\]=\( *([-0-9.Ee+]*) *([-0-9.Ee+]*) *([-0-9.Ee+]*) *\)",
                        None,
                        p_sp1,
                    ]
                )

                def p_sp2(results, match):
                    results.p_sp2 = np.array(
                        [
                            float(match[1]),
                            float(match[2]),
                            float(match[3]),
                        ]
                    )

                search.append(
                    [
                        r"^.*p\[sp2\]=\( *([-0-9.Ee+]*) *([-0-9.Ee+]*) *([-0-9.Ee+]*) *\)",
                        None,
                        p_sp2,
                    ]
                )

            def p_ion(results, match):
                results.p_ion = np.array(
                    [
                        float(match[1]),
                        float(match[2]),
                        float(match[3]),
                    ]
                )

            search.append(
                [
                    r"^.*Ionic dipole moment: *p\[ion\]=\( *([-0-9.Ee+]*) *([-0-9.Ee+]*) *([-0-9.Ee+]*) *\)",
                    None,
                    p_ion,
                ]
            )

            micro_pyawk(self.filename, search, self)

            # Fix polarization units in new versions of VASP
            regex = r"^.*Ionic dipole moment: .*"
            search = [[regex, None, lambda x, y: x.append(y.group(0))]]
            results = micro_pyawk(self.filename, search, [])

            if "|e|" in results[0]:
                self.p_elec *= -1  # type: ignore[operator]
                self.p_ion *= -1  # type: ignore[operator]
                if self.spin and not self.noncollinear:
                    self.p_sp1 *= -1  # type: ignore[operator]
                    self.p_sp2 *= -1  # type: ignore[operator]

        except Exception as exc:
            raise RuntimeError("LCALCPOL OUTCAR could not be parsed.") from exc

    def read_pseudo_zval(self) -> None:
        """Create a pseudopotential valence electron number (ZVAL) dictionary.

        Renders accessible as attributes:
            zval_dict (dict[str, float]): ZVAL for each element.
        """
        try:

            def atom_symbols(results, match):
                element_symbol = match[1]
                if not hasattr(results, "atom_symbols"):
                    results.atom_symbols = []
                results.atom_symbols.append(element_symbol.strip())

            def zvals(results, match):
                zvals = match[1]
                results.zvals = map(float, re.findall(r"-?\d+\.\d*", zvals))

            search: list[list] = []
            search.extend(
                (
                    ["(?<=VRHFIN =)(.*)(?=:)", None, atom_symbols],
                    ["^\\s+ZVAL.*=(.*)", None, zvals],
                )
            )

            micro_pyawk(self.filename, search, self)

            self.zval_dict: dict[str, float] = dict(zip(self.atom_symbols, self.zvals, strict=True))  # type: ignore[attr-defined]

            # Clean up
            del self.atom_symbols  # type: ignore[attr-defined]
            del self.zvals  # type: ignore[attr-defined]

        except Exception as exc:
            raise RuntimeError("ZVAL dict could not be parsed.") from exc

    def read_core_state_eigen(self) -> list[dict[str, list[float]]]:
        """Read the core state eigenenergies at each ionic step.

        Returns:
            list[dict[str, list[float]]]: The atom such as [{"AO": [core_state_eig, ]}, ].
            The core state eigenenergie list for each AO is over all ionic step.

        Example:
            The core state eigenenergie of the 2s AO of the 6th atom of the
            structure at the last ionic step is [5]["2s"][-1].
        """
        with zopen(self.filename, mode="rt") as foutcar:
            line = foutcar.readline()
            core_state_eigs: list[dict[str, list[float]]] = []

            while line != "":
                line = foutcar.readline()

                if "NIONS =" in line:
                    natom = int(line.split("NIONS =")[1])
                    core_state_eigs = [defaultdict(list) for _ in range(natom)]

                if "the core state eigen" in line:
                    iat = -1
                    while line != "":
                        line = foutcar.readline()
                        # don't know number of lines to parse without knowing
                        # specific species, so stop parsing when we reach
                        # "E-fermi" instead
                        if "E-fermi" in line:
                            break
                        data = line.split()
                        # data will contain odd number of elements if it is
                        # the start of a new entry, or even number of elements
                        # if it continues the previous entry
                        if len(data) % 2 == 1:
                            iat += 1  # started parsing a new ion
                            data = data[1:]  # remove element with ion number
                        for i in range(0, len(data), 2):
                            core_state_eigs[iat][data[i]].append(float(data[i + 1]))
        return core_state_eigs

    def read_avg_core_poten(self) -> list[list[float]]:
        """Read the core potential at each ionic step.

        Returns:
            list[list[float]]: The average core potentials for each atom of each ionic
                step as: [[avg_core_pot, ], ].

        Example:
            The average core potential of the 2nd atom of the structure at the
            last ionic step is: [-1][1].
        """
        with zopen(self.filename, mode="rt") as foutcar:
            line = foutcar.readline()
            avg_core_pots: list[list[float]] = []
            while line != "":
                line = foutcar.readline()
                if "the norm of the test charge is" in line:
                    avg_pot: list[float] = []
                    while line != "":
                        line = foutcar.readline()
                        # don't know number of lines to parse without knowing
                        # specific species, so stop parsing when we reach
                        # "E-fermi" instead
                        if "E-fermi" in line:
                            avg_core_pots.append(avg_pot)
                            break

                        # the average core potentials of up to 5 elements are
                        # given per line; the potentials are separated by several
                        # spaces and numbered from 1 to natoms; the potentials are
                        # parsed in a fixed width format
                        npots = int((len(line) - 1) / 17)
                        for i in range(npots):
                            start = i * 17
                            avg_pot.append(float(line[start + 8 : start + 17]))

        return avg_core_pots

    def read_fermi_contact_shift(self) -> None:
        """Read Fermi contact (isotropic) hyperfine coupling parameter.

        Output example:
            Fermi contact (isotropic) hyperfine coupling parameter (MHz)
            -------------------------------------------------------------
            ion      A_pw      A_1PS     A_1AE     A_1c      A_tot
            -------------------------------------------------------------
            1      -0.002    -0.002    -0.051     0.000    -0.052
            2      -0.002    -0.002    -0.051     0.000    -0.052
            3       0.056     0.056     0.321    -0.048     0.321
            -------------------------------------------------------------
            which corresponds to:
                [[-0.002, -0.002, -0.051, 0.0, -0.052],
                [-0.002, -0.002, -0.051, 0.0, -0.052],
                [0.056, 0.056, 0.321, -0.048, 0.321]] from 'fch' data.

        Renders accessible from self.data:
            fermi_contact_shift (dict[Literal["fch", "dh", "th"], list[list[float]]]):
                Fermi contact (isotropic) hyperfine coupling parameter.
        """
        # Fermi contact (isotropic) hyperfine coupling parameter (MHz)
        header_pattern1 = (
            r"\s*Fermi contact \(isotropic\) hyperfine coupling parameter \(MHz\)\s+"
            r"\s*\-+"
            r"\s*ion\s+A_pw\s+A_1PS\s+A_1AE\s+A_1c\s+A_tot\s+"
            r"\s*\-+"
        )
        row_pattern1 = r"(?:\d+)\s+" + r"\s+".join([r"([-]?\d+\.\d+)"] * 5)
        footer_pattern = r"\-+"
        fch_table: list[list[float]] = self.read_table_pattern(
            header_pattern1,
            row_pattern1,
            footer_pattern,
            postprocess=float,
            last_one_only=True,
        )

        # Dipolar hyperfine coupling parameters (MHz)
        header_pattern2 = (
            r"\s*Dipolar hyperfine coupling parameters \(MHz\)\s+"
            r"\s*\-+"
            r"\s*ion\s+A_xx\s+A_yy\s+A_zz\s+A_xy\s+A_xz\s+A_yz\s+"
            r"\s*\-+"
        )
        row_pattern2 = r"(?:\d+)\s+" + r"\s+".join([r"([-]?\d+\.\d+)"] * 6)
        dh_table: list[list[float]] = self.read_table_pattern(
            header_pattern2,
            row_pattern2,
            footer_pattern,
            postprocess=float,
            last_one_only=True,
        )

        # Total hyperfine coupling parameters after diagonalization (MHz)
        header_pattern3 = (
            r"\s*Total hyperfine coupling parameters after diagonalization \(MHz\)\s+"
            r"\s*\(convention: \|A_zz\| > \|A_xx\| > \|A_yy\|\)\s+"
            r"\s*\-+"
            r"\s*ion\s+A_xx\s+A_yy\s+A_zz\s+asymmetry \(A_yy - A_xx\)/ A_zz\s+"
            r"\s*\-+"
        )
        row_pattern3 = r"(?:\d+)\s+" + r"\s+".join([r"([-]?\d+\.\d+)"] * 4)
        th_table: list[list[float]] = self.read_table_pattern(
            header_pattern3,
            row_pattern3,
            footer_pattern,
            postprocess=float,
            last_one_only=True,
        )

        fc_shift_table: dict[Literal["fch", "dh", "th"], list[list[float]]] = {
            "fch": fch_table,
            "dh": dh_table,
            "th": th_table,
        }

        self.data["fermi_contact_shift"] = fc_shift_table


class VolumetricData(BaseVolumetricData):
    """Container for volumetric data that allows
    for reading/writing with Poscar-type data.
    """

    @staticmethod
    def parse_file(filename: PathLike) -> tuple[Poscar, dict, dict]:
        """
        Parse a generic volumetric data file in the VASP like format.
        Used by subclasses for parsing files.

        Args:
            filename (PathLike): Path of file to parse.

        Returns:
            tuple[Poscar, dict, dict]: Poscar object, data dict, data_aug dict
        """
        poscar_read = False
        poscar_string: list[str] = []
        dataset: NDArray = np.zeros((1, 1, 1))
        all_dataset: list[NDArray] = []
        # for holding any strings in input that are not Poscar
        # or VolumetricData (typically augmentation charges)
        all_dataset_aug: dict[int, list[str]] = {}
        dim: list[int] = []
        dimline = ""
        read_dataset = False
        ngrid_pts = 0
        data_count = 0
        poscar = None
        with zopen(filename, mode="rt") as file:
            for line in file:
                original_line = line
                line = line.strip()
                if read_dataset:
                    for tok in line.split():
                        if data_count < ngrid_pts:
                            # This complicated procedure is necessary because
                            # VASP outputs x as the fastest index, followed by y
                            # then z.
                            no_x = data_count // dim[0]
                            dataset[data_count % dim[0], no_x % dim[1], no_x // dim[1]] = float(tok)
                            data_count += 1
                    if data_count >= ngrid_pts:
                        read_dataset = False
                        data_count = 0
                        all_dataset.append(dataset)

                elif not poscar_read:
                    if line != "" or len(poscar_string) == 0:
                        poscar_string.append(line)
                    elif line == "":
                        poscar = Poscar.from_str("\n".join(poscar_string))
                        poscar_read = True

                elif not dim:
                    dim = [int(i) for i in line.split()]
                    ngrid_pts = dim[0] * dim[1] * dim[2]
                    dimline = line
                    read_dataset = True
                    dataset = np.zeros(dim)

                elif line == dimline:
                    # when line == dimline, expect volumetric data to follow
                    # so set read_dataset to True
                    read_dataset = True
                    dataset = np.zeros(dim)

                else:
                    # store any extra lines that were not part of the
                    # volumetric data so we know which set of data the extra
                    # lines are associated with
                    key = len(all_dataset) - 1
                    if key not in all_dataset_aug:
                        all_dataset_aug[key] = []
                    all_dataset_aug[key].append(original_line)

            if len(all_dataset) == 4:
                data = {
                    "total": all_dataset[0],
                    "diff_x": all_dataset[1],
                    "diff_y": all_dataset[2],
                    "diff_z": all_dataset[3],
                }
                data_aug = {
                    "total": all_dataset_aug.get(0),
                    "diff_x": all_dataset_aug.get(1),
                    "diff_y": all_dataset_aug.get(2),
                    "diff_z": all_dataset_aug.get(3),
                }

                # Construct a "diff" dict for scalar-like magnetization density,
                # referenced to an arbitrary direction (using same method as
                # pymatgen.electronic_structure.core.Magmom, see
                # Magmom documentation for justification for this)
                # TODO: re-examine this, and also similar behavior in
                # Magmom - @mkhorton
                # TODO: does CHGCAR change with different SAXIS?
                diff_xyz = np.array([data["diff_x"], data["diff_y"], data["diff_z"]])
                diff_xyz = diff_xyz.reshape((3, dim[0] * dim[1] * dim[2]))
                ref_direction = np.array([1.01, 1.02, 1.03])
                ref_sign = np.sign(np.dot(ref_direction, diff_xyz))
                diff = np.multiply(np.linalg.norm(diff_xyz, axis=0), ref_sign)
                data["diff"] = diff.reshape((dim[0], dim[1], dim[2]))

            elif len(all_dataset) == 2:
                data = {"total": all_dataset[0], "diff": all_dataset[1]}
                data_aug = {
                    "total": all_dataset_aug.get(0),
                    "diff": all_dataset_aug.get(1),
                }
            else:
                data = {"total": all_dataset[0]}
                data_aug = {"total": all_dataset_aug.get(0)}
            return poscar, data, data_aug  # type: ignore[return-value]

    def write_file(
        self,
        file_name: PathLike,
        vasp4_compatible: bool = False,
    ) -> None:
        """Write the VolumetricData object to a VASP compatible file.

        Args:
            file_name (PathLike): The output file.
            vasp4_compatible (bool): True if the format is VASP4 compatible.
        """

        def format_fortran_float(flt: float) -> str:
            """Fortran code prints floats with a leading zero in scientific
            notation. When writing CHGCAR files, we adopt this convention
            to ensure written CHGCAR files are byte-to-byte identical to
            their input files as far as possible.

            Args:
                flt (float): Float to print.

            Returns:
                str: The float in Fortran format.
            """
            flt_str = f"{flt:.10E}"
            if flt >= 0:
                return f"0.{flt_str[0]}{flt_str[2:12]}E{int(flt_str[13:]) + 1:+03}"
            return f"-.{flt_str[1]}{flt_str[3:13]}E{int(flt_str[14:]) + 1:+03}"

        def write_spin(data_type: str) -> None:
            lines = []
            count = 0
            file.write(f"   {dim[0]}   {dim[1]}   {dim[2]}\n")
            for k, j, i in itertools.product(list(range(dim[2])), list(range(dim[1])), list(range(dim[0]))):
                lines.append(format_fortran_float(self.data[data_type][i, j, k]))
                count += 1
                if count % 5 == 0:
                    file.write(" " + "".join(lines) + "\n")
                    lines = []
                else:
                    lines.append(" ")
            if count % 5 != 0:
                file.write(" " + "".join(lines) + " \n")

            data = self.data_aug.get(data_type, [])
            if isinstance(data, Iterable):
                file.write("".join(data))

        with zopen(file_name, mode="wt") as file:
            poscar = Poscar(self.structure)

            # Use original name if it's been set (e.g. from Chgcar)
            comment = getattr(self, "name", poscar.comment)

            lines = f"{comment}\n"
            lines += "   1.00000000000000\n"
            for vec in self.structure.lattice.matrix:
                lines += f" {vec[0]:12.6f}{vec[1]:12.6f}{vec[2]:12.6f}\n"
            if not vasp4_compatible:
                lines += "".join(f"{s:5}" for s in poscar.site_symbols) + "\n"
            lines += "".join(f"{x:6}" for x in poscar.natoms) + "\n"
            lines += "Direct\n"
            for site in self.structure:
                dim, b, c = site.frac_coords
                lines += f"{dim:10.6f}{b:10.6f}{c:10.6f}\n"
            lines += " \n"
            file.write(lines)
            dim = self.dim

            write_spin("total")
            if self.is_spin_polarized:
                if self.is_soc:
                    write_spin("diff_x")
                    write_spin("diff_y")
                    write_spin("diff_z")
                else:
                    write_spin("diff")


class Locpot(VolumetricData):
    """LOCPOT file reader."""

    def __init__(self, poscar: Poscar, data: NDArray, **kwargs) -> None:
        """
        Args:
            poscar (Poscar): Poscar object containing structure.
            data (NDArray): Actual data.
        """
        super().__init__(poscar.structure, data, **kwargs)
        self.name = poscar.comment

    @classmethod
    def from_file(cls, filename: PathLike, **kwargs) -> Self:
        """Read a LOCPOT file.

        Args:
            filename (PathLike): Path to LOCPOT file.

        Returns:
            Locpot
        """
        poscar, data, _data_aug = VolumetricData.parse_file(filename)
        return cls(poscar, data, **kwargs)


class Chgcar(VolumetricData):
    """CHGCAR file reader."""

    def __init__(
        self,
        poscar: Poscar | Structure,
        data: dict[str, NDArray],
        data_aug: NDArray | None = None,
    ) -> None:
        """
        Args:
            poscar (Poscar | Structure): Object containing structure.
            data: Actual data.
            data_aug: Augmentation charge data.
        """
        # Allow Poscar or Structure to be passed
        if isinstance(poscar, Poscar):
            struct = poscar.structure
            self.poscar = poscar
            self.name: str | None = poscar.comment  # type: ignore[assignment]
        elif isinstance(poscar, Structure):
            struct = poscar
            self.poscar = Poscar(poscar)
            self.name = None
        else:
            raise TypeError("Unsupported POSCAR type.")

        super().__init__(struct, data, data_aug=data_aug)
        self._distance_matrix: dict = {}

    @classmethod
    def from_file(cls, filename: str) -> Self:
        """Read a CHGCAR file.

        Args:
            filename (str): Path to CHGCAR file.

        Returns:
            Chgcar
        """
        poscar, data, data_aug = VolumetricData.parse_file(filename)
        return cls(poscar, data, data_aug=data_aug)

    @property
    def net_magnetization(self) -> float | None:
        """Net magnetic moment from Chgcar."""
        return np.sum(self.data["diff"]) if self.is_spin_polarized else None


class Elfcar(VolumetricData):
    """Read an ELFCAR file which contains the Electron Localization Function (ELF).

    For ELF, "total" key refers to Spin.up, and "diff" refers to Spin.down.

    This also contains information on the kinetic energy density.
    """

    def __init__(
        self,
        poscar: Poscar | Structure,
        data: dict[str, NDArray],
    ) -> None:
        """
        Args:
            poscar (Poscar or Structure): Object containing structure.
            data: Actual data.
        """
        # Allow Poscar or Structure to be passed
        if isinstance(poscar, Poscar):
            tmp_struct = poscar.structure
            self.poscar = poscar
        elif isinstance(poscar, Structure):
            tmp_struct = poscar
            self.poscar = Poscar(poscar)
        else:
            raise TypeError("Unsupported POSCAR type.")

        super().__init__(tmp_struct, data)
        # TODO: (mkhorton) modify VolumetricData so that the correct keys can be used.
        # for ELF, instead of "total" and "diff" keys we have
        # "Spin.up" and "Spin.down" keys
        # I believe this is correct, but there's not much documentation.
        self.data = data

    @classmethod
    def from_file(cls, filename: str) -> Self:
        """
        Read a ELFCAR file.

        Args:
            filename: Filename

        Returns:
            Elfcar
        """
        poscar, data, _data_aug = VolumetricData.parse_file(filename)
        return cls(poscar, data)

    def get_alpha(self) -> VolumetricData:
        """Get the parameter alpha where ELF = 1/(1 + alpha^2)."""
        alpha_data = {key: np.sqrt((1 / val) - 1) for key, val in self.data.items()}
        return VolumetricData(self.structure, alpha_data)


class Procar(MSONable):
    """
    PROCAR file reader.

    Updated to use code from easyunfold (https://smtg-bham.github.io/easyunfold; band-structure
    unfolding package) to allow SOC PROCAR parsing, and parsing multiple PROCAR files together.
    easyunfold's PROCAR parser can be used if finer control over projections (k-point weighting,
    normalisation per band, quick orbital sub-selection etc) is needed.

    Attributes:
        data (dict): The PROCAR data of the form below. It should VASP uses 1-based indexing,
            but all indices are converted to 0-based here.
            {spin: np.array accessed with (k-point index, band index, ion index, orbital index)}
        weights (NDArray): The weights associated with each k-point as an array of length nkpoints.
        phase_factors (dict): Phase factors, where present (e.g. LORBIT = 12). A dict of the form:
            {spin: complex np.array accessed with (k-point index, band index, ion index, orbital index)}
        nbands (int): Number of bands.
        nkpoints (int): Number of k-points.
        nions (int): Number of ions.
        nspins (int): Number of spins.
        is_soc (bool): Whether the PROCAR contains spin-orbit coupling (LSORBIT = True) data.
        kpoints (NDArray): The k-points as an np.array of shape (nkpoints, 3).
        occupancies (dict): The occupancies of the bands as a dict of the form:
            {spin: np.array accessed with (k-point index, band index)}
        eigenvalues (dict): The eigenvalues of the bands as a dict of the form:
            {spin: np.array accessed with (k-point index, band index)}
        xyz_data (dict): The PROCAR projections data along the x,y and z magnetisation projection
            directions, with is_soc = True (see VASP wiki for more info).
            {'x'/'y'/'z': np.array accessed with (k-point index, band index, ion index, orbital index)}
    """

    def __init__(self, filename: PathLike | list[PathLike]):
        """
        Args:
            filename: The path to PROCAR(.gz) file to read, or list of paths.
        """
        # get PROCAR filenames list to parse:
        filenames = filename if isinstance(filename, list) else [filename]
        self.nions: int | None = None  # used to check for consistency in files later
        self.nspins: int | None = None  # used to check for consistency in files later
        self.is_soc: bool | None = None  # used to check for consistency in files later
        self.orbitals = None  # used to check for consistency in files later
        self.read(filenames)

    def read(self, filenames: list[PathLike]):
        """
        Read in PROCAR projections data, possibly from multiple files.

        Args:
            filenames: List of PROCAR files to read.
        """
        parsed_kpoints = None
        occupancies_list, kpoints_list, weights_list = [], [], []
        eigenvalues_list, data_list, xyz_data_list = [], [], []
        phase_factors_list = []
        for filename in tqdm(filenames, desc="Reading PROCARs", unit="file", disable=len(filenames) == 1):
            (
                kpoints,
                weights,
                eigenvalues,
                occupancies,
                data,
                phase_factors,
                xyz_data,
            ) = self._read(filename, parsed_kpoints=parsed_kpoints)

            # Append to respective lists
            occupancies_list.append(occupancies)
            kpoints_list.append(kpoints)
            weights_list.append(weights)
            eigenvalues_list.append(eigenvalues)
            data_list.append(data)
            xyz_data_list.append(xyz_data)
            phase_factors_list.append(phase_factors)

        # Combine arrays along the kpoints axis:
        # nbands (axis = 2) could differ between arrays, so set missing values to zero:
        max_nbands = max(eig_dict[Spin.up].shape[1] for eig_dict in eigenvalues_list)
        for dict_array in itertools.chain(
            occupancies_list,
            eigenvalues_list,
            data_list,
            xyz_data_list,
            phase_factors_list,
        ):
            if dict_array:
                for key, array in dict_array.items():
                    if array.shape[1] < max_nbands:
                        if len(array.shape) == 2:  # occupancies, eigenvalues
                            dict_array[key] = np.pad(
                                array,
                                ((0, 0), (0, max_nbands - array.shape[2])),
                                mode="constant",
                            )
                        elif len(array.shape) == 4:  # data, phase_factors
                            dict_array[key] = np.pad(
                                array,
                                (
                                    (0, 0),
                                    (0, max_nbands - array.shape[2]),
                                    (0, 0),
                                    (0, 0),
                                ),
                                mode="constant",
                            )
                        elif len(array.shape) == 5:  # xyz_data
                            dict_array[key] = np.pad(
                                array,
                                (
                                    (0, 0),
                                    (0, max_nbands - array.shape[2]),
                                    (0, 0),
                                    (0, 0),
                                    (0, 0),
                                ),
                                mode="constant",
                            )
                        else:
                            raise ValueError("Unexpected array shape encountered!")

        # set nbands, nkpoints, and other attributes:
        self.nbands = max_nbands
        self.kpoints = np.concatenate(kpoints_list, axis=0)
        self.nkpoints = len(self.kpoints)
        self.occupancies = {
            spin: np.concatenate([occupancies[spin] for occupancies in occupancies_list], axis=0)
            for spin in occupancies_list[0]
        }
        self.eigenvalues = {
            spin: np.concatenate([eigenvalues[spin] for eigenvalues in eigenvalues_list], axis=0)
            for spin in eigenvalues_list[0]
        }
        self.weights = np.concatenate(weights_list, axis=0)
        self.data = {spin: np.concatenate([data[spin] for data in data_list], axis=0) for spin in data_list[0]}
        self.phase_factors = {
            spin: np.concatenate([phase_factors[spin] for phase_factors in phase_factors_list], axis=0)
            for spin in phase_factors_list[0]
        }
        if self.is_soc:
            self.xyz_data: dict | None = {
                key: np.concatenate([xyz_data[key] for xyz_data in xyz_data_list], axis=0) for key in xyz_data_list[0]
            }
        else:
            self.xyz_data = None

    def _parse_kpoint_line(self, line: str) -> Tuple3Floats:
        """
        Parse k-point vector from a PROCAR line.

        Sometimes VASP outputs the kpoints joined together like
        '0.00000000-0.50000000-0.50000000' when there are negative signs,
        so need to be able to recognise and handle this.
        """
        fields: list[str] = line.split()
        kpoint_fields: list[str] = fields[3 : fields.index("weight")]
        _kpoint_fields: list[list[str]] = [" -".join(field.split("-")).split() for field in kpoint_fields]
        kpoint_fields = [val for sublist in _kpoint_fields for val in sublist]  # flattened

        # tuple to make it hashable, rounded to 5 decimal places to ensure proper kpoint matching
        return cast(Tuple3Floats, tuple(round(float(val), 5) for val in kpoint_fields))

    def _read(self, filename: PathLike, parsed_kpoints: set[tuple[Kpoint]] | None = None):
        """Main function for reading in the PROCAR projections data.

        Args:
            filename (PathLike): Path to PROCAR file to read.
            parsed_kpoints (set[tuple[Kpoint]]): Set of tuples of already-parsed kpoints (e.g. from multiple
                zero-weighted bandstructure calculations), to ensure redundant/duplicate parsing.
        """
        if parsed_kpoints is None:
            parsed_kpoints = set()

        with zopen(filename, mode="rt") as file_handle:
            preamble_expr = re.compile(r"# of k-points:\s*(\d+)\s+# of bands:\s*(\d+)\s+# of ions:\s*(\d+)")
            kpoint_expr = re.compile(r"^k-point\s+(\d+).*weight = ([0-9\.]+)")
            band_expr = re.compile(r"^band\s+(\d+)")
            ion_expr = re.compile(r"^ion.*")
            total_expr = re.compile(r"^tot.*")
            expr = re.compile(r"^([0-9]+)\s+")
            current_kpoint = 0
            current_band = 0
            spin = Spin.down  # switched to Spin.up for first block

            n_kpoints = None
            kpoints: list[tuple[float, float, float]] = []
            n_bands = None
            n_ions = None
            weights: NDArray[float] | None = None
            headers = None
            data: dict[Spin, NDArray] = {}
            eigenvalues: dict[Spin, NDArray] | None = None
            occupancies: dict[Spin, NDArray] | None = None
            phase_factors: dict[Spin, NDArray] | None = None
            xyz_data: dict[str, NDArray] | None = None  # 'x'/'y'/'z' as keys for SOC projections dict
            # keep track of parsed kpoints, to avoid redundant/duplicate parsing with multiple PROCARs:
            this_procar_parsed_kpoints = (
                set()
            )  # set of tuples of parsed (kvectors, 0/1 for Spin.up/down) for this PROCAR

            # first dynamically determine whether PROCAR is SOC or not; SOC PROCARs have 4 lists of projections (
            # total and x,y,z) for each band, while non-SOC have only 1 list of projections:
            tot_count = 0
            band_count = 0
            for line in file_handle:
                if total_expr.match(line):
                    tot_count += 1
                elif band_expr.match(line):
                    band_count += 1
                if band_count == 2:
                    break

            file_handle.seek(0)  # reset file handle to beginning
            if tot_count == 1:
                is_soc = False
            elif tot_count == 4:
                is_soc = True
            else:
                raise ValueError(
                    "Number of lines starting with 'tot' in PROCAR does not match expected values (4x or 1x number of "
                    "lines with 'band'), indicating a corrupted file!"
                )
            if self.is_soc is not None and self.is_soc != is_soc:
                raise ValueError("Mismatch in SOC setting (LSORBIT) in supplied PROCARs!")
            self.is_soc = is_soc

            skipping_kpoint = False  # true when skipping projections for a previously-parsed kpoint
            ion_line_count = 0  # printed twice when phase factors present
            proj_data_parsed_for_band = 0  # 0 for non-SOC, 1-4 for SOC/phase factors
            for line in file_handle:
                line = line.strip()
                if ion_expr.match(line):
                    ion_line_count += 1

                if kpoint_expr.match(line):
                    kvec = self._parse_kpoint_line(line)
                    match = kpoint_expr.match(line)
                    current_kpoint = int(match[1]) - 1  # type: ignore[index]
                    if current_kpoint == 0:
                        spin = Spin.up if spin == Spin.down else Spin.down

                    if (
                        kvec not in parsed_kpoints
                        and (kvec, {Spin.down: 0, Spin.up: 1}[spin]) not in this_procar_parsed_kpoints
                    ):
                        this_procar_parsed_kpoints.add((kvec, {Spin.down: 0, Spin.up: 1}[spin]))
                        skipping_kpoint = False
                        if spin == Spin.up:
                            kpoints.append(kvec)  # only add once
                    else:  # skip ahead to next kpoint:
                        skipping_kpoint = True
                        continue

                    if spin == Spin.up:  # record k-weight only once
                        weights[current_kpoint] = float(match[2])  # type: ignore[index]
                    proj_data_parsed_for_band = 0

                elif skipping_kpoint:
                    continue

                elif band_expr.match(line):
                    ion_line_count = 0  # printed a second time when phase factors present
                    match = band_expr.match(line)
                    current_band = int(match[1]) - 1  # type: ignore[index]
                    tokens = line.split()
                    eigenvalues[spin][current_kpoint, current_band] = float(tokens[4])  # type: ignore[index]
                    occupancies[spin][current_kpoint, current_band] = float(tokens[-1])  # type: ignore[index]
                    # keep track of parsed projections for each band (1x w/non-SOC, 4x w/SOC):
                    proj_data_parsed_for_band = 0

                elif headers is None and ion_expr.match(line):
                    headers = line.split()
                    headers.pop(0)
                    headers.pop(-1)

                    data = defaultdict(lambda: np.zeros((n_kpoints, n_bands, n_ions, len(headers))))
                    phase_factors = defaultdict(
                        lambda: np.full(
                            (n_kpoints, n_bands, n_ions, len(headers)),
                            np.nan,
                            dtype=np.complex128,
                        )
                    )
                    if self.is_soc:  # dict keys are now "x", "y", "z" rather than Spin.up/down
                        xyz_data = defaultdict(lambda: np.zeros((n_kpoints, n_bands, n_ions, len(headers))))

                elif expr.match(line):
                    tokens = line.split()
                    index = int(tokens.pop(0)) - 1
                    if headers is None:
                        raise ValueError("headers is None")
                    num_data = np.array([float(t) for t in tokens[: len(headers)]])
                    if phase_factors is None:
                        raise ValueError("phase_factors is None")

                    if proj_data_parsed_for_band == 0:
                        data[spin][current_kpoint, current_band, index, :] = num_data

                    elif self.is_soc and proj_data_parsed_for_band < 4:
                        proj_direction = {1: "x", 2: "y", 3: "z"}[proj_data_parsed_for_band]
                        if xyz_data is None:
                            raise ValueError(f"{xyz_data=}")
                        xyz_data[proj_direction][current_kpoint, current_band, index, :] = num_data

                    elif len(tokens) > len(headers):  # note no xyz projected phase factors with SOC
                        # New format of PROCAR (VASP 5.4.4)
                        num_data = np.array([float(t) for t in tokens[: 2 * len(headers)]])
                        for orb in range(len(headers)):
                            phase_factors[spin][current_kpoint, current_band, index, orb] = complex(
                                num_data[2 * orb], num_data[2 * orb + 1]
                            )
                    elif np.isnan(phase_factors[spin][current_kpoint, current_band, index, 0]):
                        # Old format of PROCAR (VASP 5.4.1 and before)
                        phase_factors[spin][current_kpoint, current_band, index, :] = num_data
                    else:
                        phase_factors[spin][current_kpoint, current_band, index, :] += 1j * num_data

                elif total_expr.match(line):
                    proj_data_parsed_for_band += 1

                elif preamble_expr.match(line):
                    match = preamble_expr.match(line)
                    if match is None:
                        raise RuntimeError(f"Failed to find preamable pattern, {match=}")
                    n_kpoints = int(match[1])
                    n_bands = int(match[2])
                    if eigenvalues is None:  # first spin
                        weights = np.zeros(n_kpoints)
                        eigenvalues = defaultdict(lambda: np.zeros((n_kpoints, n_bands)))
                        occupancies = defaultdict(lambda: np.zeros((n_kpoints, n_bands)))
                    n_ions = int(match[3])

                    if self.nions is not None and self.nions != n_ions:  # parsing multiple PROCARs but nions mismatch!
                        raise ValueError(f"Mismatch in number of ions in supplied PROCARs: ({n_ions} vs {self.nions})!")

            self.nions = n_ions  # attributes that should be consistent between multiple files are set here
            if self.orbitals is not None and self.orbitals != headers:  # multiple PROCARs but orbitals mismatch!
                raise ValueError(f"Mismatch in orbital headers in supplied PROCARs: {headers} vs {self.orbitals}!")
            self.orbitals = headers
            if self.nspins is not None and self.nspins != len(data):  # parsing multiple PROCARs but nspins mismatch!
                raise ValueError("Mismatch in number of spin channels in supplied PROCARs!")
            self.nspins = len(data)

            # chop off empty kpoints in arrays and redetermine nkpoints as we may have skipped previously-parsed kpoints
            nkpoints = current_kpoint + 1
            weights = np.array(weights[:nkpoints])  # type: ignore[index]
            data = {spin: data[spin][:nkpoints] for spin in data}  # type: ignore[index]
            eigenvalues = {spin: eigenvalues[spin][:nkpoints] for spin in eigenvalues}  # type: ignore[union-attr,index]
            occupancies = {spin: occupancies[spin][:nkpoints] for spin in occupancies}  # type: ignore[union-attr,index]
            phase_factors = {spin: phase_factors[spin][:nkpoints] for spin in phase_factors}  # type: ignore[union-attr,index]
            if self.is_soc:
                xyz_data = {spin: xyz_data[spin][:nkpoints] for spin in xyz_data}  # type: ignore[union-attr,index]

            # Update the parsed kpoints
            parsed_kpoints.update({kvec_spin_tuple[0] for kvec_spin_tuple in this_procar_parsed_kpoints})

            return (
                kpoints,
                weights,
                eigenvalues,
                occupancies,
                data,
                phase_factors,
                xyz_data,
            )

    def get_projection_on_elements(self, structure: Structure) -> dict[Spin, list[list[dict[str, float]]]]:
        """Get a dict of projections on elements.

        Args:
            structure (Structure): Input structure.

        Returns:
            A dict as {Spin: [band index][kpoint index][{Element: values}]].
        """
        if self.data is None:
            raise ValueError("data cannot be None.")
        if self.nkpoints is None:
            raise ValueError("nkpoints cannot be None.")
        if self.nbands is None:
            raise ValueError("nbands cannot be None.")
        if self.nions is None:
            raise ValueError("nions cannot be None.")

        elem_proj: dict[Spin, list] = {}
        for spin in self.data:
            elem_proj[spin] = [[defaultdict(float) for _ in range(self.nkpoints)] for _ in range(self.nbands)]

        for iat in range(self.nions):
            name = structure.species[iat].symbol
            for spin, data in self.data.items():
                for kpoint, band in itertools.product(range(self.nkpoints), range(self.nbands)):
                    elem_proj[spin][band][kpoint][name] += np.sum(data[kpoint, band, iat, :])

        return elem_proj

    def get_occupation(self, atom_index: int, orbital: str) -> dict:
        """Get the occupation for a particular orbital of a particular atom.

        Args:
            atom_num (int): Index of atom in the PROCAR. It should be noted
                that VASP uses 1-based indexing for atoms, but this is
                converted to 0-based indexing in this parser to be
                consistent with representation of structures in pymatgen.
            orbital (str): An orbital. If it is a single character, e.g. s,
                p, d or f, the sum of all s-type, p-type, d-type or f-type
                orbitals occupations are returned respectively. If it is a
                specific orbital, e.g. px, dxy, etc., only the occupation
                of that orbital is returned.

        Returns:
            dict: Sum occupation of orbital of atom.
        """
        if self.orbitals is None:
            raise ValueError("orbitals is None")
        orbital_index = self.orbitals.index(orbital)

        if self.data is None:
            raise ValueError("data is None")
        return {
            spin: np.sum(data[:, :, atom_index, orbital_index] * self.weights[:, None])  # type: ignore[call-overload]
            for spin, data in self.data.items()
        }


class Oszicar:
    """OSZICAR parser for VASP.

    In general, while OSZICAR is useful for a quick look at the output from a VASP run,
    we recommend using the Vasprun parser instead, which gives far richer information.

    Attributes:
        electronic_steps (list[list[dict]]): All electronic steps. e.g.
            [[{"rms": 160.0, "E": 4507.24605593, "dE": 4507.2, "N": 1, "deps": -17777.0, "ncg": 16576}, ...], [....]
            where electronic_steps[index] refers the list of electronic steps in one ionic_step,
            electronic_steps[index][subindex] refers to a particular electronic step at subindex in ionic step at
            index. The dict of properties depends on the type of VASP run, but in general, "E", "dE" and "rms" should
            be present in almost all runs.
        ionic_steps (list[dict[str, float]]): All ionic_steps, e.g.
            [{"dE": -526.36, "E0": -526.36024, "mag": 0.0, "F": -526.36024}, ...]
            This is the typical output from VASP at the end of each ionic step. The stored dict might be different
            depending on the type of VASP run.
    """

    def __init__(self, filename: PathLike) -> None:
        """
        Args:
            filename (PathLike): The file to parse.
        """

        def smart_convert(header: str, num: float | str) -> float | str:
            try:
                return int(num) if header in {"N", "ncg"} else float(num)

            except ValueError:
                return "--"

        electronic_steps = []
        ionic_steps = []
        ionic_general_pattern = re.compile(r"(\w+)=\s*(\S+)")
        electronic_pattern = re.compile(r"\s*\w+\s*:(.*)")

        header: list = []
        with zopen(filename, mode="rt") as fid:
            for line in fid:
                if match := electronic_pattern.match(line.strip()):
                    tokens = match[1].split()
                    data = {header[idx]: smart_convert(header[idx], tokens[idx]) for idx in range(len(tokens))}
                    if tokens[0] == "1":
                        electronic_steps.append([data])
                    else:
                        electronic_steps[-1].append(data)
                elif re.match(r"^\s*N\s+E\s*", line.strip()):
                    header = line.strip().replace("d eps", "deps").split()
                elif line.strip() != "":
                    # remove space first and apply field agnostic extraction
                    matches = re.findall(ionic_general_pattern, re.sub(r"d E ", "dE", line))
                    ionic_steps.append({key: float(value) for key, value in matches})

        self.electronic_steps = electronic_steps
        self.ionic_steps = ionic_steps

    @property
    def all_energies(self) -> tuple[tuple[float | str, ...], ...]:
        """Compilation of all energies from all electronic steps and ionic steps
        as a tuple of list of energies, e.g.
        ((4507.24605593, 143.824705755, -512.073149912, ...), ...).
        """
        all_energies: list[tuple] = []
        for i in range(len(self.electronic_steps)):
            energies: list[float | str] = [step["E"] for step in self.electronic_steps[i]]
            energies.append(self.ionic_steps[i]["F"])
            all_energies.append(tuple(energies))
        return tuple(all_energies)

    @property
    @unitized("eV")
    def final_energy(self) -> float:
        """Final energy from a run."""
        return self.ionic_steps[-1]["E0"]

    def as_dict(self) -> dict[str, list]:
        """MSONable dict."""
        return {
            "electronic_steps": self.electronic_steps,
            "ionic_steps": self.ionic_steps,
        }


class VaspParseError(ParseError):
    """Exception class for VASP parsing."""


def get_band_structure_from_vasp_multiple_branches(
    dir_name: str,
    efermi: float | None = None,
    projections: bool = False,
) -> BandStructureSymmLine | BandStructure | None:
    """Get band structure info from a VASP directory.

    It takes into account that a run can be divided in several branches named
    "branch_x". If the run has not been divided in branches the method will
    turn to parsing vasprun.xml directly.

    Args:
        dir_name: Directory containing all bandstructure runs.
        efermi: Efermi for bandstructure.
        projections: True if you want to get the data on site projections if
            any. Note that this is sometimes very large

    Returns:
        A BandStructure Object.
        None is there's a parsing error.
    """
    # TODO: Add better error handling!!!
    if os.path.isfile(f"{dir_name}/branch_0"):
        # Get all branch dir names
        branch_dir_names = [os.path.abspath(d) for d in glob(f"{dir_name}/branch_*") if os.path.isdir(d)]

        # Sort by the directory name (e.g, branch_10)
        sorted_branch_dir_names = sorted(branch_dir_names, key=lambda x: int(x.split("_")[-1]))

        # Populate branches with Bandstructure instances
        branches = []
        for dname in sorted_branch_dir_names:
            xml_file = f"{dname}/vasprun.xml"
            if os.path.isfile(xml_file):
                run = Vasprun(xml_file, parse_projected_eigen=projections)
                branches.append(run.get_band_structure(efermi=efermi))
            else:
                # TODO: It might be better to throw an exception
                warnings.warn(
                    f"Skipping {dname}. Unable to find {xml_file}",
                    stacklevel=2,
                )

        return get_reconstructed_band_structure(branches, efermi)

    xml_file = f"{dir_name}/vasprun.xml"
    # Better handling of Errors
    if os.path.isfile(xml_file):
        return Vasprun(xml_file, parse_projected_eigen=projections).get_band_structure(
            kpoints_filename=None, efermi=efermi
        )

    return None


class Xdatcar:
    """XDATCAR parser. Only tested with VASP 5.x files.

    Attributes:
        structures (list[Structure]): Structures parsed from XDATCAR.
        comment (str): Optional comment.

    Authors: Ram Balachandran
    """

    def __init__(
        self,
        filename: PathLike,
        ionicstep_start: int = 1,
        ionicstep_end: int | None = None,
        comment: str | None = None,
    ) -> None:
        """
        Init a Xdatcar.

        Args:
            filename (PathLike): The XDATCAR file.
            ionicstep_start (int): Starting index of ionic step.
            ionicstep_end (int): Ending index of ionic step.
            comment (str): Optional comment attached to this set of structures.
        """
        preamble = None
        coords_str: list = []
        structures: list = []
        preamble_done: bool = False
        parse_poscar: bool = False
        num_sites: int | None = None
        restart_preamble: bool = False
        if ionicstep_start < 1:
            raise ValueError("Start ionic step cannot be less than 1")
        if ionicstep_end is not None and ionicstep_end < 1:
            raise ValueError("End ionic step cannot be less than 1")

        file_len = sum(1 for _ in zopen(filename, mode="rt"))
        ionicstep_cnt = 1
        ionicstep_start = ionicstep_start or 0
        with zopen(filename, mode="rt") as file:
            title = None
            for iline, line in enumerate(file):
                line = line.strip()
                if preamble is None:
                    preamble = [line]
                    title = line

                elif title == line and len(coords_str) > 0:
                    # sometimes the title is the same as the only chemical species in the structure
                    # only enter this block if the coords have been read
                    parse_poscar = True
                    restart_preamble = True
                    preamble_done = False

                elif not preamble_done:
                    if line == "" or "Direct configuration=" in line:
                        preamble_done = True
                    else:
                        preamble.append(line)

                elif line == "" or ("Direct configuration=" in line and len(coords_str) > 0):
                    parse_poscar = True
                    restart_preamble = False
                else:
                    coords_str.append(line)

                if (parse_poscar and (num_sites is None or len(coords_str) == num_sites)) or iline == file_len - 1:
                    if num_sites is None:
                        num_sites = len(coords_str)

                    poscar = Poscar.from_str("\n".join([*preamble, "Direct", *coords_str]))
                    if (ionicstep_end is None and ionicstep_cnt >= ionicstep_start) or (
                        ionicstep_end is not None and ionicstep_start <= ionicstep_cnt < ionicstep_end
                    ):
                        structures.append(poscar.structure)
                    elif (ionicstep_end is not None) and ionicstep_cnt >= ionicstep_end:
                        break

                    ionicstep_cnt += 1
                    coords_str = []
                    parse_poscar = False
                    if restart_preamble:
                        preamble = [line]

            if preamble is None:
                raise ValueError("preamble is None")

        self.structures = structures
        self.comment = comment or self.structures[0].formula

    def __str__(self) -> str:
        return self.get_str()

    @property
    def site_symbols(self) -> list[str]:
        """Sequence of symbols associated with the Xdatcar.
        Similar to 6th line in VASP 5+ Xdatcar.
        """
        syms = [site.specie.symbol for site in self.structures[0]]
        return [a[0] for a in itertools.groupby(syms)]

    @property
    def natoms(self) -> list[int]:
        """Sequence of number of sites of each type associated with the Poscar.
        Similar to 7th line in VASP 5+ Xdatcar.
        """
        syms = [site.specie.symbol for site in self.structures[0]]
        return [len(tuple(a[1])) for a in itertools.groupby(syms)]

    def concatenate(
        self,
        filename: PathLike,
        ionicstep_start: int = 1,
        ionicstep_end: int | None = None,
    ) -> None:
        """Concatenate structures in file to Xdatcar.

        Args:
            filename (PathLike): The XDATCAR file to be concatenated.
            ionicstep_start (int): Starting number of ionic step.
            ionicstep_end (int): Ending number of ionic step.

        TODO (rambalachandran): Check to ensure the new concatenating file
            has the same lattice structure and atoms as the Xdatcar class.
        """
        preamble = None
        coords_str: list[str] = []
        structures = self.structures
        preamble_done = False
        if ionicstep_start < 1:
            raise ValueError("Start ionic step cannot be less than 1")
        if ionicstep_end is not None and ionicstep_end < 1:
            raise ValueError("End ionic step cannot be less than 1")

        ionicstep_cnt = 1
        with zopen(filename, mode="rt") as file:
            for line in file:
                line = line.strip()
                if preamble is None:
                    preamble = [line]
                elif not preamble_done:
                    if line == "" or "Direct configuration=" in line:
                        preamble_done = True
                        tmp_preamble = [preamble[0]]
                        for i in range(1, len(preamble)):
                            if preamble[0] != preamble[i]:
                                tmp_preamble.append(preamble[i])
                            else:
                                break
                        preamble = tmp_preamble
                    else:
                        preamble.append(line)
                elif line == "" or "Direct configuration=" in line:
                    poscar = Poscar.from_str("\n".join([*preamble, "Direct", *coords_str]))
                    if (
                        ionicstep_end is None and ionicstep_cnt >= ionicstep_start
                    ) or ionicstep_start <= ionicstep_cnt < ionicstep_end:
                        structures.append(poscar.structure)
                    ionicstep_cnt += 1
                    coords_str = []
                else:
                    coords_str.append(line)

            if preamble is None:
                raise ValueError("preamble is None")
            poscar = Poscar.from_str("\n".join([*preamble, "Direct", *coords_str]))

            if (
                (ionicstep_end is None and ionicstep_cnt >= ionicstep_start)
                or ionicstep_start <= ionicstep_cnt < ionicstep_end  # type: ignore[operator]
            ):
                structures.append(poscar.structure)
        self.structures = structures

    def get_str(
        self,
        ionicstep_start: int = 1,
        ionicstep_end: int | None = None,
        significant_figures: int = 8,
    ) -> str:
        """Get Xdatcar as a string.

        Args:
            ionicstep_start (int): Starting index of ionic step.
            ionicstep_end (int): Ending index of ionic step.
            significant_figures (int): Number of significant digits.

        Returns:
            str: Xdatcar as a string.
        """
        if ionicstep_start < 1:
            raise ValueError("Start ionic step cannot be less than 1")
        if ionicstep_end is not None and ionicstep_end < 1:
            raise ValueError("End ionic step cannot be less than 1")

        lattice = self.structures[0].lattice
        if np.linalg.det(lattice.matrix) < 0:
            lattice = Lattice(-lattice.matrix)
        lines = [self.comment, "1.0", str(lattice)]
        lines.extend((" ".join(self.site_symbols), " ".join(map(str, self.natoms))))

        format_str = f"{{:.{significant_figures}f}}"
        ionicstep_cnt = 1
        output_cnt = 1
        for cnt, structure in enumerate(self.structures, start=1):
            ionicstep_cnt = cnt
            if (
                (ionicstep_end is None and ionicstep_cnt >= ionicstep_start)
                or ionicstep_start <= ionicstep_cnt < ionicstep_end  # type: ignore[operator]
            ):
                lines.append(f"Direct configuration={' ' * (7 - len(str(output_cnt)))}{output_cnt}")
                for site in structure:
                    coords = site.frac_coords
                    line = " ".join(format_str.format(c) for c in coords)
                    lines.append(line)
                output_cnt += 1
        return "\n".join(lines) + "\n"

    def write_file(self, filename: PathLike, **kwargs) -> None:
        """Write Xdatcar into a file.

        Args:
            filename (PathLike): The output XDATCAR file.
            **kwargs: The same as those for the Xdatcar.get_str
                method and are passed through directly.
        """
        with zopen(filename, mode="wt") as file:
            file.write(self.get_str(**kwargs))


class Dynmat:
    """DYNMAT file reader.

    Attributes:
        data (dict): A nested dict containing the DYNMAT data of the form:
            [atom <int>][disp <int>]['dispvec'] =
                displacement vector (part of first line in dynmat block, e.g. "0.01 0 0")
            [atom <int>][disp <int>]['dynmat'] =
                <list> list of dynmat lines for this atom and this displacement

    Authors: Patrick Huck
    """

    def __init__(self, filename: PathLike) -> None:
        """
        Args:
            filename: Name of file containing DYNMAT.
        """
        with zopen(filename, mode="rt") as file:
            lines = list(clean_lines(file.readlines()))
            self._nspecs, self._natoms, self._ndisps = map(int, lines[0].split())
            self._masses = map(float, lines[1].split())
            self.data: dict[int, dict] = defaultdict(dict)
            atom, disp = None, None
            for idx, line in enumerate(lines[2:]):
                v = list(map(float, line.split()))
                if not idx % (self._natoms + 1):
                    atom, disp = map(int, v[:2])
                    if atom not in self.data:
                        self.data[atom] = {}
                    if disp not in self.data[atom]:
                        self.data[atom][disp] = {}
                    self.data[atom][disp]["dispvec"] = v[2:]
                else:
                    if "dynmat" not in self.data[atom][disp]:  # type: ignore[index]
                        self.data[atom][disp]["dynmat"] = []  # type: ignore[index]
                    self.data[atom][disp]["dynmat"].append(v)  # type: ignore[index]

    def get_phonon_frequencies(self) -> list[float]:
        """Calculate phonon frequencies.

        WARNING: This method is most likely incorrect or suboptimal,
            hence for demonstration purposes only.

        Returns:
            list[float]: phonon frequencies.
        """
        frequencies: list[float] = []
        for k, v0 in self.data.items():
            for v1 in v0.values():
                vec = map(abs, v1["dynmat"][k - 1])
                frequency = math.sqrt(sum(vec)) * 2.0 * math.pi * 15.633302  # THz
                frequencies.append(frequency)
        return frequencies

    @property
    def nspecs(self) -> int:
        """The number of species."""
        return self._nspecs

    @property
    def natoms(self) -> int:
        """The number of atoms."""
        return self._natoms

    @property
    def ndisps(self) -> int:
        """The number of displacements."""
        return self._ndisps

    @property
    def masses(self) -> list[float]:
        """The list of atomic masses."""
        return list(self._masses)


def get_adjusted_fermi_level(
    efermi: float,
    cbm: float,
    band_structure: BandStructureSymmLine,
    energy_step: float = 0.01,
) -> float:
    """
    When running a band structure computation, the Fermi level needs to be
    taken from the static run that gave the charge density used for the non-self
    consistent band structure run. Sometimes this Fermi level is too low
    because of the mismatch between the uniform grid used in the static run
    and the band structure k-points (e.g., the VBM is on Gamma and the Gamma
    point is not in the uniform mesh).

    Here we use a procedure looking for energy levels higher than the static
    Fermi level and lower than the LUMO. If any of these levels make the
    band structure appears insulating (not metallic anymore), we keep this
    adjusted fermi level.

    This procedure has shown to detect most insulators correctly.

    Args:
        efermi (float): The Fermi energy of the static run.
        cbm (float): The conduction band minimum of the static run.
        band_structure (BandStructureSymmLine): A band structure object.
        energy_step (float): The step length for increasing energy during search.

    Returns:
        float: A new adjusted Fermi level.
    """
    # Make a working copy of band_structure
    bs_working = BandStructureSymmLine.from_dict(band_structure.as_dict())

    if bs_working.is_metal():
        energy = efermi
        while energy < cbm:
            energy += energy_step
            bs_working._efermi = energy
            if not bs_working.is_metal():
                return energy
    return efermi


# A note to future confused people (i.e. myself):
# I use numpy.fromfile instead of scipy.io.FortranFile here because the records
# are of fixed length, so the record length is only written once. In fortran,
# this amounts to using open(..., form='unformatted', recl=recl_len). In
# contrast when you write UNK files, the record length is written at the
# beginning of each record. This allows you to use scipy.io.FortranFile. In
# fortran, this amounts to using open(..., form='unformatted') [i.e. no recl=].
class Wavecar:
    """
    Container for the (pseudo-) wavefunctions from VASP.

    Coefficients are read from the given WAVECAR file and the corresponding
    G-vectors are generated using the algorithm developed in WaveTrans (see
    acknowledgments below). To understand how the wavefunctions are evaluated,
    please see the evaluate_wavefunc docstring.

    It should be noted that the pseudopotential augmentation is not included in
    the WAVECAR file. As a result, some caution should be exercised when
    deriving value from this information.

    The usefulness of this class is to allow the user to do projections or band
    unfolding style manipulations of the wavefunction. An example of this can
    be seen in the work of Shen et al. 2017
    (https://doi.org/10.1103/PhysRevMaterials.1.065001).

    Attributes:
        vasp_type ("std" | "gam" | "ncl"): The VASP type WAVECAR was generated with.
        nk (int): Number of k-points from the WAVECAR.
        nb (int): Number of bands per k-point.
        encut (float): Energy cutoff (used to define G_{cut}).
        efermi (float): Fermi energy.
        a (NDArray): Primitive lattice vectors of the cell (e.g. a_1 = self.a[0, :]).
        b (NDArray): Reciprocal lattice vectors of the cell (e.g. b_1 = self.b[0, :]).
        vol (float): The volume of the unit cell in real space.
        kpoints (NDArray): A list of k-points read from the WAVECAR file.
        band_energy (list): A list of band eigenenergies (and corresponding occupancies) for each kpoint,
            where the first index corresponds to the index of the k-point (e.g. self.band_energy[kp]).
        Gpoints (list): A list of generated G-points for each k-point (a double list), which
            are used with the coefficients for each k-point and band to recreate
            the wavefunction (e.g. self.Gpoints[kp] is the list of G-points for
            k-point kp). The G-points depend on the k-point and reciprocal lattice
            and therefore are identical for each band at the same k-point. Each
            G-point is represented by integer multipliers (e.g. assuming
            Gpoints[kp][n] == [n_1, n_2, n_3], then
            G_n = n_1*b_1 + n_2*b_2 + n_3*b_3)
        coeffs (list): A list of coefficients for each k-point and band for reconstructing the wavefunction.
            For non-spin-polarized, the first index corresponds to the kpoint and the second corresponds to the band
            (e.g. self.coeffs[kp][b] corresponds to k-point kp and band b). For spin-polarized calculations,
            the first index is for the spin. If the calculation was non-collinear, then self.coeffs[kp][b] will have
            two columns (one for each component of the spinor).

    Acknowledgments:
        This code is based upon the Fortran program, WaveTrans, written by
        R. M. Feenstra and M. Widom from the Dept. of Physics at Carnegie
        Mellon University. To see the original work, please visit:
        https://www.andrew.cmu.edu/user/feenstra/wavetrans/

    Author: Mark Turiansky
    """

    def __init__(
        self,
        filename: PathLike = "WAVECAR",
        verbose: bool = False,
        precision: Literal["normal", "accurate"] = "normal",
        vasp_type: Literal["std", "gam", "ncl"] | None = None,
    ) -> None:
        """Extract information from the given WAVECAR.

        Args:
            filename (PathLike): input file. Defaults to WAVECAR.
            verbose (bool): determines whether processing information is shown
            precision (str): determines how fine the fft mesh is (normal or
                accurate), only the first letter matters.
            vasp_type (str): determines the VASP type that is used, allowed
                values are {'std', 'gam', 'ncl'} (only first letter is required).
        """
        self.filename = filename
        valid_types = {"std", "gam", "ncl"}
        initials = {x[0] for x in valid_types}
        if vasp_type is not None and vasp_type.lower()[0] not in initials:
            raise ValueError(
                f"invalid {vasp_type=}, must be one of {valid_types} (we only check the first letter {initials})"
            )
        self.vasp_type = vasp_type

        # c = 0.26246582250210965422
        # 2m/hbar^2 in agreement with VASP
        self._C = 0.262465831
        with open(self.filename, "rb") as file:
            # Read the header information
            recl, spin, rtag = np.fromfile(file, dtype=np.float64, count=3).astype(int)
            if verbose:
                print(f"{recl=}, {spin=}, {rtag=}")
            recl8 = int(recl / 8)
            self.spin = spin

            # Make sure we have correct precision
            valid_rtags = {45200, 45210, 53300, 53310}
            if rtag not in valid_rtags:
                # note that rtag=45200 and 45210 may not work if file was actually
                # generated by old version of VASP, since that would write eigenvalues
                # and occupations in way that does not span FORTRAN records, but
                # reader below appears to assume that record boundaries can be ignored
                # (see OUTWAV vs. OUTWAV_4 in VASP fileio.F)
                raise ValueError(f"Invalid {rtag=}, must be one of {valid_rtags}")

            # Pad to end of fortran REC=1
            np.fromfile(file, dtype=np.float64, count=recl8 - 3)

            # Extract kpoint, bands, energy, and lattice information
            self.nk, self.nb = np.fromfile(file, dtype=np.float64, count=2).astype(int)
            self.encut = np.fromfile(file, dtype=np.float64, count=1)[0]
            self.a = np.fromfile(file, dtype=np.float64, count=9).reshape((3, 3))
            self.efermi = np.fromfile(file, dtype=np.float64, count=1)[0]
            if verbose:
                print(
                    f"kpoints = {self.nk}, bands = {self.nb}, energy cutoff = {self.encut}, fermi "
                    f"energy= {self.efermi:.04f}\n"
                )
                print(f"primitive lattice vectors = \n{self.a}")

            self.vol = np.dot(self.a[0, :], np.cross(self.a[1, :], self.a[2, :]))
            if verbose:
                print(f"volume = {self.vol}\n")

            # Calculate reciprocal lattice
            b = np.array(
                [
                    np.cross(self.a[1, :], self.a[2, :]),
                    np.cross(self.a[2, :], self.a[0, :]),
                    np.cross(self.a[0, :], self.a[1, :]),
                ]
            )
            b = 2 * np.pi * b / self.vol
            self.b = b
            if verbose:
                print(f"reciprocal lattice vectors = \n{b}")
                print(f"reciprocal lattice vector magnitudes = \n{np.linalg.norm(b, axis=1)}\n")

            # Calculate maximum number of b vectors in each direction
            self._generate_nbmax()
            if verbose:
                print(f"max number of G values = {self._nbmax}\n\n")
            self.ng = self._nbmax * 3 if precision.lower()[0] == "n" else self._nbmax * 4

            # Pad to end of fortran REC=2
            np.fromfile(file, dtype=np.float64, count=recl8 - 13)

            # Read records
            self.Gpoints = [None for _ in range(self.nk)]
            self.kpoints = []
            if spin == 2:
                self.coeffs: list[list[list[None]]] | list[list[None]] = [
                    [[None for _ in range(self.nb)] for _ in range(self.nk)] for _ in range(spin)
                ]
                self.band_energy: list = [[] for _ in range(spin)]
            else:
                self.coeffs = [[None for _ in range(self.nb)] for _ in range(self.nk)]
                self.band_energy = []

            for i_spin in range(spin):
                if verbose:
                    print(f"Reading spin {i_spin}")

                for i_nk in range(self.nk):
                    # Information for this kpoint
                    nplane = int(np.fromfile(file, dtype=np.float64, count=1)[0])
                    kpoint = np.fromfile(file, dtype=np.float64, count=3)

                    if i_spin == 0:
                        self.kpoints.append(kpoint)
                    elif not np.allclose(self.kpoints[i_nk], kpoint, rtol=1e-7, atol=0):
                        raise ValueError(f"kpoints of {i_nk=} mismatch")

                    if verbose:
                        print(f"kpoint {i_nk: 4} with {nplane: 5} plane waves at {kpoint}")

                    # Energy and occupation information
                    enocc = np.fromfile(file, dtype=np.float64, count=3 * self.nb).reshape((self.nb, 3))
                    if spin == 2:
                        self.band_energy[i_spin].append(enocc)
                    else:
                        self.band_energy.append(enocc)

                    if verbose:
                        print("enocc =\n", enocc[:, [0, 2]])

                    # Pad the end of record that contains nplane, kpoints, evals and occs
                    np.fromfile(file, dtype=np.float64, count=(recl8 - 4 - 3 * self.nb) % recl8)

                    if self.vasp_type is None:
                        self.Gpoints[i_nk], extra_gpoints, extra_coeff_inds = self._generate_G_points(  # type: ignore[call-overload]
                            kpoint, gamma=True
                        )
                        if len(self.Gpoints[i_nk]) == nplane:  # type: ignore[arg-type]
                            self.vasp_type = "gam"
                        else:
                            self.Gpoints[i_nk], extra_gpoints, extra_coeff_inds = self._generate_G_points(  # type: ignore[call-overload]
                                kpoint, gamma=False
                            )
                            self.vasp_type = "std" if len(self.Gpoints[i_nk]) == nplane else "ncl"  # type: ignore[arg-type]

                        if verbose:
                            print(f"\ndetermined {self.vasp_type = }\n")
                    else:
                        self.Gpoints[i_nk], extra_gpoints, extra_coeff_inds = self._generate_G_points(  # type: ignore[call-overload]
                            kpoint, gamma=self.vasp_type.lower()[0] == "g"
                        )

                    if len(self.Gpoints[i_nk]) != nplane and 2 * len(self.Gpoints[i_nk]) != nplane:  # type: ignore[arg-type]
                        raise ValueError(
                            f"Incorrect {vasp_type=}. Please open an issue if you are certain this WAVECAR"
                            " was generated with the given vasp_type."
                        )

                    self.Gpoints[i_nk] = np.array(self.Gpoints[i_nk] + extra_gpoints, dtype=np.float64)  # type: ignore[arg-type, operator]

                    # Extract coefficients
                    for inb in range(self.nb):
                        if rtag in (45200, 53300):
                            data = np.fromfile(file, dtype=np.complex64, count=nplane)
                            np.fromfile(file, dtype=np.float64, count=recl8 - nplane)
                        elif rtag in (45210, 53310):
                            # TODO: This should handle double precision coefficients,
                            # but I don't have a WAVECAR to test it with
                            data = np.fromfile(file, dtype=np.complex128, count=nplane)
                            np.fromfile(file, dtype=np.float64, count=recl8 - 2 * nplane)
                        else:
                            raise RuntimeError("Invalid rtag value.")

                        extra_coeffs = []
                        if len(extra_coeff_inds) > 0:
                            # Reconstruct extra coefficients missing from gamma-only executable WAVECAR
                            for G_ind in extra_coeff_inds:
                                # No idea where this factor of sqrt(2) comes from,
                                # but empirically it appears to be necessary
                                data[G_ind] /= np.sqrt(2)
                                extra_coeffs.append(np.conj(data[G_ind]))

                        if spin == 2:
                            self.coeffs[i_spin][i_nk][inb] = np.array(list(data) + extra_coeffs, dtype=np.complex64)  # type: ignore[index]
                        else:
                            self.coeffs[i_nk][inb] = np.array(list(data) + extra_coeffs, dtype=np.complex128)

                        if self.vasp_type is not None and self.vasp_type.lower()[0] == "n":
                            self.coeffs[i_nk][inb].shape = (2, nplane // 2)  # type: ignore[union-attr]

    def _generate_nbmax(self) -> None:
        """Helper function to determine maximum number of b vectors for
        each direction.

        This algorithm is adapted from WaveTrans (see Class docstring).
        """
        bmag = np.linalg.norm(self.b, axis=1)
        b = self.b

        # Calculate maximum integers in each direction for G
        phi12 = np.arccos(np.dot(b[0, :], b[1, :]) / (bmag[0] * bmag[1]))
        sphi123 = np.dot(b[2, :], np.cross(b[0, :], b[1, :])) / (bmag[2] * np.linalg.norm(np.cross(b[0, :], b[1, :])))
        nbmaxA = np.sqrt(self.encut * self._C) / bmag
        nbmaxA[0] /= np.abs(np.sin(phi12))
        nbmaxA[1] /= np.abs(np.sin(phi12))
        nbmaxA[2] /= np.abs(sphi123)
        nbmaxA += 1

        phi13 = np.arccos(np.dot(b[0, :], b[2, :]) / (bmag[0] * bmag[2]))
        sphi123 = np.dot(b[1, :], np.cross(b[0, :], b[2, :])) / (bmag[1] * np.linalg.norm(np.cross(b[0, :], b[2, :])))
        nbmaxB = np.sqrt(self.encut * self._C) / bmag
        nbmaxB[0] /= np.abs(np.sin(phi13))
        nbmaxB[1] /= np.abs(sphi123)
        nbmaxB[2] /= np.abs(np.sin(phi13))
        nbmaxB += 1

        phi23 = np.arccos(np.dot(b[1, :], b[2, :]) / (bmag[1] * bmag[2]))
        sphi123 = np.dot(b[0, :], np.cross(b[1, :], b[2, :])) / (bmag[0] * np.linalg.norm(np.cross(b[1, :], b[2, :])))
        nbmaxC = np.sqrt(self.encut * self._C) / bmag
        nbmaxC[0] /= np.abs(sphi123)
        nbmaxC[1] /= np.abs(np.sin(phi23))
        nbmaxC[2] /= np.abs(np.sin(phi23))
        nbmaxC += 1

        self._nbmax = np.max([nbmaxA, nbmaxB, nbmaxC], axis=0).astype(int)

    def _generate_G_points(
        self,
        kpoint: NDArray,
        gamma: bool = False,
    ) -> tuple[list, list, list]:
        """Helper method to generate G-points based on nbmax.

        This function iterates over possible G-point values and determines
        if the energy is less than G_{cut}. Valid values are appended to
        the output array. This function should not be called outside of
        initialization.

        Args:
            kpoint (NDArray): The current k-point value.
            gamma (bool): determines if G points for gamma-point only executable
                          should be generated.

        Returns:
            tuple[list, list, list]: Valid G-points
        """
        kmax = self._nbmax[0] + 1 if gamma else 2 * self._nbmax[0] + 1

        gpoints = []
        extra_gpoints = []
        extra_coeff_inds = []
        G_ind = 0
        for i in range(2 * self._nbmax[2] + 1):
            i3 = i - 2 * self._nbmax[2] - 1 if i > self._nbmax[2] else i
            for j in range(2 * self._nbmax[1] + 1):
                j2 = j - 2 * self._nbmax[1] - 1 if j > self._nbmax[1] else j
                for k in range(kmax):
                    k1 = k - 2 * self._nbmax[0] - 1 if k > self._nbmax[0] else k
                    if gamma and ((k1 == 0 and j2 < 0) or (k1 == 0 and j2 == 0 and i3 < 0)):
                        continue
                    G = np.array([k1, j2, i3])
                    v = kpoint + G
                    g = np.linalg.norm(np.dot(v, self.b))
                    E = g**2 / self._C
                    if self.encut > E:
                        gpoints.append(G)
                        if gamma and (k1, j2, i3) != (0, 0, 0):
                            extra_gpoints.append(-G)
                            extra_coeff_inds.append(G_ind)
                        G_ind += 1
        return gpoints, extra_gpoints, extra_coeff_inds

    def evaluate_wavefunc(
        self,
        kpoint: int,
        band: int,
        r: NDArray,
        spin: int = 0,
        spinor: int = 0,
    ) -> np.complex64:
        r"""Evaluate the wavefunction for a given position, r.

        The wavefunction is given by the k-point and band. It is evaluated
        at the given position by summing over the components. Formally,

        \psi_n^k (r) = \sum_{i=1}^N c_i^{n,k} \exp (i (k + G_i^{n,k}) \cdot r)

        where \psi_n^k is the wavefunction for the nth band at k-point k, N is
        the number of plane waves, c_i^{n,k} is the ith coefficient that
        corresponds to the nth band and k-point k, and G_i^{n,k} is the ith
        G-point corresponding to k-point k.

        NOTE: This function is very slow; a discrete fourier transform is the
        preferred method of evaluation (see Wavecar.fft_mesh).

        Args:
            kpoint (int): the index of the kpoint where the wavefunction will be evaluated.
            band (int): the index of the band where the wavefunction will be evaluated.
            r (NDArray): the position where the wavefunction will be evaluated.
            spin (int): spin index for the desired wavefunction (only for
                ISPIN = 2, default = 0).
            spinor (int): component of the spinor that is evaluated (only used
                if vasp_type == 'ncl').

        Returns:
            A complex value corresponding to the evaluation of the wavefunction.
        """
        if self.vasp_type is None:
            raise RuntimeError("vasp_type cannot be None.")

        v = self.Gpoints[kpoint] + self.kpoints[kpoint]
        u = np.dot(np.dot(v, self.b), r)

        if self.vasp_type.lower()[0] == "n":
            c = self.coeffs[kpoint][band][spinor, :]  # type: ignore[call-overload, index]
        elif self.spin == 2:
            c = self.coeffs[spin][kpoint][band]  # type: ignore[index]
        else:
            c = self.coeffs[kpoint][band]
        return np.sum(np.dot(c, np.exp(1j * u, dtype=np.complex64))) / np.sqrt(self.vol)

    def fft_mesh(
        self,
        kpoint: int,
        band: int,
        spin: int = 0,
        spinor: int = 0,
        shift: bool = True,
    ) -> NDArray:
        """Place the coefficients of a wavefunction onto an fft mesh.

        Once the mesh has been obtained, a discrete fourier transform can be
        used to obtain real-space evaluation of the wavefunction. The output
        of this function can be passed directly to numpy's fft function. For
        example:

            mesh = Wavecar('WAVECAR').fft_mesh(kpoint, band)
            evals = np.fft.ifftn(mesh)

        Args:
            kpoint (int): the index of the kpoint where the wavefunction will be evaluated
            band (int): the index of the band where the wavefunction will be evaluated
            spin (int): the spin of the wavefunction for the desired
                wavefunction (only for ISPIN = 2, default = 0)
            spinor (int): component of the spinor that is evaluated (only used
                if vasp_type == 'ncl')
            shift (bool): determines if the zero frequency coefficient is
                placed at index (0, 0, 0) or centered

        Returns:
            a numpy ndarray representing the 3D mesh of coefficients
        """
        if self.vasp_type is None:
            raise RuntimeError("vasp_type cannot be None.")

        if self.vasp_type.lower()[0] == "n":
            tcoeffs = self.coeffs[kpoint][band][spinor, :]  # type: ignore[call-overload, index]
        elif self.spin == 2:
            tcoeffs = self.coeffs[spin][kpoint][band]  # type: ignore[index]
        else:
            tcoeffs = self.coeffs[kpoint][band]

        mesh = np.zeros(tuple(self.ng), dtype=np.complex128)
        for gp, coeff in zip(self.Gpoints[kpoint], tcoeffs, strict=False):  # type: ignore[call-overload]
            t = tuple(gp.astype(int) + (self.ng / 2).astype(int))
            mesh[t] = coeff

        return np.fft.ifftshift(mesh) if shift else mesh

    def get_parchg(
        self,
        poscar: Poscar,
        kpoint: int,
        band: int,
        spin: int | None = None,
        spinor: int | None = None,
        phase: bool = False,
        scale: int = 2,
    ) -> Chgcar:
        """Generate a Chgcar object, which is the charge density of the specified
        wavefunction.

        This function generates a Chgcar object with the charge density of the
        wavefunction specified by band and kpoint (and spin, if the WAVECAR
        corresponds to a spin-polarized calculation). The phase tag is a
        feature that is not present in VASP. For a real wavefunction, the phase
        tag being turned on means that the charge density is multiplied by the
        sign of the wavefunction at that point in space. A warning is generated
        if the phase tag is on and the chosen kpoint is not Gamma.

        Note: Augmentation from the PAWs is NOT included in this function. The
        maximal charge density will differ from the PARCHG from VASP, but the
        qualitative shape of the charge density will match.

        Args:
            poscar (pymatgen.io.vasp.inputs.Poscar): Poscar object that has the
                structure associated with the WAVECAR file
            kpoint (int): the index of the kpoint for the wavefunction
            band (int): the index of the band for the wavefunction
            spin (int): optional argument to specify the spin. If the Wavecar
                has ISPIN = 2, spin is None generates a Chgcar with total spin
                and magnetization, and spin == {0, 1} specifies just the spin
                up or down component.
            spinor (int): optional argument to specify the spinor component
                for noncollinear data wavefunctions (allowed values of None,
                0, or 1)
            phase (bool): flag to determine if the charge density is multiplied
                by the sign of the wavefunction. Only valid for real
                wavefunctions.
            scale (int): scaling for the FFT grid. The default value of 2 is at
                least as fine as the VASP default.

        Returns:
            A Chgcar object.
        """
        if phase and not np.all(self.kpoints[kpoint] == 0.0):
            warnings.warn(
                "phase is True should only be used for the Gamma kpoint! I hope you know what you're doing!",
                stacklevel=2,
            )

        # Scaling of ng for the fft grid, need to restore value at the end
        temp_ng = self.ng
        self.ng = self.ng * scale
        N = np.prod(self.ng)

        data = {}
        if self.spin == 2:
            if spin is not None:
                wfr = np.fft.ifftn(self.fft_mesh(kpoint, band, spin=spin)) * N
                den = np.abs(np.conj(wfr) * wfr)
                if phase:
                    den = np.sign(np.real(wfr)) * den
                data["total"] = den
            else:
                wfr = np.fft.ifftn(self.fft_mesh(kpoint, band, spin=0)) * N
                denup = np.abs(np.conj(wfr) * wfr)
                wfr = np.fft.ifftn(self.fft_mesh(kpoint, band, spin=1)) * N
                dendn = np.abs(np.conj(wfr) * wfr)
                data["total"] = denup + dendn
                data["diff"] = denup - dendn
        else:
            if spinor is not None:
                wfr = np.fft.ifftn(self.fft_mesh(kpoint, band, spinor=spinor)) * N
                den = np.abs(np.conj(wfr) * wfr)
            else:
                wfr = np.fft.ifftn(self.fft_mesh(kpoint, band, spinor=0)) * N
                wfr_t = np.fft.ifftn(self.fft_mesh(kpoint, band, spinor=1)) * N
                den = np.abs(np.conj(wfr) * wfr)
                den += np.abs(np.conj(wfr_t) * wfr_t)

            if self.vasp_type is None:
                raise RuntimeError("vasp_type cannot be None.")

            if phase and (self.vasp_type.lower()[0] != "n" or spinor is not None):
                den = np.sign(np.real(wfr)) * den
            data["total"] = den

        self.ng = temp_ng
        return Chgcar(poscar, data)

    def write_unks(self, directory: PathLike) -> None:
        """Write the UNK files to the given directory.

        Write the cell-periodic part of the Bloch wavefunctions from the
        WAVECAR file to each of the UNK files. There will be one UNK file for
        each of the kpoints in the WAVECAR file.

        Note:
            Wannier90 expects the full kpoint grid instead of the symmetry-
            reduced one that VASP stores the wavefunctions on. You should run
            a nscf calculation with ISYM=0 to obtain the correct grid.

        Args:
            directory (PathLike): directory to write the UNK files.
        """
        out_dir = Path(directory).expanduser()
        if not out_dir.exists():
            out_dir.mkdir(parents=False)
        elif not out_dir.is_dir():
            raise ValueError("invalid directory")

        if self.vasp_type is None:
            raise RuntimeError("vasp_type cannot be None.")

        N = np.prod(self.ng)
        for ik in range(self.nk):
            fname = f"UNK{ik + 1:05d}."
            if self.vasp_type.lower()[0] == "n":
                data = np.empty((self.nb, 2, *self.ng), dtype=np.complex128)
                for ib in range(self.nb):
                    data[ib, 0, :, :, :] = np.fft.ifftn(self.fft_mesh(ik, ib, spinor=0)) * N
                    data[ib, 1, :, :, :] = np.fft.ifftn(self.fft_mesh(ik, ib, spinor=1)) * N
                Unk(ik + 1, data).write_file(str(out_dir / f"{fname}NC"))
            else:
                data = np.empty((self.nb, *self.ng), dtype=np.complex128)
                for ispin in range(self.spin):
                    for ib in range(self.nb):
                        data[ib, :, :, :] = np.fft.ifftn(self.fft_mesh(ik, ib, spin=ispin)) * N
                    Unk(ik + 1, data).write_file(str(out_dir / f"{fname}{ispin + 1}"))


class Eigenval:
    """EIGENVAL file reader.

    Attributes:
        filename (PathLike): The input file.
        occu_tol (float): Tolerance for determining occupation in band properties.
        ispin (int): Spin polarization tag.
        nelect (int): Number of electrons.
        nkpt (int): Number of kpoints.
        nbands (int): Number of bands.
        kpoints (list): List of kpoints.
        kpoints_weights (list): Weights of each kpoint in the BZ, should sum to 1.
        eigenvalues (dict): Eigenvalues as a dict of {(spin): NDArray(shape=(nkpt, nbands, 2))}.
            This representation is based on actual ordering in VASP and is meant as an intermediate representation
            to be converted into proper objects. The kpoint index is 0-based (unlike the 1-based indexing in VASP).
    """

    def __init__(
        self,
        filename: PathLike,
        occu_tol: float = 1e-8,
        separate_spins: bool = False,
    ) -> None:
        """Read input from filename to construct Eigenval object.

        Args:
            filename (PathLike): filename of EIGENVAL to read.
            occu_tol (float): tolerance for determining band gap.
            separate_spins (bool): whether the band gap, CBM, and VBM should be
                reported for each individual spin channel. Defaults to False,
                which computes the eigenvalue band properties independent of
                the spin orientation. If True, the calculation must be spin-polarized.
        """
        self.filename = filename
        self.occu_tol = occu_tol
        self.separate_spins = separate_spins

        with zopen(filename, mode="r") as file:
            self.ispin = int(file.readline().split()[-1])

            # Remove useless header information
            for _ in range(4):
                file.readline()

            self.nelect, self.nkpt, self.nbands = list(map(int, file.readline().split()))

            self.kpoints = []
            self.kpoints_weights = []
            if self.ispin == 2:
                self.eigenvalues = {
                    Spin.up: np.zeros((self.nkpt, self.nbands, 2)),
                    Spin.down: np.zeros((self.nkpt, self.nbands, 2)),
                }
            else:
                self.eigenvalues = {Spin.up: np.zeros((self.nkpt, self.nbands, 2))}

            ikpt = -1
            for line in file:
                if re.search(r"(\s+[\-+0-9eE.]+){4}", str(line)):
                    ikpt += 1
                    kpt = list(map(float, line.split()))
                    self.kpoints.append(kpt[:-1])
                    self.kpoints_weights.append(kpt[-1])
                    for i in range(self.nbands):
                        sl = list(map(float, file.readline().split()))
                        if len(sl) == 3:
                            self.eigenvalues[Spin.up][ikpt, i, 0] = sl[1]
                            self.eigenvalues[Spin.up][ikpt, i, 1] = sl[2]
                        elif len(sl) == 5:
                            self.eigenvalues[Spin.up][ikpt, i, 0] = sl[1]
                            self.eigenvalues[Spin.up][ikpt, i, 1] = sl[3]
                            self.eigenvalues[Spin.down][ikpt, i, 0] = sl[2]
                            self.eigenvalues[Spin.down][ikpt, i, 1] = sl[4]

    @property
    def eigenvalue_band_properties(
        self,
    ) -> (
        tuple[float, float, float, bool]
        | tuple[
            tuple[float, float],
            tuple[float, float],
            tuple[float, float],
            tuple[bool, bool],
        ]
    ):
        """Band properties from the eigenvalues as a tuple of
        (band gap, cbm, vbm, is_band_gap_direct).
        In the case of separate_spins=True,
        the band gap, cbm, vbm, and is_band_gap_direct are each tuples of 2,
        with index 0 representing the spin-up channel and index 1 representing
        the spin-down channel.
        """
        vbm = -float("inf")
        vbm_kpoint = None
        cbm = float("inf")
        cbm_kpoint = None
        vbm_spins = []
        vbm_spins_kpoints = []
        cbm_spins = []
        cbm_spins_kpoints = []
        if self.separate_spins and len(self.eigenvalues) != 2:
            raise ValueError("The separate_spins flag can only be True if ISPIN = 2")

        for d in self.eigenvalues.values():
            if self.separate_spins:
                vbm = -float("inf")
                cbm = float("inf")
            for k, val in enumerate(d):
                for eigenval, occu in val:
                    if occu > self.occu_tol and eigenval > vbm:
                        vbm = eigenval
                        vbm_kpoint = k
                    elif occu <= self.occu_tol and eigenval < cbm:
                        cbm = eigenval
                        cbm_kpoint = k
            if self.separate_spins:
                vbm_spins.append(vbm)
                vbm_spins_kpoints.append(vbm_kpoint)
                cbm_spins.append(cbm)
                cbm_spins_kpoints.append(cbm_kpoint)

        if self.separate_spins:
            return (
                (
                    max(cbm_spins[0] - vbm_spins[0], 0),
                    max(cbm_spins[1] - vbm_spins[1], 0),
                ),
                (cbm_spins[0], cbm_spins[1]),
                (vbm_spins[0], vbm_spins[1]),
                (
                    vbm_spins_kpoints[0] == cbm_spins_kpoints[0],
                    vbm_spins_kpoints[1] == cbm_spins_kpoints[1],
                ),
            )
        return max(cbm - vbm, 0), cbm, vbm, vbm_kpoint == cbm_kpoint


@dataclass
class Waveder(MSONable):
    """Representation of the WAVEDER file.

    The LOPTICS tag produces a WAVEDER file which contains the derivative of the orbitals with respect to k.
    Since the data is complex, we need to split it into the real and imaginary parts for JSON serialization.

    Note:
        The way that VASP writes the WAVEDER and WAVEDERF has slightly different logic when indexing the bands.
        This results in the formatted WAVDERF only indexing between filled bands. (i.e. all the matrix elements
        are between the states i=1:8 and j=1:8 in a two atom Si calculation, which is likely a VASP bug).
        As such, it is recommended to used the hidden ``LVEL=.True.`` flag in VASP which will force indexing over
        all bands.

    The order of the indices of the data are:
        [
            band index1,
            band index2,
            kpoint index,
            spin index,
            cartesian direction,
        ]

    Attributes:
        cder_real: Real part of the derivative of the orbitals with respect to k.
        cder_imag: Imaginary part of the derivative of the orbitals with respect to k.

    Author: Miguel Dias Costa, Kamal Choudhary, Jimmy-Xuan Shen
    """

    cder_real: NDArray
    cder_imag: NDArray

    @classmethod
    def from_formatted(cls, filename: PathLike) -> Self:
        """Read the WAVEDERF file.

        Note: This file is only produced when LOPTICS is true and VASP has been
        recompiled after uncommenting the line that calls
        WRT_CDER_BETWEEN_STATES_FORMATTED in linear_optics.F.

        It is recommended to use `from_binary` instead since the binary file is
        much smaller and contains the same information.

        Args:
            filename (PathLike): The name of the WAVEDER file.

        Returns:
            A Waveder object.
        """
        with zopen(filename, mode="rt") as file:
            nspin, nkpts, nbands = file.readline().split()
        # 1 and 4 are the eigenvalues of the bands (this data is missing in the WAVEDER file)
        # 6:12 are the complex matrix elements in each cartesian direction.
        data = np.loadtxt(filename, skiprows=1, usecols=(1, 4, 6, 7, 8, 9, 10, 11))
        data = data.reshape(int(nspin), int(nkpts), int(nbands), int(nbands), 8)  # slowest to fastest
        cder_real = data[:, :, :, :, 2::2]
        cder_imag = data[:, :, :, :, 3::2]
        # Change to [band1, band2, kpt, spin, cartesian]
        cder_real = np.transpose(cder_real, (2, 3, 1, 0, 4))
        cder_imag = np.transpose(cder_imag, (2, 3, 1, 0, 4))
        # TODO: add eigenvalues?
        return cls(cder_real, cder_imag)

    @classmethod
    def from_binary(
        cls,
        filename: PathLike,
        data_type: Literal["complex64", "float64", "float32"] = "complex64",
    ) -> Self:
        """Read the WAVEDER file.

        Args:
            filename: Name of file containing WAVEDER.
            data_type: Data type of the WAVEDER file. Default is complex64.
                If the file was generated with the "gamma" version of VASP,
                the data type can be either "float64" or "float32".

        Returns:
            Waveder object.
        """

        def read_data(dtype):
            """Read records from Fortran binary file and convert to np.array of given dtype."""
            data = b""
            while True:
                prefix = np.fromfile(file, dtype=np.int32, count=1)[0]
                data += file.read(abs(prefix))
                suffix = np.fromfile(file, dtype=np.int32, count=1)[0]
                if abs(prefix) - abs(suffix):
                    raise RuntimeError(
                        f"Read wrong amount of bytes.\nExpected: {prefix}, read: {len(data)}, suffix: {suffix}."
                    )
                if prefix > 0:
                    break
            return np.frombuffer(data, dtype=dtype)

        with open(filename, "rb") as file:
            nbands, nelect, nk, ispin = read_data(np.int32)
            _ = read_data(np.float64)  # nodes_in_dielectric_function
            _ = read_data(np.float64)  # wplasmon
            me_datatype = np.dtype(data_type)
            cder = read_data(me_datatype)

            cder_data = cder.reshape((3, ispin, nk, nelect, nbands)).T
            return cls(cder_data.real, cder_data.imag)

    @property
    def cder(self) -> NDArray:
        """The complex derivative of the orbitals with respect to k."""
        if self.cder_real.shape[0] != self.cder_real.shape[1]:  # pragma: no cover
            warnings.warn(
                "Not all band pairs are present in the WAVEDER file."
                "If you want to get all the matrix elements set LVEL=.True. in the INCAR.",
                stacklevel=2,
            )
        return self.cder_real + 1j * self.cder_imag

    @property
    def nspin(self) -> int:
        """The number of spin channels."""
        return self.cder_real.shape[3]

    @property
    def nkpoints(self) -> int:
        """The number of k-points."""
        return self.cder_real.shape[2]

    @property
    def nbands(self) -> int:
        """The number of bands."""
        return self.cder_real.shape[0]

    def get_orbital_derivative_between_states(
        self,
        band_i: int,
        band_j: int,
        kpoint: int,
        spin: Literal[0, 1],
        cart_dir: Literal[0, 1, 2],
    ) -> float:
        """
        Get a float between bands band_i and band_j for k-point index,
        spin-channel and Cartesian direction.

        Args:
            band_i (int): Index of band i
            band_j (int): Index of band j
            kpoint (int): Index of k-point
            spin (int): Spin-channel (0 or 1)
            cart_dir (int): Index of Cartesian direction (0, 1, 2)

        Returns:
            a float value
        """
        return self.cder[band_i, band_j, kpoint, spin, cart_dir]


@dataclass
class WSWQ(MSONable):
    r"""Read a WSWQ file.
    The WSWQ file is used to calculation the wave function overlaps between:
        - W: Wavefunctions in the current directory's WAVECAR file.
        - WQ: Wavefunctions stored in the WAVECAR.qqq file.

    The overlap is computed using the overlap operator S
    which make the PAW wavefunctions orthogonormal:
        <W_k,m| S | W_k,n> = \delta_{mn}

    The WSWQ file contains matrix elements of the overlap operator S evaluated
    between the planewave wavefunctions W and WQ:
        COVL_k,mn = < W_s,k,m | S | WQ_s,k,n >

    The indices of WSWQ.data are:
        [spin][kpoint][band_i][band_j]

    Attributes:
        nspin: Number of spin channels
        nkpoints: Number of k-points
        nbands: Number of bands
        me_real: Real part of the overlap matrix elements
        me_imag: Imaginary part of the overlap matrix elements
    """

    nspin: int
    nkpoints: int
    nbands: int
    me_real: NDArray
    me_imag: NDArray

    @property
    def data(self) -> NDArray:
        """Complex overlap matrix."""
        return self.me_real + 1j * self.me_imag

    @classmethod
    def from_file(cls, filename: str) -> Self:
        """Construct a WSWQ object from a file.

        Args:
            filename (str): Name of WSWQ file.

        Returns:
            WSWQ object.
        """
        # Grab the spin and kpoint values from lines containing "spin"
        spin_res = regrep(
            filename,
            {"spin": r"spin\s*=\s*(\d+)\s?\,\s?kpoint\s*=\s*(\d+)"},
            reverse=True,
            terminate_on_match=True,
            postprocess=int,
        )["spin"]
        (nspin, nkpoints), _ = spin_res[0]

        # Grab the index values from the parts with "i    =" and "j    ="
        ij_res = regrep(
            filename,
            {"ij": r"i\s*=\s*(\d+)\s?\,\s?j\s*=\s*(\d+)"},
            reverse=True,
            terminate_on_match=True,
            postprocess=int,
        )["ij"]
        (nbands, _), _ = ij_res[0]

        # Grab the matrix elements from the parts after the ":"
        data_res = regrep(
            filename,
            {"data": r"\:\s*([-+]?\d*\.\d+)\s+([-+]?\d*\.\d+)"},
            reverse=False,
            terminate_on_match=False,
            postprocess=float,
        )["data"]
        if len(data_res) != nspin * nkpoints * nbands * nbands:
            raise ValueError("incorrect length of data_res")

        data = np.array([complex(real_part, img_part) for (real_part, img_part), _ in data_res])

        # NOTE: loop order (slow->fast) spin -> kpoint -> j -> i
        data = data.reshape((nspin, nkpoints, nbands, nbands))
        data = np.swapaxes(data, 2, 3)  # swap i and j
        return cls(
            nspin=nspin,
            nkpoints=nkpoints,
            nbands=nbands,
            me_real=np.real(data),
            me_imag=np.imag(data),
        )


class UnconvergedVASPWarning(Warning):
    """Warning for unconverged VASP run."""<|MERGE_RESOLUTION|>--- conflicted
+++ resolved
@@ -2175,9 +2175,6 @@
         self.final_fr_energy = e_fr_energy
         self.data: dict = {}
 
-<<<<<<< HEAD
-        # Read NPLWV (total number of plane waves)
-=======
         # Read "number of bands" (NBANDS)
         self.read_pattern(
             {"nbands": r"number\s+of\s+bands\s+NBANDS=\s+(\d+)"},
@@ -2187,7 +2184,6 @@
         self.data["nbands"] = self.data["nbands"][0][0]
 
         # Read "total number of plane waves" (NPLWV)
->>>>>>> 362bf543
         self.read_pattern(
             {"nplwv": r"total plane-waves  NPLWV =\s+(\*{6}|\d+)"},
             terminate_on_match=True,
