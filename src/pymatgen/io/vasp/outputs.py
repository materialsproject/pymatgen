--- conflicted
+++ resolved
@@ -4123,14 +4123,8 @@
 
             return kpoints, weights, eigenvalues, occupancies, data, phase_factors, xyz_data
 
-<<<<<<< HEAD
-    def get_projection_on_elements(self, structure: Structure) -> dict[Spin, list]:
-        """
-        Get a dict of projections on elements.
-=======
     def get_projection_on_elements(self, structure: Structure) -> dict[Spin, list[list[dict[str, float]]]]:
         """Get a dict of projections on elements.
->>>>>>> 1bfd330d
 
         Args:
             structure (Structure): Input structure.
@@ -4143,16 +4137,10 @@
         assert self.nbands is not None
         assert self.nions is not None
 
-<<<<<<< HEAD
-        dico: dict[Spin, list] = {
-            spin: [[defaultdict(float) for _ in range(self.nkpoints)] for _ in range(self.nbands)] for spin in self.data
-        }
-=======
         elem_proj: dict[Spin, list] = {}
         for spin in self.data:
             elem_proj[spin] = [[defaultdict(float) for _ in range(self.nkpoints)] for _ in range(self.nbands)]
 
->>>>>>> 1bfd330d
         for iat in range(self.nions):
             name = structure.species[iat].symbol
             for spin, data in self.data.items():
