--- conflicted
+++ resolved
@@ -474,20 +474,10 @@
                             ) = self._parse_projected_eigen(elem)
 
                     elif tag == "dielectricfunction":
-<<<<<<< HEAD
-                        if (
-                            "comment" not in elem.attrib
-                            or elem.attrib["comment"]
-                            == "INVERSE MACROSCOPIC DIELECTRIC TENSOR (including local field effects in RPA (Hartree))"
-                        ):
-                            if self.incar.get("ALGO", "Normal") == "Bse":
-                                self.dielectric_data["freq_dependent"] = self._parse_diel(elem)
-=======
                         label = elem.attrib.get("comment", None)
                         if label is None:
-                            if self.incar.get("ALGO", "Normal").upper() == "BSE":
+                            if self.incar.get("ALGO", "Normal") == "Bse":
                                 label = "freq_dependent"
->>>>>>> 0e65d35a
                             elif "density" not in self.dielectric_data:
                                 label = "density"
                             elif "velocity" not in self.dielectric_data:
