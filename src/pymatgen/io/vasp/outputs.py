--- conflicted
+++ resolved
@@ -4450,7 +4450,6 @@
         branch_dir_names = [os.path.abspath(d) for d in glob(f"{dir_name}/branch_*") if os.path.isdir(d)]
         sorted_branch_dir_names = sorted(branch_dir_names, key=lambda x: int(x.split("_")[-1]))
 
-<<<<<<< HEAD
         # Collect BandStructure from all branches
         bs_branches: list[BandStructure | BandStructureSymmLine] = []
         for directory in sorted_branch_dir_names:
@@ -4460,21 +4459,6 @@
 
             run = Vasprun(vasprun_file, parse_projected_eigen=projections)
             bs_branches.append(run.get_band_structure(efermi=efermi))
-=======
-        # Populate branches with Bandstructure instances
-        branches = []
-        for dname in sorted_branch_dir_names:
-            xml_file = f"{dname}/vasprun.xml"
-            if os.path.isfile(xml_file):
-                run = Vasprun(xml_file, parse_projected_eigen=projections)
-                branches.append(run.get_band_structure(efermi=efermi))
-            else:
-                # TODO: It might be better to throw an exception
-                warnings.warn(
-                    f"Skipping {dname}. Unable to find {xml_file}",
-                    stacklevel=2,
-                )
->>>>>>> 653714e4
 
         return get_reconstructed_band_structure(bs_branches, efermi)
 
