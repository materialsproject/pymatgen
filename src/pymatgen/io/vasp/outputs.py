--- conflicted
+++ resolved
@@ -50,13 +50,8 @@
     h5py = None
 
 if TYPE_CHECKING:
-<<<<<<< HEAD
     from collections.abc import Callable, Sequence
-    from typing import Any, Literal
-=======
-    from collections.abc import Callable
-    from typing import Literal, TypeAlias
->>>>>>> 9523e3c1
+    from typing import Any, Literal, TypeAlias
 
     # Avoid name conflict with pymatgen.core.Element
     from xml.etree.ElementTree import Element as XML_Element
@@ -192,6 +187,16 @@
     actual_kpoints_weights: list | None = None
     dos_has_errors: bool | None = None
 
+@dataclass
+class BandgapProps(MSONable):
+
+    vbm : float | None = None
+    cbm : float | None = None
+    direct_gap_eigenvalues : tuple[float,float] | None = None
+    efermi : float | None = None
+    vbm_k : tuple[float, float, float] | None = None
+    cbm_k : tuple[float, float, float] | None = None
+    direct_gap_k : tuple[float, float, float] | None = None
 
 class Vasprun(MSONable):
     """
@@ -5973,10 +5978,13 @@
             vasp_version = self._parse_hdf5_value(h5_file["version"])
             self._parse_params(self._parse_hdf5_value(h5_file["input"]))
             self._get_ionic_steps(self._parse_hdf5_value(h5_file["intermediate"]["ion_dynamics"]))
+            
+            self.bandgap_props : dict[str,dict[str,BandgapProps]] | None = None
+            if h5_file["intermediate"].get("band"):
+                self.bandgap_props = self._parse_bandgap_props(h5_file["intermediate"]["band"])
 
             # -----
             # TODO: determine if these following fields are stored in vaspout.h5
-            self.kpoints_opt_props = None
             self.md_data = []
             # -----
             
@@ -5991,11 +5999,21 @@
                     projectors=outputs.get("projectors", {}).get("lchar", None),
                 )
                 self.dos_has_errors = False
+
+                if outputs.get("electron_dos_kpoints_opt"):
+                    self._parse_dos(
+                        electron_dos=outputs["electron_dos"],
+                        projectors=outputs.get("projectors_kpoints_opt", {}).get("lchar", None),
+                        kpoints_opt=True
+                    )
+
             except Exception:
                 self.dos_has_errors = True
 
         if parse_eigen:
             self.eigenvalues = self._parse_eigen(outputs["electron_eigenvalues"])
+            if (eigv := outputs.get("electron_eigenvalues_kpoints_opt") ):
+                self.kpoints_opt_props.eigenvalues = self._parse_eigen(eigv, ispin = outputs["electron_eigenvalues"]["ispin"], nb_tot=outputs["electron_eigenvalues"]["nb_tot"])
 
         self.projected_eigenvalues = None
         self.projected_magnetisation = None
@@ -6057,16 +6075,19 @@
         if coord_type := kpoints.get("coordinate_space"):
             kpts["coord_type"] = "Reciprocal" if coord_type == "R" else "Cartesian"
 
-        actual_kpoints = [None]
-        actual_kpoint_weights = [None]
+        actual_kpoints : list | None = None
+        actual_kpoint_weights : list | None = None
         if kpoints.get("coordinates_kpoints"):
             kpts["num_kpts"] = len(kpoints["coordinates_kpoints"])
             kpts["labels"] = [None for _ in range(kpts["num_kpts"])]
             for i, idx in enumerate(kpoints.get("positions_labels_kpoints", [])):
                 kpts["labels"][idx - 1] = kpoints["labels_kpoints"][i]
-                kpts["kpts"] = kpoints["coordinates_kpoints"]
+            
+            kpts["kpts"] = kpoints["coordinates_kpoints"]
             actual_kpoints = kpoints["coordinates_kpoints"]
-            actual_kpoint_weights = kpoints["weights_kpoints"]
+
+            # NB: no weights for KPOINTS_OPT
+            actual_kpoint_weights = kpoints.get("weights_kpoints",[1. for _ in range(len(actual_kpoints))])
 
         elif all(kpoints.get(f"nkp{axis}") for axis in ("x", "y", "z")):
             kpts["num_kpts"] = kpoints["number_kpoints"]
@@ -6102,9 +6123,14 @@
                 self.actual_kpoints_weights,
             ) = self._parse_kpoints(input_data["kpoints"])  # type: ignore[assignment]
 
-        self.kpoints_opt = None
+        self.kpoints_opt_props : None | KpointOptProps = None
         if input_data.get("kpoints_opt"):
-            self.kpoints_opt = self._parse_kpoints(input_data["kpoints_opt"])
+            self.kpoints_opt_props = KpointOptProps()
+            (
+                self.kpoints_opt_props.kpoints,
+                self.kpoints_opt_props.actual_kpoints,
+                self.kpoints_opt_props.actual_kpoints_weights 
+            ) = self._parse_kpoints(input_data["kpoints_opt"])
 
         self.initial_structure = self._parse_structure(input_data["poscar"])
         self.atomic_symbols = self._parse_atominfo(self.initial_structure.composition)
@@ -6149,7 +6175,12 @@
         }
 
         # label s, p, d,... contributions to charge and magnetic moment in same way as Outcar
-        _to_outcar_tag = {"total charge": "charge", "magnetization (x)": "magnetization"}
+        _to_outcar_tag = {
+            "total charge": "charge", # older style
+            "magnetization (x)": "magnetization",
+            "charge": "charge", # newer style
+            "x": "magnetization",
+        }
 
         self.nionic_steps = len(ion_dynamics["energies"])
         self.ionic_steps = []
@@ -6181,26 +6212,42 @@
                 "electronic_steps": [],
             }
             if chg_dens_props := ion_dynamics.get("magnetism"):
-                for ik, k in enumerate(chg_dens_props["component_tags"]):
-                    site_prop = [
-                        {
-                            orb: chg_dens_props["moments"][istep][ik][iion][iorb]
-                            for iorb, orb in enumerate(chg_dens_props["orbital_tags"])
-                        }
-                        for iion in range(len(self.poscar.structure))
-                    ]
-                    for iion in range(len(self.poscar.structure)):
-                        site_prop[iion]["tot"] = sum(site_prop[iion].values())
-                    step["structure"].add_site_property(_to_outcar_tag.get(k), site_prop)
+
+                # Appears to be VASP <= 6.4.2
+                if (old_style := chg_dens_props.get("component_tags")):
+                    components = old_style
+                    moments = chg_dens_props["moments"]
+                    orbitals = chg_dens_props["orbital_tags"]
+                
+                # Appears to be VASP >= 6.4.3
+                elif (new_style := chg_dens_props.get("spin_moments")):
+                    components = new_style["components"]
+                    moments = new_style.get("values")
+                    orbitals = new_style["orbitals"]
+
+                if old_style or new_style:
+                    for ik, k in enumerate(components):
+                        site_prop = [
+                            {
+                                orb: moments[istep][ik][iion][iorb]
+                                for iorb, orb in enumerate(orbitals)
+                            }
+                            for iion in range(len(self.poscar.structure))
+                        ]
+                        for iion in range(len(self.poscar.structure)):
+                            site_prop[iion]["tot"] = sum(site_prop[iion].values())
+                        step["structure"].add_site_property(_to_outcar_tag.get(k), site_prop)
 
             self.ionic_steps += [step]
 
     def _parse_results(self, results: dict) -> None:
         self.final_structure = self._parse_structure(results["positions"])
 
-    def _parse_dos(self, electron_dos: dict, projectors: list | None = None):  # type: ignore[override]
-        self.efermi = electron_dos["efermi"]
-
+    def _parse_dos(self, electron_dos: dict, projectors: list | None = None, kpoints_opt : bool = False):  # type: ignore[override]
+        
+        dos = {
+            "efermi": electron_dos["efermi"]
+        }
         densities: dict = {}
         for dos_type in (
             "dos",
@@ -6211,10 +6258,10 @@
                 for ispin in range(len(electron_dos[dos_type])):
                     densities[dos_type][Spin((-1) ** ispin)] = electron_dos[dos_type][ispin]
 
-        self.tdos = Dos(self.efermi, electron_dos["energies"], densities["dos"])
-        self.idos = Dos(self.efermi, electron_dos["energies"], densities["dosi"])
-
-        self.pdos = []
+        dos["tdos"] = Dos(dos["efermi"], electron_dos["energies"], densities["dos"])
+        dos["idos"] = Dos(dos["efermi"], electron_dos["energies"], densities["dosi"])
+
+        dos["pdos"] = []
 
         # for whatever reason, the naming of orbitals is different in vaspout.h5
         vasp_to_pmg_orb = {
@@ -6239,12 +6286,22 @@
                         orb_str = projectors[ilm]
                         orb_idx = orbtyp.__members__[vasp_to_pmg_orb.get(orb_str, orb_str)]
                         site_res_pdos[orb_idx][Spin((-1) ** ispin)] = np.array(site_pdos[ispin][ilm])
-                self.pdos += [site_res_pdos]
+                dos["pdos"] += [site_res_pdos]
+
+        if kpoints_opt:
+            for k,v in dos.items():
+                setattr(self.kpoints_opt_props,k,v)
+        else:
+            for k,v in dos.items():
+                setattr(self,k,v)
 
     @staticmethod
-    def _parse_eigen(eigenvalues_complete: dict):  # type: ignore[override]
+    def _parse_eigen(eigenvalues_complete: dict, ispin : int | None = None, nb_tot : int | None = None):  # type: ignore[override]
         eigenvalues = {}
-        for ispin in range(eigenvalues_complete["ispin"]):
+        ispin = ispin or eigenvalues_complete["ispin"]
+        nb_tot = nb_tot or eigenvalues_complete["nb_tot"]
+        nkpoints = eigenvalues_complete.get("kpoints") or len(eigenvalues_complete.get("kpoint_coords"))
+        for ispin in range(ispin):
             eigenvalues[Spin.up if ispin == 0 else Spin.down] = np.array(
                 [
                     [
@@ -6252,13 +6309,67 @@
                             eigenvalues_complete["eigenvalues"][ispin][i][j],
                             eigenvalues_complete["fermiweights"][ispin][i][j],
                         ]
-                        for j in range(eigenvalues_complete["nb_tot"])
+                        for j in range(nb_tot)
                     ]
-                    for i in range(eigenvalues_complete["kpoints"])
+                    for i in range(nkpoints)
                 ]
             )
         return eigenvalues
-
+    
+    @staticmethod
+    def _parse_bandgap_props(band_props : dict[str,list]) -> dict[str,dict[str,BandgapProps]]:
+        """
+        Parse the bandgap properties VASP calculates.
+
+        These are a dict with the following keys:
+            gap_from_kpoint, gap_from_weight, labels
+
+        `labels` are the corresponding labels of the values in gap_from_*
+
+        The lists in gap_from_* have shape (1, ISPIN + 1, len(band_props['labels']) )
+        The specific order of spins in the middle index are: total, spin-up, spin-down
+
+
+        """
+
+        known_gap_keys = ("gap_from_kpoint","gap_from_weight")
+        for ref_k in known_gap_keys:
+            if band_props.get(ref_k):
+                break
+        
+        if len(band_props[ref_k][0]) == 1:
+            spin_keys = ("total",)
+        elif len(band_props[ref_k][0]) == 3:
+            spin_keys = ("total",Spin.up, Spin.down,)
+        else:
+            raise ValueError(f"Unknown bandgap property shape {len(band_props)}.")
+
+        props = {}
+        for k in [x for x in known_gap_keys if band_props.get(x)]:
+            props[k] = {}
+            for i, spin in enumerate(spin_keys):
+                
+                vals = {
+                    label : band_props[k][0][i][idx] for idx, label in enumerate(band_props["labels"])
+                }
+                
+                props[k][spin] = {
+                    "vbm": vals.get("valence band maximum"),
+                    "cbm": vals.get("conduction band minimum"),
+                }
+                if all(dgv := tuple(vals.get(x) for x in ("direct gap bottom", "direct gap top"))):
+                    props[k][spin]["direct_gap_eigenvalues"] = dgv
+
+                for band_pos, band_label in {
+                    "VBM": "vbm",
+                    "CBM": "cbm",
+                    "direct": "direct_gap",
+                }.items():
+                    if all (kv := tuple(vals.get(f"{x} ({band_pos})") for x in ("kx","ky","kz"))):
+                        props[k][band_label] = kv
+                props[k][spin] = BandgapProps(**props[k][spin])
+        return props
+    
     @property
     @unitized("eV")
     def final_energy(self):
