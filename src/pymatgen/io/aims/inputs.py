--- conflicted
+++ resolved
@@ -93,11 +93,11 @@
 
         content = textwrap.dedent(
             f"""\
-            #{'=' * 79}
+            #{"=" * 79}
             # FHI-aims geometry file: geometry.in
             # File generated from pymatgen
             # {time.asctime()}
-            #{'=' * 79}
+            #{"=" * 79}
             """
         )
         content += geometry.to_string()
@@ -113,25 +113,6 @@
         """Access the contents of the file."""
         return self._content
 
-<<<<<<< HEAD
-=======
-    def get_header(self, filename: str) -> str:
-        """A header of geometry.in file
-
-        Args:
-            filename (str): A name of the file for the header
-        """
-        return textwrap.dedent(
-            f"""\
-        #{"=" * 72}
-        # FHI-aims geometry file: {filename}
-        # File generated from pymatgen
-        # {time.asctime()}
-        #{"=" * 72}
-        """
-        )
-
->>>>>>> 55d09347
     def write_file(self, directory: str | Path | None = None, overwrite: bool = False) -> None:
         """Write the geometry.in file.
 
@@ -145,12 +126,8 @@
         if not overwrite and file_name.exists():
             raise ValueError(f"geometry.in file exists in {directory}")
 
-<<<<<<< HEAD
-        with open(f"{directory}/geometry.in", mode="w") as file:
-=======
         with open(f"{directory}/geometry.in", mode="w", encoding="utf-8") as file:
             file.write(self.get_header(file_name.as_posix()))
->>>>>>> 55d09347
             file.write(self.content)
             file.write("\n")
 
@@ -292,58 +269,8 @@
             )
             parameters.pop("spin")
 
-<<<<<<< HEAD
         outputs = parameters.pop("output", [])
         control_in = AimsControl(parameters=parameters, outputs=outputs)
-=======
-        cubes = parameters.pop("cubes", None)
-
-        if verbose_header:
-            content += "# \n# List of parameters used to initialize the calculator:"
-            for param, val in parameters.items():
-                content += f"#     {param}:{val}\n"
-        content += f"{lim}\n"
-
-        if "smearing" in parameters and "occupation_type" in parameters:
-            raise ValueError(f'both "smearing" and "occupation_type" in {parameters=}')
-
-        for key, value in parameters.items():
-            if key in ["species_dir", "plus_u"]:
-                continue
-            if key == "smearing":
-                name = parameters["smearing"][0].lower()
-                if name == "fermi-dirac":
-                    name = "fermi"
-                width = parameters["smearing"][1]
-                if name == "methfessel-paxton":
-                    order = parameters["smearing"][2]
-                    order = f" {order:d}"
-                else:
-                    order = ""
-
-                content += self.get_aims_control_parameter_str("occupation_type", (name, width, order), "%s %f%s")
-            elif key == "output":
-                for output_type in value:
-                    content += self.get_aims_control_parameter_str(key, output_type, "%s")
-            elif key == "vdw_correction_hirshfeld" and value:
-                content += self.get_aims_control_parameter_str(key, "", "%s")
-            elif key == "xc":
-                if "libxc" in value:
-                    content += self.get_aims_control_parameter_str("override_warning_libxc", ".true.", "%s")
-                content += self.get_aims_control_parameter_str(key, value, "%s")
-            elif isinstance(value, bool):
-                content += self.get_aims_control_parameter_str(key, str(value).lower(), ".%s.")
-            elif isinstance(value, tuple | list):
-                content += self.get_aims_control_parameter_str(key, " ".join(map(str, value)), "%s")
-            elif isinstance(value, str):
-                content += self.get_aims_control_parameter_str(key, value, "%s")
-            else:
-                content += self.get_aims_control_parameter_str(key, value, "%r")
-
-        if cubes:
-            for cube in cubes:
-                content += cube.control_block
->>>>>>> 55d09347
 
         species_defaults_map = self._parameters.get("species_dir", SETTINGS.get("AIMS_SPECIES_DIR", ""))
         if not species_defaults_map:
@@ -440,17 +367,7 @@
 
         content = self.get_content(structure, verbose_header)
 
-<<<<<<< HEAD
         with open(f"{directory}/control.in", mode="w") as file:
-=======
-        with open(f"{directory}/control.in", mode="w", encoding="utf-8") as file:
-            file.write(f"#{'=' * 72}\n")
-            file.write(f"# FHI-aims geometry file: {directory}/geometry.in\n")
-            file.write("# File generated from pymatgen\n")
-            file.write(f"# {time.asctime()}\n")
-            file.write(f"#{'=' * 72}\n")
-
->>>>>>> 55d09347
             file.write(content)
 
     def as_dict(self) -> dict[str, Any]:
@@ -472,177 +389,6 @@
             The AimsControl for dct
 
         """
-<<<<<<< HEAD
         decoded = {key: MontyDecoder().process_decoded(val) for key, val in dct.items() if not key.startswith("@")}
-=======
-        with zopen(filename, mode="rt", encoding="utf-8") as file:
-            return cls(data=file.read(), label=label)
-
-    @classmethod
-    def from_element_and_basis_name(
-        cls,
-        element: str,
-        basis: str,
-        *,
-        species_dir: str | Path | None = None,
-        label: str | None = None,
-    ) -> Self:
-        """Initialize from element and basis names.
-
-        Args:
-            element (str): the element name (not to confuse with the species)
-            basis (str): the directory in which the species' defaults file is located relative to the
-                root `species_defaults` (or `species_defaults/defaults_2020`) directory.`.
-            label (str): A string representing the name of species. If not specified,
-                then equal to element
-
-        Returns:
-            AimsSpeciesFile
-        """
-        # check if element is in the Periodic Table (+ Emptium)
-        if element != "Emptium":
-            if not hasattr(Element, element):
-                raise ValueError(f"{element} is not a valid element name.")
-            el_obj = Element(element)
-            species_file_name = f"{el_obj.Z:02}_{element}_default"
-        else:
-            species_file_name = "00_Emptium_default"
-
-        aims_species_dir = species_dir or SETTINGS.get("AIMS_SPECIES_DIR")
-
-        if aims_species_dir is None:
-            raise ValueError(
-                "No AIMS_SPECIES_DIR variable found in the config file. "
-                "Please set the variable in ~/.config/.pmgrc.yaml to the root of `species_defaults` "
-                "folder in FHIaims/ directory."
-            )
-        paths_to_try = [
-            (Path(aims_species_dir) / basis / species_file_name).expanduser().as_posix(),
-            (Path(aims_species_dir) / "defaults_2020" / basis / species_file_name).expanduser().as_posix(),
-        ]
-        for path in paths_to_try:
-            path = zpath(path)
-            if os.path.isfile(path):
-                return cls.from_file(path, label)
-
-        raise RuntimeError(
-            f"Can't find the species' defaults file for {element} in {basis} basis set. Paths tried: {paths_to_try}"
-        )
-
-    def __str__(self) -> str:
-        """String representation of the species' defaults file"""
-        return re.sub(
-            r"^ *species +\w+",
-            f"  species        {self.label}",
-            self.data,
-            flags=re.MULTILINE,
-        )
-
-    @property
-    def element(self) -> str:
-        if match := re.search(r"^ *species +(\w+)", self.data, flags=re.MULTILINE):
-            return match[1]
-        raise ValueError("Can't find element in species' defaults file")
-
-    def as_dict(self) -> dict[str, Any]:
-        """Dictionary representation of the species' defaults file."""
-        return {
-            "label": self.label,
-            "data": self.data,
-            "@module": type(self).__module__,
-            "@class": type(self).__name__,
-        }
-
-    @classmethod
-    def from_dict(cls, dct: dict[str, Any]) -> Self:
-        """Deserialization of the AimsSpeciesFile object"""
-        return cls(**dct)
-
-
-class SpeciesDefaults(list, MSONable):
-    """A list containing a set of species' defaults objects with
-    methods to read and write them to files
-    """
-
-    def __init__(
-        self,
-        labels: Sequence[str],
-        basis_set: str | dict[str, str],
-        *,
-        species_dir: str | Path | None = None,
-        elements: dict[str, str] | None = None,
-    ) -> None:
-        """
-        Args:
-            labels (list[str]): a list of labels, for which to build species' defaults
-            basis_set (str | dict[str, str]):
-                a name of a basis set (`light`, `tight`...) or a mapping from site labels to basis set names.
-                The name of a basis set can either correspond to the subfolder in `defaults_2020` folder
-                or be a full path from the `FHI-aims/species_defaults` directory.
-            species_dir (str | Path | None): The base species directory
-            elements (dict[str, str] | None):
-                a mapping from site labels to elements. If some label is not in this mapping,
-                it coincides with an element.
-        """
-        super().__init__()
-        self.labels = labels
-        self.basis_set = basis_set
-        self.species_dir = species_dir
-
-        if elements is None:
-            elements = {}
-
-        self.elements = {}
-        for label in self.labels:
-            label = re.sub(r",\s*spin\s*=\s*[+-]?([0-9]*[.])?[0-9]+", "", label)
-            self.elements[label] = elements.get(label, label)
-        self._set_species()
-
-    def _set_species(self) -> None:
-        """Initialize species defaults from the instance data"""
-        del self[:]
-
-        for label, el in self.elements.items():
-            if isinstance(self.basis_set, dict):
-                basis_set = self.basis_set.get(label, None)
-                if basis_set is None:
-                    raise ValueError(f"Basis set not found for specie {label} (represented by element {el})")
-            else:
-                basis_set = self.basis_set
-            self.append(
-                AimsSpeciesFile.from_element_and_basis_name(el, basis_set, species_dir=self.species_dir, label=label)
-            )
-
-    def __str__(self):
-        """String representation of the species' defaults"""
-        return "".join([str(x) for x in self])
-
-    @classmethod
-    def from_structure(
-        cls,
-        struct: Structure | Molecule,
-        basis_set: str | dict[str, str],
-        species_dir: str | Path | None = None,
-    ):
-        """Initialize species defaults from a structure."""
-        labels = []
-        elements = {}
-        for site in struct:
-            el = site.specie
-            if site.species_string not in labels:
-                labels.append(site.species_string)
-                elements[site.species_string] = el.name
-        return SpeciesDefaults(sorted(labels), basis_set, species_dir=species_dir, elements=elements)
-
-    def to_dict(self):
-        """Dictionary representation of the species' defaults"""
-        return {
-            "labels": self.labels,
-            "elements": self.elements,
-            "basis_set": self.basis_set,
-            "@module": type(self).__module__,
-            "@class": type(self).__name__,
-        }
->>>>>>> 55d09347
 
         return cls(_parameters=decoded["parameters"])