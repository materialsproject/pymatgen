"""Classes for reading/manipulating/writing FHI-aims input files.

Works for aims cube objects, geometry.in and control.in
"""

from __future__ import annotations

import os
import re
import time
from copy import deepcopy
from dataclasses import dataclass, field
from pathlib import Path
from typing import TYPE_CHECKING
from warnings import warn

import numpy as np
from monty.io import zopen
from monty.json import MontyDecoder, MSONable
from monty.os.path import zpath
from pymatgen.core import SETTINGS, Element, Lattice, Molecule, Structure

if TYPE_CHECKING:
    from collections.abc import Sequence
    from typing import Any

    from pymatgen.util.typing import Tuple3Floats, Tuple3Ints
    from typing_extensions import Self

__author__ = "Thomas A. R. Purcell"
__version__ = "1.0"
__email__ = "purcellt@arizona.edu"
__date__ = "November 2023"


@dataclass
class AimsGeometryIn(MSONable):
    """Representation of an aims geometry.in file.

    Attributes:
        _content (str): The content of the input file
        _structure (Structure | Molecule): The structure or molecule
            representation of the file
    """

    _content: str
    _structure: Structure | Molecule

    @classmethod
    def from_str(cls, contents: str) -> Self:
        """Create an input from the content of an input file.

        Args:
            contents (str): The content of the file

        Returns:
            The AimsGeometryIn file for the string contents
        """
        content_lines = [
            line.strip() for line in contents.split("\n") if len(line.strip()) > 0 and line.strip()[0] != "#"
        ]

        species, coords, is_frac, lattice_vectors = [], [], [], []
        charges_dct, moments_dct, velocities_dct = {}, {}, {}

        for line in content_lines:
            inp = line.split()
            if (inp[0] == "atom") or (inp[0] == "atom_frac"):
                coords.append([float(ii) for ii in line.split()[1:4]])
                species.append(inp[4])
                is_frac.append(inp[0] == "atom_frac")
            if inp[0] == "lattice_vector":
                lattice_vectors.append([float(ii) for ii in line.split()[1:4]])
            if inp[0] == "initial_moment":
                moments_dct[len(coords) - 1] = float(inp[1])
            if inp[0] == "initial_charge":
                charges_dct[len(coords) - 1] = float(inp[1])
            if inp[0] == "velocity":
                velocities_dct[len(coords) - 1] = [float(x) for x in inp[1:]]

        charge = np.zeros(len(coords))
        for key, val in charges_dct.items():
            charge[key] = val

        magmom = np.zeros(len(coords))
        for key, val in moments_dct.items():
            magmom[key] = val

        velocity: list[None | list[float]] = [None for _ in coords]
        for key, v in velocities_dct.items():
            velocity[key] = v

        if len(lattice_vectors) == 3:
            lattice = Lattice(lattice_vectors)
            for cc in range(len(coords)):
                if is_frac[cc]:
                    coords[cc] = lattice.get_cartesian_coords(np.array(coords[cc]).reshape(1, 3)).flatten()
        elif len(lattice_vectors) == 0:
            lattice = None
            if any(is_frac):
                raise ValueError("Fractional coordinates given in file with no lattice vectors.")
        else:
            raise ValueError("Incorrect number of lattice vectors passed.")

        site_props = {"magmom": magmom, "charge": charge}
        if velocities_dct:
            site_props["velocity"] = velocity

        if lattice is None:
            structure = Molecule(species, coords, np.sum(charge), site_properties=site_props)
        else:
            structure = Structure(
                lattice, species, coords, np.sum(charge), coords_are_cartesian=True, site_properties=site_props
            )

        return cls(_content="\n".join(content_lines), _structure=structure)

    @classmethod
    def from_file(cls, filepath: str | Path) -> Self:
        """Create an AimsGeometryIn from an input file.

        Args:
            filepath (str | Path): The path to the input file (either plain text of gzipped)

        Returns:
            AimsGeometryIn: The input object represented in the file
        """
        with zopen(filepath, mode="rt") as in_file:
            content = in_file.read()
        return cls.from_str(content)

    @classmethod
    def from_structure(cls, structure: Structure | Molecule) -> Self:
        """Construct an input file from an input structure.

        Args:
            structure (Structure | Molecule): The structure for the file

        Returns:
            AimsGeometryIn: The input object for the structure
        """
        content_lines: list[str] = []

        if isinstance(structure, Structure):
            for lv in structure.lattice.matrix:
                content_lines.append(f"lattice_vector {lv[0]: .12e} {lv[1]: .12e} {lv[2]: .12e}")

<<<<<<< HEAD
        charges = structure.site_properties.get("charge", np.zeros(structure.num_sites))
        magmoms = structure.site_properties.get("magmom", [None] * structure.num_sites)

        print("\n\ncharges", charges)
        print("\n\nmagmoms", magmoms)
        for species, coord, charge, magmom in zip(structure.species, structure.cart_coords, charges, magmoms):
            if isinstance(species, Element):
                spin = magmom
                element = species
            else:
                spin = species.spin
                element = species.element
                if magmom is not None and magmom != spin:
                    raise ValueError("species.spin and magnetic moments don't agree. Please only define one")

            content_lines.append(f"atom {coord[0]: .12e} {coord[1]: .12e} {coord[2]: .12e} {element}")
            if charge != 0:
                content_lines.append(f"     initial_charge {charge:.12e}")

            if (spin is not None) and (spin != 0):
                content_lines.append(f"     initial_moment {spin:.12e}")

=======
        charges = structure.site_properties.get("charge", np.zeros(len(structure.species)))
        magmoms = structure.site_properties.get("magmom", np.zeros(len(structure.species)))
        velocities = structure.site_properties.get("velocity", [None for _ in structure.species])
        for species, coord, charge, magmom, v in zip(
            structure.species, structure.cart_coords, charges, magmoms, velocities
        ):
            content_lines.append(f"atom {coord[0]: .12e} {coord[1]: .12e} {coord[2]: .12e} {species}")
            if charge != 0:
                content_lines.append(f"     initial_charge {charge:.12e}")
            if magmom != 0:
                content_lines.append(f"     initial_moment {magmom:.12e}")
            if v is not None and any(v_i != 0.0 for v_i in v):
                content_lines.append(f"     velocity   {'  '.join([f'{v_i:.12e}' for v_i in v])}")
>>>>>>> 35b1f448
        return cls(_content="\n".join(content_lines), _structure=structure)

    @property
    def structure(self) -> Structure | Molecule:
        """Access structure for the file."""
        return self._structure

    @property
    def content(self) -> str:
        """Access the contents of the file."""
        return self._content

    def write_file(self, directory: str | Path | None = None, overwrite: bool = False) -> None:
        """Write the geometry.in file.

        Args:
            directory (str | Path | None): The directory to write the geometry.in file
            overwrite (bool): If True allow to overwrite existing files
        """
        directory = directory or Path.cwd()

        if not overwrite and (Path(directory) / "geometry.in").exists():
            raise ValueError(f"geometry.in file exists in {directory}")

        with open(f"{directory}/geometry.in", mode="w") as file:
            file.write(f"#{'=' * 72}\n")
            file.write(f"# FHI-aims geometry file: {directory}/geometry.in\n")
            file.write("# File generated from pymatgen\n")
            file.write(f"# {time.asctime()}\n")
            file.write(f"#{'=' * 72}\n")
            file.write(self.content)
            file.write("\n")

    def as_dict(self) -> dict[str, Any]:
        """Get a dictionary representation of the geometry.in file."""
        dct = {}
        dct["@module"] = type(self).__module__
        dct["@class"] = type(self).__name__
        dct["content"] = self.content
        dct["structure"] = self.structure
        return dct

    @classmethod
    def from_dict(cls, dct: dict[str, Any]) -> Self:
        """Initialize from dictionary.

        Args:
            dct (dict[str, Any]): The MontyEncoded dictionary of the AimsGeometryIn object

        Returns:
            The input object represented by the dict
        """
        decoded = {key: MontyDecoder().process_decoded(val) for key, val in dct.items() if not key.startswith("@")}

        return cls(_content=decoded["content"], _structure=decoded["structure"])


ALLOWED_AIMS_CUBE_TYPES = (
    "delta_density",
    "spin_density",
    "stm",
    "total_density",
    "total_density_integrable",
    "long_range_potential",
    "hartree_potential",
    "xc_potential",
    "delta_v",
    "ion_dens",
    "dielec_func",
    "elf",
)

ALLOWED_AIMS_CUBE_TYPES_STATE = (
    "first_order_density",
    "eigenstate",
    "eigenstate_imag",
    "eigenstate_density",
)

ALLOWED_AIMS_CUBE_FORMATS = (
    "cube",
    "gOpenMol",
    "xsf",
)


@dataclass
class AimsCube(MSONable):
    """The FHI-aims cubes.

    Attributes:
        type (str): The value to be outputted as a cube file
        origin (Sequence[float] or tuple[float, float, float]): The origin of the cube
        edges (Sequence[Sequence[float]]): Specifies the edges of a cube: dx, dy, dz
            dx (float): The length of the step in the x direction
            dy (float): The length of the step in the y direction
            dx (float): The length of the step in the x direction
        points (Sequence[int] or tuple[int, int, int]): The number of points
            along each edge
        spin_state (int): The spin-channel to use either 1 or 2
        kpoint (int): The k-point to use (the index of the list printed from
            `output k_point_list`)
        filename (str): The filename to use
        format (str): The format to output the cube file in: cube, gOpenMol, or xsf
        elf_type (int): The type of electron localization function to use (
            see FHI-aims manual)
    """

    type: str = field(default_factory=str)
    origin: Sequence[float] | Tuple3Floats = field(default_factory=lambda: [0.0, 0.0, 0.0])
    edges: Sequence[Sequence[float]] = field(default_factory=lambda: 0.1 * np.eye(3))
    points: Sequence[int] | Tuple3Ints = field(default_factory=lambda: [0, 0, 0])
    format: str = "cube"
    spin_state: int | None = None
    kpoint: int | None = None
    filename: str | None = None
    elf_type: int | None = None

    def __eq__(self, other: object) -> bool:
        """Check if two cubes are equal to each other."""
        if not isinstance(other, AimsCube):
            return NotImplemented

        if self.type != other.type:
            return False

        if not np.allclose(self.origin, other.origin):
            return False

        if not np.allclose(self.edges, other.edges):
            return False

        if not np.allclose(self.points, other.points):
            return False

        if self.format != other.format:
            return False

        if self.spin_state != other.spin_state:
            return False

        if self.kpoint != other.kpoint:
            return False

        if self.filename != other.filename:
            return False

        return self.elf_type == other.elf_type

    def __post_init__(self) -> None:
        """Check the inputted variables to make sure they are correct.

        Raises:
            ValueError: If any of the inputs is invalid
        """
        split_type = self.type.split()
        cube_type = split_type[0]
        if split_type[0] in ALLOWED_AIMS_CUBE_TYPES:
            if len(split_type) > 1:
                raise ValueError(f"{cube_type=} can not have a state associated with it")
        elif split_type[0] in ALLOWED_AIMS_CUBE_TYPES_STATE:
            if len(split_type) != 2:
                raise ValueError(f"{cube_type=} must have a state associated with it")
        else:
            raise ValueError("Cube type undefined")

        if self.format not in ALLOWED_AIMS_CUBE_FORMATS:
            raise ValueError(f"{self.format} is invalid. Cube files must have a format of {ALLOWED_AIMS_CUBE_FORMATS}")

        valid_spins = (1, 2, None)
        if self.spin_state not in valid_spins:
            raise ValueError(f"Spin state must be one of {valid_spins}")

        if len(self.origin) != 3:
            raise ValueError("The cube origin must have 3 components")

        if len(self.points) != 3:
            raise ValueError("The number of points per edge must have 3 components")

        if len(self.edges) != 3:
            raise ValueError("Only three cube edges can be passed")

        for edge in self.edges:
            if len(edge) != 3:
                raise ValueError("Each cube edge must have 3 components")

        if self.elf_type is not None and self.type != "elf":
            raise ValueError("elf_type is only used when the cube type is elf. Otherwise it must be None")

    @property
    def control_block(self) -> str:
        """The block of text for the control.in file of the Cube."""
        cb = f"output cube {self.type}\n"
        cb += f"    cube origin {self.origin[0]: .12e} {self.origin[1]: .12e} {self.origin[2]: .12e}\n"
        for idx in range(3):
            cb += f"    cube edge {self.points[idx]} "
            cb += f"{self.edges[idx][0]: .12e} "
            cb += f"{self.edges[idx][1]: .12e} "
            cb += f"{self.edges[idx][2]: .12e}\n"
        cb += f"    cube format {self.format}\n"
        if self.spin_state is not None:
            cb += f"    cube spinstate {self.spin_state}\n"
        if self.kpoint is not None:
            cb += f"    cube kpoint {self.kpoint}\n"
        if self.filename is not None:
            cb += f"    cube filename {self.filename}\n"
        if self.elf_type is not None:
            cb += f"    cube elf_type {self.elf_type}\n"

        return cb

    def as_dict(self) -> dict[str, Any]:
        """Get a dictionary representation of the geometry.in file."""
        dct: dict[str, Any] = {}
        dct["@module"] = type(self).__module__
        dct["@class"] = type(self).__name__
        dct["type"] = self.type
        dct["origin"] = self.origin
        dct["edges"] = self.edges
        dct["points"] = self.points
        dct["format"] = self.format
        dct["spin_state"] = self.spin_state
        dct["kpoint"] = self.kpoint
        dct["filename"] = self.filename
        dct["elf_type"] = self.elf_type
        return dct

    @classmethod
    def from_dict(cls, dct: dict[str, Any]) -> Self:
        """Initialize from dictionary.

        Args:
            dct (dict[str, Any]): The MontyEncoded dictionary

        Returns:
            AimsCube
        """
        attrs = ("type", "origin", "edges", "points", "format", "spin_state", "kpoint", "filename", "elf_type")
        decoded = {key: MontyDecoder().process_decoded(dct[key]) for key in attrs}

        return cls(**decoded)


@dataclass
class AimsControlIn(MSONable):
    """An FHI-aims control.in file.

    Attributes:
        _parameters (dict[str, Any]): The parameters dictionary containing all input
            flags (key) and values for the control.in file
    """

    _parameters: dict[str, Any] = field(default_factory=dict)

    def __post_init__(self) -> None:
        """Initialize the output list of _parameters."""
        self._parameters.setdefault("output", [])

    def __getitem__(self, key: str) -> Any:
        """Get an input parameter.

        Args:
            key (str): The parameter to get

        Returns:
            The setting for that parameter

        Raises:
            KeyError: If the key is not in self._parameters
        """
        if key not in self._parameters:
            raise KeyError(f"{key} not set in AimsControlIn")
        return self._parameters[key]

    def __setitem__(self, key: str, value: Any) -> None:
        """Set an attribute of the class.

        Args:
            key (str): The parameter to get
            value (Any): The value for that parameter
        """
        if key == "output":
            if value in self._parameters[key]:
                return

            if isinstance(value, str):
                value = [value]
            self._parameters[key] += value
        else:
            self._parameters[key] = value

    def __delitem__(self, key: str) -> Any:
        """Delete a parameter from the input object.

        Args:
        key (str): The key in the parameter to remove

        Returns:
            Either the value of the deleted parameter or None if key is
            not in self._parameters
        """
        return self._parameters.pop(key, None)

    @property
    def parameters(self) -> dict[str, Any]:
        """The dictionary of input parameters for control.in."""
        return self._parameters

    @parameters.setter
    def parameters(self, parameters: dict[str, Any]) -> None:
        """Reset a control.in inputs from a parameters dictionary.

        Args:
            parameters (dict[str, Any]): The new set of parameters to use
        """
        self._parameters = parameters
        self._parameters.setdefault("output", [])

    def get_aims_control_parameter_str(self, key: str, value: Any, fmt: str) -> str:
        """Get the string needed to add a parameter to the control.in file.

        Args:
            key (str): The name of the input flag
            value (Any): The value to be set for the flag
            fmt (str): The format string to apply to the value

        Returns:
            str: The line to add to the control.in file
        """
        if value is None:
            return ""
        return f"{key:35s}{fmt % value}\n"

    def get_content(
        self, structure: Structure | Molecule, verbose_header: bool = False, directory: str | Path | None = None
    ) -> str:
        """Get the content of the file.

        Args:
            structure (Structure | Molecule): The structure to write the input
                file for
            verbose_header (bool): If True print the input option dictionary
            directory: str | Path | None = The directory for the calculation,

        Returns:
            str: The content of the file for a given structure
        """
        parameters = deepcopy(self._parameters)

        if directory is None:
            directory = ""

        lim = "#" + "=" * 79
        content = ""

        if parameters["xc"] == "LDA":
            parameters["xc"] = "pw-lda"

        spins = np.array([0.0 if isinstance(sp, Element) else sp.spin for sp in structure.species])
        magmom = structure.site_properties.get("magmom", spins)
        if (
            parameters.get("spin", "") == "collinear"
            and np.all(magmom == 0.0)
            and ("default_initial_moment" not in parameters)
        ):
            warn("Removing spin from parameters since no spin information is in the structure", RuntimeWarning)
            parameters.pop("spin")

        cubes = parameters.pop("cubes", None)

        if verbose_header:
            content += "# \n# List of parameters used to initialize the calculator:"
            for param, val in parameters.items():
                content += f"#     {param}:{val}\n"
        content += f"{lim}\n"

        assert ("smearing" in parameters and "occupation_type" in parameters) is False

        for key, value in parameters.items():
            if key in ["species_dir", "plus_u"]:
                continue
            if key == "smearing":
                name = parameters["smearing"][0].lower()
                if name == "fermi-dirac":
                    name = "fermi"
                width = parameters["smearing"][1]
                if name == "methfessel-paxton":
                    order = parameters["smearing"][2]
                    order = " %d" % order
                else:
                    order = ""

                content += self.get_aims_control_parameter_str("occupation_type", (name, width, order), "%s %f%s")
            elif key == "output":
                for output_type in value:
                    content += self.get_aims_control_parameter_str(key, output_type, "%s")
            elif key == "vdw_correction_hirshfeld" and value:
                content += self.get_aims_control_parameter_str(key, "", "%s")
            elif isinstance(value, bool):
                content += self.get_aims_control_parameter_str(key, str(value).lower(), ".%s.")
            elif isinstance(value, (tuple, list)):
                content += self.get_aims_control_parameter_str(key, " ".join(map(str, value)), "%s")
            elif isinstance(value, str):
                content += self.get_aims_control_parameter_str(key, value, "%s")
            else:
                content += self.get_aims_control_parameter_str(key, value, "%r")

        if cubes:
            for cube in cubes:
                content += cube.control_block

        content += f"{lim}\n\n"
        species_defaults = self._parameters.get("species_dir", "")
        if not species_defaults:
            raise KeyError("Species' defaults not specified in the parameters")

        species_dir = None
        if isinstance(species_defaults, str):
            species_defaults = Path(species_defaults)
            if species_defaults.is_absolute():
                species_dir = species_defaults.parent
                basis_set = species_defaults.name
            else:
                basis_set = str(species_defaults)
        else:
            basis_set = species_defaults
        content += self.get_species_block(structure, basis_set, species_dir=species_dir)

        return content

    def write_file(
        self,
        structure: Structure | Molecule,
        directory: str | Path | None = None,
        verbose_header: bool = False,
        overwrite: bool = False,
    ) -> None:
        """Write the control.in file.

        Args:
            structure (Structure | Molecule): The structure to write the input
                file for
            directory (str or Path): The directory to write the control.in file.
                If None use cwd
            verbose_header (bool): If True print the input option dictionary
            overwrite (bool): If True allow to overwrite existing files

        Raises:
            ValueError: If a file must be overwritten and overwrite is False
            ValueError: If k-grid is not provided for the periodic structures
        """
        directory = directory or Path.cwd()

        if (Path(directory) / "control.in").exists() and not overwrite:
            raise ValueError(f"control.in file already in {directory}")

        if isinstance(structure, Structure) and (
            "k_grid" not in self._parameters and "k_grid_density" not in self._parameters
        ):
            raise ValueError("k-grid must be defined for periodic systems")

        content = self.get_content(structure, verbose_header)

        with open(f"{directory}/control.in", mode="w") as file:
            file.write(f"#{'=' * 72}\n")
            file.write(f"# FHI-aims geometry file: {directory}/geometry.in\n")
            file.write("# File generated from pymatgen\n")
            file.write(f"# {time.asctime()}\n")
            file.write(f"#{'=' * 72}\n")

            file.write(content)

    def get_species_block(
            self, 
            structure: Structure | Molecule, 
            basis_set: str | dict[str, str], 
            species_dir: str | Path | None=None
        ) -> str:
        """Get the basis set information for a structure

        Args:
            structure (Molecule or Structure): The structure to get the basis set information for
            basis_set (str | dict[str, str]):
                a name of a basis set (`light`, `tight`...) or a mapping from site labels to basis set names.
                The name of a basis set can either correspond to the subfolder in `defaults_2020` folder
                or be a full path from the `FHI-aims/species_defaults` directory.\
            species_dir (str | Path | None): The base species directory

        Returns:
            The block to add to the control.in file for the species

        Raises:
            ValueError: If a file for the species is not found
        """
        species_defaults = SpeciesDefaults.from_structure(structure, basis_set, species_dir)
        return str(species_defaults)

    def as_dict(self) -> dict[str, Any]:
        """Get a dictionary representation of the geometry.in file."""
        dct: dict[str, Any] = {}
        dct["@module"] = type(self).__module__
        dct["@class"] = type(self).__name__
        dct["parameters"] = self.parameters
        return dct

    @classmethod
    def from_dict(cls, dct: dict[str, Any]) -> Self:
        """Initialize from dictionary.

        Args:
            dct (dict[str, Any]): The MontyEncoded dictionary

        Returns:
            The AimsControlIn for dct
        """
        decoded = {key: MontyDecoder().process_decoded(val) for key, val in dct.items() if not key.startswith("@")}

        return cls(_parameters=decoded["parameters"])


class AimsSpeciesFile:
    """An FHI-aims single species' defaults file."""

    def __init__(self, data: str, label: str | None = None) -> None:
        """
        Args:
            data (str): A string of the complete species defaults file
            label (str): A string representing the name of species
        """
        self.data = data
        self.label = label
        if self.label is None:
            for line in data.splitlines():
                if "species" in line:
                    self.label = line.split()[1]

    def __eq__(self, sepcies_2: AimsSpeciesFile) -> bool:
        """Returns if two speceies are equal"""
        return self.data == sepcies_2.data
    
    def __lt__(self, sepcies_2: AimsSpeciesFile) -> bool:
        """Returns if two speceies are equal"""
        return self.data < sepcies_2.data
    
    def __le__(self, sepcies_2: AimsSpeciesFile) -> bool:
        """Returns if two speceies are equal"""
        return self.data <= sepcies_2.data
    
    def __gt__(self, sepcies_2: AimsSpeciesFile) -> bool:
        """Returns if two speceies are equal"""
        return self.data > sepcies_2.data
    
    def __ge__(self, sepcies_2: AimsSpeciesFile) -> bool:
        """Returns if two speceies are equal"""
        return self.data >= sepcies_2.data

    @classmethod
    def from_file(cls, filename: str, label: str | None = None) -> AimsSpeciesFile:
        """Initialize from file.

        Args:
            filename (str): The filename of the species' defaults file
            label (str): A string representing the name of species

        Returns:
            The AimsSpeciesFile instance
        """
        with zopen(filename, mode="rt") as file:
            return cls(file.read(), label)

    @classmethod
    def from_element_and_basis_name(
        cls, 
        element: str, 
        basis: str, *, 
        species_dir : str | Path | None=None, 
        label: str | None = None
    ) -> AimsSpeciesFile:
        """Initialize from element and basis names.

        Args:
            element (str): the element name (not to confuse with the species)
            basis (str): the directory in which the species' defaults file is located relative to the
                root `species_defaults` (or `species_defaults/defaults_2020`) directory.`.
            label (str): A string representing the name of species. If not specified,
                then equal to element

        Returns:
            an AimsSpeciesFile instance
        """
        # check if element is in the Periodic Table (+ Emptium)
        if element != "Emptium":
            if not hasattr(Element, element):
                raise ValueError(f"{element} is not a valid element name.")
            el_obj = Element(element)
            species_file_name = f"{el_obj.Z:02}_{element}_default"
        else:
            species_file_name = "00_Emptium_default"

        if species_dir is None:
            aims_species_dir = SETTINGS.get("AIMS_SPECIES_DIR")
        else:
            aims_species_dir = species_dir

        if aims_species_dir is None:
            raise ValueError(
                "No AIMS_SPECIES_DIR variable found in the config file. "
                "Please set the variable in ~/.config/.pmgrc.yaml to the root of `species_defaults` "
                "folder in FHIaims/ directory."
            )
        paths_to_try = [
            (Path(aims_species_dir) / basis / species_file_name).expanduser().as_posix(),
            (Path(aims_species_dir) / "defaults_2020" / basis / species_file_name).expanduser().as_posix(),
        ]
        for path in paths_to_try:
            path = zpath(path)
            if os.path.isfile(path):
                return cls.from_file(path, label)

        raise RuntimeError(
            f"Can't find the species' defaults file for {element} in {basis} basis set. Paths tried: {paths_to_try}"
        )

    def __str__(self):
        """String representation of the species' defaults file"""
        return re.sub(r"^ *species +\w+", f"  species        {self.label}", self.data, flags=re.MULTILINE)

    @property
    def element(self) -> str:
        match = re.search(r"^ *species +(\w+)", self.data, flags=re.MULTILINE)
        if match is None:
            raise ValueError("Can't find element in species' defaults file")
        return match.group(1)

    def as_dict(self) -> dict[str, Any]:
        """Dictionary representation of the species' defaults file."""
        return {"label": self.label, "data": self.data, "@module": type(self).__module__, "@class": type(self).__name__}

    @classmethod
    def from_dict(cls, dct: dict[str, Any]) -> AimsSpeciesFile:
        """Deserialization of the AimsSpeciesFile object"""
        return AimsSpeciesFile(data=dct["data"], label=dct["label"])


class SpeciesDefaults(list, MSONable):
    """A list containing a set of species' defaults objects with
    methods to read and write them to files
    """

    def __init__(
        self,
        labels: Sequence[str],
        basis_set: str | dict[str, str],
        *,
        species_dir: str | Path | None=None,
        elements: dict[str, str] | None = None,
    ) -> None:
        """
        Args:
            labels (list[str]): a list of labels, for which to build species' defaults
            basis_set (str | dict[str, str]):
                a name of a basis set (`light`, `tight`...) or a mapping from site labels to basis set names.
                The name of a basis set can either correspond to the subfolder in `defaults_2020` folder
                or be a full path from the `FHI-aims/species_defaults` directory.
            species_dir (str | Path | None): The base species directory
            elements (dict[str, str] | None):
                a mapping from site labels to elements. If some label is not in this mapping,
                it coincides with an element.
        """
        super().__init__()
        self.labels = labels
        self.basis_set = basis_set
        self.species_dir = species_dir
        if elements is None:
            elements = {}
        self.elements = {}
        for label in self.labels:
            self.elements[label] = elements.get(label, label)
        self._set_species()

    def _set_species(self) -> None:
        """Initialize species defaults from the instance data"""
        del self[:]

        for label in self.labels:
            el = self.elements[label]
            if isinstance(self.basis_set, dict):
                basis_set = self.basis_set.get(label, None)
                if basis_set is None:
                    raise ValueError(f"Basis set not found for specie {label} (represented by element {el})")
            else:
                basis_set = self.basis_set
            self.append(AimsSpeciesFile.from_element_and_basis_name(el, basis_set, species_dir=self.species_dir, label=label))

    def __str__(self):
        """String representation of the species' defaults"""
        print("\n\n\n", np.unique(self))
        return "".join([str(x) for x in np.unique(self)])

    @classmethod
    def from_structure(
        cls, 
        struct: Structure | Molecule, 
        basis_set: str | dict[str, str],
        species_dir: str | Path | None = None
    ):
        """Initialize species defaults from a structure."""
        labels = []
        elements = {}
        for label, el in sorted(zip(struct.labels, struct.species)):
            if not isinstance(el, Element):
                el = el.element
            if (label is None) or (el is None):
                raise ValueError("Something is terribly wrong with the structure")
            if label not in labels:
                labels.append(label)
                elements[label] = el.symbol
        return SpeciesDefaults(labels, basis_set, species_dir=species_dir, elements=elements)

    def to_dict(self):
        """Dictionary representation of the species' defaults"""
        return {
            "labels": self.labels,
            "elements": self.elements,
            "basis_set": self.basis_set,
            "@module": type(self).__module__,
            "@class": type(self).__name__,
        }

    @classmethod
    def from_dict(cls, dct: dict[str, Any]) -> SpeciesDefaults:
        """Deserialization of the SpeciesDefaults object"""
        return SpeciesDefaults(dct["labels"], dct["basis_set"], elements=dct["elements"])<|MERGE_RESOLUTION|>--- conflicted
+++ resolved
@@ -145,12 +145,9 @@
             for lv in structure.lattice.matrix:
                 content_lines.append(f"lattice_vector {lv[0]: .12e} {lv[1]: .12e} {lv[2]: .12e}")
 
-<<<<<<< HEAD
         charges = structure.site_properties.get("charge", np.zeros(structure.num_sites))
         magmoms = structure.site_properties.get("magmom", [None] * structure.num_sites)
-
-        print("\n\ncharges", charges)
-        print("\n\nmagmoms", magmoms)
+        velocities = structure.site_properties.get("velocity", [None for _ in structure.species])
         for species, coord, charge, magmom in zip(structure.species, structure.cart_coords, charges, magmoms):
             if isinstance(species, Element):
                 spin = magmom
@@ -164,25 +161,11 @@
             content_lines.append(f"atom {coord[0]: .12e} {coord[1]: .12e} {coord[2]: .12e} {element}")
             if charge != 0:
                 content_lines.append(f"     initial_charge {charge:.12e}")
-
             if (spin is not None) and (spin != 0):
                 content_lines.append(f"     initial_moment {spin:.12e}")
-
-=======
-        charges = structure.site_properties.get("charge", np.zeros(len(structure.species)))
-        magmoms = structure.site_properties.get("magmom", np.zeros(len(structure.species)))
-        velocities = structure.site_properties.get("velocity", [None for _ in structure.species])
-        for species, coord, charge, magmom, v in zip(
-            structure.species, structure.cart_coords, charges, magmoms, velocities
-        ):
-            content_lines.append(f"atom {coord[0]: .12e} {coord[1]: .12e} {coord[2]: .12e} {species}")
-            if charge != 0:
-                content_lines.append(f"     initial_charge {charge:.12e}")
-            if magmom != 0:
-                content_lines.append(f"     initial_moment {magmom:.12e}")
             if v is not None and any(v_i != 0.0 for v_i in v):
                 content_lines.append(f"     velocity   {'  '.join([f'{v_i:.12e}' for v_i in v])}")
->>>>>>> 35b1f448
+
         return cls(_content="\n".join(content_lines), _structure=structure)
 
     @property
