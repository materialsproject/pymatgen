"""
Input set generators for LAMMPS.
This InputSet and InputGenerator implementation is based on templates and is not intended to be very flexible.
For instance, pymatgen will not detect whether a given variable should be adapted based on others
(e.g., the number of steps from the temperature), it will not check for convergence nor will it actually run LAMMPS.
For additional flexibility and automation, use the atomate2-lammps implementation
(https://github.com/Matgenix/atomate2-lammps).
"""

from __future__ import annotations

import os
from dataclasses import dataclass, field
from string import Template
<<<<<<< HEAD
=======
from typing import Literal
>>>>>>> 74a2ce52
from pathlib import Path
import warnings
import numpy as np

from monty.io import zopen
from monty.json import MSONable

from pymatgen.core import Structure
from pymatgen.io.core import InputGenerator
from pymatgen.io.lammps.data import CombinedData, LammpsData
from pymatgen.io.lammps.inputs import LammpsInputFile
from pymatgen.io.lammps.sets import LammpsInputSet

__author__ = "Ryan Kingsbury, Guillaume Brunin (Matgenix)"
__copyright__ = "Copyright 2021, The Materials Project"
__version__ = "0.2"

MODULE_DIR = os.path.dirname(os.path.abspath(__file__))
TEMPLATE_DIR = f"{MODULE_DIR}/templates"
_BASE_LAMMPS_SETTINGS = {'units': 'metal',
                         'atom_style': 'atomic',
                         'dimension': 3,
                         'boundary': 'p p p',
                         'pair_style': 'lj/cut 10.0',
                         'thermo': 100,
                         'start_temp': 300,
                         'end_temp': 300,
                         'start_pressure': 0,
                         'end_pressure': 0,
                         'timestep': 0.001,
                         'friction': 0.1,
                         'log_interval': 100,
                         'traj_interval': 100,
                         'ensemble': 'nvt',
                         'thermostat': 'nose-hoover',
                         'barostat': 'nose-hoover',
                         'nsteps': 1000,
                         'tol': 1e-6,
                         }
<<<<<<< HEAD

_STAGE_TO_KEYS = {'Initialization': ['units', 'atom_style', 'dimension', 'boundary', 'pair_style', 'bond_style', 'angle_style', 'dihedral_style', 'improper_style'],
                  'AtomDefinition': ['read_data', 'read_restart'],
                  'ForceField': ['include'],
                  'AdditionalData': ['read_data'],
                  'Velocities': ['velocity', 'neigh_modify'],
                  'Ensemble': ['fix'],
                  'Outputs': ['thermo', 'dump', 'dump_modify'],
                  'Actions': ['timestep', 'run']} 

=======
>>>>>>> 74a2ce52

_STAGE_TO_KEYS = {'Initialization': ['units', 'atom_style', 'dimension', 'boundary', 'pair_style', 'bond_style', 'angle_style', 'dihedral_style', 'improper_style'],
                  'AtomDefinition': ['read_data', 'read_restart'],
                  'ForceField': ['include'],
                  'AdditionalData': ['read_data'],
                  'Velocities': ['velocity', 'neigh_modify'],
                  'Ensemble': ['fix'],
                  'Outputs': ['thermo', 'dump', 'dump_modify'],
                  'Actions': ['timestep', 'run']} 


@dataclass
class LammpsSettings:
    """Define schema for LAMMPS convience input class."""

    units : Literal["metal"] = "metal"
    atom_style : Literal["atomic"] = "atomic"
    dimension : int = 3
    boundary : tuple[str,str,str] = ("p", "p", "p")
    pair_style : str = "lj/cut 10.0"
    thermo: float = 100.
    start_temp : float = 300.
    end_temp : float = 300.
    temperature : float | None = None
    start_pressure : float = 0.
    end_pressure : float = 0.
    pressure : float | None = None
    timestep : float = 0.001
    friction : float = 0.1
    log_interval : int = 100
    traj_interval : int = 100
    ensemble : Literal["nve","nvt","npt","nph"] = "nvt"
    thermostat : Literal["nose-hoover", "langevin"] = "nose-hoover"
    barostat : Literal["nose-hoover", "berendsen"] = "nose-hoover"
    nsteps : int = 1000
    tol : float = 1e-6

    def __post_init__(self) -> None:
        """ Validate input values."""

        lammps_defined_types = {
            "units": {"metal"},
            "atom_style": {"atomic"},
            "boundary": {"p","f","s","m","fs","fm"},
            "ensemble" : {"nve","nvt","npt","nph"},
            "thermostat": {"nose-hoover", "langevin"},
            "barostat": {"nose-hoover", "berendsen"}
        }

        for attr, accept_vals in lammps_defined_types.items():
            curr_val = getattr(self,attr, None)
            if isinstance(curr_val, (list, tuple)):
                is_ok = all(v in accept_vals for v in curr_val)
            else:
                is_ok = curr_val in accept_vals
            if not is_ok:
                raise ValueError(f"Error validating key {attr}: set to {curr_val}, should be one of {accept_vals}.")

        if self.temperature is not None:
            self.start_temp = self.temperature
            self.end_temp = self.temperature
        
        if self.pressure is not None:
            self.start_pressure = self.pressure
            self.end_pressure = self.pressure

    @property
    def dict(self) -> dict:
        dct = self.__dict__
        for k in ("temperature", "pressure"):
            dct.pop(k)
        return dct

@dataclass
class BaseLammpsGenerator(InputGenerator):
    r"""
    Base class to generate LAMMPS input sets.
    Uses template files for the input. The variables that can be changed
    in the input template file are those starting with a $ sign, e.g. $nsteps.
    This generic class is specialized for each template in subclasses, e.g. LammpsMinimization.
    You can create a template for your own task following those present in pymatgen/io/lammps/templates.
    The parameters are then replaced based on the values found
    in the settings dictionary that you provide, e.g. `{"nsteps": 1000}`.

    Attributes:
        template: Path (string) to the template file used to create the InputFile for LAMMPS.
        calc_type: Human-readable string used to briefly describe the type of computations performed by LAMMPS.
        settings: Dictionary containing the values of the parameters to replace in the template.
        keep_stages: If True, the string is formatted in a block structure with stage names
        and newlines that differentiate commands in the respective stages of the InputFile.
        If False, stage names are not printed and all commands appear in a single block.

    /!\ This InputSet and InputGenerator implementation is based on templates and is not intended to be very flexible.
    For instance, pymatgen will not detect whether a given variable should be adapted based on others
    (e.g., the number of steps from the temperature), it will not check for convergence nor will it actually run LAMMPS.
    For additional flexibility and automation, use the atomate2-lammps implementation
    (https://github.com/Matgenix/atomate2-lammps).
    """

    inputfile: LammpsInputFile | None = field(default=None)
    template: str | Path | LammpsInputFile = field(default_factory=str)
    data: LammpsData | CombinedData | None = field(default=None)
    settings: dict = field(default_factory=dict)
    calc_type: str = field(default="lammps")
    keep_stages: bool = field(default=True)

    def get_input_set(self, structure: Structure | LammpsData | CombinedData) -> LammpsInputSet:
        """Generate a LammpsInputSet from the structure/data, tailored to the template file."""
                
        data = LammpsData.from_structure(structure, atom_style=self.settings.get('atom_style', "full")) if isinstance(structure, Structure) else structure

        # Load the template
        if Path(self.template).is_file():
            with zopen(self.template, mode="r") as file:
                template_str = file.read()
        elif isinstance(self.template, LammpsInputFile):
            template_str = self.template.get_str()
        else:
            template_str = self.template

        # Replace all variables
        input_str = Template(template_str).safe_substitute(**self.settings)
        # Get LammpsInputFile
        input_file = LammpsInputFile.from_str(input_str, keep_stages=self.keep_stages)

        # Get the LammpsInputSet from the InputFile and data
        return LammpsInputSet(
            inputfile=input_file,
            data=data,
            calc_type=self.calc_type,
            template_file=self.template,
        )   


class LammpsInputSettings(MSONable):
<<<<<<< HEAD
    """
    Settings object for LAMMPS input files. 
    Note: default settings are given in the _BASE_LAMMPS_SETTINGS object in 'metal' units for reference.
    
    Keys that can be passed as input to the SETTINGS object:
    atom_style : str 
        Atom style for the LAMMPS input file.
    dimension : int
        Dimension of the simulation.
    boundary : str
        Boundary conditions for the simulation. Defualts to PBCs in all directions.
    ensemble : MDEnsemble | str
        Ensemble for the simulation. Defaults to NVT.
    temperature : float | Sequence | np.ndarray | None
        Temperature for the simulation. Defaults to 300 K. If a sequence is provided, 
        the first value is the starting temperature and the last value is the final temperature, 
        with a linear interpolation during the simulation.
    pressure : float | Sequence | np.ndarray | None
        Pressure for the simulation. Defaults to 0 bar. If a sequence is provided, 
        the first value is the starting pressure and the last value is the final pressure, 
        with a linear interpolation during the simulation. A non-zero pressure requires a barostat.
        A 2D pressure input (e.g. [[0, 100, 0], [100, 100, 0]]) will be interpreted as anisotropic pressure, 
        with the first list being the starting pressure and the second list being the final pressure.
    units : str
        Units for the simulation. Defaults to metal.
    nsteps : int
        Number of steps for the simulation. Defaults to 1000.
    timestep : float
        Timestep for the simulation. Defaults to 0.001 (=ps in metal units).
    log_interval : int
        Interval for logging the simulation. Defaults to 100.
    traj_interval : int
        Interval for writing the trajectory. Defaults to 100.
    thermostat : Literal["langevin", "nose-hoover"]
        Thermostat for the simulation. Defaults to nose-hoover.
    barostat : Literal["berendsen", "nose-hoover"]
        Barostat for the simulation. Defaults to nose-hoover.
    friction : float
        Friction coefficient for the thermostat and barostat. Defaults to 100*timestep.
    tol : float
        Tolerance for minimization jobs, done under constant pressure. Defaults to 1e-6.
    """
    settings = {} #raw strings given as input by the user/maker
    input_settings = {} #formatted settings for the LAMMPS input i/o functions in pmg
    
    def __init__(self, settings : dict):  
              
        if settings.get('temperature', None):
            if isinstance(settings['temperature'], (int, float)):
                settings.update({'start_temp': settings['temperature'], 'end_temp': settings['temperature']})
            if isinstance(settings['temperature'], (list, np.ndarray)):
                settings.update({'start_temp': settings['temperature'][0], 'end_temp': settings['temperature'][-1]})
            settings.pop('temperature')
        
        if settings.get('pressure', None):
            if isinstance(settings['pressure'], (int, float)):
                settings.update({'start_pressure': settings['pressure'], 'end_pressure': settings['pressure']})
            if isinstance(settings['pressure'], (list, np.ndarray)):
                settings.update({'start_pressure': settings['pressure'][0], 'end_pressure': settings['pressure'][-1]})
            settings.pop('pressure')
        
        for k, v in _BASE_LAMMPS_SETTINGS.items():
            if k not in settings.keys():
                settings.update({k: v})
        
        if self.settings.get('friction', 0.1) < settings.get('timestep', 0.001)/10:
            warnings.warn("Friction coefficient is too low, setting equal to timestep.")
            settings.update({'friction': settings['timestep']})
        
        for k, v in settings.items():
            setattr(self, k, v)
        
        self.settings = settings
        self.input_settings = self.get_formatted_settings()
        
    def as_dict(self):
        return self.settings
    
    @classmethod
    def from_dict(cls, d):
        return cls(d)

    def get_formatted_settings(self) -> dict:
        
        updates = self.settings.copy()
        input_settings = {k: {} for k in _STAGE_TO_KEYS.keys()}
        for stage, stage_data in input_settings.items():
            if stage in ['Initialization', 'AtomDefinition', 'ForceField', 'AdditionalData', 'Actions']:
                stage_data.update({k: v for k, v in updates.items() if k in _STAGE_TO_KEYS[stage]})
                    
            if stage in ['Velocities']:
                if 'start_temp' in updates.keys():
                    stage_data.update({'velocity': f'all create {updates["start_temp"]} 42 mom yes rot yes dist gaussian'})
            
            if stage in ['Ensemble']:
                updates.update({k : _BASE_LAMMPS_SETTINGS[k] for k in ['start_temp', 'end_temp', 'friction', 'ensemble', 'start_pressure', 'end_pressure', 'thermostat', 'barostat'] if k not in updates.keys()})
                if 'fix' not in stage_data.keys():
                    pressure_symmetry = 'aniso' if isinstance(updates['start_pressure'], (list, np.ndarray)) or isinstance(updates['end_pressure'], (list, np.ndarray)) else 'iso'
                    if updates['ensemble'] == 'nve':
                        stage_data.update({'fix': f'1 all nve'})
                    if updates['ensemble'] == 'nvt':
                        if updates['thermostat'] == 'nose-hoover':
                            stage_data.update({'fix': f'1 all nvt temp {updates["start_temp"]} {updates["end_temp"]} {updates["friction"]}'})
                        if updates['thermostat'] == 'langevin':
                            stage_data.update({'fix': [f'1 all nve',
                                f'2 all langevin {updates["start_temp"]} {updates["end_temp"]} {updates["friction"]} 42']})
                    if updates['ensemble'] == 'npt':
                        if updates['barostat'] == 'nose-hoover':
                            stage_data.update({'fix': f'1 all npt temp {updates["start_temp"]} {updates["end_temp"]} {updates["friction"]} {pressure_symmetry} {updates["start_pressure"]} {updates["end_pressure"]} {updates["friction"]}'})
                        if updates['barostat'] == 'berendsen':
                            stage_data.update({'fix': [f'1 all nve',
                                f'2 all press/berendsen {pressure_symmetry} {updates["start_pressure"]} {updates["end_pressure"]} {updates["friction"]}']})
                        if updates['barostat'] == 'langevin':
                            stage_data.update({'fix': [f'1 all nve',
                                f'2 all press/langevin {pressure_symmetry} {updates["start_pressure"]} {updates["end_pressure"]} {updates["friction"]} temp {updates["start_temp"]} {updates["end_temp"]} 42']})
                    if updates['ensemble'] == 'nph':
                        stage_data.update({'fix': [f'1 all nve',
                            f'2 all nph {updates["start_temp"]} {updates["end_temp"]} {updates["friction"]} {pressure_symmetry} {updates["start_pressure"]} {updates["end_pressure"]} {updates["friction"]}']})
                    if updates['ensemble'] == 'minimize':
                        stage_data.update({'min_style': 'cg',
                            'fix': f'1 all box/relax {pressure_symmetry} {updates["start_pressure"]} vmax 0.001'})
                        
                
            if stage in ['Outputs']:
                if 'log_interval' in updates.keys():
                    stage_data.update({'thermo': updates['log_interval']})
                if 'traj_interval' in updates.keys():
                    stage_data.update({'dump': f'd1 all custom {updates["traj_interval"]} traj.dump id element x y z vx vy vz fx fy fz'})
            
            if stage == 'Actions':
                if 'nsteps' in updates.keys():
                    stage_data.update({'run': updates['nsteps']})
        
        if updates.get('ensemble', None) == 'minimize':
            input_settings.pop('Velocities')
            input_settings['Actions'] = {'minimize': f'{updates["tol"]} {updates["tol"]} {updates["nsteps"]} 100000',
                                         'write_restart': 'minimized.restart'}
            
        return input_settings
             
    @classmethod
    def apply_updates(cls, updates) -> "LammpsInputSettings":    
        
        updated_settings = cls.settings.copy()
        for k, v in updates.items():
            updated_settings.update({k: v})
        
        return LammpsInputSettings(updated_settings)
    
    def _validate_settings(self):
        """
        Validate the settings for the LAMMPS input file.
        """
        pass #implement this with ENUMS for the settings

@dataclass       
class BaseLammpsSetGenerator(InputGenerator):
    """
=======
    """
    Settings object for LAMMPS input files. 
    Note: default settings are given in the _BASE_LAMMPS_SETTINGS object in 'metal' units for reference.
    
    Keys that can be passed as input to the SETTINGS object:
    atom_style : str 
        Atom style for the LAMMPS input file.
    dimension : int
        Dimension of the simulation.
    boundary : str
        Boundary conditions for the simulation. Defualts to PBCs in all directions.
    ensemble : MDEnsemble | str
        Ensemble for the simulation. Defaults to NVT.
    temperature : float | Sequence | np.ndarray | None
        Temperature for the simulation. Defaults to 300 K. If a sequence is provided, 
        the first value is the starting temperature and the last value is the final temperature, 
        with a linear interpolation during the simulation.
    pressure : float | Sequence | np.ndarray | None
        Pressure for the simulation. Defaults to 0 bar. If a sequence is provided, 
        the first value is the starting pressure and the last value is the final pressure, 
        with a linear interpolation during the simulation. A non-zero pressure requires a barostat.
        A 2D pressure input (e.g. [[0, 100, 0], [100, 100, 0]]) will be interpreted as anisotropic pressure, 
        with the first list being the starting pressure and the second list being the final pressure.
    units : str
        Units for the simulation. Defaults to metal.
    nsteps : int
        Number of steps for the simulation. Defaults to 1000.
    timestep : float
        Timestep for the simulation. Defaults to 0.001 (=ps in metal units).
    log_interval : int
        Interval for logging the simulation. Defaults to 100.
    traj_interval : int
        Interval for writing the trajectory. Defaults to 100.
    thermostat : Literal["langevin", "nose-hoover"]
        Thermostat for the simulation. Defaults to nose-hoover.
    barostat : Literal["berendsen", "nose-hoover"]
        Barostat for the simulation. Defaults to nose-hoover.
    friction : float
        Friction coefficient for the thermostat and barostat. Defaults to 100*timestep.
    tol : float
        Tolerance for minimization jobs, done under constant pressure. Defaults to 1e-6.
    """
    settings = {} #raw strings given as input by the user/maker
    input_settings = {} #formatted settings for the LAMMPS input i/o functions in pmg
    
    def __init__(self, settings : dict | LammpsSettings):

        if isinstance(settings,dict):
            settings = LammpsSettings(**settings)
        settings = settings.dict
              
        # @Vir, some of these checking features are now in LammpsSettings, you might need to move these around / adjust

        if settings.get('temperature', None):
            if isinstance(settings['temperature'], (int, float)):
                settings.update({'start_temp': settings['temperature'], 'end_temp': settings['temperature']})
            if isinstance(settings['temperature'], (list, np.ndarray)):
                settings.update({'start_temp': settings['temperature'][0], 'end_temp': settings['temperature'][-1]})
            settings.pop('temperature')
        
        if settings.get('pressure', None):
            if isinstance(settings['pressure'], (int, float)):
                settings.update({'start_pressure': settings['pressure'], 'end_pressure': settings['pressure']})
            if isinstance(settings['pressure'], (list, np.ndarray)):
                settings.update({'start_pressure': settings['pressure'][0], 'end_pressure': settings['pressure'][-1]})
            settings.pop('pressure')
        
        for k, v in _BASE_LAMMPS_SETTINGS.items():
            if k not in settings.keys():
                settings.update({k: v})
        
        if self.settings.get('friction', 0.1) < settings.get('timestep', 0.001)/10:
            warnings.warn("Friction coefficient is too low, setting equal to timestep.")
            settings.update({'friction': settings['timestep']})
        
        for k, v in settings.items():
            setattr(self, k, v)
        
        self.settings = settings
        self.input_settings = self.get_formatted_settings()
        
    def as_dict(self):
        return self.settings
    
    @classmethod
    def from_dict(cls, d):
        return cls(d)

    def get_formatted_settings(self) -> dict:
        
        updates = self.settings.copy()
        input_settings = {k: {} for k in _STAGE_TO_KEYS.keys()}
        for stage, stage_data in input_settings.items():
            if stage in ['Initialization', 'AtomDefinition', 'ForceField', 'AdditionalData', 'Actions']:
                stage_data.update({k: v for k, v in updates.items() if k in _STAGE_TO_KEYS[stage]})
                    
            if stage in ['Velocities']:
                if 'start_temp' in updates.keys():
                    stage_data.update({'velocity': f'all create {updates["start_temp"]} 42 mom yes rot yes dist gaussian'})
            
            if stage in ['Ensemble']:
                updates.update({k : _BASE_LAMMPS_SETTINGS[k] for k in ['start_temp', 'end_temp', 'friction', 'ensemble', 'start_pressure', 'end_pressure', 'thermostat', 'barostat'] if k not in updates.keys()})
                if 'fix' not in stage_data.keys():
                    pressure_symmetry = 'aniso' if isinstance(updates['start_pressure'], (list, np.ndarray)) or isinstance(updates['end_pressure'], (list, np.ndarray)) else 'iso'
                    if updates['ensemble'] == 'nve':
                        stage_data.update({'fix': f'1 all nve'})
                    if updates['ensemble'] == 'nvt':
                        if updates['thermostat'] == 'nose-hoover':
                            stage_data.update({'fix': f'1 all nvt temp {updates["start_temp"]} {updates["end_temp"]} {updates["friction"]}'})
                        if updates['thermostat'] == 'langevin':
                            stage_data.update({'fix': [f'1 all nve',
                                f'2 all langevin {updates["start_temp"]} {updates["end_temp"]} {updates["friction"]} 42']})
                    if updates['ensemble'] == 'npt':
                        if updates['barostat'] == 'nose-hoover':
                            stage_data.update({'fix': f'1 all npt temp {updates["start_temp"]} {updates["end_temp"]} {updates["friction"]} {pressure_symmetry} {updates["start_pressure"]} {updates["end_pressure"]} {updates["friction"]}'})
                        if updates['barostat'] == 'berendsen':
                            stage_data.update({'fix': [f'1 all nve',
                                f'2 all press/berendsen {pressure_symmetry} {updates["start_pressure"]} {updates["end_pressure"]} {updates["friction"]}']})
                        if updates['barostat'] == 'langevin':
                            stage_data.update({'fix': [f'1 all nve',
                                f'2 all press/langevin {pressure_symmetry} {updates["start_pressure"]} {updates["end_pressure"]} {updates["friction"]} temp {updates["start_temp"]} {updates["end_temp"]} 42']})
                    if updates['ensemble'] == 'nph':
                        stage_data.update({'fix': [f'1 all nve',
                            f'2 all nph {updates["start_temp"]} {updates["end_temp"]} {updates["friction"]} {pressure_symmetry} {updates["start_pressure"]} {updates["end_pressure"]} {updates["friction"]}']})
                    if updates['ensemble'] == 'minimize':
                        stage_data.update({'min_style': 'cg',
                            'fix': f'1 all box/relax {pressure_symmetry} {updates["start_pressure"]} vmax 0.001'})
                        
                
            if stage in ['Outputs']:
                if 'log_interval' in updates.keys():
                    stage_data.update({'thermo': updates['log_interval']})
                if 'traj_interval' in updates.keys():
                    stage_data.update({'dump': f'd1 all custom {updates["traj_interval"]} traj.dump id element x y z vx vy vz fx fy fz'})
            
            if stage == 'Actions':
                if 'nsteps' in updates.keys():
                    stage_data.update({'run': updates['nsteps']})
        
        if updates.get('ensemble', None) == 'minimize':
            input_settings.pop('Velocities')
            input_settings['Actions'] = {'minimize': f'{updates["tol"]} {updates["tol"]} {updates["nsteps"]} 100000',
                                         'write_restart': 'minimized.restart'}
            
        return input_settings
             
    @classmethod
    def apply_updates(cls, updates) -> "LammpsInputSettings":    
        
        updated_settings = cls.settings.copy()
        for k, v in updates.items():
            updated_settings.update({k: v})
        
        return LammpsInputSettings(updated_settings)
    
    def _validate_settings(self):
        """
        Validate the settings for the LAMMPS input file.
        """
        pass #implement this with ENUMS for the settings

@dataclass       
class BaseLammpsSetGenerator(InputGenerator):
    """
>>>>>>> 74a2ce52
    Base class for generating LAMMPS input sets.
    
    Args:
        inputfile : LammpsInputFile | str | Path
            Premade input file for the LAMMPS simulation. Useful if the user wants to use a custom input file (to make use of Lammps' flexibility).
            Default format based on the md.template file in the templates directory.
        settings : dict | LammpsInputSettings
            Settings for the LAMMPS simulation. Default settings are given in the _BASE_LAMMPS_SETTINGS object in 'metal' units for reference.
        calc_type : str
            Type of calculation to be performed by LAMMPS.
        keep_stages : bool
            Whether to keep the stages of the input file or not. Default is True.
        override_updates : bool
            Whether to override the updates to the input file, i.e., keep the input file as is. Default is False.
    """
    inputfile : LammpsInputFile | str = field(default=None)
    settings : dict | LammpsInputSettings = field(default_factory={})
    calc_type : str = field(default="lammps")
    keep_stages : bool = field(default=True)
    override_updates : bool = field(default=False)
    
    def __init__(self,
                 inputfile : LammpsInputFile | str | Path = None,
                 settings : dict | LammpsInputSettings = {},
                 **kwargs):
        
        settings.update({k:v for k, v in kwargs.items() if k in _BASE_LAMMPS_SETTINGS.keys()})
        
        if isinstance(settings, dict):
            self.settings = LammpsInputSettings(settings) if settings else LammpsInputSettings(_BASE_LAMMPS_SETTINGS)
         
        if isinstance(inputfile, Path):
            self.inputfile = LammpsInputFile.from_file(inputfile, keep_stages=self.keep_stages)
        if isinstance(inputfile, str):
            self.inputfile = LammpsInputFile.from_str(inputfile, keep_stages=self.keep_stages)
        if inputfile is None:
            self.inputfile = LammpsInputFile.from_file(os.path.join(TEMPLATE_DIR, "md.template"), keep_stages=self.keep_stages)
    
    def update_settings(self, updates : dict) -> "BaseLammpsSetGenerator":
        """
        Update the settings for the LAMMPS input file.
        Args:
            updates : dict
                Dictionary containing the settings to update.
        """
        present_settings = self.settings.settings
        for k, v in updates.items():
            present_settings.update({k: v})
        self.settings = LammpsInputSettings.apply_updates(present_settings)
        return self
                        
    def get_input_set(self, 
                      data : Structure | LammpsData | CombinedData,  #Removed LammpsInterchange due to circular import 
                      force_field : str = None,
                      additional_data : LammpsData | CombinedData | None = None, 
                      **kwargs) -> LammpsInputSet:
        """
        Generate a LAMMPS input set.
        Args:
            structure : Structure | LammpsData
                Structure or LammpsData object for the simulation.
            **kwargs : dict
                Additional keyword arguments to pass to the InputSet from pmg.      
        """
        input_settings = self.settings.input_settings
        atom_style = input_settings.get('Initialization').get('atom_style', "full")
        species = ' '.join(set([s.symbol for s in data.species])) if isinstance(data, Structure) else ''

        if isinstance(data, Path):
            data = LammpsData.from_file(data, atom_style=atom_style)
        if isinstance(data, str):
            data = LammpsData.from_str(data, atom_style=atom_style)
        if isinstance(data, Structure):
            data = LammpsData.from_structure(data, atom_style=atom_style)
            warnings.warn("Structure provided, converting to LammpsData object.")
        #if isinstance(data, LammpsInterchange):
        #    warnings.warn("Interchange is experimental and may not work as expected. Use with caution. Ensure FF units are consistent with LAMMPS.")
            #write unit convertor here
        #    data.to_lammps_datafile("interchange_data.lmp")
        #    data = LammpsData.from_file("interchange_data.lmp", atom_style=atom_style)
            #validate data here: ff coeffs style, atom_style, etc. have to be updated into the input_set_generator.settings'''
            
        if not data.force_field and not force_field:
            raise ValueError("Force field not specified!")
        
        if species:
            input_settings['Outputs'].update({"dump_modify": f"d1 sort id element {species}"})
        
        write_data = {}
        if additional_data:
            write_data.update({"extra.data": additional_data})
        else:
            self.inputfile.remove_stage(stage_name="AdditionalData")
        
        if force_field:
            write_data.update({"forcefield.lammps": force_field})
        else:
            self.inputfile.remove_stage(stage_name="ForceField") #implies FF is in the datafile
            
            
        if self.override_updates:
            return LammpsInputSet(
                inputfile=self.inputfile,
                data=data,
                calc_type=self.calc_type,
                additional_data=additional_data,
                **kwargs
            )
        
        if self.inputfile.contains_command(command='fix'):
            self.inputfile.remove_command(command='fix', stage_name="Ensemble", remove_empty_stages=False)
        
        
        for stage, stage_data in input_settings.items():
            for key, value in stage_data.items():
                if self.inputfile.contains_command(command=key, stage_name=stage) and key not in ['fix']:
                    self.inputfile.set_args(stage_name=stage, command=key, argument=str(value))                        
                else:
                    value = [value] if not isinstance(value, list) else value
                    for val in value:
                        self.inputfile.add_commands(stage_name=stage, commands={key: str(val)})
        
        return LammpsInputSet(
            inputfile=self.inputfile,
            data=data,
            calc_type=self.calc_type,
            additional_data=write_data,
            **kwargs
        )<|MERGE_RESOLUTION|>--- conflicted
+++ resolved
@@ -12,13 +12,6 @@
 import os
 from dataclasses import dataclass, field
 from string import Template
-<<<<<<< HEAD
-=======
-from typing import Literal
->>>>>>> 74a2ce52
-from pathlib import Path
-import warnings
-import numpy as np
 
 from monty.io import zopen
 from monty.json import MSONable
@@ -35,111 +28,7 @@
 
 MODULE_DIR = os.path.dirname(os.path.abspath(__file__))
 TEMPLATE_DIR = f"{MODULE_DIR}/templates"
-_BASE_LAMMPS_SETTINGS = {'units': 'metal',
-                         'atom_style': 'atomic',
-                         'dimension': 3,
-                         'boundary': 'p p p',
-                         'pair_style': 'lj/cut 10.0',
-                         'thermo': 100,
-                         'start_temp': 300,
-                         'end_temp': 300,
-                         'start_pressure': 0,
-                         'end_pressure': 0,
-                         'timestep': 0.001,
-                         'friction': 0.1,
-                         'log_interval': 100,
-                         'traj_interval': 100,
-                         'ensemble': 'nvt',
-                         'thermostat': 'nose-hoover',
-                         'barostat': 'nose-hoover',
-                         'nsteps': 1000,
-                         'tol': 1e-6,
-                         }
-<<<<<<< HEAD
 
-_STAGE_TO_KEYS = {'Initialization': ['units', 'atom_style', 'dimension', 'boundary', 'pair_style', 'bond_style', 'angle_style', 'dihedral_style', 'improper_style'],
-                  'AtomDefinition': ['read_data', 'read_restart'],
-                  'ForceField': ['include'],
-                  'AdditionalData': ['read_data'],
-                  'Velocities': ['velocity', 'neigh_modify'],
-                  'Ensemble': ['fix'],
-                  'Outputs': ['thermo', 'dump', 'dump_modify'],
-                  'Actions': ['timestep', 'run']} 
-
-=======
->>>>>>> 74a2ce52
-
-_STAGE_TO_KEYS = {'Initialization': ['units', 'atom_style', 'dimension', 'boundary', 'pair_style', 'bond_style', 'angle_style', 'dihedral_style', 'improper_style'],
-                  'AtomDefinition': ['read_data', 'read_restart'],
-                  'ForceField': ['include'],
-                  'AdditionalData': ['read_data'],
-                  'Velocities': ['velocity', 'neigh_modify'],
-                  'Ensemble': ['fix'],
-                  'Outputs': ['thermo', 'dump', 'dump_modify'],
-                  'Actions': ['timestep', 'run']} 
-
-
-@dataclass
-class LammpsSettings:
-    """Define schema for LAMMPS convience input class."""
-
-    units : Literal["metal"] = "metal"
-    atom_style : Literal["atomic"] = "atomic"
-    dimension : int = 3
-    boundary : tuple[str,str,str] = ("p", "p", "p")
-    pair_style : str = "lj/cut 10.0"
-    thermo: float = 100.
-    start_temp : float = 300.
-    end_temp : float = 300.
-    temperature : float | None = None
-    start_pressure : float = 0.
-    end_pressure : float = 0.
-    pressure : float | None = None
-    timestep : float = 0.001
-    friction : float = 0.1
-    log_interval : int = 100
-    traj_interval : int = 100
-    ensemble : Literal["nve","nvt","npt","nph"] = "nvt"
-    thermostat : Literal["nose-hoover", "langevin"] = "nose-hoover"
-    barostat : Literal["nose-hoover", "berendsen"] = "nose-hoover"
-    nsteps : int = 1000
-    tol : float = 1e-6
-
-    def __post_init__(self) -> None:
-        """ Validate input values."""
-
-        lammps_defined_types = {
-            "units": {"metal"},
-            "atom_style": {"atomic"},
-            "boundary": {"p","f","s","m","fs","fm"},
-            "ensemble" : {"nve","nvt","npt","nph"},
-            "thermostat": {"nose-hoover", "langevin"},
-            "barostat": {"nose-hoover", "berendsen"}
-        }
-
-        for attr, accept_vals in lammps_defined_types.items():
-            curr_val = getattr(self,attr, None)
-            if isinstance(curr_val, (list, tuple)):
-                is_ok = all(v in accept_vals for v in curr_val)
-            else:
-                is_ok = curr_val in accept_vals
-            if not is_ok:
-                raise ValueError(f"Error validating key {attr}: set to {curr_val}, should be one of {accept_vals}.")
-
-        if self.temperature is not None:
-            self.start_temp = self.temperature
-            self.end_temp = self.temperature
-        
-        if self.pressure is not None:
-            self.start_pressure = self.pressure
-            self.end_pressure = self.pressure
-
-    @property
-    def dict(self) -> dict:
-        dct = self.__dict__
-        for k in ("temperature", "pressure"):
-            dct.pop(k)
-        return dct
 
 @dataclass
 class BaseLammpsGenerator(InputGenerator):
@@ -202,390 +91,37 @@
         )   
 
 
-class LammpsInputSettings(MSONable):
-<<<<<<< HEAD
+class LammpsMinimization(BaseLammpsGenerator):
     """
-    Settings object for LAMMPS input files. 
-    Note: default settings are given in the _BASE_LAMMPS_SETTINGS object in 'metal' units for reference.
-    
-    Keys that can be passed as input to the SETTINGS object:
-    atom_style : str 
-        Atom style for the LAMMPS input file.
-    dimension : int
-        Dimension of the simulation.
-    boundary : str
-        Boundary conditions for the simulation. Defualts to PBCs in all directions.
-    ensemble : MDEnsemble | str
-        Ensemble for the simulation. Defaults to NVT.
-    temperature : float | Sequence | np.ndarray | None
-        Temperature for the simulation. Defaults to 300 K. If a sequence is provided, 
-        the first value is the starting temperature and the last value is the final temperature, 
-        with a linear interpolation during the simulation.
-    pressure : float | Sequence | np.ndarray | None
-        Pressure for the simulation. Defaults to 0 bar. If a sequence is provided, 
-        the first value is the starting pressure and the last value is the final pressure, 
-        with a linear interpolation during the simulation. A non-zero pressure requires a barostat.
-        A 2D pressure input (e.g. [[0, 100, 0], [100, 100, 0]]) will be interpreted as anisotropic pressure, 
-        with the first list being the starting pressure and the second list being the final pressure.
-    units : str
-        Units for the simulation. Defaults to metal.
-    nsteps : int
-        Number of steps for the simulation. Defaults to 1000.
-    timestep : float
-        Timestep for the simulation. Defaults to 0.001 (=ps in metal units).
-    log_interval : int
-        Interval for logging the simulation. Defaults to 100.
-    traj_interval : int
-        Interval for writing the trajectory. Defaults to 100.
-    thermostat : Literal["langevin", "nose-hoover"]
-        Thermostat for the simulation. Defaults to nose-hoover.
-    barostat : Literal["berendsen", "nose-hoover"]
-        Barostat for the simulation. Defaults to nose-hoover.
-    friction : float
-        Friction coefficient for the thermostat and barostat. Defaults to 100*timestep.
-    tol : float
-        Tolerance for minimization jobs, done under constant pressure. Defaults to 1e-6.
+    Generator that yields a LammpsInputSet tailored for minimizing the energy of a system by iteratively
+    adjusting atom coordinates.
+    Example usage:
+    ```
+    structure = Structure.from_file("mp-149.cif")
+    lmp_minimization = LammpsMinimization(units="atomic").get_input_set(structure)
+    ```.
+
+    Do not forget to specify the force field, otherwise LAMMPS will not be able to run!
+
+    This InputSet and InputGenerator implementation is based on templates and is not intended to be very flexible.
+    For instance, pymatgen will not detect whether a given variable should be adapted based on others
+    (e.g., the number of steps from the temperature), it will not check for convergence nor will it actually run LAMMPS.
+    For additional flexibility and automation, use the atomate2-lammps implementation
+    (https://github.com/Matgenix/atomate2-lammps).
     """
-    settings = {} #raw strings given as input by the user/maker
-    input_settings = {} #formatted settings for the LAMMPS input i/o functions in pmg
-    
-    def __init__(self, settings : dict):  
-              
-        if settings.get('temperature', None):
-            if isinstance(settings['temperature'], (int, float)):
-                settings.update({'start_temp': settings['temperature'], 'end_temp': settings['temperature']})
-            if isinstance(settings['temperature'], (list, np.ndarray)):
-                settings.update({'start_temp': settings['temperature'][0], 'end_temp': settings['temperature'][-1]})
-            settings.pop('temperature')
-        
-        if settings.get('pressure', None):
-            if isinstance(settings['pressure'], (int, float)):
-                settings.update({'start_pressure': settings['pressure'], 'end_pressure': settings['pressure']})
-            if isinstance(settings['pressure'], (list, np.ndarray)):
-                settings.update({'start_pressure': settings['pressure'][0], 'end_pressure': settings['pressure'][-1]})
-            settings.pop('pressure')
-        
-        for k, v in _BASE_LAMMPS_SETTINGS.items():
-            if k not in settings.keys():
-                settings.update({k: v})
-        
-        if self.settings.get('friction', 0.1) < settings.get('timestep', 0.001)/10:
-            warnings.warn("Friction coefficient is too low, setting equal to timestep.")
-            settings.update({'friction': settings['timestep']})
-        
-        for k, v in settings.items():
-            setattr(self, k, v)
-        
-        self.settings = settings
-        self.input_settings = self.get_formatted_settings()
-        
-    def as_dict(self):
-        return self.settings
-    
-    @classmethod
-    def from_dict(cls, d):
-        return cls(d)
 
-    def get_formatted_settings(self) -> dict:
-        
-        updates = self.settings.copy()
-        input_settings = {k: {} for k in _STAGE_TO_KEYS.keys()}
-        for stage, stage_data in input_settings.items():
-            if stage in ['Initialization', 'AtomDefinition', 'ForceField', 'AdditionalData', 'Actions']:
-                stage_data.update({k: v for k, v in updates.items() if k in _STAGE_TO_KEYS[stage]})
-                    
-            if stage in ['Velocities']:
-                if 'start_temp' in updates.keys():
-                    stage_data.update({'velocity': f'all create {updates["start_temp"]} 42 mom yes rot yes dist gaussian'})
-            
-            if stage in ['Ensemble']:
-                updates.update({k : _BASE_LAMMPS_SETTINGS[k] for k in ['start_temp', 'end_temp', 'friction', 'ensemble', 'start_pressure', 'end_pressure', 'thermostat', 'barostat'] if k not in updates.keys()})
-                if 'fix' not in stage_data.keys():
-                    pressure_symmetry = 'aniso' if isinstance(updates['start_pressure'], (list, np.ndarray)) or isinstance(updates['end_pressure'], (list, np.ndarray)) else 'iso'
-                    if updates['ensemble'] == 'nve':
-                        stage_data.update({'fix': f'1 all nve'})
-                    if updates['ensemble'] == 'nvt':
-                        if updates['thermostat'] == 'nose-hoover':
-                            stage_data.update({'fix': f'1 all nvt temp {updates["start_temp"]} {updates["end_temp"]} {updates["friction"]}'})
-                        if updates['thermostat'] == 'langevin':
-                            stage_data.update({'fix': [f'1 all nve',
-                                f'2 all langevin {updates["start_temp"]} {updates["end_temp"]} {updates["friction"]} 42']})
-                    if updates['ensemble'] == 'npt':
-                        if updates['barostat'] == 'nose-hoover':
-                            stage_data.update({'fix': f'1 all npt temp {updates["start_temp"]} {updates["end_temp"]} {updates["friction"]} {pressure_symmetry} {updates["start_pressure"]} {updates["end_pressure"]} {updates["friction"]}'})
-                        if updates['barostat'] == 'berendsen':
-                            stage_data.update({'fix': [f'1 all nve',
-                                f'2 all press/berendsen {pressure_symmetry} {updates["start_pressure"]} {updates["end_pressure"]} {updates["friction"]}']})
-                        if updates['barostat'] == 'langevin':
-                            stage_data.update({'fix': [f'1 all nve',
-                                f'2 all press/langevin {pressure_symmetry} {updates["start_pressure"]} {updates["end_pressure"]} {updates["friction"]} temp {updates["start_temp"]} {updates["end_temp"]} 42']})
-                    if updates['ensemble'] == 'nph':
-                        stage_data.update({'fix': [f'1 all nve',
-                            f'2 all nph {updates["start_temp"]} {updates["end_temp"]} {updates["friction"]} {pressure_symmetry} {updates["start_pressure"]} {updates["end_pressure"]} {updates["friction"]}']})
-                    if updates['ensemble'] == 'minimize':
-                        stage_data.update({'min_style': 'cg',
-                            'fix': f'1 all box/relax {pressure_symmetry} {updates["start_pressure"]} vmax 0.001'})
-                        
-                
-            if stage in ['Outputs']:
-                if 'log_interval' in updates.keys():
-                    stage_data.update({'thermo': updates['log_interval']})
-                if 'traj_interval' in updates.keys():
-                    stage_data.update({'dump': f'd1 all custom {updates["traj_interval"]} traj.dump id element x y z vx vy vz fx fy fz'})
-            
-            if stage == 'Actions':
-                if 'nsteps' in updates.keys():
-                    stage_data.update({'run': updates['nsteps']})
-        
-        if updates.get('ensemble', None) == 'minimize':
-            input_settings.pop('Velocities')
-            input_settings['Actions'] = {'minimize': f'{updates["tol"]} {updates["tol"]} {updates["nsteps"]} 100000',
-                                         'write_restart': 'minimized.restart'}
-            
-        return input_settings
-             
-    @classmethod
-    def apply_updates(cls, updates) -> "LammpsInputSettings":    
-        
-        updated_settings = cls.settings.copy()
-        for k, v in updates.items():
-            updated_settings.update({k: v})
-        
-        return LammpsInputSettings(updated_settings)
-    
-    def _validate_settings(self):
-        """
-        Validate the settings for the LAMMPS input file.
-        """
-        pass #implement this with ENUMS for the settings
-
-@dataclass       
-class BaseLammpsSetGenerator(InputGenerator):
-    """
-=======
-    """
-    Settings object for LAMMPS input files. 
-    Note: default settings are given in the _BASE_LAMMPS_SETTINGS object in 'metal' units for reference.
-    
-    Keys that can be passed as input to the SETTINGS object:
-    atom_style : str 
-        Atom style for the LAMMPS input file.
-    dimension : int
-        Dimension of the simulation.
-    boundary : str
-        Boundary conditions for the simulation. Defualts to PBCs in all directions.
-    ensemble : MDEnsemble | str
-        Ensemble for the simulation. Defaults to NVT.
-    temperature : float | Sequence | np.ndarray | None
-        Temperature for the simulation. Defaults to 300 K. If a sequence is provided, 
-        the first value is the starting temperature and the last value is the final temperature, 
-        with a linear interpolation during the simulation.
-    pressure : float | Sequence | np.ndarray | None
-        Pressure for the simulation. Defaults to 0 bar. If a sequence is provided, 
-        the first value is the starting pressure and the last value is the final pressure, 
-        with a linear interpolation during the simulation. A non-zero pressure requires a barostat.
-        A 2D pressure input (e.g. [[0, 100, 0], [100, 100, 0]]) will be interpreted as anisotropic pressure, 
-        with the first list being the starting pressure and the second list being the final pressure.
-    units : str
-        Units for the simulation. Defaults to metal.
-    nsteps : int
-        Number of steps for the simulation. Defaults to 1000.
-    timestep : float
-        Timestep for the simulation. Defaults to 0.001 (=ps in metal units).
-    log_interval : int
-        Interval for logging the simulation. Defaults to 100.
-    traj_interval : int
-        Interval for writing the trajectory. Defaults to 100.
-    thermostat : Literal["langevin", "nose-hoover"]
-        Thermostat for the simulation. Defaults to nose-hoover.
-    barostat : Literal["berendsen", "nose-hoover"]
-        Barostat for the simulation. Defaults to nose-hoover.
-    friction : float
-        Friction coefficient for the thermostat and barostat. Defaults to 100*timestep.
-    tol : float
-        Tolerance for minimization jobs, done under constant pressure. Defaults to 1e-6.
-    """
-    settings = {} #raw strings given as input by the user/maker
-    input_settings = {} #formatted settings for the LAMMPS input i/o functions in pmg
-    
-    def __init__(self, settings : dict | LammpsSettings):
-
-        if isinstance(settings,dict):
-            settings = LammpsSettings(**settings)
-        settings = settings.dict
-              
-        # @Vir, some of these checking features are now in LammpsSettings, you might need to move these around / adjust
-
-        if settings.get('temperature', None):
-            if isinstance(settings['temperature'], (int, float)):
-                settings.update({'start_temp': settings['temperature'], 'end_temp': settings['temperature']})
-            if isinstance(settings['temperature'], (list, np.ndarray)):
-                settings.update({'start_temp': settings['temperature'][0], 'end_temp': settings['temperature'][-1]})
-            settings.pop('temperature')
-        
-        if settings.get('pressure', None):
-            if isinstance(settings['pressure'], (int, float)):
-                settings.update({'start_pressure': settings['pressure'], 'end_pressure': settings['pressure']})
-            if isinstance(settings['pressure'], (list, np.ndarray)):
-                settings.update({'start_pressure': settings['pressure'][0], 'end_pressure': settings['pressure'][-1]})
-            settings.pop('pressure')
-        
-        for k, v in _BASE_LAMMPS_SETTINGS.items():
-            if k not in settings.keys():
-                settings.update({k: v})
-        
-        if self.settings.get('friction', 0.1) < settings.get('timestep', 0.001)/10:
-            warnings.warn("Friction coefficient is too low, setting equal to timestep.")
-            settings.update({'friction': settings['timestep']})
-        
-        for k, v in settings.items():
-            setattr(self, k, v)
-        
-        self.settings = settings
-        self.input_settings = self.get_formatted_settings()
-        
-    def as_dict(self):
-        return self.settings
-    
-    @classmethod
-    def from_dict(cls, d):
-        return cls(d)
-
-    def get_formatted_settings(self) -> dict:
-        
-        updates = self.settings.copy()
-        input_settings = {k: {} for k in _STAGE_TO_KEYS.keys()}
-        for stage, stage_data in input_settings.items():
-            if stage in ['Initialization', 'AtomDefinition', 'ForceField', 'AdditionalData', 'Actions']:
-                stage_data.update({k: v for k, v in updates.items() if k in _STAGE_TO_KEYS[stage]})
-                    
-            if stage in ['Velocities']:
-                if 'start_temp' in updates.keys():
-                    stage_data.update({'velocity': f'all create {updates["start_temp"]} 42 mom yes rot yes dist gaussian'})
-            
-            if stage in ['Ensemble']:
-                updates.update({k : _BASE_LAMMPS_SETTINGS[k] for k in ['start_temp', 'end_temp', 'friction', 'ensemble', 'start_pressure', 'end_pressure', 'thermostat', 'barostat'] if k not in updates.keys()})
-                if 'fix' not in stage_data.keys():
-                    pressure_symmetry = 'aniso' if isinstance(updates['start_pressure'], (list, np.ndarray)) or isinstance(updates['end_pressure'], (list, np.ndarray)) else 'iso'
-                    if updates['ensemble'] == 'nve':
-                        stage_data.update({'fix': f'1 all nve'})
-                    if updates['ensemble'] == 'nvt':
-                        if updates['thermostat'] == 'nose-hoover':
-                            stage_data.update({'fix': f'1 all nvt temp {updates["start_temp"]} {updates["end_temp"]} {updates["friction"]}'})
-                        if updates['thermostat'] == 'langevin':
-                            stage_data.update({'fix': [f'1 all nve',
-                                f'2 all langevin {updates["start_temp"]} {updates["end_temp"]} {updates["friction"]} 42']})
-                    if updates['ensemble'] == 'npt':
-                        if updates['barostat'] == 'nose-hoover':
-                            stage_data.update({'fix': f'1 all npt temp {updates["start_temp"]} {updates["end_temp"]} {updates["friction"]} {pressure_symmetry} {updates["start_pressure"]} {updates["end_pressure"]} {updates["friction"]}'})
-                        if updates['barostat'] == 'berendsen':
-                            stage_data.update({'fix': [f'1 all nve',
-                                f'2 all press/berendsen {pressure_symmetry} {updates["start_pressure"]} {updates["end_pressure"]} {updates["friction"]}']})
-                        if updates['barostat'] == 'langevin':
-                            stage_data.update({'fix': [f'1 all nve',
-                                f'2 all press/langevin {pressure_symmetry} {updates["start_pressure"]} {updates["end_pressure"]} {updates["friction"]} temp {updates["start_temp"]} {updates["end_temp"]} 42']})
-                    if updates['ensemble'] == 'nph':
-                        stage_data.update({'fix': [f'1 all nve',
-                            f'2 all nph {updates["start_temp"]} {updates["end_temp"]} {updates["friction"]} {pressure_symmetry} {updates["start_pressure"]} {updates["end_pressure"]} {updates["friction"]}']})
-                    if updates['ensemble'] == 'minimize':
-                        stage_data.update({'min_style': 'cg',
-                            'fix': f'1 all box/relax {pressure_symmetry} {updates["start_pressure"]} vmax 0.001'})
-                        
-                
-            if stage in ['Outputs']:
-                if 'log_interval' in updates.keys():
-                    stage_data.update({'thermo': updates['log_interval']})
-                if 'traj_interval' in updates.keys():
-                    stage_data.update({'dump': f'd1 all custom {updates["traj_interval"]} traj.dump id element x y z vx vy vz fx fy fz'})
-            
-            if stage == 'Actions':
-                if 'nsteps' in updates.keys():
-                    stage_data.update({'run': updates['nsteps']})
-        
-        if updates.get('ensemble', None) == 'minimize':
-            input_settings.pop('Velocities')
-            input_settings['Actions'] = {'minimize': f'{updates["tol"]} {updates["tol"]} {updates["nsteps"]} 100000',
-                                         'write_restart': 'minimized.restart'}
-            
-        return input_settings
-             
-    @classmethod
-    def apply_updates(cls, updates) -> "LammpsInputSettings":    
-        
-        updated_settings = cls.settings.copy()
-        for k, v in updates.items():
-            updated_settings.update({k: v})
-        
-        return LammpsInputSettings(updated_settings)
-    
-    def _validate_settings(self):
-        """
-        Validate the settings for the LAMMPS input file.
-        """
-        pass #implement this with ENUMS for the settings
-
-@dataclass       
-class BaseLammpsSetGenerator(InputGenerator):
-    """
->>>>>>> 74a2ce52
-    Base class for generating LAMMPS input sets.
-    
-    Args:
-        inputfile : LammpsInputFile | str | Path
-            Premade input file for the LAMMPS simulation. Useful if the user wants to use a custom input file (to make use of Lammps' flexibility).
-            Default format based on the md.template file in the templates directory.
-        settings : dict | LammpsInputSettings
-            Settings for the LAMMPS simulation. Default settings are given in the _BASE_LAMMPS_SETTINGS object in 'metal' units for reference.
-        calc_type : str
-            Type of calculation to be performed by LAMMPS.
-        keep_stages : bool
-            Whether to keep the stages of the input file or not. Default is True.
-        override_updates : bool
-            Whether to override the updates to the input file, i.e., keep the input file as is. Default is False.
-    """
-    inputfile : LammpsInputFile | str = field(default=None)
-    settings : dict | LammpsInputSettings = field(default_factory={})
-    calc_type : str = field(default="lammps")
-    keep_stages : bool = field(default=True)
-    override_updates : bool = field(default=False)
-    
-    def __init__(self,
-                 inputfile : LammpsInputFile | str | Path = None,
-                 settings : dict | LammpsInputSettings = {},
-                 **kwargs):
-        
-        settings.update({k:v for k, v in kwargs.items() if k in _BASE_LAMMPS_SETTINGS.keys()})
-        
-        if isinstance(settings, dict):
-            self.settings = LammpsInputSettings(settings) if settings else LammpsInputSettings(_BASE_LAMMPS_SETTINGS)
-         
-        if isinstance(inputfile, Path):
-            self.inputfile = LammpsInputFile.from_file(inputfile, keep_stages=self.keep_stages)
-        if isinstance(inputfile, str):
-            self.inputfile = LammpsInputFile.from_str(inputfile, keep_stages=self.keep_stages)
-        if inputfile is None:
-            self.inputfile = LammpsInputFile.from_file(os.path.join(TEMPLATE_DIR, "md.template"), keep_stages=self.keep_stages)
-    
-    def update_settings(self, updates : dict) -> "BaseLammpsSetGenerator":
-        """
-        Update the settings for the LAMMPS input file.
-        Args:
-            updates : dict
-                Dictionary containing the settings to update.
-        """
-        present_settings = self.settings.settings
-        for k, v in updates.items():
-            present_settings.update({k: v})
-        self.settings = LammpsInputSettings.apply_updates(present_settings)
-        return self
-                        
-    def get_input_set(self, 
-                      data : Structure | LammpsData | CombinedData,  #Removed LammpsInterchange due to circular import 
-                      force_field : str = None,
-                      additional_data : LammpsData | CombinedData | None = None, 
-                      **kwargs) -> LammpsInputSet:
-        """
-        Generate a LAMMPS input set.
+    def __init__(
+        self,
+        template: str | None = None,
+        units: str = "metal",
+        atom_style: str = "full",
+        dimension: int = 3,
+        boundary: str = "p p p",
+        read_data: str = "system.data",
+        force_field: str = "Unspecified force field!",
+        keep_stages: bool = False,
+    ) -> None:
+        r"""
         Args:
             structure : Structure | LammpsData
                 Structure or LammpsData object for the simulation.
