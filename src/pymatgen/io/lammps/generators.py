--- conflicted
+++ resolved
@@ -405,18 +405,13 @@
         data = LammpsData.from_structure(structure, atom_style=self.settings.get('atom_style', "full")) if isinstance(structure, Structure) else structure
 
         # Load the template
-<<<<<<< HEAD
         if Path(self.template).is_file():
-            with zopen(self.template, mode="r") as file:
+            with zopen(self.template, mode="rt", encoding="utf-8") as file:
                 template_str = file.read()
         elif isinstance(self.template, LammpsInputFile):
             template_str = self.template.get_str()
         else:
             template_str = self.template
-=======
-        with zopen(self.template, mode="rt", encoding="utf-8") as file:
-            template_str = file.read()
->>>>>>> 0495de4f
 
         # Replace all variables
         input_str = Template(template_str).safe_substitute(**self.settings)
