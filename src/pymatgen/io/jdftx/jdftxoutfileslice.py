"""JDFTx Outfile Slice Class.

This module defines the JDFTxOutfileSlice class, which is used to read and
process a JDFTx out file.

"""

from __future__ import annotations

import inspect
import math
from dataclasses import dataclass
from typing import TYPE_CHECKING, Any, ClassVar

import numpy as np

if TYPE_CHECKING:
    from pymatgen.core import Structure
    from pymatgen.io.jdftx.jelstep import JElSteps
from pymatgen.core.periodic_table import Element
from pymatgen.core.trajectory import Trajectory
from pymatgen.core.units import Ha_to_eV, ang_to_bohr
from pymatgen.io.jdftx.jminsettings import (
    JMinSettings,
    JMinSettingsElectronic,
    JMinSettingsFluid,
    JMinSettingsIonic,
    JMinSettingsLattice,
)
from pymatgen.io.jdftx.joutstructures import JOutStructures
from pymatgen.io.jdftx.utils import (
    ClassPrintFormatter,
    find_all_key,
    find_first_range_key,
    find_key,
    find_key_first,
    get_colon_var_t1,
    get_pseudo_read_section_bounds,
    key_exists,
)

__author__ = "Ben Rich"


# TODO: Copy-paste the docustrings for jdftxoutfile properties below.
@dataclass
class JDFTXOutfileSlice(ClassPrintFormatter):
    """A class to read and process a JDFTx out file.

    A class to read and process a JDFTx out file.

    Methods
    ----------
    from_out_slice(text: list[str])
        Read slice of out file into a JDFTXOutfileSlice instance.

    Attributes
    ----------
    prefix: str | None
        prefix of dump files for JDFTx calculation
    """

    prefix: str | None = None

    jstrucs: JOutStructures | None = None
    jsettings_fluid: JMinSettings | None = None
    jsettings_electronic: JMinSettings | None = None
    jsettings_lattice: JMinSettings | None = None
    jsettings_ionic: JMinSettings | None = None

    xc_func: str | None = None

    lattice_initial: np.ndarray | None = None
    lattice_final: np.ndarray | None = None
    lattice: np.ndarray | None = None
    a: float | None = None
    b: float | None = None
    c: float | None = None

    fftgrid: list[int] | None = None
    geom_opt: bool | None = None
    geom_opt_type: str | None = None

    # grouping fields related to electronic parameters.
    # Used by the get_electronic_output() method
    _electronic_output: ClassVar[list[str]] = [
        "efermi",
        "egap",
        "emin",
        "emax",
        "homo",
        "lumo",
        "homo_filling",
        "lumo_filling",
        "is_metal",
    ]
    efermi: float | None = None
    egap: float | None = None
    emin: float | None = None
    emax: float | None = None
    homo: float | None = None
    lumo: float | None = None
    homo_filling: float | None = None
    lumo_filling: float | None = None
    is_metal: bool | None = None
    etype: str | None = None

    broadening_type: str | None = None
    broadening: float | None = None
    kgrid: list | None = None
    truncation_type: str | None = None
    truncation_radius: float | None = None
    pwcut: float | None = None
    rhocut: float | None = None

    pp_type: str | None = None
    # total_electrons: float | None = None
    semicore_electrons: int | None = None
    valence_electrons: float | None = None
    total_electrons_uncharged: int | None = None
    semicore_electrons_uncharged: int | None = None
    valence_electrons_uncharged: int | None = None
    nbands: int | None = None

    atom_elements: list | None = None
    atom_elements_int: list | None = None
    atom_types: list | None = None
    spintype: str | None = None
    nspin: int | None = None
    nat: int | None = None
    atom_coords_initial: list[list[float]] | None = None
    atom_coords_final: list[list[float]] | None = None
    atom_coords: list[list[float]] | None = None

    has_solvation: bool = False
    fluid: str | None = None
    is_gc: bool | None = None
    is_bgw: bool = False
    has_eigstats: bool = False
    parsable_pseudos: ClassVar[list[str]] = ["GBRV", "SG15"]
    has_parsable_pseudo: bool = False

    total_electrons_backup: int | None = None
    mu_backup: int | None = None

    @property
    def t_s(self) -> float | None:
        """Return the total time in seconds for the calculation.

        Return the total time in seconds for the calculation.

        Returns
        -------
        t_s: float
            The total time in seconds for the calculation
        """
        t_s = None
        if self.jstrucs:
            t_s = self.jstrucs.t_s
        return t_s

    @property
    def is_converged(self) -> bool | None:
        """Return True if calculation converged.

        Return True if the electronic and geometric optimization have converged
        (or only the former if a single-point calculation)

        Returns
        -------
        converged: bool
            True if calculation converged
        """
        if self.jstrucs is None:
            return None
        converged = self.jstrucs.elec_converged
        if self.geom_opt:
            converged = converged and self.jstrucs.geom_converged
        return converged

    @property
    def trajectory(self) -> Trajectory:
        """Return pymatgen trajectory object.

        Return pymatgen trajectory object containing intermediate Structure's
        of outfile slice calculation.

        Returns
        -------
        traj: Trajectory
            pymatgen Trajectory object
        """
        constant_lattice = False
        if self.jsettings_lattice is not None:
            if "niterations" in self.jsettings_lattice.params:
                constant_lattice = int(self.jsettings_lattice.params["niterations"]) == 0
            else:
                raise ValueError("Unknown issue due to partial initialization of settings objects.")
        return Trajectory.from_structures(structures=self.jstrucs, constant_lattice=constant_lattice)

    @property
    def electronic_output(self) -> dict:
        """Return a dictionary with all relevant electronic information.

        Return dict with values corresponding to these keys in _electronic_output
        field.
        """
        dct = {}
        for field in self.__dataclass_fields__:
            if field in self._electronic_output:
                value = getattr(self, field)
                dct[field] = value
        return dct

    @property
    def structure(self) -> Structure:
        """Return calculation result as pymatgen Structure.

        Return calculation result as pymatgen Structure.

        Returns
        -------
        structure: Structure
            pymatgen Structure object
        """
        if self.jstrucs is not None:
            return self.jstrucs[-1]
        raise AttributeError("Property structure inaccessible due to empty jstrucs class field")

    ###########################################################################
    # Properties inherited directly from jstrucs
    ###########################################################################

    @property
    def eiter_type(self) -> str | None:
        """
        Return eiter_type from most recent JOutStructure.

        Return eiter_type from most recent JOutStructure.
        """
        if self.jstrucs is not None:
            return self.jstrucs.eiter_type
        raise AttributeError("Property eiter_type inaccessible due to empty jstrucs class field")

    @property
    def elecmindata(self) -> JElSteps:
        """
        Return elecmindata from most recent JOutStructure.

        Return elecmindata from most recent JOutStructure.
        """
        if self.jstrucs is not None:
            return self.jstrucs.elecmindata
        raise AttributeError("Property elecmindata inaccessible due to empty jstrucs class field")

    @property
    def stress(self) -> np.ndarray | None:
        """
        Return stress from most recent JOutStructure.

        Return stress from most recent JOutStructure.
        """
        if self.jstrucs is not None:
            return self.jstrucs.stress
        raise AttributeError("Property stress inaccessible due to empty jstrucs class field")

    @property
    def strain(self) -> np.ndarray | None:
        """
        Return strain from most recent JOutStructure.

        Return strain from most recent JOutStructure.
        """
        if self.jstrucs is not None:
            return self.jstrucs.strain
        raise AttributeError("Property strain inaccessible due to empty jstrucs class field")

    @property
<<<<<<< HEAD
    def nstep(self) -> int | None:
=======
    def nstep(self) -> int:
>>>>>>> 71d57679
        """
        Return (geometric) nstep from most recent JOutStructure.

        Return (geometric) nstep from most recent JOutStructure.
        """
        if self.jstrucs is not None:
            return self.jstrucs.nstep
        raise AttributeError("Property nstep inaccessible due to empty jstrucs class field")

    @property
    def e(self) -> float | None:
        """
        Return E from most recent JOutStructure.

        Return E from most recent JOutStructure.
        """
        if self.jstrucs is not None:
            return self.jstrucs.e
        raise AttributeError("Property e inaccessible due to empty jstrucs class field")

    @property
    def grad_k(self) -> float | None:
        """
        Return (geometric) grad_k from most recent JOutStructure.

        Return (geometric) grad_k from most recent JOutStructure.
        """
        if self.jstrucs is not None:
            return self.jstrucs.grad_k
        raise AttributeError("Property grad_k inaccessible due to empty jstrucs class field")

    @property
    def alpha(self) -> float | None:
        """
        Return (geometric) alpha from most recent JOutStructure.

        Return (geometric) alpha from most recent JOutStructure.
        """
        if self.jstrucs is not None:
            return self.jstrucs.alpha
        raise AttributeError("Property alpha inaccessible due to empty jstrucs class field")

    @property
    def linmin(self) -> float | None:
        """
        Return (geometric) linmin from most recent JOutStructure.

        Return (geometric) linmin from most recent JOutStructure.
        """
        if self.jstrucs is not None:
            return self.jstrucs.linmin
        raise AttributeError("Property linmin inaccessible due to empty jstrucs class field")

    @property
    def nelectrons(self) -> float | None:
        """
        Return nelectrons from most recent JOutStructure.

        Return nelectrons from most recent JOutStructure.
        """
        if self.jstrucs is not None:
            return self.jstrucs.nelectrons
        raise AttributeError("Property nelectrons inaccessible due to empty jstrucs class field")

    @property
    def abs_magneticmoment(self) -> float | None:
        """
        Return abs_magneticmoment from most recent JOutStructure.

        Return abs_magneticmoment from most recent JOutStructure.
        """
        if self.jstrucs is not None:
            return self.jstrucs.abs_magneticmoment
        raise AttributeError("Property abs_magneticmoment inaccessible due to empty jstrucs class field")

    @property
    def tot_magneticmoment(self) -> float | None:
        """
        Return tot_magneticmoment from most recent JOutStructure.

        Return tot_magneticmoment from most recent JOutStructure.
        """
        if self.jstrucs is not None:
            return self.jstrucs.tot_magneticmoment
        raise AttributeError("Property tot_magneticmoment inaccessible due to empty jstrucs class field")

    @property
    def mu(self) -> float | None:
        """
        Return mu from most recent JOutStructure.

        Return mu from most recent JOutStructure. (Equivalent to efermi)
        """
        _mu = None
        if self.jstrucs is not None:
            _mu = self.jstrucs.mu
        if _mu is None:
            _mu = self.mu_backup
        return _mu
        # raise AttributeError("Property mu inaccessible due to empty jstrucs class field")

    ###########################################################################
    # Electronic properties inherited from most recent JElSteps with symbol
    # disambiguation.
    ###########################################################################

    @property
<<<<<<< HEAD
    def elec_nstep(self) -> int | None:
=======
    def elec_nstep(self) -> int:
>>>>>>> 71d57679
        """Return the most recent electronic iteration.

        Return the most recent electronic iteration.

        Returns
        -------
        elec_nstep: int
        """
        if self.jstrucs is not None:
            return self.jstrucs.elec_nstep
        raise AttributeError("Property elec_nstep inaccessible due to empty jstrucs class field")

    @property
    def elec_e(self) -> float | None:
        """Return the most recent electronic energy.

        Return the most recent electronic energy.

        Returns
        -------
        elec_e: float
        """
        if self.jstrucs is not None:
            return self.jstrucs.elec_e
        raise AttributeError("Property elec_e inaccessible due to empty jstrucs class field")

    @property
    def elec_grad_k(self) -> float | None:
        """Return the most recent electronic grad_k.

        Return the most recent electronic grad_k.

        Returns
        -------
        grad_k: float
        """
        if self.jstrucs is not None:
            return self.jstrucs.elec_grad_k
        raise AttributeError("Property elec_grad_k inaccessible due to empty jstrucs class field")

    @property
    def elec_alpha(self) -> float | None:
        """Return the most recent electronic alpha.

        Return the most recent electronic alpha.

        Returns
        -------
        alpha: float
        """
        if self.jstrucs is not None:
            return self.jstrucs.elec_alpha
        raise AttributeError("Property elec_alpha inaccessible due to empty jstrucs class field")

    @property
    def elec_linmin(self) -> float | None:
        """Return the most recent electronic linmin.

        Return the most recent electronic linmin.

        Returns
        -------
        linmin: float
        """
        if self.jstrucs is not None:
            return self.jstrucs.elec_linmin
        raise AttributeError("Property elec_linmin inaccessible due to empty jstrucs class field")

    ###########################################################################
    # Creation methods
    ###########################################################################

    @classmethod
    def from_out_slice(cls, text: list[str]) -> JDFTXOutfileSlice:
        """Read slice of out file into a JDFTXOutfileSlice instance.

        Read slice of out file into a JDFTXOutfileSlice instance.

        Parameters
        ----------
        text: list[str]
            file to read
        """
        instance = cls()

        instance.set_min_settings(text)
        instance.set_geomopt_vars(text)
        instance.set_jstrucs(text)
        instance.set_backup_vars(text)
        instance.prefix = instance.get_prefix(text)
        spintype, nspin = instance.get_spinvars(text)
        instance.xc_func = instance.get_xc_func(text)
        instance.spintype = spintype
        instance.nspin = nspin
        broadening_type, broadening = instance.get_broadeningvars(text)
        instance.broadening_type = broadening_type
        instance.broadening = broadening
        instance.kgrid = instance.get_kgrid(text)
        truncation_type, truncation_radius = instance.get_truncationvars(text)
        instance.truncation_type = truncation_type
        instance.truncation_radius = truncation_radius
        instance.pwcut = instance.get_pw_cutoff(text)
        instance.rhocut = instance.get_rho_cutoff(text)
        instance.fftgrid = instance.get_fftgrid(text)
        instance.set_eigvars(text)
        instance.set_orb_fillings()
        instance.is_metal = instance.determine_is_metal()
        instance.set_fluid(text)
        # instance.set_total_electrons(text)
        instance.set_nbands(text)
        instance.set_atom_vars(text)
        instance.set_pseudo_vars(text)
        instance.set_lattice_vars(text)
        instance.has_solvation = instance.check_solvation()

        # @ Cooper added @#
        instance.is_gc = key_exists("target-mu", text)
        instance.set_ecomponents(text)

        return instance

    def get_xc_func(self, text: list[str]) -> str | None:
        """Get the exchange-correlation functional used in the calculation.

        Get the exchange-correlation functional used in the calculation.

        Parameters
        ----------
        text: list[str]
            output of read_file for out file

        Returns
        -------
        xc_func: str
            exchange-correlation functional used
        """
        line = find_key("elec-ex-corr", text)
        if line is None:
            return None
        return text[line].strip().split()[-1].strip()

    def get_prefix(self, text: list[str]) -> str | None:
        """Get output prefix from the out file.

        Get output prefix from the out file.

        Parameters
        ----------
            text: list[str]
                output of read_file for out file

        Returns
        -------
            prefix: str
                prefix of dump files for JDFTx calculation
        """
        # prefix = None
        line = find_key("dump-name", text)
        if line is None:
            return None
        dumpname = text[line].split()[1]
        return dumpname.split(".")[0] if "." in dumpname else dumpname

    def get_spinvars(self, text: list[str]) -> tuple[str, int]:
        """Set spintype and nspin from out file text for instance.

        Set spintype and nspin from out file text for instance.

        Parameters
        ----------
        text: list[str]
            output of read_file for out file

        Returns
        -------
        spintype: str
            type of spin in calculation
        nspin: int
            number of spin types in calculation
        """
        line = find_key("spintype ", text)
        spintype = text[line].split()[1]
        if spintype == "no-spin":
            # vvv This causes many problems vvv
            # spintype = None
            nspin = 1
        elif spintype == "z-spin":
            nspin = 2
        else:
            raise NotImplementedError("have not considered this spin yet")
        return spintype, nspin

    def get_broadeningvars(self, text: list[str]) -> tuple[str, float]:
        """Get broadening type and value from out file text.

        Get broadening type and value from out file text.

        Parameters
        ----------
        text: list[str]
            output of read_file for out file

        Returns
        -------
        broadening_type: str
            type of electronic smearing
        broadening: float
            parameter for electronic smearing
        """
        line = find_key("elec-smearing ", text)
        if line is not None:
            broadening_type = text[line].split()[1]
            broadening = float(text[line].split()[2])
        else:
            broadening_type = None
            broadening = 0
        return broadening_type, broadening

    def get_truncationvars(self, text: list[str]) -> tuple[str, float] | tuple[None, None]:
        """Get truncation type and value from out file text.

        Get truncation type and value from out file text.

        Parameters
        ----------
        text: list[str]
            output of read_file for out file

        Returns
        -------
        truncation_type: str
            type of coulomb truncation
        truncation_radius: float | None
            radius of truncation (if truncation_type is spherical)
        """
        # TODO: Write tests to catch ValueErrors here
        maptypes = {
            # Technically periodic implied no truncation at all, but I'm the Olsen
            # twin that thinks the opposite of fire is 'water', not 'no fire'.
            "Periodic": "periodic",
            "Slab": "slab",
            "Cylindrical": "wire",
            "Wire": "wire",
            "Spherical": "spherical",
            "Isolated": "box",
        }
        line = find_key("coulomb-interaction", text)
        if line is None:
            return None, None
        truncation_type = None
        truncation_radius = None
        if line is not None:
            truncation_type = text[line].split()[1]
            if truncation_type not in maptypes:
                raise ValueError("Problem with this truncation!")
            truncation_type = maptypes[truncation_type]
            direc = None
            if len(text[line].split()) == 3:
                direc = text[line].split()[2]
            if self.is_bgw:
                if truncation_type == "slab" and direc != "001":
                    raise ValueError("BGW slab Coulomb truncation must be along z!")
                if truncation_type == "wire" and direc != "001":
                    raise ValueError("BGW wire Coulomb truncation must be periodic in z!")
            if truncation_type == "spherical":
                line = find_key("Initialized spherical truncation of radius", text)
                truncation_radius = float(text[line].split()[5]) / ang_to_bohr
        else:
            # coulomb-interaction tag is always present in out file, so red flag if we can't find it
            raise ValueError("No truncation type found in out file.")
        return truncation_type, truncation_radius

    def get_pw_cutoff(self, text: list[str]) -> float | None:
        """Get the electron cutoff from the out file text.

        Get the electron cutoff from the out file text.

        Parameters
        ----------
        text: list[str]
            output of read_file for out file

        Returns
        -------
        pwcut: float
            plane wave cutoff used in calculation
        """
        line = find_key("elec-cutoff ", text)
        if line is None:
            return None
        return float(text[line].split()[1]) * Ha_to_eV

    def get_rho_cutoff(self, text: list[str]) -> float | None:
        """Get the electron cutoff from the out file text.

        Get the electron cutoff from the out file text.

        Parameters
        ----------
        text: list[str]
            output of read_file for out file

        Returns
        -------
        rhocut: float
            electron density cutoff used in calculation
        """
        line = find_key("elec-cutoff ", text)
        if line is None:
            return None
        lsplit = text[line].split()
        if len(lsplit) == 3:
            rhocut = float(lsplit[2]) * Ha_to_eV
        else:
            if self.pwcut is None:
                self.pwcut = self.get_pw_cutoff(text)
            rhocut = None if self.pwcut is None else float(self.pwcut * 4)
        return rhocut

    def get_fftgrid(self, text: list[str]) -> list[int] | None:
        """Get the FFT grid from the out file text.

        Get the FFT grid from the out file text.

        Parameters
        ----------
        text: list[str]
            output of read_file for out file

        Returns
        -------
        fftgrid: list[int]
            FFT grid used in calculation
        """
        line = find_key_first("Chosen fftbox size", text)
        if line is None:
            return None
        return [int(x) for x in text[line].split()[6:9]]

    def get_kgrid(self, text: list[str]) -> list[int] | None:
        """Get the kpoint grid from the out file text.

        Get the kpoint grid from the out file text.

        Parameters
        ----------
        text: list[str]
            output of read_file for out file

        Returns
        -------
        kgrid: list[int]
            kpoint grid used in calculation
        """
        line = find_key("kpoint-folding ", text)
        if line is None:
            return None
        return [int(x) for x in text[line].split()[1:4]]

    def get_eigstats_varsdict(self, text: list[str], prefix: str | None) -> dict[str, float | None]:
        """Get the eigenvalue statistics from the out file text.

        Get the eigenvalue statistics from the out file text.

        Parameters
        ----------
        text: list[str]
            output of read_file for out file
        prefix: str
            prefix for the eigStats section in the out file

        Returns
        -------
        varsdict: dict[str, float]
            dictionary of eigenvalue statistics
        """
        varsdict: dict[str, float | None] = {}
        lines1 = find_all_key("Dumping ", text)
        lines2 = find_all_key("eigStats' ...", text)
        lines3 = [lines1[i] for i in range(len(lines1)) if lines1[i] in lines2]
        if not len(lines3):
            varsdict["emin"] = None
            varsdict["homo"] = None
            varsdict["efermi"] = None
            varsdict["lumo"] = None
            varsdict["emax"] = None
            varsdict["egap"] = None
            self.has_eigstats = False
        else:
            line = lines3[-1]
            varsdict["emin"] = float(text[line + 1].split()[1]) * Ha_to_eV
            varsdict["homo"] = float(text[line + 2].split()[1]) * Ha_to_eV
            varsdict["efermi"] = float(text[line + 3].split()[2]) * Ha_to_eV
            varsdict["lumo"] = float(text[line + 4].split()[1]) * Ha_to_eV
            varsdict["emax"] = float(text[line + 5].split()[1]) * Ha_to_eV
            varsdict["egap"] = float(text[line + 6].split()[2]) * Ha_to_eV
            self.has_eigstats = True
        return varsdict

    def set_eigvars(self, text: list[str]) -> None:
        """Set the eigenvalue statistics variables.

        Set the eigenvalue statistics variables.

        Parameters
        ----------
        text: list[str]
            output of read_file for out file
        """
        eigstats = self.get_eigstats_varsdict(text, self.prefix)
        self.emin = eigstats["emin"]
        self.homo = eigstats["homo"]
        self.efermi = eigstats["efermi"]
        self.lumo = eigstats["lumo"]
        self.emax = eigstats["emax"]
        self.egap = eigstats["egap"]
        if (not self.has_eigstats) and (self.mu is not None):
            self.efermi = self.mu

    def get_pp_type(self, text: list[str]) -> str | None:
        """Get the pseudopotential type used in calculation.

        Get the pseudopotential type used in calculation.

        Parameters
        ----------
        text: list[str]
            output of read_file for out file

        Returns
        -------
        pptype: str
            Pseudopotential library used. Returns None if not GBRV or SG15
            (pseudopotentials parsable by this parser)
        """
        skey = "Reading pseudopotential file"
        line = find_key(skey, text)
        ppfile_example = text[line].split(skey)[1].split(":")[0].strip("'").strip()
        pptype = None
        readable = self.parsable_pseudos
        for _pptype in readable:
            if _pptype in ppfile_example:
                if pptype is not None:
                    if ppfile_example.index(pptype) < ppfile_example.index(_pptype):
                        pptype = _pptype
                    else:
                        pass
                else:
                    pptype = _pptype
        if pptype is not None:
            self.has_parsable_pseudo = True
        return pptype

    def set_pseudo_vars(self, text: list[str]) -> None:
        """Set the pseudopotential variables.

        Set the pseudopotential variables.

        Parameters
        ----------
        text: list[str]
            output of read_file for out file
        """
        self.pp_type = self.get_pp_type(text)
        if self.has_parsable_pseudo and self.pp_type in ["GBRV", "SG15"]:
            self.set_pseudo_vars_t1(text)
        # Otherwise variables requiring parsing pseudopotential output will
        # be kept as None

    def set_pseudo_vars_t1(self, text: list[str]) -> None:
        """Set the pseudopotential variables for SG15 and GBRV pseudopotentials.

        Set the pseudopotential variables for SG15 and GBRV pseudopotentials.

        Parameters
        ----------
        text: list[str]
            output of read_file for out file
        """
        all_val_lines = find_all_key("valence electrons", text)
        atom_total_elec = []
        bounds_list = get_pseudo_read_section_bounds(text)
        for bounds in bounds_list:
            startline = bounds[0]
            endline = bounds[1]
            val_lines = [x for x in all_val_lines if x < endline and x > startline]
            val_line = val_lines[0]
            val_elec = int(text[val_line].split("valence electrons")[0].strip().split()[-1])
            atom_total_elec.append(val_elec)
        total_elec_dict = {}
        if self.atom_types is not None:
            for i, atom in enumerate(self.atom_types):
                total_elec_dict[atom] = atom_total_elec[i]
        else:
            raise ValueError("Pseuopotential data cannot be allocated without atom types.")
        if self.atom_elements is None:
            raise ValueError("Atom elements not set yet.")
        # Explicit zipping due to pre-commit in three lines below
        element_total_electrons = np.array([total_elec_dict[x] for x in self.atom_elements])
        pmg_elements = [Element(x) for x in self.atom_elements]
        element_valence_electrons = np.array([np.sum(np.array([v[1] for v in el.valences])) for el in pmg_elements])
        element_semicore_electrons = element_total_electrons - element_valence_electrons
        self.total_electrons_uncharged = np.sum(element_total_electrons)
        self.valence_electrons_uncharged = np.sum(element_valence_electrons)
        self.semicore_electrons_uncharged = np.sum(element_semicore_electrons)
        self.semicore_electrons = self.semicore_electrons_uncharged
        if (self.total_electrons is not None) and (self.semicore_electrons is not None):
            self.valence_electrons = self.total_electrons - self.semicore_electrons  # accounts for if system is charged
        else:
            raise ValueError("Total electrons and semicore electrons must be set.")

    def _collect_settings_lines(self, text: list[str], start_flag: str) -> list[int]:
        """Collect the lines of settings from the out file text.

        Collect the lines of settings from the out file text.

        Parameters
        ----------
        text: list[str]
            output of read_file for out file
        start_flag: str
            key to start collecting settings lines

        Returns
        -------
        line_texts: list[int]
            list of line numbers where settings occur
        """
        started = False
        line_texts = []
        for i, line_text in enumerate(text):
            if started:
                if line_text.strip().split()[-1].strip() == "\\":
                    line_texts.append(i)
                else:
                    started = False
            elif start_flag in line_text:
                started = True
            elif len(line_texts):
                break
        return line_texts

    def _create_settings_dict(self, text: list[str], start_flag: str) -> dict:
        """Get a dictionary of settings from the out file text.

        Create a dictionary of settings from the out file text

        Parameters
        ----------
        text: list[str]
            output of read_file for out file
        start_flag: str
            key to start collecting settings lines

        Returns
        -------
        settings_dict: dict
            dictionary of settings
        """
        line_texts = self._collect_settings_lines(text, start_flag)
        settings_dict = {}
        for line_text in line_texts:
            line_text_list = text[line_text].strip().split()
            key = line_text_list[0].lower()
            value = line_text_list[1]
            settings_dict[key] = value
        return settings_dict

    def get_settings_object(
        self,
        text: list[str],
        settings_class: type[JMinSettingsElectronic | JMinSettingsFluid | JMinSettingsIonic | JMinSettingsLattice],
    ) -> JMinSettingsElectronic | JMinSettingsFluid | JMinSettingsIonic | JMinSettingsLattice:
        """Get appropriate JMinSettings mutant.

        Get the settings object from the out file text

        Parameters
        ----------
        text: list[str]
            output of read_file for out file
        settings_class: Type[JMinSettings]
            settings class to create object from

        Returns
        -------
        settings_obj: JMinSettings
            settings object
        """
        settings_dict = self._create_settings_dict(text, settings_class.start_flag)
        return settings_class(params=settings_dict) if len(settings_dict) else None

    def set_min_settings(self, text: list[str]) -> None:
        """Set the settings objects from the out file text.

        Set the settings objects from the out file text.

        Parameters
        ----------
        text: list[str]
            output of read_file for out file
        """
        self.jsettings_fluid = self.get_settings_object(text, JMinSettingsFluid)
        self.jsettings_electronic = self.get_settings_object(text, JMinSettingsElectronic)
        self.jsettings_lattice = self.get_settings_object(text, JMinSettingsLattice)
        self.jsettings_ionic = self.get_settings_object(text, JMinSettingsIonic)

    def set_geomopt_vars(self, text: list[str]) -> None:
        """Set the geom_opt and geom_opt_type class variables.

        Set vars geom_opt and geom_opt_type for initializing self.jstrucs

        Parameters
        ----------
            text: list[str]
                output of read_file for out file
        """
        # Attempts to set all self.jsettings_x class variables
        self.set_min_settings(text)
        if self.jsettings_ionic is None or self.jsettings_lattice is None:
            raise ValueError("Unknown issue in setting settings objects")
        if int(self.jsettings_lattice.params["niterations"]) > 0:
            self.geom_opt = True
            self.geom_opt_type = "lattice"
        elif int(self.jsettings_ionic.params["niterations"]) > 0:
            # elif self.jsettings_ionic.niterations > 0:
            self.geom_opt = True
            self.geom_opt_type = "ionic"
        else:
            self.geom_opt = False
            self.geom_opt_type = "single point"

    def set_jstrucs(self, text: list[str]) -> None:
        """Set the jstrucs class variable.

        Set the JStructures object to jstrucs from the out file text.

        Parameters
        ----------
            text: list[str]
                output of read_file for out file
        """
        self.jstrucs = JOutStructures.from_out_slice(text, iter_type=self.geom_opt_type)
        if self.etype is None:
            self.etype = self.jstrucs[-1].etype

    def set_backup_vars(self, text: list[str]) -> None:
        """Set backups for important variables.

        Set backup versions of critical variables if missing from constructed
        jstrucs (that can be easily fetched through type-casting strings)

        Parameters
        ----------
            text: list[str]
                output of read_file for out file
        """
        if self.total_electrons is None:
            lines = find_all_key("nElectrons", text)
            val = None
            for line in lines[::-1]:
                val = get_colon_var_t1(text[line], "nElectrons:")
                if val is not None:
                    break
            self.total_electrons_backup = val

        if self.mu is None:
            lines = find_all_key("mu", text)
            val = None
            for line in lines[::-1]:
                val = get_colon_var_t1(text[line], "mu:")
                if val is not None:
                    break
            self.mu_backup = val

    def set_orb_fillings_nobroad(self, nspin: float) -> None:
        """Set the orbital fillings without broadening.

        Set the orbital fillings without broadening.

        Parameters
        ----------
        nspin: float
            number of spins in calculation
        """
        self.homo_filling = 2 / nspin
        self.lumo_filling = 0

    def set_orb_fillings_broad(
        self, nspin: float, ehomo: float, elumo: float, efermi: float, broadening_type: str, broadening: float
    ):
        self.homo_filling = (2 / nspin) * self.calculate_filling(broadening_type, broadening, ehomo, efermi)
        self.lumo_filling = (2 / nspin) * self.calculate_filling(broadening_type, broadening, elumo, efermi)

    def set_orb_fillings(self) -> None:
        """Set the orbital fillings.

        Calculate and set homo and lumo fillings
        """
        if self.has_eigstats:
            if self.nspin is not None:
                if self.broadening_type is not None:
                    if self.broadening is not None:
                        if self.efermi is not None:
                            if self.homo is not None:
                                if self.lumo is not None:
                                    self.set_orb_fillings_broad(
                                        self.nspin,
                                        self.homo,
                                        self.lumo,
                                        self.efermi,
                                        self.broadening_type,
                                        self.broadening,
                                    )
                                else:
                                    raise ValueError(
                                        "Cannot set orbital fillings with broadening with self.lumo as None"
                                    )
                            else:
                                raise ValueError("Cannot set orbital fillings with broadening with self.homo as None")
                        else:
                            raise ValueError("Cannot set orbital fillings with broadening with self.efermi as None")
                    else:
                        raise ValueError("Cannot set orbital fillings with broadening with self.broadening as None")
                else:
                    self.set_orb_fillings_nobroad(self.nspin)
            else:
                raise ValueError("Cannot set homo/lumo filling with self.nspin as None")

    def set_fluid(self, text: list[str]) -> None:  # Is this redundant to the fluid settings?
        """Set the fluid class variable.

        Set the fluid class variable.

        Parameters
        ----------
        text: list[str]
            output of read_file for out file
        """
        line = find_first_range_key("fluid ", text)
        self.fluid = text[line[0]].split()[
            1
        ]  # This allows self.fluid to be set to the string "None", which is distinct
        # from the None built-in, as it signifies the fluid line was properly read but there is no fluid.

    # def set_total_electrons(self, text: list[str]) -> None:
    #     """Set the total_Electrons class variable.

    #     Set the total_electrons class variable.

    #     Parameters
    #     ----------
    #     text: list[str]
    #         output of read_file for out file
    #     """
    #     if (self.jstrucs is not None) and (self.total_electrons is None):
    #         self.total_electrons = self.nelectrons

    @property
    def total_electrons(self) -> float | None:
        """
        Return total_electrons from most recent JOutStructure.

        Return total_electrons from most recent JOutStructure.
        """
        tot_elec = None
        if self.jstrucs is not None:
            _tot_elec = self.jstrucs.nelectrons
            if _tot_elec is not None:
                tot_elec = _tot_elec
        if (tot_elec is None) and (self.total_electrons_backup is not None):
            tot_elec = self.total_electrons_backup
        return tot_elec

    def set_nbands(self, text: list[str]) -> None:
        """Set the Nbands class variable.

        Set the nbands class variable.
        Prioritizes finding nBands from the reiteration of the input parameters.
        If this line is not found, then it pulls it from "Setting up k-points,
        bands, fillings" section.

        Parameters
        ----------
        text: list[str]
            output of read_file for out file
        """
        lines = find_all_key("elec-n-bands", text)
        if len(lines):
            line = lines[0]
            nbands = int(text[line].strip().split()[-1].strip())
        else:
            lines = find_all_key("nBands:", text)
            line = lines[0]
            nbands = int(text[line].split("nBands:")[1].strip().split()[0].strip())
        self.nbands = nbands

    def set_atom_vars(self, text: list[str]) -> None:
        """Set the atom variables.

        Set the atom variables from the out file text.

        Parameters
        ----------
        text: list[str]
        output of read_file for out file
        """
        startline = find_key("Input parsed successfully", text)
        endline = find_key("---------- Initializing the Grid ----------", text)
        lines = find_first_range_key("ion ", text, startline=startline, endline=endline)
        atom_elements = [text[x].split()[1] for x in lines]
        self.nat = len(atom_elements)
        atom_coords = [text[x].split()[2:5] for x in lines]
        self.atom_coords_initial = np.array(atom_coords, dtype=float)
        atom_types = []
        for x in atom_elements:
            if x not in atom_types:
                atom_types.append(x)
        self.atom_elements = atom_elements
        self.atom_elements_int = [Element(x).Z for x in self.atom_elements]
        self.atom_types = atom_types
        line = find_key("# Ionic positions in", text) + 1
        coords = np.array([text[i].split()[2:5] for i in range(line, line + self.nat)], dtype=float)
        self.atom_coords_final = coords
        self.atom_coords = coords.copy()

    def set_lattice_vars(self, text: list[str]) -> None:
        """Set the lattice variables.

        Set the lattice variables from the out file text.

        Parameters
        ----------
        text: list[str]
            output of read_file for out file
        """
        if self.jstrucs is not None:
            self.lattice_initial = self.jstrucs[0].lattice.matrix
            self.lattice_final = self.jstrucs[-1].lattice.matrix
            self.lattice = self.jstrucs[-1].lattice.matrix.copy()
            self.a, self.b, self.c = np.sum(self.jstrucs[-1].lattice.matrix ** 2, axis=1) ** 0.5
        else:
            raise ValueError("No structures found in out file.")

    def set_ecomponents(self, text: list[str]) -> None:
        """Set the energy components dictionary.

        Set the energy components dictionary from the out file text.

        Parameters
        ----------
        text: list[str]
            output of read_file for out file
        """
        if self.jstrucs is not None:
            ecomp = self.jstrucs[-1].ecomponents
            if self.etype not in ecomp:
                ecomp[self.etype] = self.jstrucs[-1].e
            self.ecomponents = ecomp
        else:
            raise ValueError("No structures found in out file.")

    def calculate_filling(self, broadening_type: str, broadening: float, eig: float, efermi: float) -> float:
        """Calculate the filling for a given eigenvalue.

        Use the broadening type, broadening value, eigenvalue, and fermi energy
        to calculate the filling at the eigenvalue.

        Parameters
        ----------
        broadening_type: str
            type of broadening to use
        broadening: float
            broadening parameter
        eig: float
            eigenvalue
        efermi: float
            fermi energy

        Returns
        -------
        filling: float
            filling at the eigenvalue
        """
        # most broadening implementations do not have the denominator factor
        # of 2, but JDFTx does currently.
        # Remove if use this for other code outfile reading
        x = (eig - efermi) / (2.0 * broadening)
        if broadening_type == "Fermi":
            filling = 0.5 * (1 - np.tanh(x))
        elif broadening_type == "Gauss":
            filling = 0.5 * (1 - math.erf(x))
        elif broadening_type == "MP1":
            filling = 0.5 * (1 - math.erf(x)) - x * np.exp(-1 * x**2) / (2 * np.pi**0.5)
        elif broadening_type == "Cold":
            filling = 0.5 * (1 - math.erf(x + 0.5**0.5)) + np.exp(-1 * (x + 0.5**0.5) ** 2) / (2 * np.pi) ** 0.5
        else:
            raise NotImplementedError("Have not added other broadening types")
        return filling

    def _determine_is_metal(self, tol_partial: float, nspin: int, homo_filling: float, lumo_filling: float) -> bool:
        return not (homo_filling / (2 / nspin) > (1 - tol_partial) and lumo_filling / (2 / nspin) < tol_partial)

    def determine_is_metal(self) -> bool | None:
        """Determine if the system is a metal based.

        Determine if the system is a metal based on the fillings of
        homo and lumo.

        Returns
        -------
        is_metal: bool
            True if system is metallic
        """
        tol_partial = 0.01
        if self.has_eigstats:
            if self.nspin is not None:
                if self.homo_filling is not None:
                    if self.lumo_filling is not None:
                        return self._determine_is_metal(tol_partial, self.nspin, self.homo_filling, self.lumo_filling)
                    raise ValueError("Cannot determine if system is metal - self.lumo_filling undefined")
                raise ValueError("Cannot determine if system is metal - self.homo_filling undefined")
            raise ValueError("Cannot determine if system is metal - self.nspin undefined")
        return None

    def check_solvation(self) -> bool:
        """Check for implicit solvation.

        Check if calculation used implicit solvation

        Returns
        -------
        has_solvation: bool
            True if calculation used implicit solvation
        """
        return self.fluid is not None

    def write(self) -> None:
        """Return an error.

        Return an error. (pre-commit needs a docustring here)
        """
        # don't need a write method since will never do that
        raise NotImplementedError("There is no need to write a JDFTx out file")

    def to_dict(self) -> dict:
        """Convert dataclass to dictionary representation.

        Convert dataclass to dictionary representation.

        Returns
        -------
        dict
            JDFTXOutfileSlice in dictionary format
        """
        # convert dataclass to dictionary representation
        dct = {}
        for field in self.__dataclass_fields__:
            value = getattr(self, field)
            dct[field] = value

        # Include properties in the dictionary representation
        for name, _obj in inspect.getmembers(type(self), lambda o: isinstance(o, property)):
            dct[name] = getattr(self, name)
        return dct

    # This method is likely never going to be called as all (currently existing)
    # attributes of the most recent slice are explicitly defined as a class
    # property. However, it is included to reduce the likelihood of errors
    # upon future changes to downstream code.
    def __getattr__(self, name: str) -> Any:
        """Return attribute value.

        Return the value of an attribute.

        Parameters
        ----------
        name: str
            The name of the attribute

        Returns
        -------
        value
            The value of the attribute
        """
<<<<<<< HEAD
        # The whole point of this is to be an unreached safety net, so expect hit
        # from coverage here
        # if name not in self.__dict__:
        #     if not hasattr(self.jstrucs, name):
        #         raise AttributeError(f"{self.__class__.__name__} not found: {name}")
        #     return getattr(self.jstrucs, name)
        # return self.__dict__[name]
=======
>>>>>>> 71d57679
        if name in self.__dict__:
            return self.__dict__[name]

        # Check if the attribute is a property of the class
        for cls in inspect.getmro(self.__class__):
            if name in cls.__dict__ and isinstance(cls.__dict__[name], property):
                return cls.__dict__[name].__get__(self)

        # Check if the attribute is in self.jstrucs
        if hasattr(self.jstrucs, name):
            return getattr(self.jstrucs, name)

        # If the attribute is not found in either, raise an AttributeError
        raise AttributeError(f"{self.__class__.__name__} not found: {name}")<|MERGE_RESOLUTION|>--- conflicted
+++ resolved
@@ -276,11 +276,7 @@
         raise AttributeError("Property strain inaccessible due to empty jstrucs class field")
 
     @property
-<<<<<<< HEAD
     def nstep(self) -> int | None:
-=======
-    def nstep(self) -> int:
->>>>>>> 71d57679
         """
         Return (geometric) nstep from most recent JOutStructure.
 
@@ -388,11 +384,7 @@
     ###########################################################################
 
     @property
-<<<<<<< HEAD
     def elec_nstep(self) -> int | None:
-=======
-    def elec_nstep(self) -> int:
->>>>>>> 71d57679
         """Return the most recent electronic iteration.
 
         Return the most recent electronic iteration.
@@ -1378,16 +1370,6 @@
         value
             The value of the attribute
         """
-<<<<<<< HEAD
-        # The whole point of this is to be an unreached safety net, so expect hit
-        # from coverage here
-        # if name not in self.__dict__:
-        #     if not hasattr(self.jstrucs, name):
-        #         raise AttributeError(f"{self.__class__.__name__} not found: {name}")
-        #     return getattr(self.jstrucs, name)
-        # return self.__dict__[name]
-=======
->>>>>>> 71d57679
         if name in self.__dict__:
             return self.__dict__[name]
 
