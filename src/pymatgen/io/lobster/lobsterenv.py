--- conflicted
+++ resolved
@@ -418,7 +418,6 @@
             else:
                 isites = list(range(len(self.structure)))
 
-<<<<<<< HEAD
         summed_icohps: float = 0.0
         list_icohps: list[float] = []
         number_bonds: int = 0
@@ -428,18 +427,7 @@
         assert self.Icohpcollection is not None
         for idx, _site in enumerate(self.structure):
             if idx in isites:
-                for key, icohpsum in zip(self.list_keys[idx], self.list_icohps[idx], strict=False):
-=======
-        summed_icohps = 0.0
-        list_icohps = []
-        number_bonds = 0
-        labels = []
-        atoms = []
-        final_isites = []
-        for ival, _site in enumerate(self.structure):
-            if ival in isites:
-                for keys, icohpsum in zip(self.list_keys[ival], self.list_icohps[ival], strict=True):
->>>>>>> 016f9de2
+                for key, icohpsum in zip(self.list_keys[idx], self.list_icohps[idx], strict=True):
                     summed_icohps += icohpsum
                     list_icohps.append(icohpsum)
                     labels.append(key)
@@ -587,12 +575,8 @@
             # Iterate through labels and atoms and check which bonds can be included
             new_labels = []
             new_atoms = []
-<<<<<<< HEAD
             assert final_isites is not None
-            for key, atompair, isite in zip(labels, atoms, final_isites, strict=False):
-=======
             for key, atompair, isite in zip(labels, atoms, final_isites, strict=True):
->>>>>>> 016f9de2
                 present = False
                 for atomtype in only_bonds_to:
                     # This is necessary to identify also bonds between the same elements correctly
