--- conflicted
+++ resolved
@@ -30,10 +30,7 @@
     from pymatgen.core.lattice import Lattice
 
     # Don't import at runtime to avoid circular import
-<<<<<<< HEAD
-=======
     from pymatgen.core.operations import SymmOp  # noqa: TC004
->>>>>>> 362bf543
 
     CrystalSystem = Literal[
         "cubic",
