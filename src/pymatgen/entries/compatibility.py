--- conflicted
+++ resolved
@@ -559,7 +559,7 @@
     ) -> ComputedEntry | None:
         """Process a single entry with the chosen Corrections.
         Note that this method may change the original entry.
-
+        
         Args:
             entry (ComputedEntry): A ComputedEntry object.
             inplace (bool): Whether to adjust the entry in place. Defaults to True.
@@ -571,31 +571,19 @@
         if not inplace:
             entry = copy.deepcopy(entry)
 
-<<<<<<< HEAD
         entry_or_none = self._process_entry_inplace(entry, **kwargs)
 
         return None if entry_or_none is None else entry_or_none[0]
-=======
-        _entry: tuple[ComputedEntry, bool] | None = self._process_entry_inplace(entry, **kwargs)
-
-        return _entry[0] if _entry is not None else None
->>>>>>> 1ff1ba59
 
     def _process_entry_inplace(
         self,
         entry: AnyComputedEntry,
         clean: bool = True,
         on_error: Literal["ignore", "warn", "raise"] = "ignore",
-<<<<<<< HEAD
     ) -> tuple[AnyComputedEntry, bool] | None:
         """Process a single entry with the chosen Corrections. Note
         that this method will change the data of the original entry.
-=======
-    ) -> tuple[ComputedEntry, bool] | None:
-        """Process a single entry with the chosen Corrections.
-        Note that this method will change the original entry.
->>>>>>> 1ff1ba59
-
+        
         Args:
             entry (AnyComputedEntry): An AnyComputedEntry object.
             clean (bool): Whether to remove any previously-applied energy adjustments.
@@ -1581,10 +1569,7 @@
         # Pre-process entries with the given solid compatibility class
         if self.solid_compat:
             entries = self.solid_compat.process_entries(entries, clean=True, inplace=inplace, n_workers=n_workers)
-<<<<<<< HEAD
             return [entries]  # type: ignore[list-item]
-=======
->>>>>>> 1ff1ba59
 
         # when processing single entries, all H2 polymorphs will get assigned the
         # same energy
