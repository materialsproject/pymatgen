"""This module implements more advanced transformations."""

from __future__ import annotations

import logging
import math
import warnings
from fractions import Fraction
from itertools import groupby, product
from math import gcd
from string import ascii_lowercase
from typing import TYPE_CHECKING

import numpy as np
from joblib import Parallel, delayed
from monty.dev import requires
from monty.fractions import lcm
from monty.json import MSONable
from pymatgen.analysis.adsorption import AdsorbateSiteFinder
from pymatgen.analysis.bond_valence import BVAnalyzer
from pymatgen.analysis.energy_models import SymmetryModel
from pymatgen.analysis.ewald import EwaldSummation
from pymatgen.analysis.gb.grain import GrainBoundaryGenerator
from pymatgen.analysis.local_env import MinimumDistanceNN
from pymatgen.analysis.structure_matcher import SpinComparator, StructureMatcher
from pymatgen.analysis.structure_prediction.substitution_probability import SubstitutionPredictor
from pymatgen.command_line.enumlib_caller import EnumError, EnumlibAdaptor
from pymatgen.command_line.mcsqs_caller import run_mcsqs
from pymatgen.core import DummySpecies, Element, Species, Structure, get_el_sp
from pymatgen.core.surface import SlabGenerator
from pymatgen.electronic_structure.core import Spin
from pymatgen.io.ase import AseAtomsAdaptor
from pymatgen.io.icet import IcetSQS
from pymatgen.symmetry.analyzer import SpacegroupAnalyzer
from pymatgen.transformations.standard_transformations import (
    OrderDisorderedStructureTransformation,
    SubstitutionTransformation,
    SupercellTransformation,
)
from pymatgen.transformations.transformation_abc import AbstractTransformation

try:
    import hiphive
except ImportError:
    hiphive = None

if TYPE_CHECKING:
    from collections.abc import Iterable, Sequence
    from typing import Any, Callable, Literal


__author__ = "Shyue Ping Ong, Stephen Dacek, Anubhav Jain, Matthew Horton, Alex Ganose"

logger = logging.getLogger(__name__)


class ChargeBalanceTransformation(AbstractTransformation):
    """This is a transformation that disorders a structure to make it charge
    balanced, given an oxidation state-decorated structure.
    """

    def __init__(self, charge_balance_sp):
        """
        Args:
            charge_balance_sp: specie to add or remove. Currently only removal
                is supported.
        """
        self.charge_balance_sp = str(charge_balance_sp)

    def apply_transformation(self, structure: Structure):
        """Apply the transformation.

        Args:
            structure: Input Structure

        Returns:
            Charge balanced structure.
        """
        charge = structure.charge
        specie = get_el_sp(self.charge_balance_sp)
        num_to_remove = (charge / specie.oxi_state) if specie.oxi_state else 0.0
        num_in_structure = structure.composition[specie]
        removal_fraction = num_to_remove / num_in_structure
        if removal_fraction < 0:
            raise ValueError("addition of specie not yet supported by ChargeBalanceTransformation")
        trans = SubstitutionTransformation({self.charge_balance_sp: {self.charge_balance_sp: 1 - removal_fraction}})
        return trans.apply_transformation(structure)

    def __repr__(self):
        return f"Charge Balance Transformation : Species to remove = {self.charge_balance_sp}"


class SuperTransformation(AbstractTransformation):
    """This is a transformation that is inherently one-to-many. It is constructed
    from a list of transformations and returns one structure for each
    transformation. The primary use for this class is extending a transmuter
    object.
    """

    def __init__(self, transformations, nstructures_per_trans=1):
        """
        Args:
            transformations ([transformations]): List of transformations to apply
                to a structure. One transformation is applied to each output
                structure.
            nstructures_per_trans (int): If the transformations are one-to-many and,
                nstructures_per_trans structures from each transformation are
                added to the full list. Defaults to 1, i.e., only best structure.
        """
        self._transformations = transformations
        self.nstructures_per_trans = nstructures_per_trans

    def apply_transformation(self, structure: Structure, return_ranked_list: bool | int = False):
        """Apply the transformation.

        Args:
            structure: Input Structure
            return_ranked_list (bool | int, optional): If return_ranked_list is int, that number of structures

                is returned. If False, only the single lowest energy structure is returned. Defaults to False.

        Returns:
            Structures with all transformations applied.
        """
        if not return_ranked_list:
            raise ValueError("SuperTransformation has no single best structure output. Must use return_ranked_list")
        structures = []
        for t in self._transformations:
            if t.is_one_to_many:
                for d in t.apply_transformation(structure, return_ranked_list=self.nstructures_per_trans):
                    d["transformation"] = t
                    structures.append(d)
            else:
                structures.append({"transformation": t, "structure": t.apply_transformation(structure)})
        return structures

    def __repr__(self):
        return f"Super Transformation : Transformations = {' '.join(map(str, self._transformations))}"

    @property
    def is_one_to_many(self) -> bool:
        """Transform one structure to many."""
        return True


class MultipleSubstitutionTransformation:
    """Perform multiple substitutions on a structure. For example, can do a
    fractional replacement of Ge in LiGePS with a list of species, creating one
    structure for each substitution. Ordering is done using a dummy element so
    only one ordering must be done per substitution oxidation state. Charge
    balancing of the structure is optionally performed.

    Note:
        There are no checks to make sure that removal fractions are possible and rounding
        may occur. Currently charge balancing only works for removal of species.
    """

    def __init__(
        self,
        sp_to_replace,
        r_fraction,
        substitution_dict,
        charge_balance_species=None,
        order=True,
    ):
        """Perform multiple fractional substitutions on a transmuter.

        Args:
            sp_to_replace: species to be replaced
            r_fraction: fraction of that specie to replace
            substitution_dict: dictionary of the format
                {2: ["Mg", "Ti", "V", "As", "Cr", "Ta", "N", "Nb"],
                3: ["Ru", "Fe", "Co", "Ce", "As", "Cr", "Ta", "N", "Nb"],
                4: ["Ru", "V", "Cr", "Ta", "N", "Nb"],
                5: ["Ru", "W", "Mn"]
                }
                The number is the charge used for each of the list of elements
                (an element can be present in multiple lists)
            charge_balance_species: If specified, will balance the charge on
                the structure using that specie.
            order: Whether to order the structures.
        """
        self.sp_to_replace = sp_to_replace
        self.r_fraction = r_fraction
        self.substitution_dict = substitution_dict
        self.charge_balance_species = charge_balance_species
        self.order = order

    def apply_transformation(self, structure: Structure, return_ranked_list: bool | int = False):
        """Apply the transformation.

        Args:
            structure: Input Structure
            return_ranked_list (bool | int, optional): If return_ranked_list is int, that number of structures

                is returned. If False, only the single lowest energy structure is returned. Defaults to False.

        Returns:
            Structures with all substitutions applied.
        """
        if not return_ranked_list:
            raise ValueError(
                "MultipleSubstitutionTransformation has no single"
                " best structure output. Must use return_ranked_list."
            )
        outputs = []
        for charge, el_list in self.substitution_dict.items():
            sign = "+" if charge > 0 else "-"
            dummy_sp = f"X{charge}{sign}"
            mapping = {
                self.sp_to_replace: {
                    self.sp_to_replace: 1 - self.r_fraction,
                    dummy_sp: self.r_fraction,
                }
            }
            trans = SubstitutionTransformation(mapping)  # type: ignore[arg-type]
            dummy_structure = trans.apply_transformation(structure)
            if self.charge_balance_species is not None:
                cbt = ChargeBalanceTransformation(self.charge_balance_species)
                dummy_structure = cbt.apply_transformation(dummy_structure)
            if self.order:
                trans = OrderDisorderedStructureTransformation()
                dummy_structure = trans.apply_transformation(dummy_structure)

            for el in el_list:
                sign = "+" if charge > 0 else "-"
                st = SubstitutionTransformation({f"X{charge}+": f"{el}{charge}{sign}"})
                new_structure = st.apply_transformation(dummy_structure)
                outputs.append({"structure": new_structure})
        return outputs

    def __repr__(self):
        return f"Multiple Substitution Transformation : Substitution on {self.sp_to_replace}"

    @property
    def is_one_to_many(self) -> bool:
        """Transform one structure to many."""
        return True


class EnumerateStructureTransformation(AbstractTransformation):
    """Order a disordered structure using enumlib. For complete orderings, this
    generally produces fewer structures that the OrderDisorderedStructure
    transformation, and at a much faster speed.
    """

    def __init__(
        self,
        min_cell_size: int = 1,
        max_cell_size: int = 1,
        symm_prec: float = 0.1,
        refine_structure: bool = False,
        enum_precision_parameter: float = 0.001,
        check_ordered_symmetry: bool = True,
        max_disordered_sites: int | None = None,
        sort_criteria: str | Callable = "ewald",
        timeout: float | None = None,
        n_jobs: int = -1,
    ):
        """
        Args:
            min_cell_size:
                The minimum cell size wanted. Must be an int. Defaults to 1.
            max_cell_size:
                The maximum cell size wanted. Must be an int. Defaults to 1.
            symm_prec:
                Tolerance to use for symmetry.
            refine_structure:
                This parameter has the same meaning as in enumlib_caller.
                If you are starting from a structure that has been relaxed via
                some electronic structure code, it is usually much better to
                start with symmetry determination and then obtain a refined
                structure. The refined structure have cell parameters and
                atomic positions shifted to the expected symmetry positions,
                which makes it much less sensitive precision issues in enumlib.
                If you are already starting from an experimental cif, refinement
                should have already been done and it is not necessary. Defaults
                to False.
            enum_precision_parameter (float): Finite precision parameter for
                enumlib. Default of 0.001 is usually ok, but you might need to
                tweak it for certain cells.
            check_ordered_symmetry (bool): Whether to check the symmetry of
                the ordered sites. If the symmetry of the ordered sites is
                lower, the lowest symmetry ordered sites is included in the
                enumeration. This is important if the ordered sites break
                symmetry in a way that is important getting possible
                structures. But sometimes including ordered sites
                slows down enumeration to the point that it cannot be
                completed. Switch to False in those cases. Defaults to True.
            max_disordered_sites (int):
                An alternate parameter to max_cell size. Will sequentially try
                larger and larger cell sizes until (i) getting a result or (ii)
                the number of disordered sites in the cell exceeds
                max_disordered_sites. Must set max_cell_size to None when using
                this parameter.
            sort_criteria (str or callable): Sort by Ewald energy ("ewald", must have oxidation states and slow) or
                M3GNet relaxed energy ("m3gnet_relax", which is the most accurate but most expensive and provides
                pre-relaxed structures - needs m3gnet package installed) or by M3GNet static energy ("m3gnet_static")
                or by number of sites ("nsites", the fastest, the default). The expense of m3gnet_relax or m3gnet_static
                can be worth it if it significantly reduces the number of structures to be considered. m3gnet_relax
                speeds up the subsequent DFT calculations. Alternatively, a callable can be supplied that returns a
                (Structure, energy) tuple.
            timeout (float): timeout in minutes to pass to EnumlibAdaptor.
            n_jobs (int): Number of parallel jobs used to compute energy criteria. This is used only when the Ewald
                or m3gnet or callable sort_criteria is used. Default is -1, which uses all available CPUs.
        """
        self.symm_prec = symm_prec
        self.min_cell_size = min_cell_size
        self.max_cell_size = max_cell_size
        self.refine_structure = refine_structure
        self.enum_precision_parameter = enum_precision_parameter
        self.check_ordered_symmetry = check_ordered_symmetry
        self.max_disordered_sites = max_disordered_sites
        self.sort_criteria = sort_criteria
        self.timeout = timeout
        self.n_jobs = n_jobs

        if max_cell_size and max_disordered_sites:
            raise ValueError("Cannot set both max_cell_size and max_disordered_sites!")

    def apply_transformation(
        self, structure: Structure, return_ranked_list: bool | int = False
    ) -> Structure | list[dict]:
        """Get either a single ordered structure or a sequence of all ordered
        structures.

        Args:
            structure: Structure to order.
            return_ranked_list (bool | int, optional): If return_ranked_list is int, that number of structures

                is returned. If False, only the single lowest energy structure is returned. Defaults to False.

        Returns:
            Depending on returned_ranked list, either a transformed structure
            or a list of dictionaries, where each dictionary is of the form
            {"structure" = .... , "other_arguments"}

            The list of ordered structures is ranked by Ewald energy / atom, if
            the input structure is an oxidation state decorated structure.
            Otherwise, it is ranked by number of sites, with smallest number of
            sites first.
        """
        try:
            num_to_return = int(return_ranked_list)
        except ValueError:
            num_to_return = 1

        if self.refine_structure:
            finder = SpacegroupAnalyzer(structure, self.symm_prec)
            structure = finder.get_refined_structure()

        contains_oxidation_state = all(hasattr(sp, "oxi_state") and sp.oxi_state != 0 for sp in structure.elements)

        structures = None

        if structure.is_ordered:
            warnings.warn(
                f"Enumeration skipped for structure with composition {structure.composition} because it is ordered"
            )
            structures = [structure.copy()]

        if self.max_disordered_sites:
            n_disordered = sum(1 for site in structure if not site.is_ordered)
            if n_disordered > self.max_disordered_sites:
                raise ValueError(f"Too many disordered sites! ({n_disordered} > {self.max_disordered_sites})")
            max_cell_sizes: Iterable[int] = range(
                self.min_cell_size,
                math.floor(self.max_disordered_sites / n_disordered) + 1,
            )
        else:
            max_cell_sizes = [self.max_cell_size]

        for max_cell_size in max_cell_sizes:
            adaptor = EnumlibAdaptor(
                structure,
                min_cell_size=self.min_cell_size,
                max_cell_size=max_cell_size,
                symm_prec=self.symm_prec,
                refine_structure=False,
                enum_precision_parameter=self.enum_precision_parameter,
                check_ordered_symmetry=self.check_ordered_symmetry,
                timeout=self.timeout,
            )
            try:
                adaptor.run()
                structures = adaptor.structures
                if structures:
                    break
            except EnumError:
                warnings.warn(f"Unable to enumerate for {max_cell_size = }")

        if structures is None:
            raise ValueError("Unable to enumerate")

        original_latt = structure.lattice
        inv_latt = np.linalg.inv(original_latt.matrix)
        ewald_matrices = {}
        m3gnet_model = None

        if not callable(self.sort_criteria) and self.sort_criteria.startswith("m3gnet"):
            import matgl
            from matgl.ext.ase import M3GNetCalculator, Relaxer

            if self.sort_criteria == "m3gnet_relax":
                potential = matgl.load_model("M3GNet-MP-2021.2.8-PES")
                m3gnet_model = Relaxer(potential=potential)
            elif self.sort_criteria == "m3gnet":
                potential = matgl.load_model("M3GNet-MP-2021.2.8-PES")
                m3gnet_model = M3GNetCalculator(potential=potential, stress_weight=0.01)

        def _get_stats(struct):
            if callable(self.sort_criteria):
                struct, energy = self.sort_criteria(struct)
                return {
                    "num_sites": len(struct),
                    "energy": energy,
                    "structure": struct,
                }
            if contains_oxidation_state and self.sort_criteria == "ewald":
                new_latt = struct.lattice
                transformation = np.dot(new_latt.matrix, inv_latt)
                transformation = tuple(tuple(int(round(cell)) for cell in row) for row in transformation)
                if transformation not in ewald_matrices:
                    s_supercell = structure * transformation
                    ewald = EwaldSummation(s_supercell)
                    ewald_matrices[transformation] = ewald
                else:
                    ewald = ewald_matrices[transformation]
                energy = ewald.compute_sub_structure(struct)
                return {"num_sites": len(struct), "energy": energy, "structure": struct}
            if self.sort_criteria.startswith("m3gnet"):
                if self.sort_criteria == "m3gnet_relax":
                    relax_results = m3gnet_model.relax(struct)
                    energy = float(relax_results["trajectory"].energies[-1])
                    struct = relax_results["final_structure"]

                elif self.sort_criteria == "m3gnet":
                    atoms = AseAtomsAdaptor().get_atoms(struct)
                    m3gnet_model.calculate(atoms)
                    energy = float(m3gnet_model.results["energy"])

                else:
                    raise ValueError("Unsupported sort criteria.")

                return {"num_sites": len(struct), "energy": energy, "structure": struct}

            return {"num_sites": len(struct), "structure": struct}

        all_structures = Parallel(n_jobs=self.n_jobs)(delayed(_get_stats)(struct) for struct in structures)

        def sort_func(struct):
            return (
                struct["energy"] / struct["num_sites"]
                if callable(self.sort_criteria)
                or self.sort_criteria.startswith("m3gnet")
                or (contains_oxidation_state and self.sort_criteria == "ewald")
                else struct["num_sites"]
            )

        self._all_structures = sorted(all_structures, key=sort_func)

        if return_ranked_list:
            return self._all_structures[:num_to_return]
        return self._all_structures[0]["structure"]

    def __repr__(self):
        return "EnumerateStructureTransformation"

    @property
    def is_one_to_many(self) -> bool:
        """Transform one structure to many."""
        return True


class SubstitutionPredictorTransformation(AbstractTransformation):
    """This transformation takes a structure and uses the structure
    prediction module to find likely site substitutions.
    """

    def __init__(self, threshold=1e-2, scale_volumes=True, **kwargs):
        """
        Args:
            threshold: Threshold for substitution.
            scale_volumes: Whether to scale volumes after substitution.
            **kwargs: Args for SubstitutionProbability class lambda_table, alpha.
        """
        self.kwargs = kwargs
        self.threshold = threshold
        self.scale_volumes = scale_volumes
        self._substitutor = SubstitutionPredictor(threshold=threshold, **kwargs)

    def apply_transformation(self, structure: Structure, return_ranked_list: bool | int = False):
        """Apply the transformation.

        Args:
            structure: Input Structure
            return_ranked_list (bool | int, optional): If return_ranked_list is int, that number of structures

                is returned. If False, only the single lowest energy structure is returned. Defaults to False.

        Returns:
            Predicted Structures.
        """
        if not return_ranked_list:
            raise ValueError("SubstitutionPredictorTransformation doesn't support returning 1 structure")

        preds = self._substitutor.composition_prediction(structure.composition, to_this_composition=False)
        preds.sort(key=lambda x: x["probability"], reverse=True)

        outputs = []
        for pred in preds:
            st = SubstitutionTransformation(pred["substitutions"])
            output = {
                "structure": st.apply_transformation(structure),
                "probability": pred["probability"],
                "threshold": self.threshold,
                "substitutions": {},
            }

            # dictionary keys have to be converted to strings for JSON
            for key, value in pred["substitutions"].items():
                output["substitutions"][str(key)] = str(value)
            outputs.append(output)
        return outputs

    def __repr__(self):
        return "SubstitutionPredictorTransformation"

    @property
    def is_one_to_many(self) -> bool:
        """Transform one structure to many."""
        return True


class MagOrderParameterConstraint(MSONable):
    """This class can be used to supply MagOrderingTransformation
    to just a specific subset of species or sites that satisfy the
    provided constraints. This can be useful for setting an order
    parameters for, for example, ferrimagnetic structures which
    might order on certain motifs, with the global order parameter
    dependent on how many sites satisfy that motif.
    """

    def __init__(
        self,
        order_parameter,
        species_constraints=None,
        site_constraint_name=None,
        site_constraints=None,
    ):
        """
        Args:
            order_parameter (float): any number from 0.0 to 1.0,
                typically 0.5 (antiferromagnetic) or 1.0 (ferromagnetic)
            species_constraints (list): str or list of strings
                of Species symbols that the constraint should apply to
            site_constraint_name (str): name of the site property
                that the constraint should apply to, e.g. "coordination_no"
            site_constraints (list): list of values of the site
                property that the constraints should apply to.
        """
        # validation
        if site_constraints and site_constraints != [None] and not site_constraint_name:
            raise ValueError("Specify the name of the site constraint.")
        if not site_constraints and site_constraint_name:
            raise ValueError("Please specify some site constraints.")
        if not isinstance(species_constraints, list):
            species_constraints = [species_constraints]
        if not isinstance(site_constraints, list):
            site_constraints = [site_constraints]

        if order_parameter > 1 or order_parameter < 0:
            raise ValueError("Order parameter must lie between 0 and 1")
        if order_parameter != 0.5:
            warnings.warn(
                "Use care when using a non-standard order parameter, "
                "though it can be useful in some cases it can also "
                "lead to unintended behavior. Consult documentation."
            )

        self.order_parameter = order_parameter
        self.species_constraints = species_constraints
        self.site_constraint_name = site_constraint_name
        self.site_constraints = site_constraints

    def satisfies_constraint(self, site):
        """Check if a periodic site satisfies the constraint."""
        if not site.is_ordered:
            return False

        satisfies_constraints = self.species_constraints and str(site.specie) in self.species_constraints

        if self.site_constraint_name and self.site_constraint_name in site.properties:
            prop = site.properties[self.site_constraint_name]
            satisfies_constraints = prop in self.site_constraints

        return satisfies_constraints


class MagOrderingTransformation(AbstractTransformation):
    """This transformation takes a structure and returns a list of collinear
    magnetic orderings. For disordered structures, make an ordered
    approximation first.
    """

    def __init__(self, mag_species_spin, order_parameter=0.5, energy_model=None, **kwargs):
        """
        Args:
            mag_species_spin: A mapping of elements/species to their
                spin magnitudes, e.g. {"Fe3+": 5, "Mn3+": 4}
            order_parameter (float or list): if float, a specifies a
                global order parameter and can take values from 0.0 to 1.0
                (e.g. 0.5 for antiferromagnetic or 1.0 for ferromagnetic), if
                list has to be a list of
                pymatgen.transformations.advanced_transformations.MagOrderParameterConstraint
                to specify more complicated orderings, see documentation for
                MagOrderParameterConstraint more details on usage
            energy_model: Energy model to rank the returned structures,
                see :mod: `pymatgen.analysis.energy_models` for more information (note
                that this is not necessarily a physical energy). By default, returned
                structures use SymmetryModel() which ranks structures from most
                symmetric to least.
            kwargs: Additional kwargs that are passed to
                EnumerateStructureTransformation such as min_cell_size etc.
        """
        # checking for sensible order_parameter values
        if isinstance(order_parameter, float):
            # convert to constraint format
            order_parameter = [
                MagOrderParameterConstraint(
                    order_parameter=order_parameter,
                    species_constraints=list(mag_species_spin),
                )
            ]
        elif isinstance(order_parameter, list):
            ops = [isinstance(item, MagOrderParameterConstraint) for item in order_parameter]
            if not any(ops):
                raise ValueError("Order parameter not correctly defined.")
        else:
            raise ValueError("Order parameter not correctly defined.")  # noqa: TRY004

        self.mag_species_spin = mag_species_spin
        # store order parameter constraints as dicts to save implementing
        # to/from dict methods for MSONable compatibility
        self.order_parameter = [op.as_dict() for op in order_parameter]
        self.energy_model = energy_model or SymmetryModel()
        self.enum_kwargs = kwargs

    @staticmethod
    def determine_min_cell(disordered_structure):
        """Determine the smallest supercell that is able to enumerate
        the provided structure with the given order parameter.
        """

        def lcm(n1, n2):
            """Find least common multiple of two numbers."""
            return n1 * n2 / gcd(n1, n2)

        # assumes all order parameters for a given species are the same
        mag_species_order_parameter = {}
        mag_species_occurrences = {}
        for site in disordered_structure:
            if not site.is_ordered:
                # this very hacky bit of code only works because we know
                # that on disordered sites in this class, all species are the same
                # but have different spins, and this is comma-delimited
                sp = str(next(iter(site.species))).split(",", maxsplit=1)[0]
                if sp in mag_species_order_parameter:
                    mag_species_occurrences[sp] += 1
                else:
                    op = max(site.species.values())
                    mag_species_order_parameter[sp] = op
                    mag_species_occurrences[sp] = 1

        smallest_n = []

        for sp, order_parameter in mag_species_order_parameter.items():
            denom = Fraction(order_parameter).limit_denominator(100).denominator
            num_atom_per_specie = mag_species_occurrences[sp]
            n_gcd = gcd(denom, num_atom_per_specie)
            smallest_n.append(lcm(int(n_gcd), denom) / n_gcd)

        return max(smallest_n)

    @staticmethod
    def _add_dummy_species(structure, order_parameters):
        """
        Args:
            structure: ordered Structure
            order_parameters: list of MagOrderParameterConstraints.

        Returns:
            A structure decorated with disordered
            DummySpecies on which to perform the enumeration.
            Note that the DummySpecies are super-imposed on
            to the original sites, to make it easier to
            retrieve the original site after enumeration is
            performed (this approach is preferred over a simple
            mapping since multiple species may have the same
            DummySpecies, depending on the constraints specified).
            This approach can also preserve site properties even after
            enumeration.
        """
        dummy_struct = structure.copy()

        def generate_dummy_specie():
            """Generator which returns DummySpecies symbols Mma, Mmb, etc."""
            subscript_length = 1
            while True:
                for subscript in product(ascii_lowercase, repeat=subscript_length):
                    yield "Mm" + "".join(subscript)
                subscript_length += 1

        dummy_species_gen = generate_dummy_specie()

        # one dummy species for each order parameter constraint
        dummy_species_symbols = [next(dummy_species_gen) for i in range(len(order_parameters))]
        dummy_species = [
            {
                DummySpecies(symbol, spin=Spin.up): constraint.order_parameter,
                DummySpecies(symbol, spin=Spin.down): 1 - constraint.order_parameter,
            }
            for symbol, constraint in zip(dummy_species_symbols, order_parameters)
        ]

        for site in dummy_struct:
            satisfies_constraints = [c.satisfies_constraint(site) for c in order_parameters]
            if satisfies_constraints.count(True) > 1:
                # site should either not satisfy any constraints, or satisfy
                # one constraint
                raise ValueError(f"Order parameter constraints conflict for site: {site.specie}, {site.properties}")
            if any(satisfies_constraints):
                dummy_specie_idx = satisfies_constraints.index(True)
                dummy_struct.append(dummy_species[dummy_specie_idx], site.coords, site.lattice)

        return dummy_struct

    @staticmethod
    def _remove_dummy_species(structure):
        """Structure with dummy species removed, but their corresponding spin properties
        merged with the original sites. Used after performing enumeration.
        """
        if not structure.is_ordered:
            raise RuntimeError("Something went wrong with enumeration.")

        sites_to_remove = []
        logger.debug(f"Dummy species structure:\n{structure}")
        for idx, site in enumerate(structure):
            if isinstance(site.specie, DummySpecies):
                sites_to_remove.append(idx)
                spin = getattr(site.specie, "spin", 0)
                neighbors = structure.get_neighbors(
                    site,
                    0.05,  # arbitrary threshold, needs to be << any bond length
                    # but >> floating point precision issues
                    include_index=True,
                )
                if len(neighbors) != 1:
                    raise RuntimeError(f"This shouldn't happen, found {neighbors=}")
                orig_site_idx = neighbors[0][2]
                orig_specie = structure[orig_site_idx].specie
                new_specie = Species(
                    orig_specie.symbol,
                    getattr(orig_specie, "oxi_state", None),
                    spin=spin,
                )
                structure.replace(
                    orig_site_idx,
                    new_specie,
                    properties=structure[orig_site_idx].properties,
                )
        structure.remove_sites(sites_to_remove)
        logger.debug(f"Structure with dummy species removed:\n{structure}")
        return structure

    def _add_spin_magnitudes(self, structure: Structure):
        """Replaces Spin.up/Spin.down with spin magnitudes specified by mag_species_spin.

        Args:
            structure (Structure): Structure to modify.

        Returns:
            Structure: Structure with spin magnitudes added.
        """
        for idx, site in enumerate(structure):
            if getattr(site.specie, "spin", None):
                spin = site.specie.spin
                spin = getattr(site.specie, "spin", None)
                sign = int(spin) if spin else 0
                if spin:
                    # this very hacky bit of code only works because we know
                    # that on disordered sites in this class, all species are the same
                    # but have different spins, and this is comma-delimited
                    sp = str(site.specie).split(",", maxsplit=1)[0]
                    new_spin = sign * self.mag_species_spin.get(sp, 0)
                    new_specie = Species(
                        site.specie.symbol,
                        getattr(site.specie, "oxi_state", None),
                        spin=new_spin,
                    )
                    structure.replace(idx, new_specie, properties=site.properties)
        logger.debug(f"Structure with spin magnitudes:\n{structure}")
        return structure

    def apply_transformation(
        self, structure: Structure, return_ranked_list: bool | int = False
    ) -> Structure | list[Structure]:
        """Apply MagOrderTransformation to an input structure.

        Args:
            structure (Structure): Any ordered structure.
            return_ranked_list (bool | int, optional): If return_ranked_list is int, that number of structures
                is returned. If False, only the single lowest energy structure is returned. Defaults to False.

        Raises:
            ValueError: On disordered structures.

        Returns:
            Structure | list[Structure]: Structure(s) after MagOrderTransformation.
        """
        if not structure.is_ordered:
            raise ValueError("Create an ordered approximation of your  input structure first.")

        # retrieve order parameters
        order_parameters = [MagOrderParameterConstraint.from_dict(op_dict) for op_dict in self.order_parameter]
        # add dummy species on which to perform enumeration
        structure = self._add_dummy_species(structure, order_parameters)

        # trivial case
        if structure.is_ordered:
            structure = self._remove_dummy_species(structure)
            return [structure] if return_ranked_list > 1 else structure

        enum_kwargs = self.enum_kwargs.copy()

        enum_kwargs["min_cell_size"] = max(int(self.determine_min_cell(structure)), enum_kwargs.get("min_cell_size", 1))

        if enum_kwargs.get("max_cell_size"):
            if enum_kwargs["min_cell_size"] > enum_kwargs["max_cell_size"]:
                warnings.warn(
                    f"Specified max cell size ({enum_kwargs['max_cell_size']}) is "
                    "smaller than the minimum enumerable cell size "
                    f"({enum_kwargs['min_cell_size']}), changing max cell size to "
                    f"{enum_kwargs['min_cell_size']}"
                )
                enum_kwargs["max_cell_size"] = enum_kwargs["min_cell_size"]
        else:
            enum_kwargs["max_cell_size"] = enum_kwargs["min_cell_size"]

        trafo = EnumerateStructureTransformation(**enum_kwargs)

        alls = trafo.apply_transformation(structure, return_ranked_list=return_ranked_list)

        # handle the fact that EnumerateStructureTransformation can either
        # return a single Structure or a list
        if isinstance(alls, Structure):
            # remove dummy species and replace Spin.up or Spin.down
            # with spin magnitudes given in mag_species_spin arg
            alls = self._remove_dummy_species(alls)
            alls = self._add_spin_magnitudes(alls)  # type: ignore[arg-type]
        else:
            for idx, struct in enumerate(alls):
                alls[idx]["structure"] = self._remove_dummy_species(struct["structure"])  # type: ignore[index]
                alls[idx]["structure"] = self._add_spin_magnitudes(struct["structure"])  # type: ignore[index, arg-type]

        try:
            num_to_return = int(return_ranked_list)
        except ValueError:
            num_to_return = 1

        if num_to_return == 1 or not return_ranked_list:
            return alls[0]["structure"] if num_to_return else alls  # type: ignore[return-value, index]

        # Remove duplicate structures and group according to energy model
        matcher = StructureMatcher(comparator=SpinComparator())

        def key(struct: Structure) -> int:
            return SpacegroupAnalyzer(struct, 0.1).get_space_group_number()

        out = []
        for _, group in groupby(sorted((dct["structure"] for dct in alls), key=key), key):  # type: ignore[arg-type, index]
            group = list(group)  # type: ignore[assignment]
            grouped = matcher.group_structures(group)
            out.extend([{"structure": g[0], "energy": self.energy_model.get_energy(g[0])} for g in grouped])

        self._all_structures = sorted(out, key=lambda dct: dct["energy"])

        return self._all_structures[:num_to_return]  # type: ignore[return-value]

    @property
    def is_one_to_many(self) -> bool:
        """Transform one structure to many."""
        return True


def find_codopant(target: Species, oxidation_state: float, allowed_elements: Sequence[str] | None = None) -> Species:
    """Find the element from "allowed elements" that (i) possesses the desired
    "oxidation state" and (ii) is closest in ionic radius to the target specie.

    Args:
        target (Species): provides target ionic radius.
        oxidation_state (float): co-dopant oxidation state.
        allowed_elements (list[str]): List of allowed elements. If None,
            all elements are tried.

    Returns:
        Species: with oxidation_state that has ionic radius closest to target.
    """
    ref_radius = target.ionic_radius
    if ref_radius is None:
        raise ValueError(f"Target species {target} has no ionic radius.")
    candidates: list[tuple[float, Species]] = []
    symbols = allowed_elements or [el.symbol for el in Element]
    for sym in symbols:
        try:
            with warnings.catch_warnings():
                warnings.simplefilter("ignore")
                sp = Species(sym, oxidation_state)
                radius = sp.ionic_radius
                if radius is not None:
                    candidates.append((radius, sp))
        except Exception:
            pass
    return min(candidates, key=lambda tup: abs(tup[0] / ref_radius - 1))[1]


class DopingTransformation(AbstractTransformation):
    """A transformation that performs doping of a structure."""

    def __init__(
        self,
        dopant,
        ionic_radius_tol=float("inf"),
        min_length=10,
        alio_tol=0,
        codopant=False,
        max_structures_per_enum=100,
        allowed_doping_species=None,
        **kwargs,
    ):
        """
        Args:
            dopant (Species-like): e.g. Al3+. Must have oxidation state.
            ionic_radius_tol (float): e.g. Fractional allowable ionic radii
                mismatch for dopant to fit into a site. Default of inf means
                that any dopant with the right oxidation state is allowed.
            min_length (float): Min. lattice parameter between periodic
                images of dopant. Defaults to 10A for now.
            alio_tol (int): If this is not 0, attempt will be made to dope
                sites with oxidation_states +- alio_tol of the dopant. e.g.
                1 means that the ions like Ca2+ and Ti4+ are considered as
                potential doping sites for Al3+.
            codopant (bool): If True, doping will be carried out with a
                codopant to maintain charge neutrality. Otherwise, vacancies
                will be used.
            max_structures_per_enum (float): Maximum number of structures to
                return per enumeration. Note that there can be more than one
                candidate doping site, and each site enumeration will return at
                max max_structures_per_enum structures. Defaults to 100.
            allowed_doping_species (list): Species that are allowed to be
                doping sites. This is an inclusionary list. If specified,
                any sites which are not
            **kwargs:
                Same keyword args as EnumerateStructureTransformation,
                i.e., min_cell_size, etc.
        """
        self.dopant = get_el_sp(dopant)
        self.ionic_radius_tol = ionic_radius_tol
        self.min_length = min_length
        self.alio_tol = alio_tol
        self.codopant = codopant
        self.max_structures_per_enum = max_structures_per_enum
        self.allowed_doping_species = allowed_doping_species
        self.kwargs = kwargs

    def apply_transformation(self, structure: Structure, return_ranked_list: bool | int = False):
        """
        Args:
            structure (Structure): Input structure to dope
            return_ranked_list (bool | int, optional): If return_ranked_list is int, that number of structures.
                is returned. If False, only the single lowest energy structure is returned. Defaults to False.

        Returns:
            list[dict] | Structure: each dict has shape {"structure": Structure, "energy": float}.
        """
        comp = structure.composition
        logger.info(f"Composition: {comp}")

        for sp in comp:
            try:
                sp.oxi_state  # noqa: B018
            except AttributeError:
                analyzer = BVAnalyzer()
                structure = analyzer.get_oxi_state_decorated_structure(structure)
                comp = structure.composition
                break

        ox = self.dopant.oxi_state
        radius = self.dopant.ionic_radius

        compatible_species = [
            sp for sp in comp if sp.oxi_state == ox and abs(sp.ionic_radius / radius - 1) < self.ionic_radius_tol
        ]

        if not compatible_species and self.alio_tol:
            # We only consider aliovalent doping if there are no compatible
            # isovalent species.
            compatible_species = [
                sp
                for sp in comp
                if abs(sp.oxi_state - ox) <= self.alio_tol
                and abs(sp.ionic_radius / radius - 1) < self.ionic_radius_tol
                and sp.oxi_state * ox >= 0
            ]

        if self.allowed_doping_species is not None:
            # Only keep allowed doping species.
            compatible_species = [
                sp for sp in compatible_species if sp in [get_el_sp(s) for s in self.allowed_doping_species]
            ]

        logger.info(f"Compatible species: {compatible_species}")

        lengths = structure.lattice.abc
        scaling = [max(1, int(round(math.ceil(self.min_length / x)))) for x in lengths]
        logger.info(f"{lengths=}")
        logger.info(f"{scaling=}")

        all_structures: list[dict] = []
        trafo = EnumerateStructureTransformation(**self.kwargs)

        for sp in compatible_species:
            supercell = structure * scaling
            nsp = supercell.composition[sp]
            if sp.oxi_state == ox:
                supercell.replace_species({sp: {sp: (nsp - 1) / nsp, self.dopant: 1 / nsp}})
                logger.info(f"Doping {sp} for {self.dopant} at level {1 / nsp:.3f}")
            elif self.codopant:
                codopant = find_codopant(sp, 2 * sp.oxi_state - ox)  # type: ignore[arg-type, operator]
                supercell.replace_species({sp: {sp: (nsp - 2) / nsp, self.dopant: 1 / nsp, codopant: 1 / nsp}})
                logger.info(f"Doping {sp} for {self.dopant} + {codopant} at level {1 / nsp:.3f}")
            elif abs(sp.oxi_state) < abs(ox):  # type: ignore[arg-type]
                # Strategy: replace the target species with a
                # combination of dopant and vacancy.
                # We will choose the lowest oxidation state species as a
                # vacancy compensation species as it is likely to be lower in
                # energy
                sp_to_remove = min(
                    (s for s in comp if s.oxi_state * ox > 0),
                    key=lambda ss: abs(ss.oxi_state),  # type: ignore[arg-type]
                )

                if sp_to_remove == sp:
                    common_charge = lcm(int(abs(sp.oxi_state)), int(abs(ox)))  # type: ignore[arg-type]
                    n_dopant = common_charge / abs(ox)
                    nsp_to_remove = common_charge / abs(sp.oxi_state)  # type: ignore[arg-type]
                    logger.info(f"Doping {nsp_to_remove} {sp} with {n_dopant} {self.dopant}.")
                    supercell.replace_species({sp: {sp: (nsp - nsp_to_remove) / nsp, self.dopant: n_dopant / nsp}})
                else:
                    ox_diff = int(abs(round(sp.oxi_state - ox)))
                    vac_ox = int(abs(sp_to_remove.oxi_state)) * ox_diff  # type: ignore[arg-type]
                    common_charge = lcm(vac_ox, ox_diff)
                    n_dopant = common_charge / ox_diff
                    nx_to_remove = common_charge / vac_ox
                    nx = supercell.composition[sp_to_remove]
                    logger.info(
                        f"Doping {n_dopant} {sp} with {self.dopant} and removing {nx_to_remove} {sp_to_remove}."
                    )
                    supercell.replace_species(
                        {
                            sp: {sp: (nsp - n_dopant) / nsp, self.dopant: n_dopant / nsp},
                            sp_to_remove: {sp_to_remove: (nx - nx_to_remove) / nx},
                        }
                    )
            elif abs(sp.oxi_state) > abs(ox):  # type: ignore[arg-type]
                # Strategy: replace the target species with dopant and also
                # remove some opposite charged species for charge neutrality
                if ox > 0:
                    sp_to_remove = max(supercell.composition, key=lambda el: el.X)
                else:
                    sp_to_remove = min(supercell.composition, key=lambda el: el.X)
                # Confirm species are of opposite oxidation states.
                assert sp_to_remove.oxi_state * sp.oxi_state < 0  # type: ignore[operator]

                ox_diff = int(abs(round(sp.oxi_state - ox)))
                anion_ox = int(abs(sp_to_remove.oxi_state))  # type: ignore[arg-type]
                nx = supercell.composition[sp_to_remove]
                common_charge = lcm(anion_ox, ox_diff)
                n_dopant = common_charge / ox_diff
                nx_to_remove = common_charge / anion_ox
                logger.info(f"Doping {n_dopant} {sp} with {self.dopant} and removing {nx_to_remove} {sp_to_remove}.")
                supercell.replace_species(
                    {
                        sp: {sp: (nsp - n_dopant) / nsp, self.dopant: n_dopant / nsp},
                        sp_to_remove: {sp_to_remove: (nx - nx_to_remove) / nx},
                    }
                )

            structs = trafo.apply_transformation(supercell, return_ranked_list=self.max_structures_per_enum)
            logger.info(f"{len(structs)} distinct structures")
            all_structures.extend(structs)
        logger.info(f"Total {len(all_structures)} doped structures")
        if return_ranked_list:
            return all_structures[:return_ranked_list]

        return all_structures[0]["structure"]

    @property
    def is_one_to_many(self) -> bool:
        """Transform one structure to many."""
        return True


class SlabTransformation(AbstractTransformation):
    """A transformation that creates a slab from a structure."""

    def __init__(
        self,
        miller_index,
        min_slab_size,
        min_vacuum_size,
        lll_reduce=False,
        center_slab=False,
        in_unit_planes=False,
        primitive=True,
        max_normal_search=None,
        shift=0,
        tol=0.1,
    ):
        """
        Args:
            miller_index (3-tuple or list): miller index of slab
            min_slab_size (float): minimum slab size in angstroms
            min_vacuum_size (float): minimum size of vacuum
            lll_reduce (bool): whether to apply LLL reduction
            center_slab (bool): whether to center the slab
            primitive (bool): whether to reduce slabs to most primitive cell
            in_unit_planes (bool): Whether to set min_slab_size and min_vac_size
                in units of hkl planes (True) or Angstrom (False, the default). Setting in
                units of planes is useful for ensuring some slabs have a certain n_layer of
                atoms. e.g. for Cs (100), a 10 Ang slab will result in a slab with only 2
                layer of atoms, whereas Fe (100) will have more layer of atoms. By using units
                of hkl planes instead, we ensure both slabs have the same number of atoms. The
                slab thickness will be in min_slab_size/math.ceil(self._proj_height/dhkl)
                multiples of oriented unit cells.
            max_normal_search (int): maximum index to include in linear
                combinations of indices to find c lattice vector orthogonal
                to slab surface
            shift (float): shift to get termination
            tol (float): tolerance for primitive cell finding.
        """
        self.miller_index = miller_index
        self.min_slab_size = min_slab_size
        self.min_vacuum_size = min_vacuum_size
        self.lll_reduce = lll_reduce
        self.center_slab = center_slab
        self.in_unit_planes = in_unit_planes
        self.primitive = primitive
        self.max_normal_search = max_normal_search
        self.shift = shift
        self.tol = tol

    def apply_transformation(self, structure: Structure):
        """Apply the transformation.

        Args:
            structure: Input Structure

        Returns:
            Slab Structures.
        """
        sg = SlabGenerator(
            structure,
            self.miller_index,
            self.min_slab_size,
            self.min_vacuum_size,
            self.lll_reduce,
            self.center_slab,
            self.in_unit_planes,
            self.primitive,
            self.max_normal_search,
        )
        return sg.get_slab(self.shift, self.tol)


class DisorderOrderedTransformation(AbstractTransformation):
    """Not to be confused with OrderDisorderedTransformation,
    this transformation attempts to obtain a
    *disordered* structure from an input ordered structure.
    This may or may not be physically plausible, further
    inspection of the returned structures is advised.
    The main purpose for this transformation is for structure
    matching to crystal prototypes for structures that have
    been derived from a parent prototype structure by
    substitutions or alloying additions.
    """

    def __init__(self, max_sites_to_merge=2):
        """
        Args:
            max_sites_to_merge: only merge this number of sites together.
        """
        self.max_sites_to_merge = max_sites_to_merge

    def apply_transformation(self, structure: Structure, return_ranked_list: bool | int = False):
        """
        Args:
            structure: ordered structure
            return_ranked_list (bool | int, optional): If return_ranked_list is int, that number of structures.

                is returned. If False, only the single lowest energy structure is returned. Defaults to False.

        Returns:
            Transformed disordered structure(s)
        """
        if not structure.is_ordered:
            raise ValueError("This transformation is for disordered structures only.")

        partitions = self._partition_species(structure.composition, max_components=self.max_sites_to_merge)
        disorder_mappings = self._get_disorder_mappings(structure.composition, partitions)

        disordered_structures = []
        for mapping in disorder_mappings:
            disordered_structure = structure.copy()
            disordered_structure.replace_species(mapping)
            disordered_structures.append({"structure": disordered_structure, "mapping": mapping})

        if len(disordered_structures) == 0:
            return None
        if not return_ranked_list:
            return disordered_structures[0]["structure"]
        if len(disordered_structures) > return_ranked_list:
            disordered_structures = disordered_structures[:return_ranked_list]
        return disordered_structures

    @property
    def is_one_to_many(self) -> bool:
        """Transform one structure to many."""
        return True

    @staticmethod
    def _partition_species(composition, max_components=2):
        """Private method to split a list of species into
        various partitions.
        """

        def _partition(collection):
            # thanks https://stackoverflow.com/a/30134039

            if len(collection) == 1:
                yield [collection]
                return

            first = collection[0]
            for smaller in _partition(collection[1:]):
                # insert `first` in each of the subpartition's subsets
                for n, subset in enumerate(smaller):
                    yield smaller[:n] + [[first, *subset]] + smaller[n + 1 :]
                # put `first` in its own subset
                yield [[first], *smaller]

        def _sort_partitions(partitions_to_sort):
            """Sort partitions by those we want to check first
            (typically, merging two sites into one is the one to try first).
            """
            partition_indices = [(idx, [len(p) for p in partition]) for idx, partition in enumerate(partitions_to_sort)]

            # sort by maximum length of partition first (try smallest maximums first)
            # and secondarily by number of partitions (most partitions first, i.e.
            # create the 'least disordered' structures first)
            partition_indices = sorted(partition_indices, key=lambda x: (max(x[1]), -len(x[1])))

            # merge at most max_component sites,
            # e.g. merge at most 2 species into 1 disordered site
            partition_indices = [x for x in partition_indices if max(x[1]) <= max_components]

            partition_indices.pop(0)  # this is just the input structure

            return [partitions_to_sort[x[0]] for x in partition_indices]

        collection = list(composition)
        partitions = list(_partition(collection))
        return _sort_partitions(partitions)

    @staticmethod
    def _get_disorder_mappings(composition, partitions):
        """Private method to obtain the mapping to create
        a disordered structure from a given partition.
        """

        def _get_replacement_dict_from_partition(partition):
            dct = {}  # to be passed to Structure.replace_species()
            for sp_list in partition:
                if len(sp_list) > 1:
                    total_occ = sum(composition[sp] for sp in sp_list)
                    merged_comp = {sp: composition[sp] / total_occ for sp in sp_list}
                    for sp in sp_list:
                        dct[sp] = merged_comp
            return dct

        return [_get_replacement_dict_from_partition(p) for p in partitions]


class GrainBoundaryTransformation(AbstractTransformation):
    """A transformation that creates a gb from a bulk structure."""

    def __init__(
        self,
        rotation_axis,
        rotation_angle,
        expand_times=4,
        vacuum_thickness=0.0,
        ab_shift: tuple[float, float] | None = None,
        normal=False,
        ratio=True,
        plane=None,
        max_search=20,
        tol_coi=1.0e-8,
        rm_ratio=0.7,
        quick_gen=False,
    ):
        """
        Args:
            rotation_axis (list): Rotation axis of GB in the form of a list of integer
                e.g.: [1, 1, 0]
            rotation_angle (float, in unit of degree): rotation angle used to generate GB.
                Make sure the angle is accurate enough. You can use the enum* functions
                in this class to extract the accurate angle.
                e.g.: The rotation angle of sigma 3 twist GB with the rotation axis
                [1, 1, 1] and GB plane (1, 1, 1) can be 60.000000000 degree.
                If you do not know the rotation angle, but know the sigma value, we have
                provide the function get_rotation_angle_from_sigma which is able to return
                all the rotation angles of sigma value you provided.
            expand_times (int): The multiple times used to expand one unit grain to larger grain.
                This is used to tune the grain length of GB to warrant that the two GBs in one
                cell do not interact with each other. Default set to 4.
            vacuum_thickness (float): The thickness of vacuum that you want to insert between
                two grains of the GB. Default to 0.
            ab_shift (tuple[float, float]): in plane shift of two grains in unit of a, b vectors of Gb
            normal (logic):
                determine if need to require the c axis of top grain (first transformation matrix)
                perpendicular to the surface or not.
                default to false.
            ratio (list of integers): lattice axial ratio.
                If True, will try to determine automatically from structure.
                For cubic system, ratio is not needed and can be set to None.
                For tetragonal system, ratio = [mu, mv], list of two integers,
                that is, mu/mv = c2/a2. If it is irrational, set it to None.
                For orthorhombic system, ratio = [mu, lam, mv], list of three integers,
                    that is, mu:lam:mv = c2:b2:a2. If irrational for one axis, set it to None.
                e.g. mu:lam:mv = c2,None,a2, means b2 is irrational.
                For rhombohedral system, ratio = [mu, mv], list of two integers,
                that is, mu/mv is the ratio of (1+2*cos(alpha))/cos(alpha).
                If irrational, set it to None.
                For hexagonal system, ratio = [mu, mv], list of two integers,
                that is, mu/mv = c2/a2. If it is irrational, set it to none.
            plane (list): Grain boundary plane in the form of a list of integers
                e.g.: [1, 2, 3]. If none, we set it as twist GB. The plane will be perpendicular
                to the rotation axis.
            max_search (int): max search for the GB lattice vectors that give the smallest GB
                lattice. If normal is true, also max search the GB c vector that perpendicular
                to the plane. For complex GB, if you want to speed up, you can reduce this value.
                But too small of this value may lead to error.
            tol_coi (float): tolerance to find the coincidence sites. When making approximations to
                the ratio needed to generate the GB, you probably need to increase this tolerance to
                obtain the correct number of coincidence sites. To check the number of coincidence
                sites are correct or not, you can compare the generated Gb object's sigma with enum*
                sigma values (what user expected by input).
            rm_ratio (float): the criteria to remove the atoms which are too close with each other.
                rm_ratio * bond_length of bulk system is the criteria of bond length, below which the atom
                will be removed. Default to 0.7.
            quick_gen (bool): whether to quickly generate a supercell, if set to true, no need to
                find the smallest cell.

        Returns:
            Grain boundary structure (gb (Structure) object).
        """
        self.rotation_axis = rotation_axis
        self.rotation_angle = rotation_angle
        self.expand_times = expand_times
        self.vacuum_thickness = vacuum_thickness
        self.ab_shift = ab_shift or (0, 0)
        self.normal = normal
        self.ratio = ratio
        self.plane = plane
        self.max_search = max_search
        self.tol_coi = tol_coi
        self.rm_ratio = rm_ratio
        self.quick_gen = quick_gen

    def apply_transformation(self, structure: Structure):
        """Apply the transformation.

        Args:
            structure: Input Structure
            return_ranked_list (bool | int, optional): If return_ranked_list is int, that number of structures
                is returned. If False, only the single lowest energy structure is returned. Defaults to False.

        Returns:
            Grain boundary Structures.
        """
        gbg = GrainBoundaryGenerator(structure)

        return gbg.gb_from_parameters(
            self.rotation_axis,
            self.rotation_angle,
            expand_times=self.expand_times,
            vacuum_thickness=self.vacuum_thickness,
            ab_shift=self.ab_shift,
            normal=self.normal,
            ratio=gbg.get_ratio() if self.ratio is True else self.ratio,
            plane=self.plane,
            max_search=self.max_search,
            tol_coi=self.tol_coi,
            rm_ratio=self.rm_ratio,
            quick_gen=self.quick_gen,
        )


class CubicSupercellTransformation(AbstractTransformation):
    """A transformation that aims to generate a nearly cubic supercell structure
    from a structure.

    The algorithm solves for a transformation matrix that makes the supercell
    cubic. The matrix must have integer entries, so entries are rounded (in such
    a way that forces the matrix to be non-singular). From the supercell
    resulting from this transformation matrix, vector projections are used to
    determine the side length of the largest cube that can fit inside the
    supercell. The algorithm will iteratively increase the size of the supercell
    until the largest inscribed cube's side length is at least 'min_length'
    and the number of atoms in the supercell falls in the range
    ``min_atoms < n < max_atoms``.
    """

    def __init__(
        self,
        min_atoms: int | None = None,
        max_atoms: int | None = None,
        min_length: float = 15.0,
        max_length: float | None = None,
        force_diagonal: bool = False,
        force_90_degrees: bool = False,
        allow_orthorhombic: bool = False,
        angle_tolerance: float = 1e-3,
        step_size: float = 0.1,
    ):
        """
        Args:
            max_atoms: Maximum number of atoms allowed in the supercell.
            min_atoms: Minimum number of atoms allowed in the supercell.
            min_length: Minimum length of the smallest supercell lattice vector.
            max_length: Maximum length of the larger supercell lattice vector.
            force_diagonal: If True, return a transformation with a diagonal
                transformation matrix.
            force_90_degrees: If True, return a transformation for a supercell
                with 90 degree angles (if possible). To avoid long run times,
                please use max_atoms or max_length
            allow_orthorhombic: Instead of a cubic cell, also orthorhombic cells
                are allowed. max_length is required for this option.
            angle_tolerance: tolerance to determine the 90 degree angles.
            step_size (float): step_size which is used to increase the supercell.
        """
        self.min_atoms = min_atoms or -np.inf
        self.max_atoms = max_atoms or np.inf
        self.min_length = min_length
        self.max_length = max_length
        self.force_diagonal = force_diagonal
        self.force_90_degrees = force_90_degrees
        self.allow_orthorhombic = allow_orthorhombic
        self.angle_tolerance = angle_tolerance
        self.transformation_matrix = None
        self.step_size = step_size

    def apply_transformation(self, structure: Structure) -> Structure:
        """The algorithm solves for a transformation matrix that makes the
        supercell cubic. The matrix must have integer entries, so entries are
        rounded (in such a way that forces the matrix to be non-singular). From
        the supercell resulting from this transformation matrix, vector
        projections are used to determine the side length of the largest cube
        that can fit inside the supercell. The algorithm will iteratively
        increase the size of the supercell until the largest inscribed cube's
        side length is at least 'num_nn_dists' times the nearest neighbor
        distance and the number of atoms in the supercell falls in the range
        defined by min_atoms and max_atoms.

        Returns:
            supercell: Transformed supercell.
        """
        lat_vecs = structure.lattice.matrix

        if self.max_length is None and self.allow_orthorhombic:
            raise AttributeError("max_length is required for orthorhombic cells")

        if self.force_diagonal:
            scale = self.min_length / np.array(structure.lattice.abc)
            self.transformation_matrix = np.diag(np.ceil(scale).astype(int))  # type: ignore[assignment]
            st = SupercellTransformation(self.transformation_matrix)
            return st.apply_transformation(structure)

        # target_threshold is used as the desired cubic side lengths
        if not self.allow_orthorhombic:
            # boolean for if a sufficiently large supercell has been created
            sc_not_found = True

            target_sc_size = self.min_length
            while sc_not_found:
                target_sc_lat_vecs = np.eye(3, 3) * target_sc_size
                length_vecs, n_atoms, superstructure, transformation_matrix = self.get_possible_supercell(
                    lat_vecs, structure, target_sc_lat_vecs
                )

                # Check if constraints are satisfied
                if (
                    np.min(np.linalg.norm(length_vecs, axis=1)) >= self.min_length
                    and self.min_atoms <= n_atoms <= self.max_atoms
                ) and (
                    not self.force_90_degrees
                    or np.all(np.absolute(np.array(superstructure.lattice.angles) - 90) < self.angle_tolerance)
                ):
                    self.transformation_matrix = transformation_matrix
                    return superstructure

                # Increase threshold until proposed supercell meets requirements
                target_sc_size += self.step_size
                self.check_exceptions(length_vecs, n_atoms)
            raise AttributeError("Unable to find cubic supercell")

        combined_list = [
            [size_a, size_b, size_c]
            for size_a in np.arange(self.min_length, self.max_length, self.step_size)
            for size_b in np.arange(self.min_length, self.max_length, self.step_size)
            for size_c in np.arange(self.min_length, self.max_length, self.step_size)
        ]
        combined_list = sorted(combined_list, key=sum)

        for size_a, size_b, size_c in combined_list:
            target_sc_lat_vecs = np.array([[size_a, 0, 0], [0, size_b, 0], [0, 0, size_c]])
            length_vecs, n_atoms, superstructure, transformation_matrix = self.get_possible_supercell(
                lat_vecs, structure, target_sc_lat_vecs
            )
            print(superstructure.lattice)
            # Check if constraints are satisfied
            print(n_atoms)
            if (
                np.min(np.linalg.norm(length_vecs, axis=1)) >= self.min_length
                and self.min_atoms <= n_atoms <= self.max_atoms
            ) and (
                not self.force_90_degrees
                or np.all(np.absolute(np.array(superstructure.lattice.angles) - 90) < self.angle_tolerance)
            ):
                print("ORTHO")
                return superstructure
<<<<<<< HEAD

=======
>>>>>>> cde5f06f
            self.transformation_matrix = transformation_matrix
            self.check_exceptions(length_vecs, n_atoms)

        raise AttributeError("Unable to find orthorhombic supercell")

    def check_exceptions(self, length_vecs, n_atoms):
        """Check supercell exceptions."""
        if n_atoms > self.max_atoms:
            raise AttributeError(
                "While trying to solve for the supercell, the max "
                "number of atoms was exceeded. Try lowering the number"
                "of nearest neighbor distances."
            )
        if self.max_length is not None and np.max(np.linalg.norm(length_vecs, axis=1)) >= self.max_length:
            raise AttributeError("While trying to solve for the supercell, the max length was exceeded.")

    @staticmethod
    def get_possible_supercell(lat_vecs, structure, target_sc_lat_vecs):
        """
        Get the supercell possible with the set conditions.

        Returns:
            length_vecs, n_atoms, superstructure, transformation_matrix
        """
        transformation_matrix = target_sc_lat_vecs @ np.linalg.inv(lat_vecs)
        # round the entries of T and force T to be non-singular
        transformation_matrix = _round_and_make_arr_singular(  # type: ignore[assignment]
            transformation_matrix  # type: ignore[arg-type]
        )
        proposed_sc_lat_vecs = transformation_matrix @ lat_vecs
        # Find the shortest dimension length and direction
        a = proposed_sc_lat_vecs[0]
        b = proposed_sc_lat_vecs[1]
        c = proposed_sc_lat_vecs[2]
        length1_vec = c - _proj(c, a)  # a-c plane
        length2_vec = a - _proj(a, c)
        length3_vec = b - _proj(b, a)  # b-a plane
        length4_vec = a - _proj(a, b)
        length5_vec = b - _proj(b, c)  # b-c plane
        length6_vec = c - _proj(c, b)
        length_vecs = np.array(
            [
                length1_vec,
                length2_vec,
                length3_vec,
                length4_vec,
                length5_vec,
                length6_vec,
            ]
        )
        # Get number of atoms
        st = SupercellTransformation(transformation_matrix)
        superstructure = st.apply_transformation(structure)
        n_atoms = len(superstructure)
        return length_vecs, n_atoms, superstructure, transformation_matrix


class AddAdsorbateTransformation(AbstractTransformation):
    """Create adsorbate structures."""

    def __init__(
        self,
        adsorbate,
        selective_dynamics=False,
        height=0.9,
        mi_vec=None,
        repeat=None,
        min_lw=5.0,
        translate=True,
        reorient=True,
        find_args=None,
    ):
        """Use AdsorbateSiteFinder to add an adsorbate to a slab.

        Args:
            adsorbate (Molecule): molecule to add as adsorbate
            selective_dynamics (bool): flag for whether to assign
                non-surface sites as fixed for selective dynamics
            height (float): height criteria for selection of surface sites
            mi_vec : vector corresponding to the vector
                concurrent with the miller index, this enables use with
                slabs that have been reoriented, but the miller vector
                must be supplied manually
            repeat (3-tuple or list): repeat argument for supercell generation
            min_lw (float): minimum length and width of the slab, only used
                if repeat is None
            translate (bool): flag on whether to translate the molecule so
                that its CoM is at the origin prior to adding it to the surface
            reorient (bool): flag on whether or not to reorient adsorbate
                along the miller index
            find_args (dict): dictionary of arguments to be passed to the
                call to self.find_adsorption_sites, e.g. {"distance":2.0}
        """
        self.adsorbate = adsorbate
        self.selective_dynamics = selective_dynamics
        self.height = height
        self.mi_vec = mi_vec
        self.repeat = repeat
        self.min_lw = min_lw
        self.translate = translate
        self.reorient = reorient
        self.find_args = find_args

    def apply_transformation(self, structure: Structure, return_ranked_list: bool | int = False):
        """
        Args:
            structure: Must be a Slab structure
            return_ranked_list (bool | int, optional): If return_ranked_list is int, that number of structures.

                is returned. If False, only the single lowest energy structure is returned. Defaults to False.

        Returns:
            Slab: with adsorbate
        """
        site_finder = AdsorbateSiteFinder(
            structure,
            selective_dynamics=self.selective_dynamics,
            height=self.height,
            mi_vec=self.mi_vec,
        )

        structures = site_finder.generate_adsorption_structures(
            self.adsorbate,
            repeat=self.repeat,
            min_lw=self.min_lw,
            translate=self.translate,
            reorient=self.reorient,
            find_args=self.find_args,
        )

        if not return_ranked_list:
            return structures[0]
        return [{"structure": structure} for structure in structures[:return_ranked_list]]

    @property
    def is_one_to_many(self) -> bool:
        """Transform one structure to many."""
        return True


def _round_and_make_arr_singular(arr: np.ndarray) -> np.ndarray:
    """This function rounds all elements of a matrix to the nearest integer,
    unless the rounding scheme causes the matrix to be singular, in which
    case elements of zero rows or columns in the rounded matrix with the
    largest absolute valued magnitude in the unrounded matrix will be
    rounded to the next integer away from zero rather than to the
    nearest integer.

    The transformation is as follows. First, all entries in 'arr' will be
    rounded to the nearest integer to yield 'arr_rounded'. If 'arr_rounded'
    has any zero rows, then one element in each zero row of 'arr_rounded'
    corresponding to the element in 'arr' of that row with the largest
    absolute valued magnitude will be rounded to the next integer away from
    zero (see the '_round_away_from_zero(x)' function) rather than the
    nearest integer. This process is then repeated for zero columns. Also
    note that if 'arr' already has zero rows or columns, then this function
    will not change those rows/columns.

    Args:
        arr: Input matrix

    Returns:
        Transformed matrix.
    """

    def round_away_from_zero(x):
        """Get 'x' rounded to the next integer away from 0.
        If 'x' is zero, then returns zero.
        E.g. -1.2 rounds to -2.0. 1.2 rounds to 2.0.
        """
        abs_x = abs(x)
        return math.ceil(abs_x) * (abs_x / x) if x != 0 else 0

    arr_rounded = np.around(arr)

    # Zero rows in 'arr_rounded' make the array singular, so force zero rows to
    # be nonzero
    if (~arr_rounded.any(axis=1)).any():
        # Check for zero rows in T_rounded

        # indices of zero rows
        zero_row_idxs = np.where(~arr_rounded.any(axis=1))[0]

        for zero_row_idx in zero_row_idxs:  # loop over zero rows
            zero_row = arr[zero_row_idx, :]

            # Find the element of the zero row with the largest absolute
            # magnitude in the original (non-rounded) array (i.e. 'arr')
            matches = np.absolute(zero_row) == np.amax(np.absolute(zero_row))
            col_idx_to_fix = np.where(matches)[0]

            # Break ties for the largest absolute magnitude
            r_idx = np.random.randint(len(col_idx_to_fix))
            col_idx_to_fix = col_idx_to_fix[r_idx]

            # Round the chosen element away from zero
            arr_rounded[zero_row_idx, col_idx_to_fix] = round_away_from_zero(arr[zero_row_idx, col_idx_to_fix])

    # Repeat process for zero columns
    if (~arr_rounded.any(axis=0)).any():
        # Check for zero columns in T_rounded
        zero_col_idxs = np.where(~arr_rounded.any(axis=0))[0]
        for zero_col_idx in zero_col_idxs:
            zero_col = arr[:, zero_col_idx]
            matches = np.absolute(zero_col) == np.amax(np.absolute(zero_col))
            row_idx_to_fix = np.where(matches)[0]

            for idx in row_idx_to_fix:
                arr_rounded[idx, zero_col_idx] = round_away_from_zero(arr[idx, zero_col_idx])
    return arr_rounded.astype(int)


class SubstituteSurfaceSiteTransformation(AbstractTransformation):
    """Use AdsorptionSiteFinder to perform substitution-type doping on the surface
    and returns all possible configurations where one dopant is substituted
    per surface. Can substitute one surface or both.
    """

    def __init__(
        self,
        atom,
        selective_dynamics=False,
        height=0.9,
        mi_vec=None,
        target_species=None,
        sub_both_sides=False,
        range_tol=1e-2,
        dist_from_surf=0,
    ):
        """
        Args:
            atom (str): atom corresponding to substitutional dopant
            selective_dynamics (bool): flag for whether to assign
                non-surface sites as fixed for selective dynamics
            height (float): height criteria for selection of surface sites
            mi_vec : vector corresponding to the vector
                concurrent with the miller index, this enables use with
                slabs that have been reoriented, but the miller vector
                must be supplied manually
            target_species: List of specific species to substitute
            sub_both_sides (bool): If true, substitute an equivalent
                site on the other surface
            range_tol (float): Find viable substitution sites at a specific
                distance from the surface +- this tolerance
            dist_from_surf (float): Distance from the surface to find viable
                substitution sites, defaults to 0 to substitute at the surface.
        """
        self.atom = atom
        self.selective_dynamics = selective_dynamics
        self.height = height
        self.mi_vec = mi_vec
        self.target_species = target_species
        self.sub_both_sides = sub_both_sides
        self.range_tol = range_tol
        self.dist_from_surf = dist_from_surf

    def apply_transformation(
        self, structure: Structure, return_ranked_list: bool | int = False
    ) -> list[dict] | Structure:
        """
        Args:
            structure: Must be a Slab structure
            return_ranked_list (bool | int, optional): If return_ranked_list is int, that number of structures.

                is returned. If False, only the single lowest energy structure is returned. Defaults to False.

        Returns:
            list[dict]: each dict has key 'structure' which is a Slab with sites substituted
        """
        site_finder = AdsorbateSiteFinder(
            structure,
            selective_dynamics=self.selective_dynamics,
            height=self.height,
            mi_vec=self.mi_vec,
        )

        structures = site_finder.generate_substitution_structures(
            self.atom,
            target_species=self.target_species,
            sub_both_sides=self.sub_both_sides,
            range_tol=self.range_tol,
            dist_from_surf=self.dist_from_surf,
        )

        if not return_ranked_list:
            return structures[0]
        return [{"structure": structure} for structure in structures[:return_ranked_list]]

    @property
    def is_one_to_many(self) -> bool:
        """Transform one structure to many."""
        return True


def _proj(b, a):
    """Get vector projection (np.ndarray) of vector b (np.ndarray)
    onto vector a (np.ndarray).
    """
    return (b.T @ (a / np.linalg.norm(a))) * (a / np.linalg.norm(a))


class SQSTransformation(AbstractTransformation):
    """A transformation that creates a special quasi-random structure (SQS)
    from a structure with partial occupancies.
    """

    def __init__(
        self,
        scaling: int | list[int],
        cluster_size_and_shell: dict[int, int] | None = None,
        search_time: float = 60,
        directory: str | None = None,
        instances: int | None = None,
        temperature: float = 1,
        wr: float = 1,
        wn: float = 1,
        wd: float = 0.5,
        tol: float = 1e-3,
        icet_sqs_kwargs: dict[str, Any] | None = None,
        best_only: bool = True,
        remove_duplicate_structures: bool = True,
        reduction_algo: Literal["niggli", "LLL"] = "LLL",
        sqs_method: Literal["mcsqs", "icet-enumeration", "icet-monte_carlo"] = "mcsqs",
    ):
        """
        Args:
            scaling (int or list): Scaling factor to determine supercell. Two options are possible:
                a. (preferred) Scales number of atoms, e.g. for a structure with 8 atoms,
                    scaling=4 would lead to a 32 atom supercell
                b. A sequence of three scaling factors, e.g. [2, 1, 1], which
                    specifies that the supercell should have dimensions 2a x b x c
            cluster_size_and_shell (Optional[Dict[int, int]]): Dictionary of cluster interactions with entries in
                the form number of atoms: nearest neighbor shell
            search_time (float, optional): If sqs_method == "mcsqs", the time spent looking for the ideal SQS
                in minutes (default: 60)
            directory (str, optional): Directory to run mcsqs calculation and store files (default: None
                runs calculations in a temp directory)
            instances (int, optional): Specifies the number of parallel instances of mcsqs to run
                (default: number of cpu cores detected by Python)
            temperature (float, optional): Monte Carlo temperature (default: 1), "T" in atat code
            wr (float, optional): Weight assigned to range of perfect correlation match in objective
                function (default = 1)
            wn (float, optional): Multiplicative decrease in weight per additional point in cluster (default: 1)
            wd (float, optional): Exponent of decay in weight as function of cluster diameter (default: 0)
            tol (float, optional): Tolerance for matching correlations (default: 1e-3)
            icet_sqs_kwargs (dict) : If icet is used for the SQS search, kwargs to pass to
                pymatgen.io.icet.IcetSQS
            best_only (bool, optional): only return structures with lowest objective function
            remove_duplicate_structures (bool, optional): only return unique structures
            reduction_algo (str, optional): The lattice reduction algorithm to use.
                One of "niggli" or "LLL". Passing False does not reduce structure.
            sqs_method (str): One of "mcsqs" (MCSQS method from ATAT), "icet-enumeration"
                (enumeration of all possible SQS structures of a given size with icet),
                or "icet-monte_carlo" (Monte Carlo search with icet, similar to MCSQS).
        """
        self.scaling = scaling
        self.search_time = search_time
        self.cluster_size_and_shell = cluster_size_and_shell
        self.directory = directory
        self.instances = instances
        self.temperature = temperature
        self.wr = wr
        self.wn = wn
        self.wd = wd
        self.tol = tol
        self.icet_sqs_kwargs = icet_sqs_kwargs or {}
        self.best_only = best_only
        self.remove_duplicate_structures = remove_duplicate_structures
        self.reduction_algo = reduction_algo
        self.sqs_method = sqs_method

    @staticmethod
    def _get_max_neighbor_distance(struct, shell):
        """Calculate maximum nearest neighbor distance.

        Args:
            struct: pymatgen Structure object
            shell: nearest neighbor shell, such that shell=1 is the first nearest
                neighbor, etc.

        Returns:
            maximum nearest neighbor distance, in angstroms
        """
        min_dist_nn = MinimumDistanceNN()
        distances = []

        for site_num, site in enumerate(struct):
            shell_info = min_dist_nn.get_nn_shell_info(struct, site_num, shell)
            for entry in shell_info:
                image = entry["image"]
                distance = site.distance(struct[entry["site_index"]], jimage=image)
                distances.append(distance)

        return max(distances)

    @staticmethod
    def _get_disordered_substructure(struct_disordered):
        """Convert disordered structure into a substructure consisting of only disordered sites.

        Args:
            struct_disordered: pymatgen disordered Structure object.

        Returns:
            pymatgen Structure object representing a substructure of disordered sites.
        """
        disordered_substructure = struct_disordered.copy()

        idx_to_remove = [idx for idx, site in enumerate(disordered_substructure) if site.is_ordered]
        disordered_substructure.remove_sites(idx_to_remove)

        return disordered_substructure

    @staticmethod
    def _sqs_cluster_estimate(struct_disordered, cluster_size_and_shell: dict[int, int] | None = None):
        """Set up an ATAT cluster.out file for a given structure and set of constraints.

        Args:
            struct_disordered: disordered pymatgen Structure object
            cluster_size_and_shell: dict of integers {cluster: shell}.

        Returns:
            dict of {cluster size: distance in angstroms} for mcsqs calculation
        """
        cluster_size_and_shell = cluster_size_and_shell or {2: 3, 3: 2, 4: 1}

        disordered_substructure = SQSTransformation._get_disordered_substructure(struct_disordered)

        clusters = {}
        for cluster_size, shell in cluster_size_and_shell.items():
            max_distance = SQSTransformation._get_max_neighbor_distance(disordered_substructure, shell)
            clusters[cluster_size] = max_distance + 0.01  # add small tolerance

        return clusters

    def apply_transformation(self, structure: Structure, return_ranked_list: bool | int = False):
        """Apply SQS transformation.

        Args:
            structure (pymatgen Structure): pymatgen Structure with partial occupancies
            return_ranked_list (bool | int, optional): If return_ranked_list is int, that number of structures

                is returned. If False, only the single lowest energy structure is returned. Defaults to False.

        Returns:
            pymatgen Structure which is an SQS of the input structure
        """
        if return_ranked_list and self.instances is None:
            raise ValueError(f"{type(self).__name__} has no instances, so cannot return a ranked list")
        if (
            isinstance(return_ranked_list, int)
            and isinstance(self.instances, int)
            and return_ranked_list > self.instances
        ):
            raise ValueError(f"{return_ranked_list=} cannot be greater than {self.instances=}")

        clusters = self._sqs_cluster_estimate(structure, self.cluster_size_and_shell)

        # useful for debugging and understanding
        self._last_used_clusters = clusters

        if self.sqs_method == "mcsqs":
            sqs = run_mcsqs(
                structure=structure,
                clusters=clusters,
                scaling=self.scaling,
                search_time=self.search_time,
                directory=self.directory,
                instances=self.instances,
                temperature=self.temperature,
                wr=self.wr,
                wn=self.wn,
                wd=self.wd,
                tol=self.tol,
            )

        elif self.sqs_method.startswith("icet-"):
            if not isinstance(self.scaling, int) or self.scaling < 1:
                raise ValueError(
                    f"icet can only scale the input cell by a positive integer factor, not {self.scaling}."
                )
            self.icet_sqs_kwargs.setdefault("optimality_weight", self.wr)
            self.icet_sqs_kwargs.setdefault("T_start", self.temperature)

            sqs = IcetSQS(
                structure=structure,
                scaling=self.scaling,
                instances=self.instances,
                sqs_method=self.sqs_method.split("icet-")[1],
                cluster_cutoffs=clusters,
                sqs_kwargs=self.icet_sqs_kwargs,
            ).run()

        else:
            raise RuntimeError(f"Unsupported SQS method {self.sqs_method}.")

        return self._get_unique_best_sqs_structs(
            sqs,
            best_only=self.best_only,
            return_ranked_list=return_ranked_list,
            remove_duplicate_structures=self.remove_duplicate_structures,
            reduction_algo=self.reduction_algo,
        )

    @staticmethod
    def _get_unique_best_sqs_structs(sqs, best_only, return_ranked_list, remove_duplicate_structures, reduction_algo):
        """Get unique sqs structures with lowest objective function. Requires an mcsqs output that has been run
            in parallel, otherwise returns Sqs.bestsqs.

        Args:
            sqs (Sqs): Sqs class object.
            best_only (bool): only return structures with lowest objective function.
            return_ranked_list (bool | int, optional): If return_ranked_list is int, that number of structures.

                is returned. If False, only the single lowest energy structure is returned. Defaults to False.
            remove_duplicate_structures (bool): only return unique structures.
            reduction_algo (str): The lattice reduction algorithm to use. One of "niggli" or "LLL".
                reduction_algo=False does not reduce structure.

        Returns:
            list[dict[str, Structure | Callable]]: of the form {'structure': Structure, 'objective_function': ...},
                unless run in serial (returns a single structure Sqs.bestsqs)
        """
        if not return_ranked_list:
            return_struct = sqs.bestsqs

            # reduce structure
            if reduction_algo:
                return_struct = return_struct.get_reduced_structure(reduction_algo=reduction_algo)

            # return just the structure
            return return_struct

        structs = []
        for dct in sqs.allsqs:
            # filter for best structures only if enabled, else use full sqs.all_sqs list
            if (not best_only) or (best_only and dct["objective_function"] == sqs.objective_function):
                struct = dct["structure"]
                # add temporary objective_function attribute to access objective_function after grouping
                struct.objective_function = dct["objective_function"]
                structs.append(struct)

        if remove_duplicate_structures:
            matcher = StructureMatcher()
            # sort by unique structures ... can take a while for a long list of structs
            unique_structs_grouped = matcher.group_structures(structs)
            # get unique structures only
            structs = [group[0] for group in unique_structs_grouped]

        # sort structures by objective function
        structs.sort(key=lambda x: x.objective_function if isinstance(x.objective_function, float) else -np.inf)

        to_return = [{"structure": struct, "objective_function": struct.objective_function} for struct in structs]

        for dct in to_return:
            # delete temporary objective_function attribute
            del dct["structure"].objective_function

            # reduce structure
            if reduction_algo:
                dct["structure"] = dct["structure"].get_reduced_structure(reduction_algo=reduction_algo)

        # because bools are subclasses of ints, cannot just check that returned_ranked_list is int
        if isinstance(return_ranked_list, int) and not isinstance(return_ranked_list, bool):
            return to_return[:return_ranked_list]
        return to_return

    @property
    def is_one_to_many(self) -> bool:
        """Transform one structure to many."""
        return True


class MonteCarloRattleTransformation(AbstractTransformation):
    r"""Uses a Monte Carlo rattle procedure to randomly perturb the sites in a
    structure.

    This class requires the hiPhive package to be installed.

    Rattling atom `i` is carried out as a Monte Carlo move that is accepted with
    a probability determined from the minimum interatomic distance
    :math:`d_{ij}`. If :math:`\\min(d_{ij})` is smaller than :math:`d_{min}`
    the move is only accepted with a low probability.

    This process is repeated for each atom a number of times meaning
    the magnitude of the final displacements is not *directly*
    connected to `rattle_std`.
    """

    @requires(hiphive, "hiphive is required for MonteCarloRattleTransformation")
    def __init__(self, rattle_std: float, min_distance: float, seed: int | None = None, **kwargs):
        """
        Args:
            rattle_std: Rattle amplitude (standard deviation in normal
                distribution). Note: this value is not *directly* connected to the
                final average displacement for the structures
            min_distance: Interatomic distance used for computing the probability
                for each rattle move.
            seed: Seed for setting up NumPy random state from which random numbers
                are generated. If ``None``, a random seed will be generated
                (default). This option allows the output of this transformation
                to be deterministic.
            **kwargs: Additional keyword arguments to be passed to the hiPhive
                mc_rattle function.
        """
        self.rattle_std = rattle_std
        self.min_distance = min_distance
        self.seed = seed

        if not seed:
            # if seed is None, use a random RandomState seed but make sure
            # we store that the original seed was None
            seed = np.random.randint(1, 1000000000)

        self.random_state = np.random.RandomState(seed)
        self.kwargs = kwargs

    def apply_transformation(self, structure: Structure) -> Structure:
        """Apply the transformation.

        Args:
            structure: Input Structure

        Returns:
            Structure with sites perturbed.
        """
        from hiphive.structure_generation.rattle import mc_rattle

        atoms = AseAtomsAdaptor.get_atoms(structure)
        seed = self.random_state.randint(1, 1000000000)
        displacements = mc_rattle(atoms, self.rattle_std, self.min_distance, seed=seed, **self.kwargs)

        return Structure(
            structure.lattice,
            structure.species,
            structure.cart_coords + displacements,
            coords_are_cartesian=True,
        )

    def __repr__(self):
        return f"{__name__} : rattle_std = {self.rattle_std}"<|MERGE_RESOLUTION|>--- conflicted
+++ resolved
@@ -1548,15 +1548,10 @@
                 not self.force_90_degrees
                 or np.all(np.absolute(np.array(superstructure.lattice.angles) - 90) < self.angle_tolerance)
             ):
-                print("ORTHO")
+                self.transformation_matrix = transformation_matrix
                 return superstructure
-<<<<<<< HEAD
-
-=======
->>>>>>> cde5f06f
-            self.transformation_matrix = transformation_matrix
+
             self.check_exceptions(length_vecs, n_atoms)
-
         raise AttributeError("Unable to find orthorhombic supercell")
 
     def check_exceptions(self, length_vecs, n_atoms):
