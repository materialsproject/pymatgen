--- conflicted
+++ resolved
@@ -62,7 +62,6 @@
         ["---------------", "", ""],
     ]
     output += [
-<<<<<<< HEAD
         (  # type: ignore[misc]
             k,
             format_lists(diff["Same"][k]),
@@ -70,9 +69,6 @@
         )
         for k in sorted(diff["Same"])
         if k != "SYSTEM"
-=======
-        [k, format_lists(diff["Same"][k]), format_lists(diff["Same"][k])] for k in sorted(diff["Same"]) if k != "SYSTEM"
->>>>>>> ca7430e7
     ]
     output += [
         ["", "", ""],
@@ -80,11 +76,7 @@
         ["----------------", "", ""],
     ]
     output += [
-<<<<<<< HEAD
         (  # type: ignore[misc]
-=======
-        [
->>>>>>> ca7430e7
             k,
             format_lists(diff["Different"][k]["INCAR1"]),
             format_lists(diff["Different"][k]["INCAR2"]),
