--- conflicted
+++ resolved
@@ -1266,16 +1266,6 @@
 
     def get_icohp_dict_of_site(
         self,
-<<<<<<< HEAD
-        site,
-        minsummedicohp: float | None = None,
-        maxsummedicohp: float | None = None,
-        minbondlength=0.0,
-        maxbondlength=8.0,
-        only_bonds_to: list[str] | None = None,
-    ):
-        """Get a dict of IcohpValue for a certain site (indicated by integer).
-=======
         site: int,
         minsummedicohp: float | None = None,
         maxsummedicohp: float | None = None,
@@ -1284,7 +1274,6 @@
         only_bonds_to: list[str] | None = None,
     ) -> dict[str, IcohpValue]:
         """Get IcohpValues for a certain site.
->>>>>>> c185bd4e
 
         Args:
             site (int): The site of interest, ordered as in Icohplist.lobster/Icooplist.lobster,
