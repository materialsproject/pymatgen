"""This module provides core classes to define electronic structure,
including Spin, Orbital and Magmom.
"""

from __future__ import annotations

from enum import Enum, unique
from typing import TYPE_CHECKING, Literal, cast

import numpy as np
from monty.json import MSONable

if TYPE_CHECKING:
    from collections.abc import Sequence

    from numpy.typing import NDArray
    from typing_extensions import Self

    from pymatgen.core import Lattice
    from pymatgen.util.typing import MagMomentLike, Vector3D


@unique
class Spin(Enum):
    """Enum type for Spin. Only up and down. Usage: Spin.up, Spin.down."""

    up, down = 1, -1

    def __int__(self) -> Literal[-1, 1]:
        return cast(Literal[-1, 1], self.value)

    def __float__(self) -> float:
        return float(self.value)

    def __str__(self) -> Literal["-1", "1"]:
        return cast(Literal["-1", "1"], str(self.value))


@unique
class OrbitalType(Enum):
    """Enum type for orbital type. Indices are the azimuthal quantum number l."""

    s = 0
    p = 1
    d = 2
    f = 3

    def __str__(self) -> Literal["s", "p", "d", "f"]:
        return cast(Literal["s", "p", "d", "f"], str(self.name))


@unique
class Orbital(Enum):
    """Enum type for specific orbitals. The indices are the order in
    which the orbitals are reported in VASP and has no special meaning.
    """

    s = 0
    py = 1
    pz = 2
    px = 3
    dxy = 4
    dyz = 5
    dz2 = 6
    dxz = 7
    dx2 = 8
    f_3 = 9
    f_2 = 10
    f_1 = 11
    f0 = 12
    f1 = 13
    f2 = 14
    f3 = 15

    def __int__(self) -> int:
        return self.value

    def __str__(self) -> str:
        return str(self.name)

    @property
    def orbital_type(self) -> OrbitalType:
        """OrbitalType of an orbital."""
        return OrbitalType[self.name[0]]


class Magmom(MSONable):
    """In active development. Use with caution, feedback is appreciated.

    Class to handle magnetic moments. Define the magnetic moment of a
    site or species relative to a spin quantization axis. Designed for
    use in electronic structure calculations.

        * For the general case, Magmom can be specified by a 3D vector,
        e.g. m = Magmom([1.0, 1.0, 2.0]), and indexing will work as
        expected, e.g. m[0] gives 1.0.

        * For collinear calculations, Magmom can assumed to be float-like,
        e.g. m = Magmom(5.0) will work as expected, e.g. float(m) gives 5.0.

    Both cases should be safe and shouldn't give any surprise,
    and more advanced functionality is available if required.

    There are also static methods for sequences of magmoms:

        * Magmom.are_collinear(magmoms) - If True, a collinear electronic
        structure calculation can be safely initialized, with float(Magmom)
        giving the expected scalar magnetic moment value.

        * Magmom.get_consistent_set_and_saxis(magmoms) - For non-collinear
        electronic structure calculations, a global and consistent spin axis
        has to be used. This method returns a list of Magmoms which all
        share a common spin axis, along with the global spin axis.

    All methods that take sequence of magmoms will accept either Magmom
    objects, or as scalars/lists and will automatically convert to Magmom
    representations internally.

    The following methods are also useful for VASP calculations:
        - Magmom.get_xyz_magmom_with_001_saxis()
        - Magmom.get_00t_magmom_with_xyz_saxis()

        See VASP documentation for more information:
            https://cms.mpi.univie.ac.at/wiki/index.php/SAXIS
    """

    def __init__(
        self,
<<<<<<< HEAD
        moment: MagMomentLike,
        saxis: Vector3D = (0, 0, 1),
    ) -> None:
        """
        Args:
            moment (float | Sequence[float] | NDArray, Magmom): Magnetic moment.
            saxis (Vector3D): Spin axis, and will be converted to unit
                vector (default is (0, 0, 1)).
=======
        moment: float | Sequence[float] | NDArray | Magmom,
        saxis: Sequence[float] = (0, 0, 1),
    ) -> None:
        """
        Args:
            moment: magnetic moment, supplied as float or list/np.ndarray
            saxis: spin axis, supplied as list/np.ndarray, parameter will
                be converted to unit vector (default is [0, 0, 1]).
>>>>>>> 2a35841f
        """
        # Init from another Magmom instance
        if isinstance(moment, type(self)):
            saxis = moment.saxis  # type: ignore[has-type]
            moment = moment.moment  # type: ignore[has-type]

        magmom: NDArray = np.array(moment, dtype="d")
        if magmom.ndim == 0:
            magmom = magmom * (0, 0, 1)

        self.moment = magmom

        saxis = np.array(saxis, dtype="d")

        self.saxis = saxis / np.linalg.norm(saxis)

    def __getitem__(self, key):
        return self.moment[key]
<<<<<<< HEAD
=======

    def __iter__(self):
        return iter(self.moment)

    def __abs__(self) -> float:
        return np.linalg.norm(self.moment)

    def __eq__(self, other: object) -> bool:
        """Equal if 'global' magnetic moments are the same, saxis can differ."""
        try:
            other_magmom = type(self)(other)
        except (TypeError, ValueError):
            return NotImplemented

        return np.allclose(self.global_moment, other_magmom.global_moment)

    def __lt__(self, other: Self) -> bool:
        return abs(self) < abs(other)

    def __neg__(self) -> Self:
        return type(self)(-self.moment, saxis=self.saxis)

    def __hash__(self) -> int:
        return hash(tuple(self.moment) + tuple(self.saxis))

    def __float__(self) -> float:
        """Get magnitude of magnetic moment with a sign with respect to
        an arbitrary direction.

        Should give unsurprising output if Magmom is treated like a
        scalar or if a set of Magmoms describes a collinear structure.

        Implemented this way rather than simpler abs(self) so that
        moments will have a consistent sign in case of e.g.
        antiferromagnetic collinear structures without additional
        user intervention.

        However, should be used with caution for non-collinear
        structures and might give nonsensical results except in the case
        of only slightly non-collinear structures (e.g. small canting).

        This approach is also used to obtain "diff" VolumetricDensity
        in pymatgen.io.vasp.outputs.VolumetricDensity when processing
        Chgcars from SOC calculations.
        """
        return float(self.get_00t_magmom_with_xyz_saxis()[2])

    def __str__(self) -> str:
        return str(float(self))

    def __repr__(self) -> str:
        if np.allclose(self.saxis, (0, 0, 1)):
            return f"Magnetic moment {self.moment}"
        return f"Magnetic moment {self.moment} (spin axis = {self.saxis})"

    @classmethod
    def from_global_moment_and_saxis(cls, global_moment, saxis) -> Self:
        """Convenience method to initialize Magmom from a given global
        magnetic moment, i.e. magnetic moment with saxis=(0,0,1), and
        provided saxis.
>>>>>>> 2a35841f

    def __iter__(self):
        return iter(self.moment)

<<<<<<< HEAD
    def __abs__(self) -> float:
        return np.linalg.norm(self.moment)
=======
        Args:
            global_moment: global magnetic moment
            saxis: desired saxis
        """
        magmom = cls(global_moment)
        return cls(magmom.get_moment(saxis=saxis), saxis=saxis)
>>>>>>> 2a35841f

    def __eq__(self, other: object) -> bool:
        """Whether global magnetic moments are the same, saxis can differ."""
        try:
            other_magmom = type(self)(other)
        except (TypeError, ValueError):
            return NotImplemented

        return np.allclose(self.global_moment, other_magmom.global_moment)

    def __lt__(self, other: Self) -> bool:
        return abs(self) < abs(other)

    def __neg__(self) -> Self:
        return type(self)(-self.moment, saxis=self.saxis)

    def __hash__(self) -> int:
        return hash(tuple(self.moment) + tuple(self.saxis))

    def __float__(self) -> float:
        """Get magnitude of magnetic moment with a sign with respect to
        an arbitrary direction.

        Should give unsurprising output if Magmom is treated like a
        float or if a set of Magmoms describes a collinear structure.

        Implemented this way rather than simpler abs(self) so that
        moments will have a consistent sign in case of e.g.
        antiferromagnetic collinear structures without additional
        user intervention.

        However, should be used with caution for non-collinear
        structures and might give nonsensical results except in the case
        of only slightly non-collinear structures (e.g. small canting).

        This method is also used to obtain "diff" VolumetricDensity
        in pymatgen.io.vasp.outputs.VolumetricDensity when processing
        CHGCARs from SOC calculations.
        """
        return float(self.get_00t_magmom_with_xyz_saxis()[2])

    def __str__(self) -> str:
        return str(float(self))

    def __repr__(self) -> str:
        if np.allclose(self.saxis, (0, 0, 1)):
            return f"Magnetic moment {self.moment}"
        return f"Magnetic moment {self.moment} (spin axis = {self.saxis})"

    @classmethod
    def from_global_moment_and_saxis(
        cls,
        global_moment: MagMomentLike,
        saxis: Vector3D,
    ) -> Self:
        """Initialize Magmom from a given global magnetic moment,
        i.e. magnetic moment with saxis=(0, 0, 1), and provided saxis.

        Method is useful if you do not know the components of your
        magnetic moment in frame of your desired spin axis.

        Args:
            global_moment (MagMomentLike): Global magnetic moment.
            saxis (Vector3D): Spin axis.
        """
        magmom = cls(global_moment)
        return cls(magmom.get_moment(saxis=saxis), saxis=saxis)

    def get_moment(self, saxis: Vector3D = (0, 0, 1)) -> NDArray:
        """Get magnetic moment relative to a given spin quantization axis.
        If no axis is provided, moment will be given relative to the
        Magmom's internal spin quantization axis, i.e. equivalent to
        Magmom.moment.

        Args:
            saxis (Vector3D): Spin quantization axis.

        Returns:
            NDArray of length 3.
        """
<<<<<<< HEAD

        def get_transformation_matrix(
            saxis: Vector3D,
        ) -> tuple[Vector3D, Vector3D, Vector3D]:
            """Get the matrix to transform spin axis to z-axis."""
            saxis = saxis / np.linalg.norm(saxis)

            alpha = np.arctan2(saxis[1], saxis[0])
            beta = np.arctan2(np.sqrt(saxis[0] ** 2 + saxis[1] ** 2), saxis[2])

            cos_a = np.cos(alpha)
            cos_b = np.cos(beta)
            sin_a = np.sin(alpha)
            sin_b = np.sin(beta)

            return (
                (cos_b * cos_a, -sin_a, sin_b * cos_a),
                (cos_b * sin_a, cos_a, sin_b * sin_a),
                (-sin_b, 0, cos_b),
            )

        def get_transformation_matrix_inv(
            saxis: Vector3D,
        ) -> tuple[Vector3D, Vector3D, Vector3D]:
            """Get the inverse of matrix to transform spin axis to z-axis."""
            saxis = saxis / np.linalg.norm(saxis)

            alpha = np.arctan2(saxis[1], saxis[0])
            beta = np.arctan2(np.sqrt(saxis[0] ** 2 + saxis[1] ** 2), saxis[2])

            cos_a = np.cos(alpha)
            cos_b = np.cos(beta)
            sin_a = np.sin(alpha)
            sin_b = np.sin(beta)

            return (
                (cos_b * cos_a, cos_b * sin_a, -sin_b),
                (-sin_a, cos_a, 0),
                (sin_b * cos_a, sin_b * sin_a, cos_b),
            )

        # Transform to moment with spin axis (0, 0, 1)
        trafo_mat_inv = get_transformation_matrix_inv(self.saxis)
        moment = np.matmul(self.moment, trafo_mat_inv)

        # Transform to new saxis
        trafo_mat = get_transformation_matrix(saxis)
=======
        # Transform back to moment with spin axis [0, 0, 1]
        trafo_mat_inv = self._get_transformation_matrix_inv(self.saxis)
        moment = np.matmul(self.moment, trafo_mat_inv)

        # Transform to new saxis
        trafo_mat = self._get_transformation_matrix(saxis)
>>>>>>> 2a35841f
        moment = np.matmul(moment, trafo_mat)

        # Round small values to zero
        moment[np.abs(moment) < 1e-8] = 0

        return moment

    @property
    def global_moment(self) -> NDArray:
<<<<<<< HEAD
        """The magnetic moment defined in an arbitrary global reference frame,
        as a np.array of length 3.
        """
=======
        """The magnetic moment defined in an arbitrary global reference frame as an np.array of length 3."""
>>>>>>> 2a35841f
        return self.get_moment()

    @property
    def projection(self) -> float:
<<<<<<< HEAD
        """Project moment along spin quantization axis.

        Useful for obtaining collinear approximation for slightly non-collinear magmoms.
=======
        """Projects moment along spin quantization axis. Useful for obtaining
        collinear approximation for slightly non-collinear magmoms.
>>>>>>> 2a35841f

        Returns:
            float: The projected moment.
        """
        return np.dot(self.moment, self.saxis)

    def get_xyz_magmom_with_001_saxis(self) -> Self:
<<<<<<< HEAD
        """Get a Magmom in the default setting of saxis = (0, 0, 1) and
=======
        """Get a Magmom in the default setting of saxis = [0, 0, 1] and
>>>>>>> 2a35841f
        the magnetic moment rotated as required.

        Returns:
            Magmom
        """
        return type(self)(self.get_moment())

    def get_00t_magmom_with_xyz_saxis(self) -> Self:
<<<<<<< HEAD
        """For internal implementation reasons, the non-collinear calculations
        in VASP prefer the following.
=======
        """For internal implementation reasons, in non-collinear calculations VASP prefers the following.
>>>>>>> 2a35841f

            MAGMOM = 0 0 total_magnetic_moment
            SAXIS = x y z

        to an equivalent:

            MAGMOM = x y z
            SAXIS = 0 0 1

        Returns:
            Magmom: With magnetic moment (0, 0, t), where t is the total magnetic
                moment, and saxis rotated as required.

                A consistent direction of saxis is applied such that t might be
                positive or negative depending on the direction of the initial moment.
                This is useful in the case of collinear structures, rather than
                assuming t is always positive.
        """
<<<<<<< HEAD
        # Reference direction gives sign of moment arbitrarily,
        # there can be a pathological case where a consistent sign
        # is not possible if the magnetic moments are aligned along the
        # reference direction, but in practice this is unlikely to happen.
=======
        # Reference direction gives sign of moment
        # entirely arbitrary, there will always be a pathological case
        # where a consistent sign is not possible if the magnetic moments
        # are aligned along the reference direction, but in practice this
        # is unlikely to happen
>>>>>>> 2a35841f
        ref_direction = np.array([1.01, 1.02, 1.03])
        total_magmom = abs(self)
        if total_magmom != 0:
            new_saxis = self.moment / np.linalg.norm(self.moment)
            if np.dot(ref_direction, new_saxis) < 0:
                total_magmom = -total_magmom
                new_saxis = -new_saxis
<<<<<<< HEAD
            return type(self)([0, 0, total_magmom], saxis=new_saxis)
=======
            return type(self)([0, 0, t], saxis=new_saxis)
>>>>>>> 2a35841f
        return type(self)(self)

    @staticmethod
    def have_consistent_saxis(magmoms: Sequence[MagMomentLike]) -> bool:
        """Check whether all Magmoms have a consistent spin quantization axis.

        To write MAGMOM tags to a VASP INCAR, a consistent global SAXIS value for
        all magmoms has to be used.

        If spin axes are inconsistent, can create a consistent set with:
            Magmom.get_consistent_set(magmoms).

        Args:
            magmoms (Sequence[MagMomentLike]): Magmoms.

        Returns:
            bool
        """
        _magmoms: list[Magmom] = [Magmom(magmom) for magmom in magmoms]
        ref_saxis = _magmoms[0].saxis
        match_ref = [magmom.saxis == ref_saxis for magmom in _magmoms]
        return bool(np.all(match_ref))

    @staticmethod
    def get_consistent_set_and_saxis(
        magmoms: Sequence[MagMomentLike],
        saxis: Vector3D | None = None,
    ) -> tuple[list[Magmom], NDArray]:
        """Ensure magmoms use the same spin axis.

        Args:
            magmoms (Sequence[MagMomentLike]): Magmoms, floats or vectors.
            saxis (Vector3D): An optional global spin axis.

        Returns:
            tuple[list[Magmom], NDArray]: Magmoms and their global spin axes.
        """
        _magmoms: list[Magmom] = [Magmom(magmom) for magmom in magmoms]
        _saxis: NDArray = Magmom.get_suggested_saxis(_magmoms) if saxis is None else saxis / np.linalg.norm(saxis)
        moments: list[NDArray] = [magmom.get_moment(saxis=_saxis) for magmom in _magmoms]
        return moments, _saxis

    @staticmethod
    def get_suggested_saxis(magmoms: Sequence[MagMomentLike]) -> NDArray:
        """Get a suggested spin axis for magmoms, taking the largest magnetic
        moment as the reference. For calculations with collinear spins,
        this would give a sensible saxis for a NCL calculation.

        Args:
            magmoms (Sequence[MagMomentLike]): Magmoms, floats or vectors.

        Returns:
            NDArray of length 3
        """
<<<<<<< HEAD
        # Heuristic, will pick largest magmom as the reference.
        # Useful for creating collinear approximations of
        # e.g. slightly canted magnetic structures.
        # For fully collinear structures, will return expected result.

        _magmoms: list[Magmom] = [Magmom(magmom) for magmom in magmoms]
        # Keep non-zero magmoms only
        _magmoms = [magmom for magmom in _magmoms if abs(magmom)]  # type: ignore[arg-type]
        _magmoms.sort(reverse=True)

        if _magmoms:
            return _magmoms[0].get_00t_magmom_with_xyz_saxis().saxis
=======
        # Heuristic, will pick largest magmom as reference
        # useful for creating collinear approximations of
        # e.g. slightly canted magnetic structures
        # for fully collinear structures, will return expected
        # result

        magmoms = [Magmom(magmom) for magmom in magmoms]
        # Filter only non-zero magmoms
        magmoms = [magmom for magmom in magmoms if abs(magmom)]
        magmoms.sort(reverse=True)
        if len(magmoms) > 0:
            return magmoms[0].get_00t_magmom_with_xyz_saxis().saxis
>>>>>>> 2a35841f
        return np.array([0, 0, 1], dtype="d")

    @staticmethod
    def are_collinear(magmoms: Sequence[MagMomentLike]) -> bool:
        """Check if a list of magnetic moments are collinear with each other.

        Args:
            magmoms (Sequence[MagMomentLike]): Magmoms, floats or vectors.

        Returns:
            bool.
        """
        magmoms = [Magmom(magmom) for magmom in magmoms]
        if not Magmom.have_consistent_saxis(magmoms):
            magmoms = Magmom.get_consistent_set_and_saxis(magmoms)[0]

        # Convert to numpy array for convenience
<<<<<<< HEAD
        magmoms = np.array([list(cast(Magmom, magmom)) for magmom in magmoms])
=======
        magmoms = np.array([list(magmom) for magmom in magmoms])
>>>>>>> 2a35841f
        magmoms = magmoms[np.any(magmoms, axis=1)]  # remove zero magmoms
        if len(magmoms) == 0:
            return True

        # Use first moment as reference to compare against
        ref_magmom = magmoms[0]
        # Magnitude of cross products != 0 if non-collinear with reference
        num_ncl = np.count_nonzero(np.linalg.norm(np.cross(ref_magmom, magmoms), axis=1))
        return num_ncl == 0

    @classmethod
    def from_moment_relative_to_crystal_axes(
        cls,
<<<<<<< HEAD
        moment: Vector3D,
        lattice: Lattice,
    ) -> Self:
        """Obtain a Magmom object from a magnetic moment provided
=======
        moment: list[float],
        lattice: Lattice,
    ) -> Self:
        """Obtaining a Magmom object from a magnetic moment provided
>>>>>>> 2a35841f
        relative to crystal axes.

        Used for obtaining moments from magCIF file.

        Args:
            moment (Vector3D): Magnetic moment.
            lattice (Lattice): Lattice.

        Returns:
            Magmom
        """
        # Get matrix representing unit lattice vectors
        unit_m = lattice.matrix / np.linalg.norm(lattice.matrix, axis=1)[:, None]
<<<<<<< HEAD
        _moment: NDArray = np.matmul(list(moment), unit_m)
        # Round small values to zero
        _moment[np.abs(_moment) < 1e-8] = 0
        return cls(_moment)

    def get_moment_relative_to_crystal_axes(self, lattice: Lattice) -> Vector3D:
=======
        moment = np.matmul(list(moment), unit_m)
        # Round small values to zero
        moment[np.abs(moment) < 1e-8] = 0
        return cls(moment)

    def get_moment_relative_to_crystal_axes(self, lattice: Lattice):
>>>>>>> 2a35841f
        """If scalar magmoms, moments will be given arbitrarily along z.

        Used for writing moments to magCIF file.

        Args:
            lattice (Lattice): The lattice.

        Returns:
            Vector3D
        """
        # Get matrix representing unit lattice vectors
        unit_m = lattice.matrix / np.linalg.norm(lattice.matrix, axis=1)[:, None]
        moment = np.matmul(self.global_moment, np.linalg.inv(unit_m))
        # Round small values to zero
        moment[np.abs(moment) < 1e-8] = 0
        return moment<|MERGE_RESOLUTION|>--- conflicted
+++ resolved
@@ -126,7 +126,6 @@
 
     def __init__(
         self,
-<<<<<<< HEAD
         moment: MagMomentLike,
         saxis: Vector3D = (0, 0, 1),
     ) -> None:
@@ -135,16 +134,6 @@
             moment (float | Sequence[float] | NDArray, Magmom): Magnetic moment.
             saxis (Vector3D): Spin axis, and will be converted to unit
                 vector (default is (0, 0, 1)).
-=======
-        moment: float | Sequence[float] | NDArray | Magmom,
-        saxis: Sequence[float] = (0, 0, 1),
-    ) -> None:
-        """
-        Args:
-            moment: magnetic moment, supplied as float or list/np.ndarray
-            saxis: spin axis, supplied as list/np.ndarray, parameter will
-                be converted to unit vector (default is [0, 0, 1]).
->>>>>>> 2a35841f
         """
         # Init from another Magmom instance
         if isinstance(moment, type(self)):
@@ -163,84 +152,12 @@
 
     def __getitem__(self, key):
         return self.moment[key]
-<<<<<<< HEAD
-=======
 
     def __iter__(self):
         return iter(self.moment)
 
     def __abs__(self) -> float:
         return np.linalg.norm(self.moment)
-
-    def __eq__(self, other: object) -> bool:
-        """Equal if 'global' magnetic moments are the same, saxis can differ."""
-        try:
-            other_magmom = type(self)(other)
-        except (TypeError, ValueError):
-            return NotImplemented
-
-        return np.allclose(self.global_moment, other_magmom.global_moment)
-
-    def __lt__(self, other: Self) -> bool:
-        return abs(self) < abs(other)
-
-    def __neg__(self) -> Self:
-        return type(self)(-self.moment, saxis=self.saxis)
-
-    def __hash__(self) -> int:
-        return hash(tuple(self.moment) + tuple(self.saxis))
-
-    def __float__(self) -> float:
-        """Get magnitude of magnetic moment with a sign with respect to
-        an arbitrary direction.
-
-        Should give unsurprising output if Magmom is treated like a
-        scalar or if a set of Magmoms describes a collinear structure.
-
-        Implemented this way rather than simpler abs(self) so that
-        moments will have a consistent sign in case of e.g.
-        antiferromagnetic collinear structures without additional
-        user intervention.
-
-        However, should be used with caution for non-collinear
-        structures and might give nonsensical results except in the case
-        of only slightly non-collinear structures (e.g. small canting).
-
-        This approach is also used to obtain "diff" VolumetricDensity
-        in pymatgen.io.vasp.outputs.VolumetricDensity when processing
-        Chgcars from SOC calculations.
-        """
-        return float(self.get_00t_magmom_with_xyz_saxis()[2])
-
-    def __str__(self) -> str:
-        return str(float(self))
-
-    def __repr__(self) -> str:
-        if np.allclose(self.saxis, (0, 0, 1)):
-            return f"Magnetic moment {self.moment}"
-        return f"Magnetic moment {self.moment} (spin axis = {self.saxis})"
-
-    @classmethod
-    def from_global_moment_and_saxis(cls, global_moment, saxis) -> Self:
-        """Convenience method to initialize Magmom from a given global
-        magnetic moment, i.e. magnetic moment with saxis=(0,0,1), and
-        provided saxis.
->>>>>>> 2a35841f
-
-    def __iter__(self):
-        return iter(self.moment)
-
-<<<<<<< HEAD
-    def __abs__(self) -> float:
-        return np.linalg.norm(self.moment)
-=======
-        Args:
-            global_moment: global magnetic moment
-            saxis: desired saxis
-        """
-        magmom = cls(global_moment)
-        return cls(magmom.get_moment(saxis=saxis), saxis=saxis)
->>>>>>> 2a35841f
 
     def __eq__(self, other: object) -> bool:
         """Whether global magnetic moments are the same, saxis can differ."""
@@ -321,7 +238,6 @@
         Returns:
             NDArray of length 3.
         """
-<<<<<<< HEAD
 
         def get_transformation_matrix(
             saxis: Vector3D,
@@ -369,16 +285,9 @@
 
         # Transform to new saxis
         trafo_mat = get_transformation_matrix(saxis)
-=======
-        # Transform back to moment with spin axis [0, 0, 1]
-        trafo_mat_inv = self._get_transformation_matrix_inv(self.saxis)
-        moment = np.matmul(self.moment, trafo_mat_inv)
-
-        # Transform to new saxis
-        trafo_mat = self._get_transformation_matrix(saxis)
->>>>>>> 2a35841f
         moment = np.matmul(moment, trafo_mat)
 
+        # Round small values to zero
         # Round small values to zero
         moment[np.abs(moment) < 1e-8] = 0
 
@@ -386,25 +295,16 @@
 
     @property
     def global_moment(self) -> NDArray:
-<<<<<<< HEAD
         """The magnetic moment defined in an arbitrary global reference frame,
         as a np.array of length 3.
         """
-=======
-        """The magnetic moment defined in an arbitrary global reference frame as an np.array of length 3."""
->>>>>>> 2a35841f
         return self.get_moment()
 
     @property
     def projection(self) -> float:
-<<<<<<< HEAD
         """Project moment along spin quantization axis.
 
         Useful for obtaining collinear approximation for slightly non-collinear magmoms.
-=======
-        """Projects moment along spin quantization axis. Useful for obtaining
-        collinear approximation for slightly non-collinear magmoms.
->>>>>>> 2a35841f
 
         Returns:
             float: The projected moment.
@@ -412,25 +312,18 @@
         return np.dot(self.moment, self.saxis)
 
     def get_xyz_magmom_with_001_saxis(self) -> Self:
-<<<<<<< HEAD
         """Get a Magmom in the default setting of saxis = (0, 0, 1) and
-=======
-        """Get a Magmom in the default setting of saxis = [0, 0, 1] and
->>>>>>> 2a35841f
         the magnetic moment rotated as required.
 
         Returns:
             Magmom
         """
         return type(self)(self.get_moment())
+        return type(self)(self.get_moment())
 
     def get_00t_magmom_with_xyz_saxis(self) -> Self:
-<<<<<<< HEAD
         """For internal implementation reasons, the non-collinear calculations
         in VASP prefer the following.
-=======
-        """For internal implementation reasons, in non-collinear calculations VASP prefers the following.
->>>>>>> 2a35841f
 
             MAGMOM = 0 0 total_magnetic_moment
             SAXIS = x y z
@@ -449,18 +342,10 @@
                 This is useful in the case of collinear structures, rather than
                 assuming t is always positive.
         """
-<<<<<<< HEAD
         # Reference direction gives sign of moment arbitrarily,
         # there can be a pathological case where a consistent sign
         # is not possible if the magnetic moments are aligned along the
         # reference direction, but in practice this is unlikely to happen.
-=======
-        # Reference direction gives sign of moment
-        # entirely arbitrary, there will always be a pathological case
-        # where a consistent sign is not possible if the magnetic moments
-        # are aligned along the reference direction, but in practice this
-        # is unlikely to happen
->>>>>>> 2a35841f
         ref_direction = np.array([1.01, 1.02, 1.03])
         total_magmom = abs(self)
         if total_magmom != 0:
@@ -468,11 +353,7 @@
             if np.dot(ref_direction, new_saxis) < 0:
                 total_magmom = -total_magmom
                 new_saxis = -new_saxis
-<<<<<<< HEAD
             return type(self)([0, 0, total_magmom], saxis=new_saxis)
-=======
-            return type(self)([0, 0, t], saxis=new_saxis)
->>>>>>> 2a35841f
         return type(self)(self)
 
     @staticmethod
@@ -527,7 +408,6 @@
         Returns:
             NDArray of length 3
         """
-<<<<<<< HEAD
         # Heuristic, will pick largest magmom as the reference.
         # Useful for creating collinear approximations of
         # e.g. slightly canted magnetic structures.
@@ -540,20 +420,6 @@
 
         if _magmoms:
             return _magmoms[0].get_00t_magmom_with_xyz_saxis().saxis
-=======
-        # Heuristic, will pick largest magmom as reference
-        # useful for creating collinear approximations of
-        # e.g. slightly canted magnetic structures
-        # for fully collinear structures, will return expected
-        # result
-
-        magmoms = [Magmom(magmom) for magmom in magmoms]
-        # Filter only non-zero magmoms
-        magmoms = [magmom for magmom in magmoms if abs(magmom)]
-        magmoms.sort(reverse=True)
-        if len(magmoms) > 0:
-            return magmoms[0].get_00t_magmom_with_xyz_saxis().saxis
->>>>>>> 2a35841f
         return np.array([0, 0, 1], dtype="d")
 
     @staticmethod
@@ -571,15 +437,12 @@
             magmoms = Magmom.get_consistent_set_and_saxis(magmoms)[0]
 
         # Convert to numpy array for convenience
-<<<<<<< HEAD
         magmoms = np.array([list(cast(Magmom, magmom)) for magmom in magmoms])
-=======
-        magmoms = np.array([list(magmom) for magmom in magmoms])
->>>>>>> 2a35841f
         magmoms = magmoms[np.any(magmoms, axis=1)]  # remove zero magmoms
         if len(magmoms) == 0:
             return True
 
+        # Use first moment as reference to compare against
         # Use first moment as reference to compare against
         ref_magmom = magmoms[0]
         # Magnitude of cross products != 0 if non-collinear with reference
@@ -589,17 +452,10 @@
     @classmethod
     def from_moment_relative_to_crystal_axes(
         cls,
-<<<<<<< HEAD
         moment: Vector3D,
         lattice: Lattice,
     ) -> Self:
         """Obtain a Magmom object from a magnetic moment provided
-=======
-        moment: list[float],
-        lattice: Lattice,
-    ) -> Self:
-        """Obtaining a Magmom object from a magnetic moment provided
->>>>>>> 2a35841f
         relative to crystal axes.
 
         Used for obtaining moments from magCIF file.
@@ -613,21 +469,12 @@
         """
         # Get matrix representing unit lattice vectors
         unit_m = lattice.matrix / np.linalg.norm(lattice.matrix, axis=1)[:, None]
-<<<<<<< HEAD
         _moment: NDArray = np.matmul(list(moment), unit_m)
         # Round small values to zero
         _moment[np.abs(_moment) < 1e-8] = 0
         return cls(_moment)
 
     def get_moment_relative_to_crystal_axes(self, lattice: Lattice) -> Vector3D:
-=======
-        moment = np.matmul(list(moment), unit_m)
-        # Round small values to zero
-        moment[np.abs(moment) < 1e-8] = 0
-        return cls(moment)
-
-    def get_moment_relative_to_crystal_axes(self, lattice: Lattice):
->>>>>>> 2a35841f
         """If scalar magmoms, moments will be given arbitrarily along z.
 
         Used for writing moments to magCIF file.
