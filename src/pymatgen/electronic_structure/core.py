"""This module provides core classes to define electronic structure,
including Spin, Orbital and Magmom.
"""

from __future__ import annotations

from enum import Enum, unique
from typing import TYPE_CHECKING, Literal, cast

import numpy as np
from monty.json import MSONable

if TYPE_CHECKING:
    from collections.abc import Sequence

<<<<<<< HEAD
    from numpy.typing import NDArray
    from pymatgen.core import Lattice
    from pymatgen.util.typing import MagMomentLike, Vector3D
=======
>>>>>>> 380a81ba
    from typing_extensions import Self

    from pymatgen.core import Lattice


@unique
class Spin(Enum):
    """Enum type for Spin. Only up and down. Usage: Spin.up, Spin.down."""

    up, down = 1, -1

    def __int__(self) -> Literal[-1, 1]:
        return cast(Literal[-1, 1], self.value)

    def __float__(self) -> float:
        return float(self.value)

    def __str__(self) -> Literal["-1", "1"]:
        return cast(Literal["-1", "1"], str(self.value))


@unique
class OrbitalType(Enum):
    """Enum type for orbital type. Indices are the azimuthal quantum number l."""

    s = 0
    p = 1
    d = 2
    f = 3

    def __str__(self) -> Literal["s", "p", "d", "f"]:
        return cast(Literal["s", "p", "d", "f"], str(self.name))


@unique
class Orbital(Enum):
    """Enum type for specific orbitals. The indices are the order in
    which the orbitals are reported in VASP and has no special meaning.
    """

    s = 0
    py = 1
    pz = 2
    px = 3
    dxy = 4
    dyz = 5
    dz2 = 6
    dxz = 7
    dx2 = 8
    f_3 = 9
    f_2 = 10
    f_1 = 11
    f0 = 12
    f1 = 13
    f2 = 14
    f3 = 15

    def __int__(self) -> int:
        return self.value

    def __str__(self) -> str:
        return str(self.name)

    @property
    def orbital_type(self) -> OrbitalType:
        """OrbitalType of an orbital."""
        return OrbitalType[self.name[0]]


class Magmom(MSONable):
    """In active development. Use with caution, feedback is appreciated.

    Class to handle magnetic moments. Define the magnetic moment of a
    site or species relative to a spin quantization axis. Designed for
    use in electronic structure calculations.

        * For the general case, Magmom can be specified by a 3D vector,
        e.g. m = Magmom([1.0, 1.0, 2.0]), and indexing will work as
        expected, e.g. m[0] gives 1.0.

        * For collinear calculations, Magmom can assumed to be float-like,
        e.g. m = Magmom(5.0) will work as expected, e.g. float(m) gives 5.0.

    Both cases should be safe and shouldn't give any surprise,
    and more advanced functionality is available if required.

    There are also static methods for sequences of magmoms:

        * Magmom.are_collinear(magmoms) - If True, a collinear electronic
        structure calculation can be safely initialized, with float(Magmom)
        giving the expected scalar magnetic moment value.

        * Magmom.get_consistent_set_and_saxis(magmoms) - For non-collinear
        electronic structure calculations, a global and consistent spin axis
        has to be used. This method returns a list of Magmoms which all
        share a common spin axis, along with the global spin axis.

    All methods that take sequence of magmoms will accept either Magmom
    objects, or as scalars/lists and will automatically convert to Magmom
    representations internally.

    The following methods are also useful for VASP calculations:
        - Magmom.get_xyz_magmom_with_001_saxis()
        - Magmom.get_00t_magmom_with_xyz_saxis()

        See VASP documentation for more information:
            https://cms.mpi.univie.ac.at/wiki/index.php/SAXIS
    """

    def __init__(
        self,
        moment: MagMomentLike,
        saxis: Vector3D = (0, 0, 1),
    ) -> None:
        """
        Args:
            moment (float | Sequence[float] | NDArray, Magmom): Magnetic moment.
            saxis (Vector3D): Spin axis, and will be converted to unit
                vector (default is (0, 0, 1)).
        """
        # Init from another Magmom instance
        if isinstance(moment, type(self)):
            saxis = moment.saxis  # type: ignore[has-type]
            moment = moment.moment  # type: ignore[has-type]

        magmom: NDArray = np.array(moment, dtype="d")
        if magmom.ndim == 0:
            magmom = magmom * (0, 0, 1)

        self.moment = magmom

        saxis = np.array(saxis, dtype="d")

        self.saxis = saxis / np.linalg.norm(saxis)

    def __getitem__(self, key):
        return self.moment[key]

    def __iter__(self):
        return iter(self.moment)

    def __abs__(self) -> float:
        return np.linalg.norm(self.moment)

    def __eq__(self, other: object) -> bool:
        """Whether global magnetic moments are the same, saxis can differ."""
        try:
            other_magmom = type(self)(other)
        except (TypeError, ValueError):
            return NotImplemented

        return np.allclose(self.global_moment, other_magmom.global_moment)

    def __lt__(self, other: Self) -> bool:
        return abs(self) < abs(other)

    def __neg__(self) -> Self:
        return type(self)(-self.moment, saxis=self.saxis)

    def __hash__(self) -> int:
        return hash(tuple(self.moment) + tuple(self.saxis))

    def __float__(self) -> float:
        """Get magnitude of magnetic moment with a sign with respect to
        an arbitrary direction.

        Should give unsurprising output if Magmom is treated like a
        float or if a set of Magmoms describes a collinear structure.

        Implemented this way rather than simpler abs(self) so that
        moments will have a consistent sign in case of e.g.
        antiferromagnetic collinear structures without additional
        user intervention.

        However, should be used with caution for non-collinear
        structures and might give nonsensical results except in the case
        of only slightly non-collinear structures (e.g. small canting).

        This method is also used to obtain "diff" VolumetricDensity
        in pymatgen.io.vasp.outputs.VolumetricDensity when processing
        CHGCARs from SOC calculations.
        """
        return float(self.get_00t_magmom_with_xyz_saxis()[2])

    def __str__(self) -> str:
        return str(float(self))

    def __repr__(self) -> str:
        if np.allclose(self.saxis, (0, 0, 1)):
            return f"Magnetic moment {self.moment}"
        return f"Magnetic moment {self.moment} (spin axis = {self.saxis})"

    @classmethod
    def from_global_moment_and_saxis(
        cls,
        global_moment: MagMomentLike,
        saxis: Vector3D,
    ) -> Self:
        """Initialize Magmom from a given global magnetic moment,
        i.e. magnetic moment with saxis=(0, 0, 1), and provided saxis.

        Method is useful if you do not know the components of your
        magnetic moment in frame of your desired spin axis.

        Args:
            global_moment (MagMomentLike): Global magnetic moment.
            saxis (Vector3D): Spin axis.
        """
        magmom = cls(global_moment)
        return cls(magmom.get_moment(saxis=saxis), saxis=saxis)

    def get_moment(self, saxis: Vector3D = (0, 0, 1)) -> NDArray:
        """Get magnetic moment relative to a given spin quantization axis.
        If no axis is provided, moment will be given relative to the
        Magmom's internal spin quantization axis, i.e. equivalent to
        Magmom.moment.

        Args:
            saxis (Vector3D): Spin quantization axis.

        Returns:
            NDArray of length 3.
        """

        def get_transformation_matrix(
            saxis: Vector3D,
        ) -> tuple[Vector3D, Vector3D, Vector3D]:
            """Get the matrix to transform spin axis to z-axis."""
            saxis = saxis / np.linalg.norm(saxis)

            alpha = np.arctan2(saxis[1], saxis[0])
            beta = np.arctan2(np.sqrt(saxis[0] ** 2 + saxis[1] ** 2), saxis[2])

            cos_a = np.cos(alpha)
            cos_b = np.cos(beta)
            sin_a = np.sin(alpha)
            sin_b = np.sin(beta)

            return (
                (cos_b * cos_a, -sin_a, sin_b * cos_a),
                (cos_b * sin_a, cos_a, sin_b * sin_a),
                (-sin_b, 0, cos_b),
            )

        def get_transformation_matrix_inv(
            saxis: Vector3D,
        ) -> tuple[Vector3D, Vector3D, Vector3D]:
            """Get the inverse of matrix to transform spin axis to z-axis."""
            saxis = saxis / np.linalg.norm(saxis)

            alpha = np.arctan2(saxis[1], saxis[0])
            beta = np.arctan2(np.sqrt(saxis[0] ** 2 + saxis[1] ** 2), saxis[2])

            cos_a = np.cos(alpha)
            cos_b = np.cos(beta)
            sin_a = np.sin(alpha)
            sin_b = np.sin(beta)

            return (
                (cos_b * cos_a, cos_b * sin_a, -sin_b),
                (-sin_a, cos_a, 0),
                (sin_b * cos_a, sin_b * sin_a, cos_b),
            )

        # Transform to moment with spin axis (0, 0, 1)
        trafo_mat_inv = get_transformation_matrix_inv(self.saxis)
        moment = np.matmul(self.moment, trafo_mat_inv)

        # Transform to new saxis
        trafo_mat = get_transformation_matrix(saxis)
        moment = np.matmul(moment, trafo_mat)

        # Round small values to zero
        moment[np.abs(moment) < 1e-8] = 0

        return moment

    @property
    def global_moment(self) -> NDArray:
        """The magnetic moment defined in an arbitrary global reference frame,
        as a np.array of length 3.
        """
        return self.get_moment()

    @property
    def projection(self) -> float:
        """Project moment along spin quantization axis.

        Useful for obtaining collinear approximation for slightly non-collinear magmoms.

        Returns:
            float: The projected moment.
        """
        return np.dot(self.moment, self.saxis)

    def get_xyz_magmom_with_001_saxis(self) -> Self:
        """Get a Magmom in the default setting of saxis = (0, 0, 1) and
        the magnetic moment rotated as required.

        Returns:
            Magmom
        """
        return type(self)(self.get_moment())

    def get_00t_magmom_with_xyz_saxis(self) -> Self:
        """For internal implementation reasons, the non-collinear calculations
        in VASP prefer the following.

            MAGMOM = 0 0 total_magnetic_moment
            SAXIS = x y z

        to an equivalent:

            MAGMOM = x y z
            SAXIS = 0 0 1

        Returns:
            Magmom: With magnetic moment (0, 0, t), where t is the total magnetic
                moment, and saxis rotated as required.

                A consistent direction of saxis is applied such that t might be
                positive or negative depending on the direction of the initial moment.
                This is useful in the case of collinear structures, rather than
                assuming t is always positive.
        """
        # Reference direction gives sign of moment arbitrarily,
        # there can be a pathological case where a consistent sign
        # is not possible if the magnetic moments are aligned along the
        # reference direction, but in practice this is unlikely to happen.
        ref_direction = np.array([1.01, 1.02, 1.03])
        total_magmom = abs(self)
        if total_magmom != 0:
            new_saxis = self.moment / np.linalg.norm(self.moment)
            if np.dot(ref_direction, new_saxis) < 0:
                total_magmom = -total_magmom
                new_saxis = -new_saxis
            return type(self)([0, 0, total_magmom], saxis=new_saxis)
        return type(self)(self)

    @staticmethod
    def have_consistent_saxis(magmoms: Sequence[MagMomentLike]) -> bool:
        """Check whether all Magmoms have a consistent spin quantization axis.

        To write MAGMOM tags to a VASP INCAR, a consistent global SAXIS value for
        all magmoms has to be used.

        If spin axes are inconsistent, can create a consistent set with:
            Magmom.get_consistent_set(magmoms).

        Args:
            magmoms (Sequence[MagMomentLike]): Magmoms.

        Returns:
            bool
        """
        _magmoms: list[Magmom] = [Magmom(magmom) for magmom in magmoms]
        ref_saxis = _magmoms[0].saxis
        match_ref = [magmom.saxis == ref_saxis for magmom in _magmoms]
        return bool(np.all(match_ref))

    @staticmethod
    def get_consistent_set_and_saxis(
        magmoms: Sequence[MagMomentLike],
        saxis: Vector3D | None = None,
    ) -> tuple[list[Magmom], NDArray]:
        """Ensure magmoms use the same spin axis.

        Args:
            magmoms (Sequence[MagMomentLike]): Magmoms, floats or vectors.
            saxis (Vector3D): An optional global spin axis.

        Returns:
            tuple[list[Magmom], NDArray]: Magmoms and their global spin axes.
        """
        _magmoms: list[Magmom] = [Magmom(magmom) for magmom in magmoms]
        _saxis: NDArray = Magmom.get_suggested_saxis(_magmoms) if saxis is None else saxis / np.linalg.norm(saxis)
        moments: list[NDArray] = [magmom.get_moment(saxis=_saxis) for magmom in _magmoms]
        return moments, _saxis

    @staticmethod
    def get_suggested_saxis(magmoms: Sequence[MagMomentLike]) -> NDArray:
        """Get a suggested spin axis for magmoms, taking the largest magnetic
        moment as the reference. For calculations with collinear spins,
        this would give a sensible saxis for a NCL calculation.

        Args:
            magmoms (Sequence[MagMomentLike]): Magmoms, floats or vectors.

        Returns:
            NDArray of length 3
        """
        # Heuristic, will pick largest magmom as the reference.
        # Useful for creating collinear approximations of
        # e.g. slightly canted magnetic structures.
        # For fully collinear structures, will return expected result.

        _magmoms: list[Magmom] = [Magmom(magmom) for magmom in magmoms]
        # Keep non-zero magmoms only
        _magmoms = [magmom for magmom in _magmoms if abs(magmom)]  # type: ignore[arg-type]
        _magmoms.sort(reverse=True)

        if _magmoms:
            return _magmoms[0].get_00t_magmom_with_xyz_saxis().saxis
        return np.array([0, 0, 1], dtype="d")

    @staticmethod
    def are_collinear(magmoms: Sequence[MagMomentLike]) -> bool:
        """Check if a list of magnetic moments are collinear with each other.

        Args:
            magmoms (Sequence[MagMomentLike]): Magmoms, floats or vectors.

        Returns:
            bool.
        """
        magmoms = [Magmom(magmom) for magmom in magmoms]
        if not Magmom.have_consistent_saxis(magmoms):
            magmoms = Magmom.get_consistent_set_and_saxis(magmoms)[0]

        # Convert to numpy array for convenience
        magmoms = np.array([list(cast(Magmom, magmom)) for magmom in magmoms])
        magmoms = magmoms[np.any(magmoms, axis=1)]  # remove zero magmoms
        if len(magmoms) == 0:
            return True

        # Use first moment as reference to compare against
        ref_magmom = magmoms[0]
        # Magnitude of cross products != 0 if non-collinear with reference
        num_ncl = np.count_nonzero(np.linalg.norm(np.cross(ref_magmom, magmoms), axis=1))
        return num_ncl == 0

    @classmethod
    def from_moment_relative_to_crystal_axes(
        cls,
        moment: Vector3D,
        lattice: Lattice,
    ) -> Self:
        """Obtain a Magmom object from a magnetic moment provided
        relative to crystal axes.

        Used for obtaining moments from magCIF file.

        Args:
            moment (Vector3D): Magnetic moment.
            lattice (Lattice): Lattice.

        Returns:
            Magmom
        """
        # Get matrix representing unit lattice vectors
        unit_m = lattice.matrix / np.linalg.norm(lattice.matrix, axis=1)[:, None]
        _moment: NDArray = np.matmul(list(moment), unit_m)
        # Round small values to zero
        _moment[np.abs(_moment) < 1e-8] = 0
        return cls(_moment)

    def get_moment_relative_to_crystal_axes(self, lattice: Lattice) -> Vector3D:
        """If scalar magmoms, moments will be given arbitrarily along z.

        Used for writing moments to magCIF file.

        Args:
            lattice (Lattice): The lattice.

        Returns:
            Vector3D
        """
        # Get matrix representing unit lattice vectors
        unit_m = lattice.matrix / np.linalg.norm(lattice.matrix, axis=1)[:, None]
        moment = np.matmul(self.global_moment, np.linalg.inv(unit_m))
        # Round small values to zero
        moment[np.abs(moment) < 1e-8] = 0
        return moment<|MERGE_RESOLUTION|>--- conflicted
+++ resolved
@@ -13,15 +13,11 @@
 if TYPE_CHECKING:
     from collections.abc import Sequence
 
-<<<<<<< HEAD
     from numpy.typing import NDArray
+    from typing_extensions import Self
+
     from pymatgen.core import Lattice
     from pymatgen.util.typing import MagMomentLike, Vector3D
-=======
->>>>>>> 380a81ba
-    from typing_extensions import Self
-
-    from pymatgen.core import Lattice
 
 
 @unique
