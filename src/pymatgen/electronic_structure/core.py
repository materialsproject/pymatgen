--- conflicted
+++ resolved
@@ -13,11 +13,7 @@
 if TYPE_CHECKING:
     from collections.abc import Sequence
 
-<<<<<<< HEAD
     from numpy.typing import NDArray
-    from pymatgen.core import Lattice
-=======
->>>>>>> 380a81ba
     from typing_extensions import Self
 
     from pymatgen.core import Lattice
