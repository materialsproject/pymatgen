"""This module defines classes to represent the density of states (DOS), etc."""

from __future__ import annotations

import functools
import warnings
from typing import TYPE_CHECKING, NamedTuple, cast

import numpy as np
from monty.json import MSONable
from scipy.constants import value as _constant
from scipy.ndimage import gaussian_filter1d
from scipy.signal import hilbert

from pymatgen.core import Structure, get_el_sp
from pymatgen.core.spectrum import Spectrum
from pymatgen.electronic_structure.core import Orbital, OrbitalType, Spin
from pymatgen.util.coord import get_linear_interpolated_value
<<<<<<< HEAD
from scipy.constants import value as _cd
from scipy.ndimage import gaussian_filter1d
from scipy.signal import hilbert
from scipy.special import expit
=======
>>>>>>> 1bfd330d

if TYPE_CHECKING:
    from collections.abc import Sequence
    from typing import Any, Literal

    from numpy.typing import NDArray
    from typing_extensions import Self

    from pymatgen.core.sites import PeriodicSite
    from pymatgen.util.typing import SpeciesLike, Tuple3Floats


class DOS(Spectrum):
    """(Work in progress) Replacement of basic DOS object.
        All other DOS objects are extended versions of this.

    Attributes:
        energies (Sequence[float]): Energies.
        densities (dict[Spin, NDArray]): Spin densities,
            e.g. {Spin.up: DOS_up, Spin.down: DOS_down}.
        efermi (float): The Fermi level.
    """

    XLABEL = "Energy"
    YLABEL = "Density"

    def __init__(self, energies: Sequence[float], densities: NDArray, efermi: float) -> None:
        """
        Args:
            energies (Sequence[float]): The Energies.
            densities (NDArray): A Nx1 or Nx2 array. If former, it is
                interpreted as a Spin.up only density. Otherwise, the first column
                is interpreted as Spin.up and the other Spin.down.
            efermi (float): The Fermi level.
        """
        super().__init__(energies, densities, efermi)
        self.efermi = efermi

    def __str__(self) -> str:
        """A string which can be easily plotted."""
        if Spin.down in self.densities:
            str_arr = [f"#{'Energy':30s} {'DensityUp':30s} {'DensityDown':30s}"]
            for idx, energy in enumerate(self.energies):
                str_arr.append(f"{energy:.5f} {self.densities[Spin.up][idx]:.5f} {self.densities[Spin.down][idx]:.5f}")

        else:
            str_arr = [f"#{'Energy':30s} {'DensityUp':30s}"]
            for idx, energy in enumerate(self.energies):
                str_arr.append(f"{energy:.5f} {self.densities[Spin.up][idx]:.5f}")

        return "\n".join(str_arr)

    def get_interpolated_gap(
        self,
        tol: float = 0.001,
        abs_tol: bool = False,
        spin: Spin | None = None,
    ) -> tuple[float, float, float]:
        """Find the interpolated band gap.

        Args:
            tol (float): Tolerance in occupations for determining the gap.
            abs_tol (bool): Use absolute (True) or relative (False) tolerance.
            spin (Spin | None): Find the gap:
                - None: In the summed DOS.
                - Up: In the spin up channel.
                - Down: In the spin down channel.

        Returns:
            tuple[float, float, float]: Energies in eV corresponding to the
                band gap, CBM and VBM.
        """
        if spin is None:
            tdos = self.y if len(self.ydim) == 1 else np.sum(self.y, axis=1)
        elif spin == Spin.up:
            tdos = self.y[:, 0]
        else:
            tdos = self.y[:, 1]

        if not abs_tol:
            tol = tol * tdos.sum() / tdos.shape[0]

        energies = self.x
        below_fermi = [i for i in range(len(energies)) if energies[i] < self.efermi and tdos[i] > tol]
        above_fermi = [i for i in range(len(energies)) if energies[i] > self.efermi and tdos[i] > tol]
        vbm_start = max(below_fermi)
        cbm_start = min(above_fermi)
        if vbm_start == cbm_start:
            return 0.0, self.efermi, self.efermi

        # Interpolate between adjacent values
        terminal_dens = tdos[vbm_start : vbm_start + 2][::-1]
        terminal_energies = energies[vbm_start : vbm_start + 2][::-1]
        start = get_linear_interpolated_value(terminal_dens, terminal_energies, tol)
        terminal_dens = tdos[cbm_start - 1 : cbm_start + 1]
        terminal_energies = energies[cbm_start - 1 : cbm_start + 1]
        end = get_linear_interpolated_value(terminal_dens, terminal_energies, tol)
        return end - start, end, start

<<<<<<< HEAD
    def get_cbm_vbm(self, tol: float = 1e-4, abs_tol: bool = False, spin=None) -> tuple[float, float]:
        """
        Expects a DOS object and finds the CBM and VBM eigenvalues.

        `tol` may need to be increased for systems with noise/disorder.
=======
    def get_cbm_vbm(
        self,
        tol: float = 0.001,
        abs_tol: bool = False,
        spin: Spin | None = None,
    ) -> tuple[float, float]:
        """Find the CBM and VBM.
>>>>>>> 1bfd330d

        Args:
            tol (float): Tolerance in occupations for determining the gap.
            abs_tol (bool): Use absolute (True) or relative (False) tolerance.
            spin (Spin | None): Find the gap:
                - None: In the summed DOS.
                - Up: In the spin up channel.
                - Down: In the spin down channel.

        Returns:
            tuple[float, float]: Energies in eV corresponding to the CBM and VBM.
        """
        # Determine tolerance
        if spin is None:
            tdos = self.y if len(self.ydim) == 1 else np.sum(self.y, axis=1)
        elif spin == Spin.up:
            tdos = self.y[:, 0]
        else:
            tdos = self.y[:, 1]

        if not abs_tol:
            tol = tol * tdos.sum() / tdos.shape[0]

        # Find index of Fermi level
        i_fermi = 0
        while self.x[i_fermi] <= self.efermi:
            i_fermi += 1

        # Work backwards until tolerance is reached
        i_gap_start = i_fermi
        while i_gap_start >= 1 and tdos[i_gap_start - 1] <= tol:
            i_gap_start -= 1

        # Work forwards until tolerance is reached
        i_gap_end = i_gap_start
        while i_gap_end < tdos.shape[0] and tdos[i_gap_end] <= tol:
            i_gap_end += 1
        i_gap_end -= 1

        return self.x[i_gap_end], self.x[i_gap_start]

<<<<<<< HEAD
    def get_gap(self, tol: float = 1e-4, abs_tol: bool = False, spin: Spin | None = None):
        """
        Expects a DOS object and finds the band gap.

        `tol` may need to be increased for systems with noise/disorder.
=======
    def get_gap(
        self,
        tol: float = 0.001,
        abs_tol: bool = False,
        spin: Spin | None = None,
    ) -> float:
        """Find the band gap.
>>>>>>> 1bfd330d

        Args:
            tol (float): Tolerance in occupations for determining the gap.
            abs_tol (bool): Use absolute (True) or relative (False) tolerance.
            spin (Spin | None): Find the gap:
                - None: In the summed DOS.
                - Up: In the spin up channel.
                - Down: In the spin down channel.

        Returns:
            float: Gap in eV.
        """
        cbm, vbm = self.get_cbm_vbm(tol, abs_tol, spin)
        return max(cbm - vbm, 0.0)


class Dos(MSONable):
    """Basic DOS object. All other DOS objects are extended versions of this.

    Attributes:
        energies (Sequence[float]): Energies.
        densities (dict[Spin, NDArray): Spin densities,
            e.g. {Spin.up: DOS_up, Spin.down: DOS_down}.
        efermi (float): The Fermi level.
    """

    def __init__(
        self,
        efermi: float,
        energies: Sequence[float],
        densities: dict[Spin, NDArray],
        norm_vol: float | None = None,
    ) -> None:
        """
        Args:
            efermi (float): The Fermi level.
            energies (Sequence[float]): Energies.
            densities (dict[Spin, NDArray]): The density of states for each Spin.
            norm_vol (float | None): The volume used to normalize the DOS.
                Defaults to 1 if None which will not perform any normalization.
                If None, the result will be in unit of states/eV,
                otherwise will be in states/eV/Angstrom^3.
        """
        self.efermi = efermi
        self.energies = np.array(energies)
        self.norm_vol = norm_vol
        vol = norm_vol or 1
        self.densities = {k: np.array(d) / vol for k, d in densities.items()}

    def __add__(self, other):
        """Add two Dos.

        Args:
            other (Dos): Another Dos object.

        Raises:
            ValueError: If energy scales are different.

        Returns:
            Sum of the two Dos.
        """
        if not all(np.equal(self.energies, other.energies)):
            raise ValueError("Energies of both DOS are not compatible!")

        densities = {spin: self.densities[spin] + other.densities[spin] for spin in self.densities}
        return type(self)(self.efermi, self.energies, densities)

    def __str__(self) -> str:
        """A string which can be easily plotted."""
        if Spin.down in self.densities:
            str_arr = [f"#{'Energy':30s} {'DensityUp':30s} {'DensityDown':30s}"]
            for idx, energy in enumerate(self.energies):
                str_arr.append(f"{energy:.5f} {self.densities[Spin.up][idx]:.5f} {self.densities[Spin.down][idx]:.5f}")

        else:
            str_arr = [f"#{'Energy':30s} {'DensityUp':30s}"]
            for idx, energy in enumerate(self.energies):
                str_arr.append(f"{energy:.5f} {self.densities[Spin.up][idx]:.5f}")

        return "\n".join(str_arr)

    def get_densities(self, spin: Spin | None = None) -> None | NDArray:
        """Get the DOS for a particular spin.

        Args:
            spin (Spin): Spin.

        Returns:
            NDArray: The DOS for the particular spin. Or the sum of both spins
                if Spin is None.
        """
        if self.densities is None:
            return None

        if spin is not None:
            return self.densities[spin]

        if Spin.down in self.densities:
            return self.densities[Spin.up] + self.densities[Spin.down]

        return self.densities[Spin.up]

    def get_smeared_densities(self, sigma: float) -> dict[Spin, NDArray]:
        """Get the the DOS with a Gaussian smearing.

        Args:
            sigma (float): Standard deviation of Gaussian smearing.

        Returns:
            {Spin: NDArray}: Gaussian-smeared DOS by spin.
        """
        diff = [self.energies[idx + 1] - self.energies[idx] for idx in range(len(self.energies) - 1)]
        avg_diff = sum(diff) / len(diff)
        return {spin: gaussian_filter1d(dens, sigma / avg_diff) for spin, dens in self.densities.items()}

    def get_interpolated_value(self, energy: float) -> dict[Spin, float]:
        """Get interpolated density for a particular energy.

        Args:
            energy (float): Energy to return the density for.

        Returns:
            dict[Spin, float]: Density for energy for each spin.
        """
        energies = {}
        for spin in self.densities:
            energies[spin] = get_linear_interpolated_value(self.energies, self.densities[spin], energy)
        return energies

    def get_interpolated_gap(
        self,
        tol: float = 0.001,
        abs_tol: bool = False,
        spin: Spin | None = None,
    ) -> Tuple3Floats:
        """Find the interpolated band gap.

        Args:
            tol (float): Tolerance in occupations for determining the band gap.
            abs_tol (bool): Use absolute (True) or relative (False) tolerance.
            spin (Spin | None): Find the gap:
                None - In the summed DOS.
                Up - In the spin up channel.
                Down - In the spin down channel.

        Returns:
            tuple[float, float, float]: Energies in eV corresponding to the
                band gap, CBM and VBM.
        """
        tdos = self.get_densities(spin)
        assert tdos is not None
        if not abs_tol:
            tol = tol * tdos.sum() / tdos.shape[0]

        energies = self.energies
        below_fermi = [i for i in range(len(energies)) if energies[i] < self.efermi and tdos[i] > tol]
        above_fermi = [i for i in range(len(energies)) if energies[i] > self.efermi and tdos[i] > tol]
        vbm_start = max(below_fermi)
        cbm_start = min(above_fermi)
        if vbm_start == cbm_start:
            return 0.0, self.efermi, self.efermi

        # Interpolate between adjacent values
        terminal_dens = tdos[vbm_start : vbm_start + 2][::-1]
        terminal_energies = energies[vbm_start : vbm_start + 2][::-1]
        start = get_linear_interpolated_value(terminal_dens, terminal_energies, tol)

        terminal_dens = tdos[cbm_start - 1 : cbm_start + 1]
        terminal_energies = energies[cbm_start - 1 : cbm_start + 1]
        end = get_linear_interpolated_value(terminal_dens, terminal_energies, tol)

        return end - start, end, start

<<<<<<< HEAD
    def get_cbm_vbm(self, tol: float = 1e-4, abs_tol: bool = False, spin: Spin | None = None) -> tuple[float, float]:
        """
        Expects a DOS object and finds the CBM and VBM eigenvalues.

        `tol` may need to be increased for systems with noise/disorder.
=======
    def get_cbm_vbm(
        self,
        tol: float = 0.001,
        abs_tol: bool = False,
        spin: Spin | None = None,
    ) -> tuple[float, float]:
        """Find the conduction band minimum (CBM) and valence band maximum (VBM).
>>>>>>> 1bfd330d

        Args:
            tol (float): Tolerance in occupations for determining the gap.
            abs_tol (bool): Use absolute (True) or relative (False) tolerance.
            spin (Spin | None): Find the gap:
                None - In the summed DOS.
                Up - In the spin up channel.
                Down - In the spin down channel.

        Returns:
            tuple[float, float]: Energies in eV corresponding to the CBM and VBM.
        """
        # Determine tolerance
        tdos = self.get_densities(spin)
        assert tdos is not None
        if not abs_tol:
            tol = tol * tdos.sum() / tdos.shape[0]

        # Find index of Fermi level
        i_fermi = 0
        while self.energies[i_fermi] <= self.efermi:
            i_fermi += 1

        # Work backwards until tolerance is reached
        i_gap_start = i_fermi
        while i_gap_start >= 1 and tdos[i_gap_start - 1] <= tol:
            i_gap_start -= 1

        # Work forwards until tolerance is reached
        i_gap_end = i_gap_start
        while i_gap_end < tdos.shape[0] and tdos[i_gap_end] <= tol:
            i_gap_end += 1
        i_gap_end -= 1

        return self.energies[i_gap_end], self.energies[i_gap_start]

    def get_gap(
        self,
        tol: float = 0.001,
        abs_tol: bool = False,
        spin: Spin | None = None,
    ) -> float:
        """Find the band gap.

        Args:
            tol (float): Tolerance in occupations for determining the band gap.
            abs_tol (bool): Use absolute (True) or relative (False) tolerance.
            spin (Spin | None): Find the band gap:
                None - In the summed DOS.
                Up - In the spin up channel.
                Down - In the spin down channel.

        Returns:
            float: Band gap in eV.
        """
        cbm, vbm = self.get_cbm_vbm(tol, abs_tol, spin)
        return max(cbm - vbm, 0.0)

    @classmethod
    def from_dict(cls, dct: dict) -> Self:
        """Get Dos from a dict representation."""
        return cls(
            dct["efermi"],
            dct["energies"],
            {Spin(int(k)): v for k, v in dct["densities"].items()},
        )

    def as_dict(self) -> dict[str, Any]:
        """JSON-serializable dict representation of Dos."""
        return {
            "@module": type(self).__module__,
            "@class": type(self).__name__,
            "efermi": self.efermi,
            "energies": self.energies.tolist(),
            "densities": {str(spin): dens.tolist() for spin, dens in self.densities.items()},
        }


class FermiDos(Dos, MSONable):
    """Relate the density of states, doping levels
    (i.e. carrier concentrations) and corresponding Fermi levels.

    A negative doping concentration indicates the majority carriers are
    electrons (N-type); a positive doping concentration indicates holes
    are the majority carriers (P-type).
    """

    def __init__(
        self,
        dos: Dos,
        structure: Structure | None = None,
        nelecs: float | None = None,
        bandgap: float | None = None,
    ) -> None:
        """
        Args:
            dos (Dos): Pymatgen Dos object.
            structure (Structure): A structure. If None, the Structure
                of the Dos will be used. If the Dos does not have an
                associated Structure, an ValueError will be raised.
            nelecs (float): The number of electrons included in the energy range of
                Dos. It is used for normalizing the DOS. Default None to
                the total number of electrons in the structure.
            bandgap (float): If not None, the energy values are scissored so that
                the electronic band gap matches this value.
        """
        super().__init__(
            dos.efermi,
            energies=dos.energies,
            densities={k: np.array(d) for k, d in dos.densities.items()},
        )

        if structure is None:
            if hasattr(dos, "structure"):
                structure = dos.structure
            else:
                raise ValueError("Structure object is not provided and not present in dos")

        self.structure = structure
        self.nelecs = nelecs or self.structure.composition.total_electrons

        self.volume = self.structure.volume
        self.energies = np.array(dos.energies)
        self.de = np.hstack((self.energies[1:], self.energies[-1])) - self.energies

        # Normalize total density of states based on integral at 0 K
        tdos = np.array(self.get_densities())
        self.tdos = tdos * self.nelecs / (tdos * self.de)[self.energies <= self.efermi].sum()

        ecbm, evbm = self.get_cbm_vbm()
        self.idx_vbm = int(np.argmin(abs(self.energies - evbm)))
        self.idx_cbm = int(np.argmin(abs(self.energies - ecbm)))
        self.idx_mid_gap = int(self.idx_vbm + (self.idx_cbm - self.idx_vbm) / 2)
        self.A_to_cm = 1e-8

        if bandgap:
            eref = self.efermi if evbm < self.efermi < ecbm else (evbm + ecbm) / 2.0

            idx_fermi = int(np.argmin(abs(self.energies - eref)))

            if idx_fermi == self.idx_vbm:
                # Fermi level and VBM should have different indices
                idx_fermi += 1

            self.energies[:idx_fermi] -= (bandgap - (ecbm - evbm)) / 2.0
            self.energies[idx_fermi:] += (bandgap - (ecbm - evbm)) / 2.0

    def get_doping(self, fermi_level: float, temperature: float) -> float:
<<<<<<< HEAD
        """
        Calculate the doping (majority carrier concentration) at a given
        Fermi level  and temperature. A simple Left Riemann sum is used for
=======
        """Calculate the doping (majority carrier concentration) at a given
        Fermi level and temperature. A simple Left Riemann sum is used for
>>>>>>> 1bfd330d
        integrating the density of states over energy & equilibrium Fermi-Dirac
        distribution.

        Args:
            fermi_level (float): The Fermi level in eV.
            temperature (float): The temperature in Kelvin.

        Returns:
            float: The doping concentration in units of 1/cm^3. Negative values
                indicate that the majority carriers are electrons (N-type),
                whereas positive values indicates the majority carriers are holes
                (P-type).
        """
        cb_integral = np.sum(
            self.tdos[self.idx_mid_gap :]
            * f0(self.energies[self.idx_mid_gap :], fermi_level, temperature)
            * self.de[self.idx_mid_gap :],
            axis=0,
        )
        vb_integral = np.sum(
            self.tdos[: self.idx_mid_gap + 1]
            * f0(-self.energies[: self.idx_mid_gap + 1], -fermi_level, temperature)
            * self.de[: self.idx_mid_gap + 1],
            axis=0,
        )
        return (vb_integral - cb_integral) / (self.volume * self.A_to_cm**3)

    def get_fermi(
        self,
        concentration: float,
        temperature: float,
        rtol: float = 0.01,
        nstep: int = 50,
        step: float = 0.1,
        precision: int = 8,
    ) -> float:
        """Find the Fermi level at which the doping concentration at the given
        temperature (T) is equal to concentration. An algorithm is used
        where the relative error is minimized by calculating the doping at a
        grid which continually becomes finer.

        Args:
            concentration (float): The doping concentration in 1/cm^3. Negative
                values represent N-type doping and positive values represent P-type.
            temperature (float): The temperature in Kelvin.
            rtol (float): The maximum acceptable relative error.
            nstep (int): The number of steps checked around a given Fermi level.
            step (float): The initial Energy step length when searching.
            precision (int): The decimal places of calculated Fermi level.

        Raises:
            ValueError: If the Fermi level cannot be found.

        Returns:
            float: The Fermi level in eV. Note that this is different from
                the default Dos.efermi.
        """
        fermi = self.efermi  # initialize target Fermi
        relative_error = [float("inf")]
        for _ in range(precision):
            fermi_range = np.arange(-nstep, nstep + 1) * step + fermi
            calc_doping = np.array([self.get_doping(fermi_lvl, temperature) for fermi_lvl in fermi_range])
            relative_error = np.abs(calc_doping / concentration - 1.0)
            fermi = fermi_range[np.argmin(relative_error)]
            step /= 10.0

        if min(relative_error) > rtol:
            raise ValueError(f"Could not find fermi within {rtol:.1%} of {concentration=}")
        return fermi

    def get_fermi_interextrapolated(
        self,
        concentration: float,
        temperature: float,
        warn: bool = True,
        c_ref: float = 1e10,
        **kwargs,
    ) -> float:
        """Similar to get_fermi method except that when it fails to converge, an
        interpolated or extrapolated Fermi level is returned, with the assumption
        that the Fermi level changes linearly with log(abs(concentration)),
        and therefore must be used with caution.

        Args:
            concentration (float): The doping concentration in 1/cm^3. Negative
                value represents N-type doping and positive value represents P-type.
            temperature (float): The temperature in Kelvin.
            warn (bool): Whether to give a warning the first time the Fermi level
                cannot be found.
            c_ref (float): A doping concentration where get_fermi returns a
                value without error for both c_ref and -c_ref.
            **kwargs: Keyword arguments passed to the get_fermi function.

        Returns:
            float: The possibly interpolated or extrapolated Fermi level.
        """
        try:
            return self.get_fermi(concentration, temperature, **kwargs)
        except ValueError as exc:
            if warn:
                warnings.warn(str(exc))

            if abs(concentration) < c_ref:
                if abs(concentration) < 1e-10:
                    concentration = 1e-10

                # max(10, ...) is to avoid log(0<x<1) and log(1+x) where both are slow
                f2 = self.get_fermi_interextrapolated(
                    max(10, abs(concentration) * 10.0), temperature, warn=False, **kwargs
                )
                f1 = self.get_fermi_interextrapolated(
                    -max(10, abs(concentration) * 10.0), temperature, warn=False, **kwargs
                )
                c2 = np.log(abs(1 + self.get_doping(f2, temperature)))
                c1 = -np.log(abs(1 + self.get_doping(f1, temperature)))
                slope = (f2 - f1) / (c2 - c1)
                return f2 + slope * (np.sign(concentration) * np.log(abs(1 + concentration)) - c2)

            f_ref = self.get_fermi_interextrapolated(np.sign(concentration) * c_ref, temperature, warn=False, **kwargs)
            f_new = self.get_fermi_interextrapolated(concentration / 10.0, temperature, warn=False, **kwargs)
            clog = np.sign(concentration) * np.log(abs(concentration))
            c_new_log = np.sign(concentration) * np.log(abs(self.get_doping(f_new, temperature)))
            slope = (f_new - f_ref) / (c_new_log - np.sign(concentration) * 10.0)
            return f_new + slope * (clog - c_new_log)

    @classmethod
    def from_dict(cls, dct: dict) -> Self:
        """Get FermiDos object from a dict representation."""
        dos = Dos(
            dct["efermi"],
            dct["energies"],
            {Spin(int(k)): v for k, v in dct["densities"].items()},
        )
        return cls(dos, structure=Structure.from_dict(dct["structure"]), nelecs=dct["nelecs"])

    def as_dict(self) -> dict[str, Any]:
        """JSON-serializable dict representation of FermiDos."""
        return {
            "@module": type(self).__module__,
            "@class": type(self).__name__,
            "efermi": self.efermi,
            "energies": self.energies.tolist(),
            "densities": {str(spin): dens.tolist() for spin, dens in self.densities.items()},
            "structure": self.structure,
            "nelecs": self.nelecs,
        }


class FingerPrint(NamedTuple):
    """The DOS fingerprint."""

    energies: NDArray
    densities: NDArray
    type: str
    n_bins: int
    bin_width: float


class CompleteDos(Dos):
    """Define total DOS, and projected DOS (PDOS).

    Mainly used by pymatgen.io.vasp.Vasprun to create a complete DOS from
    a vasprun.xml file. You are unlikely to generate this object manually.

    Attributes:
        structure (Structure): Structure associated with the CompleteDos.
        pdos (dict[PeriodicSite, dict[Orbital, dict[Spin, NDArray]]]): PDOS.
    """

    def __init__(
        self,
        structure: Structure,
        total_dos: Dos,
        pdoss: dict[PeriodicSite, dict[Orbital, dict[Spin, NDArray]]],
        normalize: bool = False,
    ) -> None:
        """
        Args:
            structure (Structure): Structure associated with this DOS.
            total_dos (Dos): Total DOS for the structure.
            pdoss (dict): The PDOSs supplied as {Site: {Orbital: {Spin: Densities}}}.
            normalize (bool): Whether to normalize the DOS by the volume of
                the structure. If True, the units of the DOS are states/eV/Angstrom^3.
                Otherwise, the units are states/eV.
        """
        vol = structure.volume if normalize else None
        super().__init__(
            total_dos.efermi,
            energies=total_dos.energies,
            densities={k: np.array(d) for k, d in total_dos.densities.items()},
            norm_vol=vol,
        )
        self.pdos = pdoss
        self.structure = structure

    def __str__(self) -> str:
        return f"Complete DOS for {self.structure}"

    def get_normalized(self) -> Self:
        """Get normalized CompleteDos."""
        if self.norm_vol is not None:
            return self

        return type(self)(
            structure=self.structure,
            total_dos=self,
            pdoss=self.pdos,
            normalize=True,
        )

    def get_site_orbital_dos(self, site: PeriodicSite, orbital: Orbital) -> Dos:
        """Get the Dos for a particular orbital of a particular site.

        Args:
            site: Site in Structure associated with CompleteDos.
            orbital: Orbital in the site.

        Returns:
            Dos: for a particular orbital of a particular site.
        """
        return Dos(self.efermi, self.energies, self.pdos[site][orbital])

    def get_site_dos(self, site: PeriodicSite) -> Dos:
        """Get the total DOS for a site with all orbitals.

        Args:
            site (PeriodicSite): Site in Structure associated with CompleteDos.

        Returns:
            Dos: Total DOS for a site with all orbitals.
        """
        site_dos = functools.reduce(add_densities, self.pdos[site].values())
        return Dos(self.efermi, self.energies, site_dos)

    def get_site_spd_dos(self, site: PeriodicSite) -> dict[OrbitalType, Dos]:
        """Get orbital projected DOS of a particular site.

        Args:
            site (PeriodicSite): Site in Structure associated with CompleteDos.

        Returns:
            dict[OrbitalType, Dos]
        """
        spd_dos: dict[OrbitalType, dict[Spin, np.ndarray]] = {}
        for orb, pdos in self.pdos[site].items():
            orbital_type = _get_orb_type(orb)
            if orbital_type in spd_dos:
                spd_dos[orbital_type] = add_densities(spd_dos[orbital_type], pdos)
            else:
                spd_dos[orbital_type] = pdos  # type: ignore[assignment]
        return {orb: Dos(self.efermi, self.energies, densities) for orb, densities in spd_dos.items()}

    def get_site_t2g_eg_resolved_dos(
        self,
        site: PeriodicSite,
    ) -> dict[Literal["e_g", "t2g"], Dos]:
        """Get the t2g/e_g projected DOS for a particular site.

        Args:
            site (PeriodicSite): Site in Structure associated with CompleteDos.

        Returns:
            dict[Literal["e_g", "t2g"], Dos]: Summed e_g and t2g DOS for the site.
        """
        t2g_dos = []
        eg_dos = []
        for s, atom_dos in self.pdos.items():
            if s == site:
                for orb, pdos in atom_dos.items():
                    if orb in (Orbital.dxy, Orbital.dxz, Orbital.dyz):
                        t2g_dos.append(pdos)
                    elif orb in (Orbital.dx2, Orbital.dz2):
                        eg_dos.append(pdos)
        return {
            "t2g": Dos(self.efermi, self.energies, functools.reduce(add_densities, t2g_dos)),
            "e_g": Dos(self.efermi, self.energies, functools.reduce(add_densities, eg_dos)),
        }

    def get_spd_dos(self) -> dict[OrbitalType, Dos]:
        """Get orbital projected DOS.

        Returns:
            dict[OrbitalType, Dos]
        """
        spd_dos = {}
        for atom_dos in self.pdos.values():
            for orb, pdos in atom_dos.items():
                orbital_type = _get_orb_type(orb)
                if orbital_type not in spd_dos:
                    spd_dos[orbital_type] = pdos
                else:
                    spd_dos[orbital_type] = add_densities(spd_dos[orbital_type], pdos)
        return {orb: Dos(self.efermi, self.energies, densities) for orb, densities in spd_dos.items()}

    def get_element_dos(self) -> dict[SpeciesLike, Dos]:
        """Get element projected DOS.

        Returns:
            dict[Element, Dos]
        """
        el_dos: dict[SpeciesLike, dict[Spin, NDArray]] = {}
        for site, atom_dos in self.pdos.items():
            el = site.specie
            for pdos in atom_dos.values():
                el_dos[el] = add_densities(el_dos[el], pdos) if el in el_dos else pdos

        return {el: Dos(self.efermi, self.energies, densities) for el, densities in el_dos.items()}

    def get_element_spd_dos(self, el: SpeciesLike) -> dict[OrbitalType, Dos]:
        """Get element and orbital (spd) projected DOS.

        Args:
            el (SpeciesLike): Element associated with CompleteDos.

        Returns:
            dict[OrbitalType, Dos]
        """
        el = get_el_sp(el)
        el_dos = {}
        for site, atom_dos in self.pdos.items():
            if site.specie == el:
                for orb, pdos in atom_dos.items():
                    orbital_type = _get_orb_type(orb)
                    if orbital_type not in el_dos:
                        el_dos[orbital_type] = pdos
                    else:
                        el_dos[orbital_type] = add_densities(el_dos[orbital_type], pdos)

        return {orb: Dos(self.efermi, self.energies, densities) for orb, densities in el_dos.items()}

    @property
    def spin_polarization(self) -> float | None:
        """Spin polarization at Fermi level.

        Examples:
            See Sanvito et al., DOI: 10.1126/sciadv.1602241 for an example usage.

        Returns:
            float | None: Spin polarization in range [0, 1], will return NaN
                if spin polarization is ill-defined (e.g. for insulator).
                None if the calculation is not spin-polarized.
        """
        n_F = self.get_interpolated_value(self.efermi)

        n_F_up = n_F[Spin.up]
        if Spin.down not in n_F:
            return None

        n_F_down = n_F[Spin.down]
        # Only well defined for metals or half-metals
        if (n_F_up + n_F_down) == 0:
            return float("NaN")

        spin_polarization = (n_F_up - n_F_down) / (n_F_up + n_F_down)

        return abs(spin_polarization)

    def get_band_filling(
        self,
        band: OrbitalType = OrbitalType.d,
        elements: list[SpeciesLike] | None = None,
        sites: list[PeriodicSite] | None = None,
        spin: Spin | None = None,
    ) -> float:
        """Compute the orbital-projected band filling, defined as the zeroth moment
        up to the Fermi level.

        "elements" and "sites" cannot be used together.

        Args:
            band (OrbitalType): Orbital to get the band center of (default is d-band).
            elements (list[SpeciesLike]): Elements to get the band center of.
            sites (list[PeriodicSite]): Sites to get the band center of.
            spin (Spin): Spin channel to use. If None, both spin channels will be combined.

        Returns:
            float: Band filling in eV, often denoted f_d for the d-band.
        """
        # Get the projected DOS
        if elements and sites:
            raise ValueError("Both element and site cannot be specified.")

        densities: dict[Spin, NDArray] = {}
        if elements:
            for idx, el in enumerate(elements):
                spd_dos = self.get_element_spd_dos(el)[band]
                densities = spd_dos.densities if idx == 0 else add_densities(densities, spd_dos.densities)
            dos = Dos(self.efermi, self.energies, densities)

        elif sites:
            for idx, site in enumerate(sites):
                spd_dos = self.get_site_spd_dos(site)[band]
                densities = spd_dos.densities if idx == 0 else add_densities(densities, spd_dos.densities)
            dos = Dos(self.efermi, self.energies, densities)

        else:
            dos = self.get_spd_dos()[band]

        energies = dos.energies - dos.efermi
        dos_densities = dos.get_densities(spin=spin)
        assert dos_densities is not None

        # Only integrate up to Fermi level
        energies = dos.energies - dos.efermi
        return np.trapz(dos_densities[energies < 0], x=energies[energies < 0]) / np.trapz(dos_densities, x=energies)

    def get_band_center(
        self,
        band: OrbitalType = OrbitalType.d,
        elements: list[SpeciesLike] | None = None,
        sites: list[PeriodicSite] | None = None,
        spin: Spin | None = None,
        erange: tuple[float, float] | None = None,
    ) -> float:
        """Compute the orbital-projected band center, defined as the first moment
        relative to the Fermi level as:
            int_{-inf}^{+inf} rho(E)*E dE/int_{-inf}^{+inf} rho(E) dE.

        Note that the band center is often highly sensitive to the selected energy range.

        "elements" and "sites" cannot be used together.

        References:
            Hammer and Norskov, Surf. Sci., 343 (1995).

        Args:
            band (OrbitalType): Orbital to get the band center of (default is d-band)
            elements (list[SpeciesLike]): Elements to get the band center of.
            sites (list[PeriodicSite]): Sites to get the band center of.
            spin (Spin): Spin channel to use. If None, both spin channels will be combined.
            erange (tuple(min, max)): The energy range to consider, with respect to the
                Fermi level. Default to None for all energies.

        Returns:
            float: The band center in eV, often denoted epsilon_d for the d-band center.
        """
        return self.get_n_moment(1, elements=elements, sites=sites, band=band, spin=spin, erange=erange, center=False)

    def get_band_width(
        self,
        band: OrbitalType = OrbitalType.d,
        elements: list[SpeciesLike] | None = None,
        sites: list[PeriodicSite] | None = None,
        spin: Spin | None = None,
        erange: tuple[float, float] | None = None,
    ) -> float:
        """Get the orbital-projected band width, defined as the square root
        of the second moment:
            sqrt(int_{-inf}^{+inf} rho(E)*(E-E_center)^2 dE/int_{-inf}^{+inf} rho(E) dE)
        where E_center is the orbital-projected band center.

        Note that the band width is often highly sensitive to the selected energy range.

        "elements" and "sites" cannot be used together.

        Args:
            band (OrbitalType): Orbital to get the band center of (default is d-band).
            elements (list[SpeciesLike]): Elements to get the band center of.
            sites (list[PeriodicSite]): Sites to get the band center of.
            spin (Spin): Spin channel to use. By default, both spin channels will be combined.
            erange (tuple(min, max)): The energy range to consider, with respect to the
                Fermi level. Default to None for all energies.

        Returns:
            float: Orbital-projected band width in eV.
        """
        return np.sqrt(self.get_n_moment(2, elements=elements, sites=sites, band=band, spin=spin, erange=erange))

    def get_band_skewness(
        self,
        band: OrbitalType = OrbitalType.d,
        elements: list[SpeciesLike] | None = None,
        sites: list[PeriodicSite] | None = None,
        spin: Spin | None = None,
        erange: tuple[float, float] | None = None,
    ) -> float:
        """Get the orbital-projected skewness, defined as the third standardized moment:
            int_{-inf}^{+inf} rho(E)*(E-E_center)^3 dE/int_{-inf}^{+inf} rho(E) dE)
            /
            (int_{-inf}^{+inf} rho(E)*(E-E_center)^2 dE/int_{-inf}^{+inf} rho(E) dE))^(3/2)
        where E_center is the orbital-projected band center.

        Note that the skewness is often highly sensitive to the selected energy range.

        "elements" and "sites" cannot be used together.

        Args:
            band (OrbitalType): Orbitals to get the band center of (default is d-band).
            elements (list[SpeciesLike]): Elements to get the band center of.
            sites (list[PeriodicSite]): Sites to get the band center of.
            spin (Spin): Spin channel to use. By default, both spin channels will be combined.
            erange (tuple(min, max)): The energy range to consider, with respect to the
                Fermi level. Default to None for all energies.

        Returns:
            float: The orbital-projected skewness (dimensionless).
        """
        kwds: dict = dict(elements=elements, sites=sites, band=band, spin=spin, erange=erange)
        return self.get_n_moment(3, **kwds) / self.get_n_moment(2, **kwds) ** (3 / 2)

    def get_band_kurtosis(
        self,
        band: OrbitalType = OrbitalType.d,
        elements: list[SpeciesLike] | None = None,
        sites: list[PeriodicSite] | None = None,
        spin: Spin | None = None,
        erange: tuple[float, float] | None = None,
    ) -> float:
        """Get the orbital-projected kurtosis, defined as the fourth standardized moment
            int_{-inf}^{+inf} rho(E)*(E-E_center)^4 dE/int_{-inf}^{+inf} rho(E) dE)
            /
            (int_{-inf}^{+inf} rho(E)*(E-E_center)^2 dE/int_{-inf}^{+inf} rho(E) dE))^2
        where E_center is the orbital-projected band center.

        Note that the kurtosis is often highly sensitive to the selected energy range.

        "elements" and "sites" cannot be used together.

        Args:
            band (OrbitalType): Orbitals to get the band center of (default is d-band).
            elements (list[SpeciesLike]): Elements to get the band center of.
            sites (list[PeriodicSite]): Sites to get the band center of.
            spin (Spin): Spin channel to use. By default, both spin channels will be combined.
            erange (tuple(min, max)): The energy range to consider, with respect to the
                Fermi level. Default to None for all energies.

        Returns:
            float: The orbital-projected kurtosis (dimensionless).
        """
        kwds: dict = dict(elements=elements, sites=sites, band=band, spin=spin, erange=erange)
        return self.get_n_moment(4, **kwds) / self.get_n_moment(2, **kwds) ** 2

    def get_n_moment(
        self,
        n: int,
        band: OrbitalType = OrbitalType.d,
        elements: list[SpeciesLike] | None = None,
        sites: list[PeriodicSite] | None = None,
        spin: Spin | None = None,
        erange: tuple[float, float] | None = None,
        center: bool = True,
    ) -> float:
        """Get the nth moment of the DOS centered around the orbital-projected
        band center, defined as:
            int_{-inf}^{+inf} rho(E)*(E-E_center)^n dE/int_{-inf}^{+inf} rho(E) dE
        where n is the order, E_center is the orbital-projected band center, and
        E is the set of energies taken with respect to the Fermi level.

        "elements" and "sites" cannot be used together.

        Args:
            n (int): The order for the moment.
            band (OrbitalType): Orbital to get the band center of (default is d-band).
            elements (list[PeriodicSite]): Elements to get the band center of.
            sites (list[PeriodicSite]): Sites to get the band center of.
            spin (Spin): Spin channel to use. By default, both spin channels will be combined.
            erange (tuple(min, max)): The energy range to consider, with respect to the
                Fermi level. Default to None for all energies.
            center (bool): Take moments with respect to the band center.

        Returns:
            Orbital-projected nth moment in eV
        """
        # Get the projected DOS
        if elements and sites:
            raise ValueError("Both element and site cannot be specified.")

        densities: dict[Spin, NDArray] = {}
        if elements:
            for idx, el in enumerate(elements):
                spd_dos = self.get_element_spd_dos(el)[band]
                densities = spd_dos.densities if idx == 0 else add_densities(densities, spd_dos.densities)
            dos = Dos(self.efermi, self.energies, densities)

        elif sites:
            for idx, site in enumerate(sites):
                spd_dos = self.get_site_spd_dos(site)[band]
                densities = spd_dos.densities if idx == 0 else add_densities(densities, spd_dos.densities)
            dos = Dos(self.efermi, self.energies, densities)

        else:
            dos = self.get_spd_dos()[band]

        energies = dos.energies - dos.efermi
        dos_densities = dos.get_densities(spin=spin)
        assert dos_densities is not None

        # Only consider a given energy range
        if erange:
            dos_densities = dos_densities[(energies >= erange[0]) & (energies <= erange[1])]
            energies = energies[(energies >= erange[0]) & (energies <= erange[1])]

        # Center the energies about the band center if requested
        if center:
            band_center = self.get_band_center(elements=elements, sites=sites, band=band, spin=spin, erange=erange)
            p = energies - band_center
        else:
            p = energies

        # Take the nth moment
        return np.trapz(p**n * dos_densities, x=energies) / np.trapz(dos_densities, x=energies)

    def get_hilbert_transform(
        self,
        band: OrbitalType = OrbitalType.d,
        elements: list[SpeciesLike] | None = None,
        sites: list[PeriodicSite] | None = None,
    ) -> Dos:
        """Get the Hilbert transform of the orbital-projected DOS,
        often plotted for a Newns-Anderson analysis.

        "elements" and "sites" cannot be used together.

        Args:
            band (OrbitalType): Orbital to get the band center of (default is d-band).
            elements (list[SpeciesLike]): Elements to get the band center of.
            sites (list[PeriodicSite]): Sites to get the band center of.

        Returns:
            Dos: Hilbert transformation of the projected DOS.
        """
        # Get the projected DOS
        if elements and sites:
            raise ValueError("Both element and site cannot be specified.")

        densities: dict[Spin, NDArray] = {}
        if elements:
            for idx, el in enumerate(elements):
                spd_dos = self.get_element_spd_dos(el)[band]
                densities = spd_dos.densities if idx == 0 else add_densities(densities, spd_dos.densities)
            dos = Dos(self.efermi, self.energies, densities)

        elif sites:
            for idx, site in enumerate(sites):
                spd_dos = self.get_site_spd_dos(site)[band]
                densities = spd_dos.densities if idx == 0 else add_densities(densities, spd_dos.densities)
            dos = Dos(self.efermi, self.energies, densities)

        else:
            dos = self.get_spd_dos()[band]

        # Get Hilbert-transformed densities
        densities_transformed = {Spin.up: np.imag(hilbert(dos.get_densities(spin=Spin.up)))}
        if Spin.down in self.densities:
            densities_transformed[Spin.down] = np.imag(hilbert(dos.get_densities(spin=Spin.down)))

        return Dos(self.efermi, self.energies, densities_transformed)

    def get_upper_band_edge(
        self,
        band: OrbitalType = OrbitalType.d,
        elements: list[SpeciesLike] | None = None,
        sites: list[PeriodicSite] | None = None,
        spin: Spin | None = None,
        erange: tuple[float, float] | None = None,
    ) -> float:
        """Get the orbital-projected upper band edge.

        The definition by Xin et al. Phys. Rev. B, 89, 115114 (2014) is used,
        which is the highest peak position of the Hilbert transform of
        the orbital-projected DOS.

        "elements" and "sites" cannot be used together.

        Args:
            band (OrbitalType): Orbital to get the band center of (default is d-band).
            elements (list[SpeciesLike]): Elements to get the band center of.
            sites (list[PeriodicSite]): Sites to get the band center of.
            spin (Spin): Spin channel to use. Both spin channels will be combined by default.
            erange (tuple(min, max)): The energy range to consider, with respect to the
                Fermi level. Default to None for all energies.

        Returns:
            float: Upper band edge in eV, often denoted epsilon_u.
        """
        # Get the Hilbert-transformed DOS
        transformed_dos = self.get_hilbert_transform(elements=elements, sites=sites, band=band)

        energies = transformed_dos.energies - transformed_dos.efermi
        densities = transformed_dos.get_densities(spin=spin)
        assert densities is not None

        # Only consider a given energy range, if specified
        if erange:
            densities = densities[(energies >= erange[0]) & (energies <= erange[1])]
            energies = energies[(energies >= erange[0]) & (energies <= erange[1])]

        # Calculate the upper band edge
        return energies[np.argmax(densities)]

    def get_dos_fp(
        self,
        type: str = "summed_pdos",  # noqa: A002
        binning: bool = True,
        min_e: float | None = None,
        max_e: float | None = None,
        n_bins: int = 256,
        normalize: bool = True,
    ) -> FingerPrint:
        """Generate the DOS FingerPrint.

        Based on the work of:
            F. Knoop, T. A. r Purcell, M. Scheffler, C. Carbogno, J. Open Source Softw. 2020, 5, 2671.
            Source - https://gitlab.com/vibes-developers/vibes/-/tree/master/vibes/materials_fp
            Copyright (c) 2020 Florian Knoop, Thomas A.R.Purcell, Matthias Scheffler, Christian Carbogno.

        Args:
            type (str): The FingerPrint type, can be "{s/p/d/f/summed}_{pdos/tdos}"
                (default is summed_pdos).
            binning (bool): Whether to bin the DOS FingerPrint using np.linspace and n_bins.
                Default is True.
            min_e (float): The minimum energy to include (default is None).
            max_e (float): The maximum energy to include (default is None).
            n_bins (int): Number of bins to be used, if binning (default is 256).
            normalize (bool): Whether to normalize the integrated DOS to 1. Default is True.

        Raises:
            ValueError: If "type" is not one of the accepted values.

        Returns:
            FingerPrint(energies, densities, type, n_bins): The DOS fingerprint.
        """
        energies = self.energies - self.efermi

        if max_e is None:
            max_e = np.max(energies)

        if min_e is None:
            min_e = np.min(energies)

        pdos_obj = self.get_spd_dos()

        pdos = {key.name: pdos_obj[key].get_densities() for key in pdos_obj}

        pdos["summed_pdos"] = np.sum(list(pdos.values()), axis=0)
        pdos["tdos"] = self.get_densities()

        try:
            densities = pdos[type]
            assert densities is not None

            if len(energies) < n_bins:
                inds = np.where((energies >= min_e) & (energies <= max_e))
                return FingerPrint(energies[inds], densities[inds], type, len(energies), np.diff(energies)[0])

            if binning:
                ener_bounds = np.linspace(min_e, max_e, n_bins + 1)
                ener = ener_bounds[:-1] + (ener_bounds[1] - ener_bounds[0]) / 2.0
                bin_width = np.diff(ener)[0]
            else:
                ener_bounds = np.array(energies)
                ener = np.append(energies, [energies[-1] + np.abs(energies[-1]) / 10])
                n_bins = len(energies)
                bin_width = np.diff(energies)[0]

            dos_rebin = np.zeros(ener.shape)

            for ii, e1, e2 in zip(range(len(ener)), ener_bounds[:-1], ener_bounds[1:]):
                inds = np.where((energies >= e1) & (energies < e2))
                dos_rebin[ii] = np.sum(densities[inds])

            # Scale DOS bins to make area under histogram equal 1
            if normalize:
                area = np.sum(dos_rebin * bin_width)
                dos_rebin_sc = dos_rebin / area
            else:
                dos_rebin_sc = dos_rebin

            return FingerPrint(np.array([ener]), dos_rebin_sc, type, n_bins, bin_width)

        except KeyError as exc:
            raise ValueError(
                "Please recheck type requested, either the orbital projections unavailable in input DOS or "
                "there's a typo in type."
            ) from exc

    @staticmethod
    def fp_to_dict(fp: FingerPrint) -> dict[str, NDArray]:
        """Convert a DOS FingerPrint into a dict.

        Args:
            fp (FingerPrint): The DOS FingerPrint to convert.

        Returns:
            dict(Keys=type, Values=np.array(energies, densities)): The FingerPrint as dict.
        """
        return {fp[2]: np.array([fp[0], fp[1]], dtype="object").T}

    @staticmethod
    def get_dos_fp_similarity(
        fp1: FingerPrint,
        fp2: FingerPrint,
        col: int = 1,
        pt: int | Literal["All"] = "All",
        normalize: bool = False,
        tanimoto: bool = False,
    ) -> float:
        """Calculate the similarity index (dot product) of two DOS FingerPrints.

        Args:
            fp1 (FingerPrint): The 1st DOS FingerPrint.
            fp2 (FingerPrint): The 2nd DOS FingerPrint.
            col (int): The item in the fingerprints (0: energies, 1: densities)
                to take the dot product of (default is 1).
            pt (int | "ALL") : The index of the point that the dot product is
                to be taken (default is All).
            normalize (bool): Whether to normalize the scalar product to 1 (default is False).
            tanimoto (bool): Whether to compute Tanimoto index (default is False).

        Raises:
            ValueError: If both tanimoto and normalize are True.

        Returns:
            float: Similarity index given by the dot product.
        """
        fp1_dict = fp1 if isinstance(fp1, dict) else CompleteDos.fp_to_dict(fp1)
        fp2_dict = fp2 if isinstance(fp2, dict) else CompleteDos.fp_to_dict(fp2)

        if pt == "All":
            vec1 = np.array([pt[col] for pt in fp1_dict.values()]).flatten()
            vec2 = np.array([pt[col] for pt in fp2_dict.values()]).flatten()
        else:
            vec1 = fp1_dict[fp1[2][pt]][col]
            vec2 = fp2_dict[fp2[2][pt]][col]

        if not normalize:
            rescale = np.linalg.norm(vec1) ** 2 + np.linalg.norm(vec2) ** 2 - np.dot(vec1, vec2) if tanimoto else 1.0

            return np.dot(vec1, vec2) / rescale

        if not tanimoto:
            rescale = np.linalg.norm(vec1) * np.linalg.norm(vec2)
            return np.dot(vec1, vec2) / rescale

        raise ValueError(
            "Cannot compute similarity index. Please set either normalize=True or tanimoto=True or both to False."
        )

    @classmethod
    def from_dict(cls, dct: dict) -> Self:
        """Get CompleteDos object from dict representation."""
        tdos = Dos.from_dict(dct)
        struct = Structure.from_dict(dct["structure"])
        pdoss = {}
        for idx in range(len(dct["pdos"])):
            at = struct[idx]
            orb_dos = {}
            for orb_str, odos in dct["pdos"][idx].items():
                orb = Orbital[orb_str]
                orb_dos[orb] = {Spin(int(k)): v for k, v in odos["densities"].items()}
            pdoss[at] = orb_dos
        return cls(struct, tdos, pdoss)

    def as_dict(self) -> dict[str, Any]:
        """JSON-serializable dict representation of CompleteDos."""
        dct = {
            "@module": type(self).__module__,
            "@class": type(self).__name__,
            "efermi": self.efermi,
            "structure": self.structure.as_dict(),
            "energies": self.energies.tolist(),
            "densities": {str(spin): dens.tolist() for spin, dens in self.densities.items()},
            "pdos": [],
        }
        if len(self.pdos) > 0:
            for at in self.structure:
                dd = {}
                for orb, pdos in self.pdos[at].items():
                    dd[str(orb)] = {"densities": {str(int(spin)): list(dens) for spin, dens in pdos.items()}}
                dct["pdos"].append(dd)
            dct["atom_dos"] = {str(at): dos.as_dict() for at, dos in self.get_element_dos().items()}
            dct["spd_dos"] = {str(orb): dos.as_dict() for orb, dos in self.get_spd_dos().items()}
        return dct


_lobster_orb_labs = (
    "s",
    "p_y",
    "p_z",
    "p_x",
    "d_xy",
    "d_yz",
    "d_z^2",
    "d_xz",
    "d_x^2-y^2",
    "f_y(3x^2-y^2)",
    "f_xyz",
    "f_yz^2",
    "f_z^3",
    "f_xz^2",
    "f_z(x^2-y^2)",
    "f_x(x^2-3y^2)",
)


class LobsterCompleteDos(CompleteDos):
    """Extended CompleteDos for LOBSTER."""

    def get_site_orbital_dos(self, site: PeriodicSite, orbital: str) -> Dos:
        """Get the DOS for a particular orbital of a particular site.

        Args:
            site (PeriodicSite): Site in Structure associated with LobsterCompleteDos.
            orbital (str): Principal quantum number and orbital, e.g. "4s".
                    Possible orbitals are: "s", "p_y", "p_z", "p_x", "d_xy", "d_yz", "d_z^2",
                        "d_xz", "d_x^2-y^2", "f_y(3x^2-y^2)", "f_xyz",
                        "f_yz^2", "f_z^3", "f_xz^2", "f_z(x^2-y^2)", "f_x(x^2-3y^2)".
                    In contrast to the Cohpcar and the Cohplist objects,
                        the strings from the LOBSTER files are used.

        Returns:
            Dos: DOS of an orbital of a specific site.
        """
        if orbital[1:] not in _lobster_orb_labs:
            raise ValueError("orbital is not correct")

        return Dos(self.efermi, self.energies, self.pdos[site][orbital])  # type: ignore[index]

    def get_site_t2g_eg_resolved_dos(
        self,
        site: PeriodicSite,
    ) -> dict[Literal["e_g", "t2g"], Dos]:
        """Get the t2g/e_g projected DOS for a particular site.

        Args:
            site (PeriodicSite): Site in Structure associated with LobsterCompleteDos.

        Returns:
            dict[Literal["e_g", "t2g"], Dos]: Summed e_g and t2g DOS for the site.
        """
        warnings.warn("Are the orbitals correctly oriented? Are you sure?")

        t2g_dos = []
        eg_dos = []
        for s, atom_dos in self.pdos.items():
            if s == site:
                for orb, pdos in atom_dos.items():
                    orbital = _get_orb_lobster(str(orb))
                    assert orbital is not None

                    if orbital in (Orbital.dxy, Orbital.dxz, Orbital.dyz):
                        t2g_dos.append(pdos)
                    elif orbital in (Orbital.dx2, Orbital.dz2):
                        eg_dos.append(pdos)
        return {
            "t2g": Dos(self.efermi, self.energies, functools.reduce(add_densities, t2g_dos)),
            "e_g": Dos(self.efermi, self.energies, functools.reduce(add_densities, eg_dos)),
        }

    def get_spd_dos(self) -> dict[str, Dos]:
        """Get orbital projected DOS.

        For example, if 3s and 4s are included in the basis of some element,
        they will be both summed in the orbital projected DOS.

        Returns:
            {orbital: Dos}
        """
        spd_dos = {}
        orb = None
        for atom_dos in self.pdos.values():
            for orb, pdos in atom_dos.items():
                orbital_type = _get_orb_type_lobster(str(orb))
                if orbital_type not in spd_dos:
                    spd_dos[orbital_type] = pdos
                else:
                    spd_dos[orbital_type] = add_densities(spd_dos[orbital_type], pdos)

        return {orb: Dos(self.efermi, self.energies, densities) for orb, densities in spd_dos.items()}  # type: ignore[misc]

    def get_element_spd_dos(self, el: SpeciesLike) -> dict[str, Dos]:
        """Get element and s/p/d projected DOS.

        Args:
            el (SpeciesLike): Element associated with LobsterCompleteDos.

        Returns:
            dict of {OrbitalType.s: Dos, OrbitalType.p: Dos, OrbitalType.d: Dos}
        """
        el = get_el_sp(el)
        el_dos = {}
        for site, atom_dos in self.pdos.items():
            if site.specie == el:
                for orb, pdos in atom_dos.items():
                    orbital_type = _get_orb_type_lobster(str(orb))
                    if orbital_type not in el_dos:
                        el_dos[orbital_type] = pdos
                    else:
                        el_dos[orbital_type] = add_densities(el_dos[orbital_type], pdos)

        return {orb: Dos(self.efermi, self.energies, densities) for orb, densities in el_dos.items()}  # type: ignore[misc]

    @classmethod
    def from_dict(cls, dct: dict) -> Self:
        """Get LobsterCompleteDos from a dict representation."""
        tdos = Dos.from_dict(dct)
        struct = Structure.from_dict(dct["structure"])
        pdos = {}
        for idx in range(len(dct["pdos"])):
            pdos[struct[idx]] = {
                orb_str: {Spin(int(k)): v for k, v in odos["densities"].items()}
                for orb_str, odos in dct["pdos"][idx].items()
            }
        return cls(struct, tdos, pdos)


def add_densities(
    density1: dict[Spin, NDArray],
    density2: dict[Spin, NDArray],
) -> dict[Spin, NDArray]:
    """Sum two DOS along each spin channel.

    Args:
        density1 (dict[Spin, NDArray]): First DOS.
        density2 (dict[Spin, NDArray]): Second DOS.

    Returns:
        dict[Spin, NDArray]
    """
    return {spin: np.array(density1[spin]) + np.array(density2[spin]) for spin in density1}


def _get_orb_type(orb: Orbital | OrbitalType) -> OrbitalType:
    """Get OrbitalType."""
    try:
        return cast(Orbital, orb).orbital_type
    except AttributeError:
        return cast(OrbitalType, orb)


def f0(E: float, fermi: float, T: float) -> float:
    """Fermi-Dirac distribution function.

    Args:
        E (float): Energy in eV.
        fermi (float): The Fermi level in eV.
        T (float): The temperature in kelvin.

    Returns:
        float: The Fermi-Dirac occupation probability at energy E.
    """
<<<<<<< HEAD
    exponent = (E - fermi) / (_cd("Boltzmann constant in eV/K") * T)
    return expit(-exponent)  # scipy logistic sigmoid function; expit(x) = 1/(1+exp(-x))
=======
    return 1.0 / (1.0 + np.exp((E - fermi) / (_constant("Boltzmann constant in eV/K") * T)))
>>>>>>> 1bfd330d


def _get_orb_type_lobster(orb: str) -> OrbitalType | None:
    """Get OrbitalType from str representation of the orbital.

    Args:
        orb (str): String representation of the orbital.

    Returns:
        OrbitalType
    """
    try:
        orbital = Orbital(_lobster_orb_labs.index(orb[1:]))
        return orbital.orbital_type

    except AttributeError:
        print("Orb not in list")
    return None


def _get_orb_lobster(orb: str) -> Orbital | None:
    """Get Orbital from str representation of the orbital.

    Args:
        orb (str): String representation of the orbital.

    Returns:
        Orbital.
    """
    try:
        return Orbital(_lobster_orb_labs.index(orb[1:]))

    except AttributeError:
        print("Orb not in list")
        return None<|MERGE_RESOLUTION|>--- conflicted
+++ resolved
@@ -11,18 +11,13 @@
 from scipy.constants import value as _constant
 from scipy.ndimage import gaussian_filter1d
 from scipy.signal import hilbert
+from scipy.special import expit
 
 from pymatgen.core import Structure, get_el_sp
 from pymatgen.core.spectrum import Spectrum
 from pymatgen.electronic_structure.core import Orbital, OrbitalType, Spin
 from pymatgen.util.coord import get_linear_interpolated_value
-<<<<<<< HEAD
-from scipy.constants import value as _cd
-from scipy.ndimage import gaussian_filter1d
-from scipy.signal import hilbert
-from scipy.special import expit
-=======
->>>>>>> 1bfd330d
+
 
 if TYPE_CHECKING:
     from collections.abc import Sequence
@@ -122,21 +117,16 @@
         end = get_linear_interpolated_value(terminal_dens, terminal_energies, tol)
         return end - start, end, start
 
-<<<<<<< HEAD
-    def get_cbm_vbm(self, tol: float = 1e-4, abs_tol: bool = False, spin=None) -> tuple[float, float]:
+    def get_cbm_vbm(
+        self, 
+        tol: float = 1e-3, 
+        abs_tol: bool = False, 
+        spin: Spin | None = None
+    ) -> tuple[float, float]:
         """
         Expects a DOS object and finds the CBM and VBM eigenvalues.
 
         `tol` may need to be increased for systems with noise/disorder.
-=======
-    def get_cbm_vbm(
-        self,
-        tol: float = 0.001,
-        abs_tol: bool = False,
-        spin: Spin | None = None,
-    ) -> tuple[float, float]:
-        """Find the CBM and VBM.
->>>>>>> 1bfd330d
 
         Args:
             tol (float): Tolerance in occupations for determining the gap.
@@ -178,21 +168,12 @@
 
         return self.x[i_gap_end], self.x[i_gap_start]
 
-<<<<<<< HEAD
-    def get_gap(self, tol: float = 1e-4, abs_tol: bool = False, spin: Spin | None = None):
-        """
-        Expects a DOS object and finds the band gap.
+    def get_gap(self, tol: float = 1e-3, abs_tol: bool = False, spin: Spin | None = None) -> float:
+        """
+        Expects a DOS object and finds the band gap, using the determined
+        VBM and CBM eigenvalues.
 
         `tol` may need to be increased for systems with noise/disorder.
-=======
-    def get_gap(
-        self,
-        tol: float = 0.001,
-        abs_tol: bool = False,
-        spin: Spin | None = None,
-    ) -> float:
-        """Find the band gap.
->>>>>>> 1bfd330d
 
         Args:
             tol (float): Tolerance in occupations for determining the gap.
@@ -366,22 +347,12 @@
 
         return end - start, end, start
 
-<<<<<<< HEAD
-    def get_cbm_vbm(self, tol: float = 1e-4, abs_tol: bool = False, spin: Spin | None = None) -> tuple[float, float]:
+    def get_cbm_vbm(self, tol: float = 1e-3, abs_tol: bool = False, spin: Spin | None = None) -> tuple[float, float]:
         """
         Expects a DOS object and finds the CBM and VBM eigenvalues.
 
         `tol` may need to be increased for systems with noise/disorder.
-=======
-    def get_cbm_vbm(
-        self,
-        tol: float = 0.001,
-        abs_tol: bool = False,
-        spin: Spin | None = None,
-    ) -> tuple[float, float]:
-        """Find the conduction band minimum (CBM) and valence band maximum (VBM).
->>>>>>> 1bfd330d
-
+        
         Args:
             tol (float): Tolerance in occupations for determining the gap.
             abs_tol (bool): Use absolute (True) or relative (False) tolerance.
@@ -529,14 +500,9 @@
             self.energies[idx_fermi:] += (bandgap - (ecbm - evbm)) / 2.0
 
     def get_doping(self, fermi_level: float, temperature: float) -> float:
-<<<<<<< HEAD
         """
         Calculate the doping (majority carrier concentration) at a given
-        Fermi level  and temperature. A simple Left Riemann sum is used for
-=======
-        """Calculate the doping (majority carrier concentration) at a given
         Fermi level and temperature. A simple Left Riemann sum is used for
->>>>>>> 1bfd330d
         integrating the density of states over energy & equilibrium Fermi-Dirac
         distribution.
 
@@ -1578,12 +1544,8 @@
     Returns:
         float: The Fermi-Dirac occupation probability at energy E.
     """
-<<<<<<< HEAD
-    exponent = (E - fermi) / (_cd("Boltzmann constant in eV/K") * T)
+    exponent = (E - fermi) / (_constant("Boltzmann constant in eV/K") * T)
     return expit(-exponent)  # scipy logistic sigmoid function; expit(x) = 1/(1+exp(-x))
-=======
-    return 1.0 / (1.0 + np.exp((E - fermi) / (_constant("Boltzmann constant in eV/K") * T)))
->>>>>>> 1bfd330d
 
 
 def _get_orb_type_lobster(orb: str) -> OrbitalType | None:
