"""This module defines the Lattice class, the fundamental class for representing
periodic crystals. It is essentially a matrix with some extra methods and attributes.
"""

from __future__ import annotations

import itertools
import math
import operator
import warnings
from collections import defaultdict
from fractions import Fraction
from functools import reduce
from typing import TYPE_CHECKING, cast

import numpy as np
from monty.dev import deprecated
from monty.json import MSONable
from scipy.spatial import Voronoi

from pymatgen.util.coord import pbc_shortest_vectors
from pymatgen.util.due import Doi, due

if TYPE_CHECKING:
    from collections.abc import Iterator

    from numpy.typing import ArrayLike
    from typing_extensions import Self

    from pymatgen.core.operations import SymmOp
    from pymatgen.util.typing import MillerIndex, PbcLike, Vector3D

__author__ = "Shyue Ping Ong, Michael Kocher"
__copyright__ = "Copyright 2011, The Materials Project"
__maintainer__ = "Shyue Ping Ong"
__email__ = "shyuep@gmail.com"


class Lattice(MSONable):
    """Essentially a matrix with conversion matrices. In general,
    it is assumed that lengths are in Angstrom and angles are in
    degrees unless otherwise stated.

    Properties lazily generated for efficiency.
    """

    def __init__(
        self,
        matrix: ArrayLike,
        pbc: PbcLike = (True, True, True),
    ) -> None:
        """Create a lattice from any sequence of 9 numbers. Note that the sequence
        is assumed to be read one row at a time. Each row represents one
        lattice vector.

        Args:
            matrix: Sequence of numbers in any form. Examples of acceptable
                input.
                i) An actual numpy array.
                ii) [[1, 0, 0], [0, 1, 0], [0, 0, 1]]
                iii) [1, 0, 0 , 0, 1, 0, 0, 0, 1]
                iv) (1, 0, 0, 0, 1, 0, 0, 0, 1)
                Each row should correspond to a lattice vector.
                e.g. [[10, 0, 0], [20, 10, 0], [0, 0, 30]] specifies a lattice
                with lattice vectors [10, 0, 0], [20, 10, 0] and [0, 0, 30].
            pbc: a tuple defining the periodic boundary conditions along the three
                axis of the lattice.
        """
        mat = np.array(matrix, dtype=np.float64).reshape((3, 3))
        mat.setflags(write=False)
        self._matrix: np.ndarray = mat
        self._inv_matrix: np.ndarray | None = None
        self._diags = None
        self._lll_matrix_mappings: dict[float, tuple[np.ndarray, np.ndarray]] = {}
        self._lll_inverse = None

        self.pbc = pbc

    def __repr__(self) -> str:
        return "\n".join(
            [
                "Lattice",
                f"    abc : {' '.join(map(repr, self.lengths))}",
                f" angles : {' '.join(map(repr, self.angles))}",
                f" volume : {self.volume!r}",
                f"      A : {' '.join(map(repr, self._matrix[0]))}",
                f"      B : {' '.join(map(repr, self._matrix[1]))}",
                f"      C : {' '.join(map(repr, self._matrix[2]))}",
                f"    pbc : {' '.join(map(repr, self.pbc))}",
            ]
        )

    def __eq__(self, other: object) -> bool:
        """A lattice is considered to be equal to another if the internal matrix
        representation satisfies np.allclose(matrix1, matrix2) and
        share the same periodicity.
        """
        if not hasattr(other, "matrix") or not hasattr(other, "pbc"):
            return NotImplemented

        # Shortcut the np.allclose if the memory addresses are the same
        # (very common in Structure.from_sites)
        if self is other:
            return True

        return np.allclose(self.matrix, other.matrix) and self.pbc == other.pbc

    def __hash__(self) -> int:
        return hash((self.lengths, self.angles, self.pbc))

    def __str__(self) -> str:
        return "\n".join(" ".join([f"{i:.6f}" for i in row]) for row in self._matrix)

    def __format__(self, fmt_spec: str = "") -> str:
        """Support format printing.

        Supported fmt_spec (str) are:
        1. "l" for a list format that can be easily copied and pasted, e.g.
           ".3fl" prints something like
           "[[10.000, 0.000, 0.000], [0.000, 10.000, 0.000], [0.000, 0.000, 10.000]]"
        2. "p" for lattice parameters ".1fp" prints something like
           "{10.0, 10.0, 10.0, 90.0, 90.0, 90.0}"
        3. Default will simply print a 3x3 matrix form. E.g.
           10 0 0
           0 10 0
           0 0 10
        """
        matrix = self._matrix.tolist()
        if fmt_spec.endswith("l"):
            fmt = "[[{}, {}, {}], [{}, {}, {}], [{}, {}, {}]]"
            fmt_spec = fmt_spec[:-1]
        elif fmt_spec.endswith("p"):
            fmt = "{{{}, {}, {}, {}, {}, {}}}"
            fmt_spec = fmt_spec[:-1]
            matrix = (self.lengths, self.angles)
        else:
            fmt = "{} {} {}\n{} {} {}\n{} {} {}"

        return fmt.format(*(format(c, fmt_spec) for row in matrix for c in row))

    @property
    def lengths(self) -> Vector3D:
        """Lattice lengths.

        Returns:
            The lengths (a, b, c) of the lattice.
        """
        return tuple(np.sqrt(np.sum(self._matrix**2, axis=1)).tolist())

    @property
    def angles(self) -> Vector3D:
        """Lattice angles.

        Returns:
            The angles (alpha, beta, gamma) of the lattice.
        """
        matrix, lengths = self._matrix, self.lengths
        angles = np.zeros(3)
        for dim in range(3):
            jj = (dim + 1) % 3
            kk = (dim + 2) % 3
            angles[dim] = np.clip(np.dot(matrix[jj], matrix[kk]) / (lengths[jj] * lengths[kk]), -1, 1)
        angles = np.arccos(angles) * 180.0 / np.pi
        return tuple(angles.tolist())

    @property
    def is_orthogonal(self) -> bool:
        """Whether all angles are 90 degrees."""
        return all(abs(a - 90) < 1e-5 for a in self.angles)

    @property
    def matrix(self) -> np.ndarray:
        """Copy of matrix representing the Lattice."""
        return self._matrix

    @property
    def pbc(self) -> PbcLike:
        """Tuple defining the periodicity of the Lattice."""
        return self._pbc

    @pbc.setter
    def pbc(self, pbc: PbcLike) -> None:
        if len(pbc) != 3 or any(item not in {True, False} for item in pbc):
            raise ValueError(f"pbc must be a tuple of three True/False values, got {pbc}")

        self._pbc = cast(tuple[bool, bool, bool], tuple(pbc))

    @property
    def is_3d_periodic(self) -> bool:
        """True if the Lattice is periodic in all directions."""
        return all(self.pbc)

    @property
    def inv_matrix(self) -> np.ndarray:
        """Inverse of lattice matrix."""
        if self._inv_matrix is None:
            self._inv_matrix = np.linalg.inv(self._matrix)
            self._inv_matrix.setflags(write=False)
        return self._inv_matrix

    @property
    def metric_tensor(self) -> np.ndarray:
        """The metric tensor of the lattice."""
        return np.dot(self._matrix, self._matrix.T)

    def copy(self) -> Self:
        """Make a copy of this lattice."""
        return type(self)(self.matrix.copy(), pbc=self.pbc)

    def get_cartesian_coords(self, fractional_coords: ArrayLike) -> np.ndarray:
        """Get the Cartesian coordinates given fractional coordinates.

        Args:
            fractional_coords (3x1 array): Fractional coords.

        Returns:
            Cartesian coordinates
        """
        return np.dot(fractional_coords, self._matrix)

    def get_fractional_coords(self, cart_coords: ArrayLike) -> np.ndarray:
        """Get the fractional coordinates given Cartesian coordinates.

        Args:
            cart_coords (3x1 array): Cartesian coords.

        Returns:
            Fractional coordinates.
        """
        return np.dot(cart_coords, self.inv_matrix)

    def get_vector_along_lattice_directions(
        self,
        cart_coords: ArrayLike,
    ) -> np.ndarray:
        """Get the coordinates along lattice directions given Cartesian coordinates.

        Note, this is different than a projection of the Cartesian vector along the
        lattice parameters. It is simply the fractional coordinates multiplied by the
        lattice vector magnitudes.

        For example, this method is helpful when analyzing the dipole moment (in
        units of electron Angstroms) of a ferroelectric crystal. See the `Polarization`
        class in `pymatgen.analysis.ferroelectricity.polarization`.

        Args:
            cart_coords (3x1 array): Cartesian coords.

        Returns:
            Lattice coordinates.
        """
        return self.lengths * self.get_fractional_coords(cart_coords)

    def d_hkl(self, miller_index: MillerIndex) -> float:
        """Get the distance between the hkl plane and the origin.

        Args:
            miller_index (MillerIndex): Miller index of plane

        Returns:
            float: distance between hkl plane and origin
        """
        g_star = self.reciprocal_lattice_crystallographic.metric_tensor
        hkl = np.array(miller_index)
        return 1 / ((np.dot(np.dot(hkl, g_star), hkl.T)) ** (1 / 2))

    @classmethod
    def cubic(cls, a: float, pbc: PbcLike = (True, True, True)) -> Self:
        """Convenience constructor for a cubic lattice.

        Args:
            a (float): The *a* lattice parameter of the cubic cell.
            pbc (tuple): a tuple defining the periodic boundary conditions along the three
                axis of the lattice. If None periodic in all directions.

        Returns:
            Cubic lattice of dimensions (a x a x a).
        """
        return cls([[a, 0.0, 0.0], [0.0, a, 0.0], [0.0, 0.0, a]], pbc)

    @classmethod
    def tetragonal(
        cls,
        a: float,
        c: float,
        pbc: PbcLike = (True, True, True),
    ) -> Self:
        """Convenience constructor for a tetragonal lattice.

        Args:
            a (float): *a* lattice parameter of the tetragonal cell.
            c (float): *c* lattice parameter of the tetragonal cell.
            pbc (tuple): The periodic boundary conditions along the three
                axis of the lattice. If None periodic in all directions.

        Returns:
            Tetragonal lattice of dimensions (a x a x c).
        """
        return cls.from_parameters(a, a, c, 90, 90, 90, pbc=pbc)

    @classmethod
    def orthorhombic(
        cls,
        a: float,
        b: float,
        c: float,
        pbc: PbcLike = (True, True, True),
    ) -> Self:
        """Convenience constructor for an orthorhombic lattice.

        Args:
            a (float): *a* lattice parameter of the orthorhombic cell.
            b (float): *b* lattice parameter of the orthorhombic cell.
            c (float): *c* lattice parameter of the orthorhombic cell.
            pbc (tuple): a tuple defining the periodic boundary conditions along the three
                axis of the lattice. If None periodic in all directions.

        Returns:
            Orthorhombic lattice of dimensions (a x b x c).
        """
        return cls.from_parameters(a, b, c, 90, 90, 90, pbc=pbc)

    @classmethod
    def monoclinic(
        cls,
        a: float,
        b: float,
        c: float,
        beta: float,
        pbc: PbcLike = (True, True, True),
    ) -> Self:
        """Convenience constructor for a monoclinic lattice.

        Args:
            a (float): *a* lattice parameter of the monoclinic cell.
            b (float): *b* lattice parameter of the monoclinic cell.
            c (float): *c* lattice parameter of the monoclinic cell.
            beta (float): *beta* angle between lattice vectors b and c in
                degrees.
            pbc (tuple): a tuple defining the periodic boundary conditions along the three
                axis of the lattice. If None periodic in all directions.

        Returns:
            Monoclinic lattice of dimensions (a x b x c) with non
                right-angle beta between lattice vectors a and c.
        """
        return cls.from_parameters(a, b, c, 90, beta, 90, pbc=pbc)

    @classmethod
    def hexagonal(cls, a: float, c: float, pbc: PbcLike = (True, True, True)) -> Self:
        """Convenience constructor for a hexagonal lattice.

        Args:
            a (float): *a* lattice parameter of the hexagonal cell.
            c (float): *c* lattice parameter of the hexagonal cell.
            pbc (tuple): a tuple defining the periodic boundary conditions along the three
                axis of the lattice. If None periodic in all directions.

        Returns:
            Hexagonal lattice of dimensions (a x a x c).
        """
        return cls.from_parameters(a, a, c, 90, 90, 120, pbc=pbc)

    @classmethod
    def rhombohedral(
        cls,
        a: float,
        alpha: float,
        pbc: PbcLike = (True, True, True),
    ) -> Self:
        """Convenience constructor for a rhombohedral lattice.

        Args:
            a (float): *a* lattice parameter of the rhombohedral cell.
            alpha (float): Angle for the rhombohedral lattice in degrees.
            pbc (tuple): a tuple defining the periodic boundary conditions along the three
                axis of the lattice. If None periodic in all directions.

        Returns:
            Rhombohedral lattice of dimensions (a x a x a).
        """
        return cls.from_parameters(a, a, a, alpha, alpha, alpha, pbc=pbc)

    @classmethod
    def from_parameters(
        cls,
        a: float,
        b: float,
        c: float,
        alpha: float,
        beta: float,
        gamma: float,
        *,
        vesta: bool = False,
        pbc: PbcLike = (True, True, True),
    ) -> Self:
        """Create a Lattice using unit cell lengths (in Angstrom) and angles (in degrees).

        Args:
            a (float): *a* lattice parameter.
            b (float): *b* lattice parameter.
            c (float): *c* lattice parameter.
            alpha (float): *alpha* angle in degrees.
            beta (float): *beta* angle in degrees.
            gamma (float): *gamma* angle in degrees.
            vesta (bool): True if you import Cartesian coordinates from VESTA.
            pbc (tuple): a tuple defining the periodic boundary conditions along the three
                axis of the lattice. If None periodic in all directions.

        Returns:
            Lattice with the specified lattice parameters.
        """
        angles_r = np.radians([alpha, beta, gamma])
        cos_alpha, cos_beta, cos_gamma = np.cos(angles_r)
        sin_alpha, sin_beta, sin_gamma = np.sin(angles_r)

        if vesta:
            c1 = c * cos_beta
            c2 = (c * (cos_alpha - (cos_beta * cos_gamma))) / sin_gamma

            vector_a = [float(a), 0.0, 0.0]
            vector_b = [b * cos_gamma, b * sin_gamma, 0]
            vector_c = [c1, c2, math.sqrt(c**2 - c1**2 - c2**2)]

        else:
            val = (cos_alpha * cos_beta - cos_gamma) / (sin_alpha * sin_beta)
            val = np.clip(val, -1, 1)  # rounding errors may cause values slightly > 1
            gamma_star = np.arccos(val)

            vector_a = [a * sin_beta, 0.0, a * cos_beta]
            vector_b = [
                -b * sin_alpha * np.cos(gamma_star),
                b * sin_alpha * np.sin(gamma_star),
                b * cos_alpha,
            ]
            vector_c = [0.0, 0.0, float(c)]

        return cls([vector_a, vector_b, vector_c], pbc)

    @classmethod
    def from_dict(
        cls,
        dct: dict,
        fmt: str | None = None,
        **kwargs,
    ) -> Self:
        """Create a Lattice from a dictionary.

        If fmt is None, the dict should contain the a, b, c,
        alpha, beta, and gamma parameters.

        If fmt == "abivars", the function build a `Lattice` object from a
        dictionary with the Abinit variables `acell` and `rprim` in Bohr.
        If acell is not given, the Abinit default is used i.e. [1,1,1] Bohr

        Example:
            Lattice.from_dict(fmt="abivars", acell=3*[10], rprim=np.eye(3))
        """
        if fmt == "abivars":
            from pymatgen.io.abinit.abiobjects import lattice_from_abivars

            kwargs |= dct
            return lattice_from_abivars(cls=cls, **kwargs)

        pbc = dct.get("pbc", (True, True, True))
        if "matrix" in dct:
            return cls(dct["matrix"], pbc=pbc)
        return cls.from_parameters(dct["a"], dct["b"], dct["c"], dct["alpha"], dct["beta"], dct["gamma"], pbc=pbc)

    @property
    def a(self) -> float:
        """*a* lattice parameter."""
        return self.lengths[0]

    @property
    def b(self) -> float:
        """*b* lattice parameter."""
        return self.lengths[1]

    @property
    def c(self) -> float:
        """*c* lattice parameter."""
        return self.lengths[2]

    @property
    def abc(self) -> Vector3D:
        """Lengths of the lattice vectors, i.e. (a, b, c)."""
        return self.lengths

    @property
    def alpha(self) -> float:
        """Angle alpha of lattice in degrees."""
        return self.angles[0]

    @property
    def beta(self) -> float:
        """Angle beta of lattice in degrees."""
        return self.angles[1]

    @property
    def gamma(self) -> float:
        """Angle gamma of lattice in degrees."""
        return self.angles[2]

    @property
    def volume(self) -> float:
        """Volume of the unit cell in Angstrom^3."""
        matrix = self._matrix
        return float(abs(np.dot(np.cross(matrix[0], matrix[1]), matrix[2])))

    @property
    def parameters(self) -> tuple[float, float, float, float, float, float]:
        """6-tuple of floats (a, b, c, alpha, beta, gamma)."""
        return (*self.lengths, *self.angles)

    @property
    def params_dict(self) -> dict[str, float]:
        """Dictionary of lattice parameters."""
        return dict(zip("a b c alpha beta gamma".split(), self.parameters, strict=False))

    @property
    def reciprocal_lattice(self) -> Self:
        """The reciprocal lattice. Note that this is the standard
        reciprocal lattice used for solid state physics with a factor of 2 *
        pi. If you are looking for the crystallographic reciprocal lattice,
        use the reciprocal_lattice_crystallographic property.
        The property is lazily generated for efficiency.
        """
        inv_mat = np.linalg.inv(self._matrix).T
        return type(self)(inv_mat * 2 * np.pi)

    @property
    def reciprocal_lattice_crystallographic(self) -> Self:
        """The *crystallographic* reciprocal lattice, i.e. no factor of 2 * pi."""
        return type(self)(self.reciprocal_lattice.matrix / (2 * np.pi))

    @property
    def lll_matrix(self) -> np.ndarray:
        """The matrix for LLL reduction."""
        if 0.75 not in self._lll_matrix_mappings:
            self._lll_matrix_mappings[0.75] = self._calculate_lll()
        return self._lll_matrix_mappings[0.75][0]

    @property
    def lll_mapping(self) -> np.ndarray:
        """The mapping between the LLL reduced lattice and the original lattice."""
        if 0.75 not in self._lll_matrix_mappings:
            self._lll_matrix_mappings[0.75] = self._calculate_lll()
        return self._lll_matrix_mappings[0.75][1]

    @property
    def lll_inverse(self) -> np.ndarray:
        """Inverse of self.lll_mapping."""
        return np.linalg.inv(self.lll_mapping)

    @property
    def selling_vector(self) -> np.ndarray:
        """The (1,6) array of Selling Scalars."""
        a, b, c = self.matrix
        d = -(a + b + c)
        tol = 1e-10

        selling_vector = np.array([np.dot(b, c), np.dot(a, c), np.dot(a, b), np.dot(a, d), np.dot(b, d), np.dot(c, d)])
        selling_vector = np.array([s if abs(s) > tol else 0 for s in selling_vector])

        reduction_matrices = [
            [
                [-1, 0, 0, 0, 0, 0],
                [1, 1, 0, 0, 0, 0],
                [1, 0, 0, 0, 1, 0],
                [-1, 0, 0, 1, 0, 0],
                [1, 0, 1, 0, 0, 0],
                [1, 0, 0, 0, 0, 1],
            ],
            [
                [1, 1, 0, 0, 0, 0],
                [0, -1, 0, 0, 0, 0],
                [0, 1, 0, 1, 0, 0],
                [0, 1, 1, 0, 0, 0],
                [0, -1, 0, 0, 1, 0],
                [0, 1, 0, 0, 0, 1],
            ],
            [
                [1, 0, 1, 0, 0, 0],
                [0, 0, 1, 1, 0, 0],
                [0, 0, -1, 0, 0, 0],
                [0, 1, 1, 0, 0, 0],
                [0, 0, 1, 0, 1, 0],
                [0, 0, -1, 0, 0, 1],
            ],
            [
                [1, 0, 0, -1, 0, 0],
                [0, 0, 1, 1, 0, 0],
                [0, 1, 0, 1, 0, 0],
                [0, 0, 0, -1, 0, 0],
                [0, 0, 0, 1, 1, 0],
                [0, 0, 0, 1, 0, 1],
            ],
            [
                [0, 0, 1, 0, 1, 0],
                [0, 1, 0, 0, -1, 0],
                [1, 0, 0, 0, 1, 0],
                [0, 0, 0, 1, 1, 0],
                [0, 0, 0, 0, -1, 0],
                [0, 0, 0, 0, 1, 1],
            ],
            [
                [0, 1, 0, 0, 0, 1],
                [1, 0, 0, 0, 0, 1],
                [0, 0, 1, 0, 0, -1],
                [0, 0, 0, 1, 0, 1],
                [0, 0, 0, 0, 1, 1],
                [0, 0, 0, 0, 0, -1],
            ],
        ]

        while np.greater(np.max(selling_vector), 0):
            max_index = selling_vector.argmax()
            selling_vector = np.dot(reduction_matrices[max_index], selling_vector)

        return selling_vector

    def selling_dist(self, other: Self) -> float:
        """Get the minimum Selling distance between two lattices."""
        vcp_matrices = [
            [
                [-1, 0, 0, 0, 0, 0],
                [0, 1, 0, 0, 0, 0],
                [0, 0, 0, 0, 1, 0],
                [0, 0, 0, 1, 0, 0],
                [0, 0, 1, 0, 0, 0],
                [0, 0, 0, 0, 0, 1],
            ],
            [
                [1, 0, 0, 0, 0, 0],
                [0, -1, 0, 0, 0, 0],
                [0, 0, 0, 1, 0, 0],
                [0, 0, 1, 0, 0, 0],
                [0, 0, 0, 0, 1, 0],
                [0, 0, 0, 0, 0, 1],
            ],
            [
                [1, 0, 0, 0, 0, 0],
                [0, 0, 0, 1, 0, 0],
                [0, 0, -1, 0, 0, 0],
                [0, 1, 0, 0, 0, 0],
                [0, 0, 0, 0, 1, 0],
                [0, 0, 0, 0, 0, 1],
            ],
            [
                [1, 0, 0, 0, 0, 0],
                [0, 0, 1, 0, 0, 0],
                [0, 1, 0, 0, 0, 0],
                [0, 0, 0, -1, 0, 0],
                [0, 0, 0, 0, 1, 0],
                [0, 0, 0, 0, 0, 1],
            ],
            [
                [0, 0, 1, 0, 0, 0],
                [0, 1, 0, 0, 0, 0],
                [1, 0, 0, 0, 0, 0],
                [0, 0, 0, 1, 0, 0],
                [0, 0, 0, 0, -1, 0],
                [0, 0, 0, 0, 0, 1],
            ],
            [
                [0, 1, 0, 0, 0, 0],
                [1, 0, 0, 0, 0, 0],
                [0, 0, 1, 0, 0, 0],
                [0, 0, 0, 1, 0, 0],
                [0, 0, 0, 0, 1, 0],
                [0, 0, 0, 0, 0, -1],
            ],
        ]

        reflection_matrices = [
            [
                [1, 0, 0, 0, 0, 0],
                [0, 1, 0, 0, 0, 0],
                [0, 0, 1, 0, 0, 0],
                [0, 0, 0, 1, 0, 0],
                [0, 0, 0, 0, 1, 0],
                [0, 0, 0, 0, 0, 1],
            ],
            [
                [1, 0, 0, 0, 0, 0],
                [0, 0, 1, 0, 0, 0],
                [0, 1, 0, 0, 0, 0],
                [0, 0, 0, 1, 0, 0],
                [0, 0, 0, 0, 0, 1],
                [0, 0, 0, 0, 1, 0],
            ],
            [
                [1, 0, 0, 0, 0, 0],
                [0, 0, 0, 0, 1, 0],
                [0, 0, 0, 0, 0, 1],
                [0, 0, 0, 1, 0, 0],
                [0, 1, 0, 0, 0, 0],
                [0, 0, 1, 0, 0, 0],
            ],
            [
                [1, 0, 0, 0, 0, 0],
                [0, 0, 0, 0, 0, 1],
                [0, 0, 0, 0, 1, 0],
                [0, 0, 0, 1, 0, 0],
                [0, 0, 1, 0, 0, 0],
                [0, 1, 0, 0, 0, 0],
            ],
            [
                [0, 1, 0, 0, 0, 0],
                [1, 0, 0, 0, 0, 0],
                [0, 0, 1, 0, 0, 0],
                [0, 0, 0, 0, 1, 0],
                [0, 0, 0, 1, 0, 0],
                [0, 0, 0, 0, 0, 1],
            ],
            [
                [0, 1, 0, 0, 0, 0],
                [0, 0, 1, 0, 0, 0],
                [1, 0, 0, 0, 0, 0],
                [0, 0, 0, 0, 1, 0],
                [0, 0, 0, 0, 0, 1],
                [0, 0, 0, 1, 0, 0],
            ],
            [
                [0, 1, 0, 0, 0, 0],
                [0, 0, 0, 1, 0, 0],
                [0, 0, 0, 0, 0, 1],
                [0, 0, 0, 0, 1, 0],
                [1, 0, 0, 0, 0, 0],
                [0, 0, 1, 0, 0, 0],
            ],
            [
                [0, 1, 0, 0, 0, 0],
                [0, 0, 0, 0, 0, 1],
                [0, 0, 0, 1, 0, 0],
                [0, 0, 0, 0, 1, 0],
                [0, 0, 1, 0, 0, 0],
                [1, 0, 0, 0, 0, 0],
            ],
            [
                [0, 0, 1, 0, 0, 0],
                [1, 0, 0, 0, 0, 0],
                [0, 1, 0, 0, 0, 0],
                [0, 0, 0, 0, 0, 1],
                [0, 0, 0, 1, 0, 0],
                [0, 0, 0, 0, 1, 0],
            ],
            [
                [0, 0, 1, 0, 0, 0],
                [0, 1, 0, 0, 0, 0],
                [1, 0, 0, 0, 0, 0],
                [0, 0, 0, 0, 0, 1],
                [0, 0, 0, 0, 1, 0],
                [0, 0, 0, 1, 0, 0],
            ],
            [
                [0, 0, 1, 0, 0, 0],
                [0, 0, 0, 1, 0, 0],
                [0, 0, 0, 0, 1, 0],
                [0, 0, 0, 0, 0, 1],
                [1, 0, 0, 0, 0, 0],
                [0, 1, 0, 0, 0, 0],
            ],
            [
                [0, 0, 1, 0, 0, 0],
                [0, 0, 0, 0, 1, 0],
                [0, 0, 0, 1, 0, 0],
                [0, 0, 0, 0, 0, 1],
                [0, 1, 0, 0, 0, 0],
                [1, 0, 0, 0, 0, 0],
            ],
            [
                [0, 0, 0, 1, 0, 0],
                [0, 1, 0, 0, 0, 0],
                [0, 0, 0, 0, 0, 1],
                [1, 0, 0, 0, 0, 0],
                [0, 0, 0, 0, 1, 0],
                [0, 0, 1, 0, 0, 0],
            ],
            [
                [0, 0, 0, 1, 0, 0],
                [0, 0, 1, 0, 0, 0],
                [0, 0, 0, 0, 1, 0],
                [1, 0, 0, 0, 0, 0],
                [0, 0, 0, 0, 0, 1],
                [0, 1, 0, 0, 0, 0],
            ],
            [
                [0, 0, 0, 1, 0, 0],
                [0, 0, 0, 0, 1, 0],
                [0, 0, 1, 0, 0, 0],
                [1, 0, 0, 0, 0, 0],
                [0, 1, 0, 0, 0, 0],
                [0, 0, 0, 0, 0, 1],
            ],
            [
                [0, 0, 0, 1, 0, 0],
                [0, 0, 0, 0, 0, 1],
                [0, 1, 0, 0, 0, 0],
                [1, 0, 0, 0, 0, 0],
                [0, 0, 1, 0, 0, 0],
                [0, 0, 0, 0, 1, 0],
            ],
            [
                [0, 0, 0, 0, 1, 0],
                [1, 0, 0, 0, 0, 0],
                [0, 0, 0, 0, 0, 1],
                [0, 1, 0, 0, 0, 0],
                [0, 0, 0, 1, 0, 0],
                [0, 0, 1, 0, 0, 0],
            ],
            [
                [0, 0, 0, 0, 1, 0],
                [0, 0, 1, 0, 0, 0],
                [0, 0, 0, 1, 0, 0],
                [0, 1, 0, 0, 0, 0],
                [0, 0, 0, 0, 0, 1],
                [1, 0, 0, 0, 0, 0],
            ],
            [
                [0, 0, 0, 0, 1, 0],
                [0, 0, 0, 1, 0, 0],
                [0, 0, 1, 0, 0, 0],
                [0, 1, 0, 0, 0, 0],
                [1, 0, 0, 0, 0, 0],
                [0, 0, 0, 0, 0, 1],
            ],
            [
                [0, 0, 0, 0, 1, 0],
                [0, 0, 0, 0, 0, 1],
                [1, 0, 0, 0, 0, 0],
                [0, 1, 0, 0, 0, 0],
                [0, 0, 1, 0, 0, 0],
                [0, 0, 0, 1, 0, 0],
            ],
            [
                [0, 0, 0, 0, 0, 1],
                [1, 0, 0, 0, 0, 0],
                [0, 0, 0, 0, 1, 0],
                [0, 0, 1, 0, 0, 0],
                [0, 0, 0, 1, 0, 0],
                [0, 1, 0, 0, 0, 0],
            ],
            [
                [0, 0, 0, 0, 0, 1],
                [0, 1, 0, 0, 0, 0],
                [0, 0, 0, 1, 0, 0],
                [0, 0, 1, 0, 0, 0],
                [0, 0, 0, 0, 1, 0],
                [1, 0, 0, 0, 0, 0],
            ],
            [
                [0, 0, 0, 0, 0, 1],
                [0, 0, 0, 1, 0, 0],
                [0, 1, 0, 0, 0, 0],
                [0, 0, 1, 0, 0, 0],
                [1, 0, 0, 0, 0, 0],
                [0, 0, 0, 0, 1, 0],
            ],
            [
                [0, 0, 0, 0, 0, 1],
                [0, 0, 0, 0, 1, 0],
                [1, 0, 0, 0, 0, 0],
                [0, 0, 1, 0, 0, 0],
                [0, 1, 0, 0, 0, 0],
                [0, 0, 0, 1, 0, 0],
            ],
        ]

        selling1 = self.selling_vector
        selling2 = other.selling_vector

        vcps = np.dot(selling1, vcp_matrices)[0]

        all_reflections = []
        for vcp in vcps:
            for reflection_matrix in reflection_matrices:
                all_reflections.append(np.dot(vcp, reflection_matrix))

        for reflection_matrix in reflection_matrices:
            all_reflections.append(np.dot(selling1, reflection_matrix))

        return min(np.linalg.norm(reflection - selling2) for reflection in all_reflections)

    def as_dict(self, verbosity: int = 0) -> dict:
        """MSONable dict representation of the Lattice.

        Args:
            verbosity (int): Default of 0 only includes the matrix representation.
                Set to 1 to include the lattice parameters.
        """
        dct = {
            "@module": type(self).__module__,
            "@class": type(self).__name__,
            "matrix": self._matrix.tolist(),
            "pbc": self.pbc,
        }
        if verbosity > 0:
            dct |= self.params_dict
            dct["volume"] = self.volume

        return dct

    def find_all_mappings(
        self,
        other_lattice: Self,
        ltol: float = 1e-5,
        atol: float = 1,
        skip_rotation_matrix: bool = False,
    ) -> Iterator[tuple[Lattice, np.ndarray | None, np.ndarray]]:
        """Find all mappings between current lattice and another lattice.

        Args:
            other_lattice (Lattice): Another lattice that is equivalent to this one.
            ltol (float): Tolerance for matching lengths. Defaults to 1e-5.
            atol (float): Tolerance for matching angles. Defaults to 1.
            skip_rotation_matrix (bool): Whether to skip calculation of the
                rotation matrix

        Yields:
            (aligned_lattice, rotation_matrix, scale_matrix) if a mapping is
            found. aligned_lattice is a rotated version of other_lattice that
            has the same lattice parameters, but which is aligned in the
            coordinate system of this lattice so that translational points
            match up in 3D. rotation_matrix is the rotation that has to be
            applied to other_lattice to obtain aligned_lattice, i.e.,
            aligned_matrix = np.inner(other_lattice, rotation_matrix) and
            op = SymmOp.from_rotation_and_translation(rotation_matrix)
            aligned_matrix = op.operate_multi(latt.matrix)
            Finally, scale_matrix is the integer matrix that expresses
            aligned_matrix as a linear combination of this
            lattice, i.e., aligned_matrix = np.dot(scale_matrix, self.matrix)

            None is returned if no matches are found.
        """

        def get_angles(v1, v2, l1, l2):
            x = np.inner(v1, v2) / l1[:, None] / l2
            x[x > 1] = 1
            x[x < -1] = -1
            return np.arccos(x) * 180.0 / np.pi

        lengths = other_lattice.lengths
        alpha, beta, gamma = other_lattice.angles

        frac, dist, _, _ = self.get_points_in_sphere(
            [[0, 0, 0]], [0, 0, 0], max(lengths) * (1 + ltol), zip_results=False
        )
        cart = self.get_cartesian_coords(frac)
        # This can't be broadcast because they're different lengths
        inds = [np.logical_and(dist / ln < 1 + ltol, dist / ln > 1 / (1 + ltol)) for ln in lengths]  # type: ignore[operator]
        c_a, c_b, c_c = (cart[i] for i in inds)
        f_a, f_b, f_c = (frac[i] for i in inds)
        l_a, l_b, l_c = (np.sum(c**2, axis=-1) ** 0.5 for c in (c_a, c_b, c_c))

        alpha_b = np.abs(get_angles(c_b, c_c, l_b, l_c) - alpha) < atol
        beta_b = np.abs(get_angles(c_a, c_c, l_a, l_c) - beta) < atol
        gamma_b = np.abs(get_angles(c_a, c_b, l_a, l_b) - gamma) < atol

        for idx, all_j in enumerate(gamma_b):
            inds = np.logical_and(all_j[:, None], np.logical_and(alpha_b, beta_b[idx][None, :]))
            for j, k in np.argwhere(inds):
                scale_m = np.array((f_a[idx], f_b[j], f_c[k]), dtype=np.int64)  # type: ignore[index]
                if abs(np.linalg.det(scale_m)) < 1e-8:
                    continue

                aligned_m = np.array((c_a[idx], c_b[j], c_c[k]))

                rotation_m = None if skip_rotation_matrix else np.linalg.solve(aligned_m, other_lattice.matrix)

                yield type(self)(aligned_m), rotation_m, scale_m

    def find_mapping(
        self,
        other_lattice: Self,
        ltol: float = 1e-5,
        atol: float = 1,
        skip_rotation_matrix: bool = False,
    ) -> tuple[Lattice, np.ndarray | None, np.ndarray] | None:
        """Find a mapping between current lattice and another lattice. There
        are an infinite number of choices of basis vectors for two entirely
        equivalent lattices. This method returns a mapping that maps
        other_lattice to this lattice.

        Args:
            other_lattice (Lattice): Another lattice that is equivalent to
                this one.
            ltol (float): Tolerance for matching lengths. Defaults to 1e-5.
            atol (float): Tolerance for matching angles. Defaults to 1.
            skip_rotation_matrix (bool): Whether to skip calculation of the rotation matrix.
                Defaults to False.

        Returns:
            tuple[Lattice, np.ndarray, np.ndarray]: (aligned_lattice, rotation_matrix, scale_matrix)
            if a mapping is found. aligned_lattice is a rotated version of other_lattice that
            has the same lattice parameters, but which is aligned in the
            coordinate system of this lattice so that translational points
            match up in 3D. rotation_matrix is the rotation that has to be
            applied to other_lattice to obtain aligned_lattice, i.e.,
            aligned_matrix = np.inner(other_lattice, rotation_matrix) and
            op = SymmOp.from_rotation_and_translation(rotation_matrix)
            aligned_matrix = op.operate_multi(latt.matrix)
            Finally, scale_matrix is the integer matrix that expresses
            aligned_matrix as a linear combination of this
            lattice, i.e., aligned_matrix = np.dot(scale_matrix, self.matrix)

            None is returned if no matches are found.
        """
        return next(self.find_all_mappings(other_lattice, ltol, atol, skip_rotation_matrix), None)

    def get_lll_reduced_lattice(self, delta: float = 0.75) -> Self:
        """Lenstra-Lenstra-Lovasz lattice basis reduction.

        Args:
            delta: Delta parameter.

        Returns:
            Lattice: LLL reduced
        """
        if delta not in self._lll_matrix_mappings:
            self._lll_matrix_mappings[delta] = self._calculate_lll()
        return type(self)(self._lll_matrix_mappings[delta][0])

    def _calculate_lll(self, delta: float = 0.75) -> tuple[np.ndarray, np.ndarray]:
        """Perform a Lenstra-Lenstra-Lovasz lattice basis reduction to obtain a
        c-reduced basis. This method returns a basis which is as "good" as
        possible, with "good" defined by orthogonality of the lattice vectors.

        This basis is used for all the periodic boundary condition calculations.

        Args:
            delta (float): Reduction parameter. Default of 0.75 is usually fine.

        Returns:
            Reduced lattice matrix, mapping to get to that lattice.
        """
        # Transpose the lattice matrix first so that basis vectors are columns.
        # Makes life easier.

        a = self._matrix.copy().T

        b = np.zeros((3, 3))  # Vectors after the Gram-Schmidt process
        u = np.zeros((3, 3))  # Gram-Schmidt coefficients
        m = np.zeros(3)  # These are the norm squared of each vec

        b[:, 0] = a[:, 0]
        m[0] = np.dot(b[:, 0], b[:, 0])
        for i in range(1, 3):
            u[i, :i] = np.dot(a[:, i].T, b[:, :i]) / m[:i]
            b[:, i] = a[:, i] - np.dot(b[:, :i], u[i, :i].T)
            m[i] = np.dot(b[:, i], b[:, i])

        k = 2

        mapping = np.identity(3, dtype=np.double)
        while k <= 3:
            # Size reduction
            for i in range(k - 1, 0, -1):
                q = round(u[k - 1, i - 1])
                if q != 0:
                    # Reduce the k-th basis vector
                    a[:, k - 1] = a[:, k - 1] - q * a[:, i - 1]
                    mapping[:, k - 1] = mapping[:, k - 1] - q * mapping[:, i - 1]
                    uu = list(u[i - 1, 0 : (i - 1)])
                    uu.append(1)
                    # Update the GS coefficients
                    u[k - 1, 0:i] = u[k - 1, 0:i] - q * np.array(uu)

            # Check the Lovasz condition
            if np.dot(b[:, k - 1], b[:, k - 1]) >= (delta - abs(u[k - 1, k - 2]) ** 2) * np.dot(
                b[:, (k - 2)], b[:, (k - 2)]
            ):
                # Increment k if the Lovasz condition holds
                k += 1
            else:
                # If the Lovasz condition fails, swap the k-th and (k-1)-th basis vector
                v = a[:, k - 1].copy()
                a[:, k - 1] = a[:, k - 2].copy()
                a[:, k - 2] = v

                v_m = mapping[:, k - 1].copy()
                mapping[:, k - 1] = mapping[:, k - 2].copy()
                mapping[:, k - 2] = v_m

                # Update the Gram-Schmidt coefficients
                for s in range(k - 1, k + 1):
                    u[s - 1, : (s - 1)] = np.dot(a[:, s - 1].T, b[:, : (s - 1)]) / m[: (s - 1)]
                    b[:, s - 1] = a[:, s - 1] - np.dot(b[:, : (s - 1)], u[s - 1, : (s - 1)].T)
                    m[s - 1] = np.dot(b[:, s - 1], b[:, s - 1])

                if k > 2:
                    k -= 1
                else:
                    # We have to do p/q, so do lstsq(q.T, p.T).T instead
                    p = np.dot(a[:, k:3].T, b[:, (k - 2) : k])
                    q = np.diag(m[(k - 2) : k])

                    result = np.linalg.lstsq(q.T, p.T, rcond=None)[0].T
                    u[k:3, (k - 2) : k] = result

        return a.T, mapping.T

    def get_lll_frac_coords(self, frac_coords: ArrayLike) -> np.ndarray:
        """Given fractional coordinates in the lattice basis, returns corresponding
        fractional coordinates in the lll basis.
        """
        return np.dot(frac_coords, self.lll_inverse)

    def get_frac_coords_from_lll(self, lll_frac_coords: ArrayLike) -> np.ndarray:
        """Given fractional coordinates in the lll basis, returns corresponding
        fractional coordinates in the lattice basis.
        """
        return np.dot(lll_frac_coords, self.lll_mapping)

    @due.dcite(
        Doi("10.1107/S010876730302186X"),
        description="Numerically stable algorithms for the computation of reduced unit cells",
    )
    def get_niggli_reduced_lattice(self, tol: float = 1e-5) -> Self:
        """Get the Niggli reduced lattice using the numerically stable algo
        proposed by R. W. Grosse-Kunstleve, N. K. Sauter, & P. D. Adams,
        Acta Crystallographica Section A Foundations of Crystallography, 2003,
        60(1), 1-6. doi:10.1107/S010876730302186X.

        Args:
            tol (float): The numerical tolerance. The default of 1e-5 should
                result in stable behavior for most cases.

        Returns:
            Lattice: Niggli-reduced lattice.
        """
        # lll reduction is more stable for skewed cells
        matrix = self.lll_matrix
        e = tol * self.volume ** (1 / 3)

        # Define metric tensor
        G = np.dot(matrix, matrix.T)

        # This sets an upper limit on the number of iterations.
        for _ in range(100):
            # The steps are labelled as Ax as per the labelling scheme in the
            # paper.
            A, B, C, E, N, Y = G[0, 0], G[1, 1], G[2, 2], 2 * G[1, 2], 2 * G[0, 2], 2 * G[0, 1]

            if B + e < A or (abs(A - B) < e and abs(E) > abs(N) + e):
                # A1
                M = np.array([[0, -1, 0], [-1, 0, 0], [0, 0, -1]])
                G = np.dot(np.transpose(M), np.dot(G, M))
                # update lattice parameters based on new G (gh-3657)
                A, B, C, E, N, Y = G[0, 0], G[1, 1], G[2, 2], 2 * G[1, 2], 2 * G[0, 2], 2 * G[0, 1]

            if (C + e < B) or (abs(B - C) < e and abs(N) > abs(Y) + e):
                # A2
                M = np.array([[-1, 0, 0], [0, 0, -1], [0, -1, 0]])
                G = np.dot(np.transpose(M), np.dot(G, M))
                continue

            ll = 0 if abs(E) < e else E / abs(E)
            m = 0 if abs(N) < e else N / abs(N)
            n = 0 if abs(Y) < e else Y / abs(Y)
            if ll * m * n == 1:
                # A3
                i = -1 if ll == -1 else 1
                j = -1 if m == -1 else 1
                k = -1 if n == -1 else 1
                M = np.diag((i, j, k))
                G = np.dot(np.transpose(M), np.dot(G, M))
            elif ll * m * n in (0, -1):
                # A4
                i = -1 if ll == 1 else 1
                j = -1 if m == 1 else 1
                k = -1 if n == 1 else 1

                if i * j * k == -1:
                    if n == 0:
                        k = -1
                    elif m == 0:
                        j = -1
                    elif ll == 0:
                        i = -1
                M = np.diag((i, j, k))
                G = np.dot(np.transpose(M), np.dot(G, M))

            A, B, C, E, N, Y = G[0, 0], G[1, 1], G[2, 2], 2 * G[1, 2], 2 * G[0, 2], 2 * G[0, 1]

            # A5
            if abs(E) > B + e or (abs(E - B) < e and Y - e > 2 * N) or (abs(E + B) < e and -e > Y):
                M = np.array([[1, 0, 0], [0, 1, -E / abs(E)], [0, 0, 1]])
                G = np.dot(np.transpose(M), np.dot(G, M))
                continue

            # A6
            if abs(N) > A + e or (abs(A - N) < e and Y - e > 2 * E) or (abs(A + N) < e and -e > Y):
                M = np.array([[1, 0, -N / abs(N)], [0, 1, 0], [0, 0, 1]])
                G = np.dot(np.transpose(M), np.dot(G, M))
                continue

            # A7
            if abs(Y) > A + e or (abs(A - Y) < e and N - e > 2 * E) or (abs(A + Y) < e and -e > N):
                M = np.array([[1, -Y / abs(Y), 0], [0, 1, 0], [0, 0, 1]])
                G = np.dot(np.transpose(M), np.dot(G, M))
                continue

            # A8
            if -e > E + N + Y + A + B or (abs(E + N + Y + A + B) < e < Y + (A + N) * 2):
                M = np.array([[1, 0, 1], [0, 1, 1], [0, 0, 1]])
                G = np.dot(np.transpose(M), np.dot(G, M))
                continue

            break

        A = G[0, 0]
        B = G[1, 1]
        C = G[2, 2]
        E = 2 * G[1, 2]
        N = 2 * G[0, 2]
        Y = 2 * G[0, 1]
        a = math.sqrt(A)
        b = math.sqrt(B)
        c = math.sqrt(C)
        alpha = math.acos(E / 2 / b / c) / math.pi * 180
        beta = math.acos(N / 2 / a / c) / math.pi * 180
        gamma = math.acos(Y / 2 / a / b) / math.pi * 180
        lattice = type(self).from_parameters(a, b, c, alpha, beta, gamma)

        mapped = self.find_mapping(lattice, e, skip_rotation_matrix=True)
        if mapped is not None:
            if np.linalg.det(mapped[0].matrix) > 0:
                return mapped[0]
            return type(self)(-mapped[0].matrix)

        raise ValueError("can't find niggli")

    def scale(self, new_volume: float) -> Self:
        """Return a new Lattice with volume new_volume by performing a
        scaling of the lattice vectors so that length proportions and angles
        are preserved.

        Args:
            new_volume:
                New volume to scale to.

        Returns:
            New lattice with desired volume.
        """
        versors = self.matrix / self.abc

        geo_factor = abs(np.dot(np.cross(versors[0], versors[1]), versors[2]))

        ratios = np.array(self.abc) / self.c

        new_c = (new_volume / (geo_factor * np.prod(ratios))) ** (1 / 3.0)

        return type(self)(versors * (new_c * ratios), pbc=self.pbc)

    def get_wigner_seitz_cell(self) -> list[list[np.ndarray]]:
        """Get the Wigner-Seitz cell for the given lattice.

        Returns:
            A list of list of coordinates.
            Each element in the list is a "facet" of the boundary of the
            Wigner Seitz cell. For instance, a list of four coordinates will
            represent a square facet.
        """
        vec1, vec2, vec3 = self._matrix

        list_k_points = []
        for ii, jj, kk in itertools.product([-1, 0, 1], [-1, 0, 1], [-1, 0, 1]):
            list_k_points.append(ii * vec1 + jj * vec2 + kk * vec3)

        tess = Voronoi(list_k_points)
        out = []
        for r in tess.ridge_dict:
            if r[0] == 13 or r[1] == 13:
                out.append([tess.vertices[i] for i in tess.ridge_dict[r]])

        return out

    def get_brillouin_zone(self) -> list[list[np.ndarray]]:
        """Get the Wigner-Seitz cell for the reciprocal lattice, aka the
        Brillouin Zone.

        Returns:
            A list of list of coordinates.
            Each element in the list is a "facet" of the boundary of the
            Brillouin Zone. For instance, a list of four coordinates will
            represent a square facet.
        """
        return self.reciprocal_lattice.get_wigner_seitz_cell()

    def dot(
        self,
        coords_a: ArrayLike,
        coords_b: ArrayLike,
        frac_coords: bool = False,
    ) -> np.ndarray:
        """Compute the scalar product of vector(s).

        Args:
            coords_a: Array-like coordinates.
            coords_b: Array-like coordinates.
            frac_coords (bool): True if the vectors are fractional (as opposed to Cartesian) coordinates.

        Returns:
            one-dimensional `numpy` array.
        """
        coords_a, coords_b = np.reshape(coords_a, (-1, 3)), np.reshape(coords_b, (-1, 3))

        if len(coords_a) != len(coords_b):
            raise ValueError("Coordinates must have same length!")

        for coord in (coords_a, coords_b):
            if np.iscomplexobj(coord):
                raise TypeError(f"Complex array are not supported, got {coord=}")

        if not frac_coords:
            cart_a, cart_b = coords_a, coords_b
        else:
            cart_a = np.reshape([self.get_cartesian_coords(vec) for vec in coords_a], (-1, 3))
            cart_b = np.reshape([self.get_cartesian_coords(vec) for vec in coords_b], (-1, 3))

        return np.array(list(itertools.starmap(np.dot, zip(cart_a, cart_b, strict=False))))

    def norm(self, coords: ArrayLike, frac_coords: bool = True) -> np.ndarray:
        """Compute the norm of vector(s).

        Args:
            coords:
                Array-like object with the coordinates.
            frac_coords:
                Boolean stating whether the vector corresponds to fractional or
                Cartesian coordinates.

        Returns:
            one-dimensional `numpy` array.
        """
        return np.sqrt(self.dot(coords, coords, frac_coords=frac_coords))

    def get_points_in_sphere(
        self,
        frac_points: ArrayLike,
        center: ArrayLike,
        r: float,
        zip_results: bool = True,
    ) -> list[tuple[np.ndarray, float, int, np.ndarray]] | tuple[np.ndarray, ...] | list:
        """Find all points within a sphere from the point taking into account
        periodic boundary conditions. This includes sites in other periodic images.

        Algorithm:

        1. place sphere of radius r in crystal and determine minimum supercell
           (parallelepiped) which would contain a sphere of radius r. for this
           we need the projection of a_1 on a unit vector perpendicular
           to a_2 & a_3 (i.e. the unit vector in the direction b_1) to
           determine how many a_1's it will take to contain the sphere.

           Nxmax = r * length_of_b_1 / (2 Pi)

        2. keep points falling within r.

        Args:
            frac_points: All points in the lattice in fractional coordinates.
            center: Cartesian coordinates of center of sphere.
            r: radius of sphere.
            zip_results (bool): Whether to zip the results together to group by
                point, or return the raw frac_coord, dist, index arrays

        Returns:
            if zip_results:
                [(frac_coord, dist, index, supercell_image) ...] since most of the time, subsequent
                processing requires the distance, index number of the atom, or index of the image
            else:
                frac_coords, dists, inds, image
        """
        try:
            from pymatgen.optimization.neighbors import find_points_in_spheres
        except ImportError:
            return self.get_points_in_sphere_py(frac_points=frac_points, center=center, r=r, zip_results=zip_results)
        else:
            frac_points = np.ascontiguousarray(frac_points, dtype=float)
            latt_matrix = np.ascontiguousarray(self.matrix, dtype=float)
            cart_coords = np.ascontiguousarray(self.get_cartesian_coords(frac_points), dtype=float)
            pbc = np.ascontiguousarray(self.pbc, dtype=np.int64)
            center_coords = np.ascontiguousarray([center], dtype=float)

            _, indices, images, distances = find_points_in_spheres(
                all_coords=cart_coords, center_coords=center_coords, r=float(r), pbc=pbc, lattice=latt_matrix, tol=1e-8
            )
            if len(indices) < 1:
                # Return empty np.array (not list or tuple) to ensure consistent return type
                # whether sphere contains points or not
                return np.array([]) if zip_results else tuple(np.array([]) for _ in range(4))
            frac_coords = frac_points[indices] + images
            if zip_results:
                return tuple(zip(frac_coords, distances, indices, images, strict=False))
            return frac_coords, distances, indices, images

    def get_points_in_sphere_py(
        self,
        frac_points: ArrayLike,
        center: ArrayLike,
        r: float,
        zip_results: bool = True,
    ) -> list[tuple[np.ndarray, float, int, np.ndarray]] | list[np.ndarray]:
        """Find all points within a sphere from the point taking into account
        periodic boundary conditions. This includes sites in other periodic
        images.

        Algorithm:

        1. place sphere of radius r in crystal and determine minimum supercell
           (parallelepiped) which would contain a sphere of radius r. for this
           we need the projection of a_1 on a unit vector perpendicular
           to a_2 & a_3 (i.e. the unit vector in the direction b_1) to
           determine how many a_1's it will take to contain the sphere.

           Nxmax = r * length_of_b_1 / (2 Pi)

        2. keep points falling within r.

        Args:
            frac_points: All points in the lattice in fractional coordinates.
            center: Cartesian coordinates of center of sphere.
            r: radius of sphere.
            zip_results (bool): Whether to zip the results together to group by
                point, or return the raw frac_coord, dist, index arrays

        Returns:
            if zip_results:
                [(frac_coord, dist, index, supercell_image) ...] since most of the time, subsequent
                processing requires the distance, index number of the atom, or index of the image
            else:
                frac_coords, dists, inds, image
        """
        cart_coords = self.get_cartesian_coords(frac_points)
        neighbors = get_points_in_spheres(
            all_coords=cart_coords,
            center_coords=np.array([center]),
            r=r,
            pbc=self.pbc,
            numerical_tol=1e-8,
            lattice=self,
            return_fcoords=True,
        )[0]
        if len(neighbors) < 1:
            return [] if zip_results else [()] * 4
        if zip_results:
            return neighbors
        return [np.array(i) for i in list(zip(*neighbors, strict=False))]

    @deprecated(get_points_in_sphere, "This is retained purely for checking purposes.")
    def get_points_in_sphere_old(
        self,
        frac_points: ArrayLike,
        center: ArrayLike,
        r: float,
        zip_results=True,
    ) -> (
        list[tuple[np.ndarray, float, int, np.ndarray]]
        | tuple[list[np.ndarray], list[float], list[int], list[np.ndarray]]
    ):
        """Find all points within a sphere from the point taking into account
        periodic boundary conditions. This includes sites in other periodic
        images. Does not support partial periodic boundary conditions.

        Algorithm:

        1. place sphere of radius r in crystal and determine minimum supercell
           (parallelepiped) which would contain a sphere of radius r. for this
           we need the projection of a_1 on a unit vector perpendicular
           to a_2 & a_3 (i.e. the unit vector in the direction b_1) to
           determine how many a_1's it will take to contain the sphere.

           Nxmax = r * length_of_b_1 / (2 Pi)

        2. keep points falling within r.

        Args:
            frac_points: All points in the lattice in fractional coordinates.
            center: Cartesian coordinates of center of sphere.
            r: radius of sphere.
            zip_results (bool): Whether to zip the results together to group by
                point, or return the raw frac_coord, dist, index arrays

        Returns:
            if zip_results:
                [(frac_coord, dist, index, supercell_image) ...] since most of the time, subsequent
                processing requires the distance, index number of the atom, or index of the image
            else:
                frac_coords, dists, inds, image
        """
        if self.pbc != (True, True, True):
            raise RuntimeError("get_points_in_sphere_old does not support partial periodic boundary conditions")
        # TODO: refactor to use lll matrix (nmax will be smaller)
        # Determine the maximum number of supercells in each direction
        # required to contain a sphere of radius n
        recp_len = np.array(self.reciprocal_lattice.abc) / (2 * np.pi)
        nmax = float(r) * recp_len + 0.01

        # Get the fractional coordinates of the center of the sphere
        pcoords = self.get_fractional_coords(center)
        center = np.array(center)

        # Prepare the list of output atoms
        n = len(frac_points)
        frac_coords = np.array(frac_points) % 1
        indices = np.arange(n)

        # Generate all possible images that could be within `r` of `center`
        mins = np.floor(pcoords - nmax)
        maxes = np.ceil(pcoords + nmax)
        arange = np.arange(start=mins[0], stop=maxes[0], dtype=np.int64)
        brange = np.arange(start=mins[1], stop=maxes[1], dtype=np.int64)
        crange = np.arange(start=mins[2], stop=maxes[2], dtype=np.int64)
        arange = arange[:, None] * np.array([1, 0, 0], dtype=np.int64)[None, :]
        brange = brange[:, None] * np.array([0, 1, 0], dtype=np.int64)[None, :]
        crange = crange[:, None] * np.array([0, 0, 1], dtype=np.int64)[None, :]
        images = arange[:, None, None] + brange[None, :, None] + crange[None, None, :]

        # Generate the coordinates of all atoms within these images
        shifted_coords = frac_coords[:, None, None, None, :] + images[None, :, :, :, :]

        # Determine distance from `center`
        cart_coords = self.get_cartesian_coords(frac_coords)
        cart_images = self.get_cartesian_coords(images)
        coords = cart_coords[:, None, None, None, :] + cart_images[None, :, :, :, :]
        coords -= center[None, None, None, None, :]
        coords **= 2
        d_2 = np.sum(coords, axis=4)

        # Determine which points are within `r` of `center`
        within_r = np.where(d_2 <= r**2)
        #  `within_r` now contains the coordinates of each image that is
        #    inside of the cutoff distance. It has 4 coordinates:
        #   0 - index of the image within `frac_points`
        #   1,2,3 - index of the supercell which holds the images in the x, y, z directions

        if zip_results:
            return list(
                zip(
                    shifted_coords[within_r],
                    np.sqrt(d_2[within_r]),
                    indices[within_r[0]],
                    images[within_r[1:]],
                    strict=False,
                )
            )
        return shifted_coords[within_r], np.sqrt(d_2[within_r]), indices[within_r[0]], images[within_r[1:]]

    def get_all_distances(
        self,
        frac_coords1: ArrayLike,
        frac_coords2: ArrayLike,
    ) -> np.ndarray:
        """Get the distances between two lists of coordinates taking into
        account periodic boundary conditions and the lattice. Note that this
        computes an MxN array of distances (i.e. the distance between each
        point in frac_coords1 and every coordinate in frac_coords2). This is
        different functionality from pbc_diff.

        Args:
            frac_coords1: First set of fractional coordinates. e.g. [0.5, 0.6,
                0.7] or [[1.1, 1.2, 4.3], [0.5, 0.6, 0.7]]. It can be a single
                coord or any array of coords.
            frac_coords2: Second set of fractional coordinates.

        Returns:
            2d array of Cartesian distances. E.g the distance between
            frac_coords1[i] and frac_coords2[j] is distances[i,j]
        """
        _v, d2 = pbc_shortest_vectors(self, frac_coords1, frac_coords2, return_d2=True)
        return np.sqrt(d2)

    def is_hexagonal(
        self,
        hex_angle_tol: float = 5,
        hex_length_tol: float = 0.01,
    ) -> bool:
        """
        Args:
            hex_angle_tol: Angle tolerance
            hex_length_tol: Length tolerance.

        Returns:
            Whether lattice corresponds to hexagonal lattice.
        """
        lengths = self.lengths
        angles = self.angles
        right_angles = [i for i in range(3) if abs(angles[i] - 90) < hex_angle_tol]
        hex_angles = [
            idx for idx in range(3) if abs(angles[idx] - 60) < hex_angle_tol or abs(angles[idx] - 120) < hex_angle_tol
        ]

        return (
            len(right_angles) == 2
            and len(hex_angles) == 1
            and abs(lengths[right_angles[0]] - lengths[right_angles[1]]) < hex_length_tol
        )

    def get_distance_and_image(
        self,
        frac_coords1: ArrayLike,
        frac_coords2: ArrayLike,
        jimage: ArrayLike | None = None,
    ) -> tuple[float, np.ndarray]:
        """Get distance between two frac_coords assuming periodic boundary
        conditions. If the index jimage is not specified it selects the j
        image nearest to the i atom and returns the distance and jimage
        indices in terms of lattice vector translations. If the index jimage
        is specified it returns the distance between the frac_coords1 and
        the specified jimage of frac_coords2, and the given jimage is also
        returned.

        Args:
            frac_coords1 (3x1 array): Reference frac_coords to get distance from.
            frac_coords2 (3x1 array): frac_coords to get distance from.
            jimage (3x1 array): Specific periodic image in terms of
                lattice translations, e.g. [1,0,0] implies to take periodic
                image that is one a-lattice vector away. If jimage is None,
                the image that is nearest to the site is found.

        Returns:
            tuple[float, np.ndarray]: distance and periodic lattice translations (jimage)
                of the other site for which the distance applies. This means that
                the distance between frac_coords1 and (jimage + frac_coords2) is
                equal to distance.
        """
        if jimage is None:
            v, d2 = pbc_shortest_vectors(self, frac_coords1, frac_coords2, return_d2=True)
            fc = self.get_fractional_coords(v[0][0]) + frac_coords1 - frac_coords2
            fc = np.array(np.round(fc), dtype=np.int64)
            return np.sqrt(d2[0, 0]), fc

        jimage = np.array(jimage)
        mapped_vec = self.get_cartesian_coords(jimage + frac_coords2 - frac_coords1)
        return np.linalg.norm(mapped_vec), jimage

    def get_miller_index_from_coords(
        self,
        coords: ArrayLike,
        coords_are_cartesian: bool = True,
        round_dp: int = 4,
        verbose: bool = True,
    ) -> MillerIndex:
        """Get the Miller index of a plane from a list of site coordinates.

        A minimum of 3 sets of coordinates are required. If more than 3 sets of
        coordinates are given, the best plane that minimises the distance to all
        points will be calculated.

        Args:
            coords (iterable): A list or numpy array of coordinates. Can be
                Cartesian or fractional coordinates. If more than three sets of
                coordinates are provided, the best plane that minimises the
                distance to all sites will be calculated.
            coords_are_cartesian (bool, optional): Whether the coordinates are
                in Cartesian space. If using fractional coordinates set to
                False.
            round_dp (int, optional): The number of decimal places to round the
                miller index to.
            verbose (bool, optional): Whether to print warnings.

        Returns:
            tuple: The Miller index.
        """
        if coords_are_cartesian:
            coords = [self.get_fractional_coords(c) for c in coords]

        coords = np.asarray(coords)
        g = coords.sum(axis=0) / coords.shape[0]

        # Run singular value decomposition
        _, _, vh = np.linalg.svd(coords - g)

        # Get unitary normal vector
        u_norm = vh[2, :]
        return get_integer_index(u_norm, round_dp=round_dp, verbose=verbose)

    def get_recp_symmetry_operation(self, symprec: float = 0.01) -> list[SymmOp]:
        """Find the symmetric operations of the reciprocal lattice,
        to be used for hkl transformations.

        Args:
            symprec: default is 0.001.
        """
        recp_lattice = self.reciprocal_lattice_crystallographic
        # Get symmetry operations from input conventional unit cell
        # Need to make sure recp lattice is big enough, otherwise symmetry
        # determination will fail. We set the overall volume to 1.
        recp_lattice = recp_lattice.scale(1)
        # Need a localized import of structure to build a
        # pseudo empty lattice for SpacegroupAnalyzer

        from pymatgen.core.structure import Structure
        from pymatgen.symmetry.analyzer import SpacegroupAnalyzer

        recp = Structure(recp_lattice, ["H"], [[0, 0, 0]])
        # Create a function that uses the symmetry operations in the
        # structure to find Miller indices that might give repetitive slabs
        analyzer = SpacegroupAnalyzer(recp, symprec=symprec)
        return analyzer.get_symmetry_operations()


def get_integer_index(
    miller_index: MillerIndex,
    round_dp: int = 4,
    verbose: bool = True,
) -> MillerIndex:
    """Attempt to convert a vector of floats to whole numbers.

    Args:
        miller_index (MillerIndex): Miller index.
        round_dp (int, optional): The number of decimal places to round the
            miller index to.
        verbose (bool, optional): Whether to print warnings.

    Returns:
        MillerIndex: The Miller index.
    """
    mi = np.asarray(miller_index)
    # Deal with the case we have small irregular floats
    # that are all equal or factors of each other
    mi /= min(m for m in mi if m != 0)
    mi /= np.max(np.abs(mi))

    # Deal with the case where we have nice fractions
    md = [Fraction(n).limit_denominator(12).denominator for n in mi]
    mi *= reduce(operator.mul, md)
    int_miller_index = np.round(mi, 1).astype(int)
    mi /= np.abs(reduce(math.gcd, int_miller_index))

    # Round to a reasonable precision
    mi = np.array([round(h, round_dp) for h in mi])

    # Need to recalculate this after rounding as values may have changed
    int_miller_index = np.round(mi, 1).astype(int)
    if np.any(np.abs(mi - int_miller_index) > 1e-6) and verbose:
        warnings.warn("Non-integer encountered in Miller index")
    else:
        mi = int_miller_index

    # Minimise the number of negative indexes
    mi += 0  # converts -0 to 0

    def n_minus(index):
        return len([h for h in index if h < 0])

    if n_minus(mi) > n_minus(mi * -1):
        mi *= -1

    # If only one index is negative, make sure it is the smallest
    # e.g. (-2 1 0) -> (2 -1 0)
    if sum(mi != 0) == 2 and n_minus(mi) == 1 and abs(min(mi)) > max(mi):
        mi *= -1

    return tuple(mi)


def get_points_in_spheres(
    all_coords: np.ndarray,
    center_coords: np.ndarray,
    r: float,
    pbc: bool | list[bool] | PbcLike = True,
    numerical_tol: float = 1e-8,
    lattice: Lattice | None = None,
    return_fcoords: bool = False,
) -> list[list[tuple[np.ndarray, float, int, np.ndarray]]]:
    """For each point in `center_coords`, get all the neighboring points
    in `all_coords` that are within the cutoff radius `r`.

    Args:
        all_coords: (list of Cartesian coordinates) all available points
        center_coords: (list of Cartesian coordinates) all centering points
        r: (float) cutoff radius
        pbc: (bool or a list of bool) whether to set periodic boundaries
        numerical_tol: (float) numerical tolerance
        lattice: (Lattice) lattice to consider when PBC is enabled
        return_fcoords: (bool) whether to return fractional coords when pbc is set.

    Returns:
        List[List[Tuple[coords, distance, index, image]]]
    """
    if isinstance(pbc, bool):
        pbc = [pbc] * 3
    _pbc: PbcLike = np.array(pbc, dtype=bool)
    if return_fcoords and lattice is None:
        raise ValueError("Lattice needs to be supplied to compute fractional coordinates")
    center_coords_min = np.min(center_coords, axis=0)
    center_coords_max = np.max(center_coords, axis=0)

    # The lower bound of all considered atom coords
    global_min = center_coords_min - r - numerical_tol
    global_max = center_coords_max + r + numerical_tol
    if np.any(_pbc):
        if lattice is None:
            raise ValueError("Lattice needs to be supplied when considering periodic boundary")
        recp_len = np.array(lattice.reciprocal_lattice.abc)
        maxr = np.ceil((r + 0.15) * recp_len / (2 * math.pi))
        frac_coords = lattice.get_fractional_coords(center_coords)
        nmin_temp = np.floor(np.min(frac_coords, axis=0)) - maxr
        nmax_temp = np.ceil(np.max(frac_coords, axis=0)) + maxr
        nmin = np.zeros_like(nmin_temp)
        nmin[_pbc] = nmin_temp[_pbc]
        nmax = np.ones_like(nmax_temp)
        nmax[_pbc] = nmax_temp[_pbc]
        all_ranges = [np.arange(x, y, dtype="int64") for x, y in zip(nmin, nmax, strict=False)]
        matrix = lattice.matrix

        # Temporarily hold the fractional coordinates
        image_offsets = lattice.get_fractional_coords(all_coords)
        all_frac_coords = []

        # Only wrap periodic boundary
        for kk in range(3):
            if _pbc[kk]:
                all_frac_coords.append(np.mod(image_offsets[:, kk : kk + 1], 1))
            else:
                all_frac_coords.append(image_offsets[:, kk : kk + 1])
        all_frac_coords = np.concatenate(all_frac_coords, axis=1)
        image_offsets = image_offsets - all_frac_coords
        coords_in_cell = np.dot(all_frac_coords, matrix)

        # Filter out those beyond max range
        valid_coords = []
        valid_images = []
        valid_indices = []
        for image in itertools.product(*all_ranges):
            coords = np.dot(image, matrix) + coords_in_cell
            valid_index_bool = np.all(
                np.bitwise_and(coords > global_min[None, :], coords < global_max[None, :]),
                axis=1,
            )
            ind = np.arange(len(all_coords))
            if np.any(valid_index_bool):
                valid_coords.append(coords[valid_index_bool])
                valid_images.append(np.tile(image, [np.sum(valid_index_bool), 1]) - image_offsets[valid_index_bool])
                valid_indices.extend([k for k in ind if valid_index_bool[k]])
        if not valid_coords:
            return [[]] * len(center_coords)
        valid_coords = np.concatenate(valid_coords, axis=0)
        valid_images = np.concatenate(valid_images, axis=0)

    else:
        valid_coords = all_coords
        valid_images = [[0, 0, 0]] * len(valid_coords)
        valid_indices = np.arange(len(valid_coords))

    # Divide the valid 3D space into cubes and compute the cube ids
    all_cube_index = _compute_cube_index(valid_coords, global_min, r)
    nx, ny, nz = _compute_cube_index(global_max, global_min, r) + 1
    all_cube_index = _three_to_one(all_cube_index, ny, nz)
    site_cube_index = _three_to_one(_compute_cube_index(center_coords, global_min, r), ny, nz)

    # Create cube index to coordinates, images, and indices map
    cube_to_coords: dict[int, list] = defaultdict(list)
    cube_to_images: dict[int, list] = defaultdict(list)
    cube_to_indices: dict[int, list] = defaultdict(list)
    for ii, jj, kk, ll in zip(all_cube_index.ravel(), valid_coords, valid_images, valid_indices, strict=False):
        cube_to_coords[ii].append(jj)
        cube_to_images[ii].append(kk)
        cube_to_indices[ii].append(ll)

    # Find all neighboring cubes for each atom in the lattice cell
    site_neighbors = find_neighbors(site_cube_index, nx, ny, nz)
    neighbors: list[list[tuple[np.ndarray, float, int, np.ndarray]]] = []

<<<<<<< HEAD
    for ii, jj in zip(center_coords, site_neighbors):
        l1 = np.array(_three_to_one(jj, ny, nz), dtype=np.int64).ravel()
=======
    for ii, jj in zip(center_coords, site_neighbors, strict=False):
        l1 = np.array(_three_to_one(jj, ny, nz), dtype=int).ravel()
>>>>>>> ea58ff89
        # Use the cube index map to find the all the neighboring
        # coords, images, and indices
        ks = [k for k in l1 if k in cube_to_coords]
        if not ks:
            neighbors.append([])
            continue
        nn_coords = np.concatenate([cube_to_coords[k] for k in ks], axis=0)
        nn_images = itertools.chain(*(cube_to_images[k] for k in ks))
        nn_indices = itertools.chain(*(cube_to_indices[k] for k in ks))
        distances = np.linalg.norm(nn_coords - ii[None, :], axis=1)
        nns: list[tuple[np.ndarray, float, int, np.ndarray]] = []
        for coord, index, image, dist in zip(nn_coords, nn_indices, nn_images, distances, strict=False):
            # Filtering out all sites that are beyond the cutoff
            # Here there is no filtering of overlapping sites
            if dist < r + numerical_tol:
                if return_fcoords and (lattice is not None):
                    coord = np.round(lattice.get_fractional_coords(coord), 10)
                nn = (coord, float(dist), int(index), image)
                nns.append(nn)
        neighbors.append(nns)
    return neighbors


# The following internal functions are used in the get_points_in_sphere method
def _compute_cube_index(
    coords: np.ndarray,
    global_min: float,
    radius: float,
) -> np.ndarray:
    """Compute the cube index from coordinates
    Args:
        coords: (nx3 array) atom coordinates
        global_min: (float) lower boundary of coordinates
        radius: (float) cutoff radius.

    Returns:
        np.ndarray: nx3 array int indices
    """
    return np.array(np.floor((coords - global_min) / radius), dtype=np.int64)


def _one_to_three(label1d: np.ndarray, ny: int, nz: int) -> np.ndarray:
    """Convert a 1D index array to 3D index array.

    Args:
        label1d: (array) 1D index array
        ny: (int) number of cells in y direction
        nz: (int) number of cells in z direction

    Returns:
        np.ndarray: nx3 array int indices
    """
    last = np.mod(label1d, nz)
    second = np.mod((label1d - last) / nz, ny)
    first = (label1d - last - second * nz) / (ny * nz)
    return np.concatenate([first, second, last], axis=1)


def _three_to_one(label3d: np.ndarray, ny: int, nz: int) -> np.ndarray:
    """The reverse of _one_to_three."""
    return np.array(label3d[:, 0] * ny * nz + label3d[:, 1] * nz + label3d[:, 2]).reshape((-1, 1))


def find_neighbors(label: np.ndarray, nx: int, ny: int, nz: int) -> list[np.ndarray]:
    """Given a cube index, find the neighbor cube indices.

    Args:
        label: (array) (n,) or (n x 3) indice array
        nx: (int) number of cells in y direction
        ny: (int) number of cells in y direction
        nz: (int) number of cells in z direction

    Returns:
        Neighbor cell indices.
    """
    array = [[-1, 0, 1]] * 3
    neighbor_vectors = np.array(list(itertools.product(*array)), dtype=np.int64)
    label3d = _one_to_three(label, ny, nz) if np.shape(label)[1] == 1 else label
    all_labels = label3d[:, None, :] - neighbor_vectors[None, :, :]
    filtered_labels = []
    # Filter out out-of-bound labels i.e., label < 0
    for labels in all_labels:
        ind = (labels[:, 0] < nx) * (labels[:, 1] < ny) * (labels[:, 2] < nz) * np.all(labels > -1e-5, axis=1)
        filtered_labels.append(labels[ind])
    return filtered_labels<|MERGE_RESOLUTION|>--- conflicted
+++ resolved
@@ -1865,13 +1865,8 @@
     site_neighbors = find_neighbors(site_cube_index, nx, ny, nz)
     neighbors: list[list[tuple[np.ndarray, float, int, np.ndarray]]] = []
 
-<<<<<<< HEAD
-    for ii, jj in zip(center_coords, site_neighbors):
+    for ii, jj in zip(center_coords, site_neighbors, strict=False):
         l1 = np.array(_three_to_one(jj, ny, nz), dtype=np.int64).ravel()
-=======
-    for ii, jj in zip(center_coords, site_neighbors, strict=False):
-        l1 = np.array(_three_to_one(jj, ny, nz), dtype=int).ravel()
->>>>>>> ea58ff89
         # Use the cube index map to find the all the neighboring
         # coords, images, and indices
         ks = [k for k in l1 if k in cube_to_coords]
