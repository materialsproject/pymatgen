--- conflicted
+++ resolved
@@ -2842,13 +2842,8 @@
 
     Args:
         slab (Slab): film or substrate slab to label termination for
-<<<<<<< HEAD
         ftol (float): tolerance for terminating position hierarchical clustering
         t_index (None|int): if not None, adding an extra index to the termination label output
-=======
-        ftol (float): tolerance for terminating position hierachical clustering
-        t_index (None|int): if not None, adding an extra index to the termination label output.
->>>>>>> 9e0b2084
     """
     frac_coords = slab.frac_coords
     n = len(frac_coords)
