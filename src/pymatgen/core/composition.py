--- conflicted
+++ resolved
@@ -550,11 +550,7 @@
     @property
     def weight(self) -> FloatWithUnit:
         """Total molecular weight of Composition."""
-<<<<<<< HEAD
         return Mass(sum(amount * el.atomic_mass for el, amount in self.items()), _PT_UNIT["Atomic mass"])  # type: ignore[misc]
-=======
-        return Mass(sum([amount * el.atomic_mass for el, amount in self.items()], 0.0), _PT_UNIT["Atomic mass"])
->>>>>>> ca7430e7
 
     def get_atomic_fraction(self, el: SpeciesLike) -> float:
         """Calculate atomic fraction of an Element or Species.
