"""This module provides classes to define non-periodic Molecule
and periodic Structure, along with their immutable counterparts
IMolecule and IStructure.
"""

from __future__ import annotations

import collections
import contextlib
import functools
import inspect
import io
import itertools
import json
import math
import os
import re
import sys
import warnings
from abc import ABC, abstractmethod
from collections import defaultdict
from fnmatch import fnmatch
from typing import TYPE_CHECKING, Literal, cast, get_args, overload

import numpy as np
from monty.dev import deprecated
from monty.io import zopen
from monty.json import MSONable
from numpy.linalg import norm
from ruamel.yaml import YAML
from scipy.cluster.hierarchy import fcluster, linkage
from scipy.linalg import expm, polar
from scipy.spatial.distance import squareform
from tabulate import tabulate

from pymatgen.core.bonds import CovalentBond, get_bond_length
from pymatgen.core.composition import Composition
from pymatgen.core.lattice import Lattice, get_points_in_spheres
from pymatgen.core.operations import SymmOp
from pymatgen.core.periodic_table import DummySpecies, Element, Species, get_el_sp
from pymatgen.core.sites import PeriodicSite, Site
from pymatgen.core.units import Length, Mass
from pymatgen.electronic_structure.core import Magmom
from pymatgen.symmetry.maggroups import MagneticSpaceGroup
from pymatgen.util.coord import all_distances, get_angle, lattice_points_in_supercell
from pymatgen.util.due import Doi, due

if TYPE_CHECKING:
    from collections.abc import Callable, Iterable, Iterator, Sequence
    from typing import Any, ClassVar, SupportsIndex, TypeAlias

    import moyopy
    import pandas as pd
    import spglib
    from ase import Atoms
    from ase.calculators.calculator import Calculator
    from ase.io.trajectory import Trajectory
    from ase.optimize.optimize import Optimizer
    from matgl.ext.ase import TrajectoryObserver
    from numpy.typing import ArrayLike, NDArray
    from typing_extensions import Self

    from pymatgen.util.typing import CompositionLike, MillerIndex, PathLike, PbcLike, SpeciesLike

FileFormats: TypeAlias = Literal[
    "cif",
    "poscar",
    "cssr",
    "json",
    "yaml",
    "yml",
    "xsf",
    "mcsqs",
    "res",
    "pwmat",
    "aims",
    "",
]
StructureSources: TypeAlias = Literal["Materials Project", "COD"]


class Neighbor(Site):
    """Simple Site subclass to contain a neighboring atom that skips all the unnecessary checks for speed. Can be
    used as a fixed-length tuple of size 3 to retain backwards compatibility with past use cases.

        (site, nn_distance, index).

    In future, usage should be to call attributes, e.g. Neighbor.index, Neighbor.distance, etc.
    """

    def __init__(
        self,
        species: Composition,
        coords: NDArray,
        properties: dict | None = None,
        nn_distance: float = 0.0,
        index: int = 0,
        label: str | None = None,
    ) -> None:
        """
        Args:
            species: Same as Site
            coords: Same as Site, but must be fractional.
            properties: Same as Site
            nn_distance: Distance to some other Site.
            index: Index within structure.
            label: Label for the site. Defaults to None.
        """
        self._species: Composition = species
        self.coords: NDArray = coords
        self.properties: dict = properties or {}
        self.nn_distance: float = nn_distance
        self.index: int = index
        self._label = label

    def __len__(self) -> Literal[3]:
        """Make neighbor Tuple-like to retain backwards compatibility."""
        return 3

    def __getitem__(self, idx: int) -> Self | float:
        """Make neighbor Tuple-like to retain backwards compatibility."""
        return (self, self.nn_distance, self.index)[idx]

    def as_dict(self) -> dict:
        """Note that method calls the super of Site, which is MSONable itself."""
        return super(Site, self).as_dict()

    @classmethod
    def from_dict(cls, dct: dict) -> Site:
        """Get a Neighbor from a dict.

        Args:
            dct: MSONable dict format.

        Returns:
            Neighbor
        """
        return super(Site, cls).from_dict(dct)


class PeriodicNeighbor(PeriodicSite):
    """Simple PeriodicSite subclass to contain a neighboring atom that skips all
    the unnecessary checks for speed. Can be used as a fixed-length tuple of
    size 4 to retain backwards compatibility with past use cases:
        (site, distance, index, image).

    Should access attributes in the future, e.g. PeriodicNeighbor.index,
    PeriodicNeighbor.distance, etc.
    """

    def __init__(
        self,
        species: Composition,
        coords: NDArray,
        lattice: Lattice,
        properties: dict | None = None,
        nn_distance: float = 0.0,
        index: int = 0,
        image: tuple = (0, 0, 0),
        label: str | None = None,
    ) -> None:
        """
        Args:
            species (Composition): Same as PeriodicSite
            coords (np.ndarray): Same as PeriodicSite, but must be fractional.
            lattice (Lattice): Same as PeriodicSite
            properties (dict, optional): Same as PeriodicSite. Defaults to None.
            nn_distance (float, optional): Distance to some other Site.. Defaults to 0.0.
            index (int, optional): Index within structure.. Defaults to 0.
            image (tuple, optional): PeriodicImage. Defaults to (0, 0, 0).
            label (str, optional): Label for the site. Defaults to None.
        """
        self._lattice = lattice
        self._frac_coords = coords
        self._species = species
        self.properties = properties or {}
        self.nn_distance = nn_distance
        self.index = index
        self.image = image
        self._label = label

    def __len__(self) -> Literal[4]:
        """Make neighbor Tuple-like to retain backwards compatibility."""
        return 4

    def __getitem__(self, idx: int | slice):
        """Make neighbor Tuple-like to retain backwards compatibility."""
        return (self, self.nn_distance, self.index, self.image)[idx]

    @property  # type: ignore[misc]
    def coords(self) -> NDArray:
        """Cartesian coords."""
        return self._lattice.get_cartesian_coords(self._frac_coords)

    def as_dict(self) -> dict:
        """Note that method calls the super of Site, which is MSONable itself."""
        return super(Site, self).as_dict()

    @classmethod
    def from_dict(cls, dct: dict) -> Self:
        """Get a PeriodicNeighbor from a dict.

        Args:
            dct: MSONable dict format.

        Returns:
            PeriodicNeighbor
        """
        return super(Site, cls).from_dict(dct)


class SiteCollection(collections.abc.Sequence, ABC):
    """Basic SiteCollection. Essentially a sequence of Sites or PeriodicSites.
    This serves as a base class for Molecule (a collection of Site, i.e., no
    periodicity) and Structure (a collection of PeriodicSites, i.e.,
    periodicity). Not meant to be instantiated directly.
    """

    # Tolerance in Angstrom for determining if sites are too close
    DISTANCE_TOLERANCE: ClassVar[float] = 0.5

    def __init__(self) -> None:
        """Init a SiteCollection."""
        self._properties: dict

    def __contains__(self, site: object) -> bool:
        return site in self.sites

    def __iter__(self) -> Iterator[PeriodicSite]:
        return iter(self.sites)

    # TODO return type needs fixing (can be Sequence[PeriodicSite] but raises lots of mypy errors)
    def __getitem__(self, ind: int | slice) -> PeriodicSite:
        return self.sites[ind]  # type: ignore[return-value]

    def __len__(self) -> int:
        return len(self.sites)

    def __hash__(self) -> int:
        """Use the composition hash for now."""
        return hash(self.composition)

    @property
    def sites(self) -> list[PeriodicSite] | tuple[PeriodicSite, ...]:
        """The sites in the Structure."""
        return self._sites

    @sites.setter
    def sites(self, sites: Sequence[PeriodicSite]) -> None:
        """Set the sites in the Structure."""
        # If self is mutable Structure or Molecule, set _sites as list
        is_mutable = isinstance(self._sites, collections.abc.MutableSequence)
        self._sites: list[PeriodicSite] | tuple[PeriodicSite, ...] = list(sites) if is_mutable else tuple(sites)

    @abstractmethod
    def copy(self) -> Self:
        """Get a copy of itself. Concrete subclasses should implement this
        method.
        """
        raise NotImplementedError

    @abstractmethod
    def get_distance(self, i: int, j: int) -> float:
        """Get distance between sites at index i and j.

        Args:
            i: 1st site index
            j: 2nd site index

        Returns:
            Distance between sites at index i and index j.
        """
        raise NotImplementedError

    @property
    def distance_matrix(self) -> np.ndarray:
        """The distance matrix between all sites in the structure. For
        periodic structures, this is overwritten to return the nearest image
        distance.
        """
        return all_distances(self.cart_coords, self.cart_coords)

    @property
    def species(self) -> list[Element | Species]:
        """Only works for ordered structures.

        Raises:
            AttributeError: If structure is disordered.

        Returns:
            list[Species]: species at each site of the structure.
        """
        if not self.is_ordered:
            raise AttributeError("species property only supports ordered structures!")
        return [site.specie for site in self]

    @property
    def species_and_occu(self) -> list[Composition]:
        """List of species and occupancies at each site of the structure."""
        return [site.species for site in self]

    @property
    def n_elems(self) -> int:
        """Number of types of atoms."""
        return len(self.types_of_species)

    @property
    @deprecated(n_elems, deadline=(2025, 6, 7))
    def ntypesp(self) -> int:
        """Number of types of atoms."""
        return self.n_elems

    @property
    def types_of_species(self) -> tuple[Element | Species | DummySpecies, ...]:
        """Tuple of types of species."""
        types: list[Element | Species | DummySpecies] = []
        for site in self:
            for sp, amt in site.species.items():
                if amt != 0:
                    types.append(sp)

        # Cannot use set since we want a deterministic algorithm
        return cast(tuple[Element | Species | DummySpecies, ...], tuple(sorted(set(types))))

    @property
    def types_of_specie(self) -> tuple[Element | Species | DummySpecies, ...]:
        """Specie -> Species rename, to maintain backwards compatibility."""
        return self.types_of_species

    def group_by_types(self) -> Iterator[Site | PeriodicSite]:
        """Iterate over species grouped by type."""
        for sp_typ in self.types_of_species:
            for site in self:
                if site.specie == sp_typ:
                    yield site

    def indices_from_symbol(self, symbol: str) -> tuple[int, ...]:
        """Get a tuple with the sequential indices of the sites
        that contain an element with the given chemical symbol.
        """
        return tuple((idx for idx, specie in enumerate(self.species) if specie.symbol == symbol))

    @property
    def symbol_set(self) -> tuple[str, ...]:
        """Tuple with the set of chemical symbols.
        Note that len(symbol_set) == len(types_of_specie).
        """
        return tuple(sorted(specie.symbol for specie in self.types_of_species))

    @property
    def atomic_numbers(self) -> tuple[int, ...]:
        """Tuple of atomic numbers."""
        try:
            return tuple(site.specie.Z for site in self)
        except AttributeError:
            raise AttributeError("atomic_numbers available only for ordered Structures")

    @property
    def site_properties(self) -> dict[str, Sequence]:
        """The site properties as a dict of sequences.
        E.g. {"magmom": (5, -5), "charge": (-4, 4)}.
        """
        prop_keys: set[str] = set()
        for site in self:
            prop_keys.update(site.properties)

        return {key: [site.properties.get(key) for site in self] for key in prop_keys}

    @property
    def labels(self) -> list[str | None]:
        """Site labels as a list."""
        return [site.label for site in self]

    def relabel_sites(self, ignore_uniq: bool = False) -> Self:
        """Relabel sites to ensure they are unique.

        Site labels are updated in-place, and relabeled by suffixing _1, _2, ..., _n for duplicates.
        Call Structure.copy().relabel_sites() to avoid modifying the original structure.

        Args:
            ignore_uniq (bool): If True, do not relabel sites that already have unique labels.
                Defaults to False.

        Returns:
            SiteCollection: self with relabeled sites.
        """
        grouped = defaultdict(list)
        for site in self:
            grouped[site.label].append(site)

        for label, sites in grouped.items():
            if len(sites) == 0 or (len(sites) == 1 and ignore_uniq):
                continue

            for idx, site in enumerate(sites):
                site.label = f"{label}_{idx + 1}"

        return self

    @property
    def num_sites(self) -> int:
        """Number of sites."""
        return len(self)

    @property
    def cart_coords(self) -> np.ndarray:
        """An np.array of the Cartesian coordinates of sites in the structure."""
        return np.array([site.coords for site in self])

    @property
    def formula(self) -> str:
        """The formula as a string."""
        return self.composition.formula

    @property
    def alphabetical_formula(self) -> str:
        """The formula as a string."""
        return self.composition.alphabetical_formula

    @property
    def reduced_formula(self) -> str:
        """The reduced formula as a string."""
        return self.composition.reduced_formula

    @property
    def elements(self) -> list[Element | Species | DummySpecies]:
        """The elements in the structure as a list of Element objects."""
        return self.composition.elements

    @property
    def composition(self) -> Composition:
        """The structure's corresponding Composition object."""
        elem_map: dict[Species, float] = defaultdict(float)
        for site in self:
            for species, occu in site.species.items():
                elem_map[species] += occu
        return Composition(elem_map)

    @property
    def chemical_system(self) -> str:
        """The chemical system of the structure."""
        return self.composition.chemical_system

    @property
    def chemical_system_set(self) -> set[str]:
        """The set of chemical systems in the structure. E.g. {"Al", "Ga", "In", "N"} for
        a AlGaInN quaternary.
        """
        return self.composition.chemical_system_set

    @property
    def charge(self) -> float:
        """The net charge of the structure based on oxidation states. If
        Elements are found, a charge of 0 is assumed.
        """
        charge = 0
        for site in self:
            for specie, amt in site.species.items():
                charge += (getattr(specie, "oxi_state", 0) or 0) * amt

        return charge

    @property
    def is_ordered(self) -> bool:
        """Check if structure is ordered, meaning no partial occupancies in any
        of the sites.
        """
        return all(site.is_ordered for site in self)

    def get_angle(self, i: int, j: int, k: int) -> float:
        """Get angle specified by three sites.

        Args:
            i: 1st site index
            j: 2nd site index
            k: 3rd site index

        Returns:
            Angle in degrees.
        """
        vec_1 = self[i].coords - self[j].coords
        vec_2 = self[k].coords - self[j].coords
        return get_angle(vec_1, vec_2, units="degrees")

    def get_dihedral(self, i: int, j: int, k: int, l: int) -> float:  # noqa: E741
        """Get dihedral angle specified by four sites.

        Args:
            i (int): 1st site index
            j (int): 2nd site index
            k (int): 3rd site index
            l (int): 4th site index

        Returns:
            Dihedral angle in degrees.
        """
        vec1 = self[k].coords - self[l].coords
        vec2 = self[j].coords - self[k].coords
        vec3 = self[i].coords - self[j].coords
        vec23 = np.cross(vec2, vec3)
        vec12 = np.cross(vec1, vec2)
        return math.degrees(math.atan2(np.linalg.norm(vec2) * np.dot(vec1, vec23), np.dot(vec12, vec23)))

    def is_valid(self, tol: float = DISTANCE_TOLERANCE) -> bool:
        """True if SiteCollection does not contain atoms that are too close
        together. Note that the distance definition is based on type of
        SiteCollection. Cartesian distances are used for non-periodic
        Molecules, while PBC is taken into account for periodic structures.

        Args:
            tol (float): Distance tolerance. Default is 0.5 Angstrom, which is fairly large.

        Returns:
            bool: True if SiteCollection does not contain atoms that are too close together.
        """
        if len(self) == 1:
            return True
        all_dists = self.distance_matrix[np.triu_indices(len(self), 1)]
        return bool(np.min(all_dists) > tol)

    @abstractmethod
    def to(self, filename: str = "", fmt: FileFormats = "") -> str | None:
        """Generate string representations (cif, json, poscar, ....) of SiteCollections (e.g.,
        molecules / structures). Should return str or None if written to a file.
        """
        raise NotImplementedError

    def to_file(self, filename: str = "", fmt: FileFormats = "") -> str | None:
        """A more intuitive alias for .to()."""
        return self.to(filename, fmt)

    @classmethod
    @abstractmethod
    def from_str(cls, input_string: str, fmt: Any) -> None:
        """Read in SiteCollection from a string."""
        raise NotImplementedError

    @classmethod
    @abstractmethod
    def from_file(cls, filename: str) -> None:
        """Read in SiteCollection from a filename."""
        raise NotImplementedError

    def add_site_property(self, property_name: str, values: Sequence | np.ndarray) -> Self:
        """Add a property to a site. Note: This is the preferred method
        for adding magnetic moments, selective dynamics, and related
        site-specific properties to a structure/molecule object.

        Examples:
            structure.add_site_property("magmom", [1.0, 0.0])
            structure.add_site_property("selective_dynamics", [[True, True, True], [False, False, False]])

        Args:
            property_name (str): The name of the property to add.
            values (list): A sequence of values. Must be same length as
                number of sites.

        Raises:
            ValueError: if len(values) != number of sites.

        Returns:
            SiteCollection: self with site property added.
        """
        if len(values) != len(self):
            raise ValueError(f"{len(values)=} must equal sites in structure={len(self)}")
        for site, val in zip(self, values, strict=True):
            site.properties[property_name] = val

        return self

    def remove_site_property(self, property_name: str) -> Self:
        """Removes a property to a site.

        Args:
            property_name (str): The name of the property to remove.

        Returns:
            SiteCollection: self with property removed.
        """
        for site in self:
            del site.properties[property_name]

        return self

    def replace_species(
        self,
        species_mapping: dict[SpeciesLike, SpeciesLike | dict[SpeciesLike, float]],
        in_place: bool = True,
    ) -> Self:
        """Replace species.

        Note that this resets the label of any affected site to species_string.

        Args:
            species_mapping (dict): Species to swap. Species can be elements too. e.g.
                {Element("Li"): Element("Na")} performs a Li for Na substitution. The second species can
                be a sp_and_occu dict. For example, a site with 0.5 Si that is passed the mapping
                {Element('Si'): {Element('Ge'): 0.75, Element('C'): 0.25} } will have .375 Ge and .125 C.
            in_place (bool): Whether to perform the substitution in place or modify a copy.
                Defaults to True.

        Returns:
            SiteCollection: self or new SiteCollection (depending on in_place) with species replaced.
        """
        site_coll = self if in_place else self.copy()
        sp_mapping = {get_el_sp(k): v for k, v in species_mapping.items()}
        sp_to_replace = set(sp_mapping)
        sp_in_structure = set(self.composition)
        if not sp_in_structure >= sp_to_replace:
            warnings.warn(
                "Some species to be substituted are not present in structure. Pls check your input. Species to be "
                f"substituted = {sp_to_replace}; Species in structure = {sp_in_structure}",
                stacklevel=2,
            )

        for site in site_coll:
            if sp_to_replace.intersection(site.species):
                comp = Composition()
                for sp, amt in site.species.items():
                    new_sp = sp_mapping.get(sp, sp)
                    try:
                        comp += Composition(new_sp) * amt
                    except Exception:
                        comp += {new_sp: amt}
                site.species = comp
                site.label = None  # type: ignore[assignment]

        return site_coll

    def add_oxidation_state_by_element(self, oxidation_states: dict[str, float]) -> Self:
        """Add oxidation states.

        Args:
            oxidation_states (dict): Dict of oxidation states.
                e.g. {"Li":1, "Fe":2, "P":5, "O":-2}

        Raises:
            ValueError if oxidation states are not specified for all elements.

        Returns:
            SiteCollection: self with oxidation states.
        """
        if missing := {el.symbol for el in self.composition} - {*oxidation_states}:
            raise ValueError(f"Oxidation states not specified for all elements, {missing=}")
        for site in self:
            new_sp = {}
            for el, occu in site.species.items():
                new_sp[Species(el.symbol, oxidation_states[el.symbol])] = occu
            site.species = Composition(new_sp)

        return self

    def add_oxidation_state_by_site(self, oxidation_states: list[float]) -> Self:
        """Add oxidation states to a structure by site.

        Args:
            oxidation_states (list[float]): List of oxidation states.
                E.g. [1, 1, 1, 1, 2, 2, 2, 2, 5, 5, 5, 5, -2, -2, -2, -2]

        Raises:
            ValueError if oxidation states are not specified for all sites.

        Returns:
            SiteCollection: self with oxidation states.
        """
        if len(oxidation_states) != len(self):
            raise ValueError(
                f"Oxidation states of all sites must be specified, expected {len(self)} values, "
                f"got {len(oxidation_states)}"
            )
        for site, ox in zip(self, oxidation_states, strict=True):
            new_sp = {}
            for el, occu in site.species.items():
                sym = el.symbol
                new_sp[Species(sym, ox)] = occu
            site.species = Composition(new_sp)

        return self

    def remove_oxidation_states(self) -> Self:
        """Removes oxidation states from a structure."""
        for site in self:
            new_sp: dict[Element, float] = defaultdict(float)
            for el, occu in site.species.items():
                sym = el.symbol
                new_sp[Element(sym)] += occu
            site.species = Composition(new_sp)

        return self

    def add_oxidation_state_by_guess(self, **kwargs) -> Self:
        """Decorates the structure with oxidation state, guessing
        using Composition.oxi_state_guesses(). If multiple guesses are found
        we take the first one.

        Args:
            **kwargs: parameters to pass into oxi_state_guesses()
        """
        oxi_guess = self.composition.oxi_state_guesses(**kwargs)
        oxi_guess = oxi_guess or [{e.symbol: 0 for e in self.composition}]
        self.add_oxidation_state_by_element(oxi_guess[0])

        return self

    def add_spin_by_element(self, spins: dict[str, float]) -> Self:
        """Add spin states to structure.

        Args:
            spins (dict): Dict of spins associated with elements or species,
                e.g. {"Ni":+5} or {"Ni2+":5}
        """
        for site in self:
            new_species = {}
            for sp, occu in site.species.items():
                sym = sp.symbol
                oxi_state = getattr(sp, "oxi_state", None)
                species = Species(
                    sym,
                    oxidation_state=oxi_state,
                    spin=spins.get(str(sp), spins.get(sym)),
                )
                new_species[species] = occu
            site.species = Composition(new_species)

        return self

    def add_spin_by_site(self, spins: Sequence[float]) -> Self:
        """Add spin states to structure by site.

        Args:
            spins (list): e.g. [+5, -5, 0, 0]
        """
        if len(spins) != len(self):
            raise ValueError(f"Spins for all sites must be specified, expected {len(self)} spins, got {len(spins)}")

        for site, spin in zip(self.sites, spins, strict=True):
            new_species = {}
            for sp, occu in site.species.items():
                sym = sp.symbol
                oxi_state = getattr(sp, "oxi_state", None)
                new_species[Species(sym, oxidation_state=oxi_state, spin=spin)] = occu
            site.species = Composition(new_species)

        return self

    def remove_spin(self) -> Self:
        """Remove spin states from structure."""
        for site in self:
            new_sp: dict[Element, float] = defaultdict(float)
            for sp, occu in site.species.items():
                oxi_state = getattr(sp, "oxi_state", None)
                new_sp[Species(sp.symbol, oxidation_state=oxi_state)] += occu
            site.species = Composition(new_sp)

        return self

    def extract_cluster(self, target_sites: list[Site], **kwargs) -> list[Site]:
        """Extract a cluster of atoms based on bond lengths.

        Args:
            target_sites (list[Site]): Initial sites from which to nucleate cluster.
            **kwargs: kwargs passed through to CovalentBond.is_bonded.

        Returns:
            list[Site/PeriodicSite] Cluster of atoms.
        """
        cluster = list(target_sites)
        others = [site for site in self if site not in cluster]
        size = 0
        while len(cluster) > size:
            size = len(cluster)
            new_others = []
            for site in others:
                for site2 in cluster:
                    if CovalentBond.is_bonded(site, site2, **kwargs):
                        cluster.append(site)
                        break
                else:
                    new_others.append(site)
            others = new_others
        return cluster

    def _calculate(self, calculator: str | Calculator, verbose: bool = False) -> Calculator:
        """Perform an ASE calculation.

        Args:
            calculator (str | Calculator): An ASE Calculator or a string from the following case-insensitive
                options: "m3gnet", "gfn2-xtb", "chgnet".
            verbose (bool): whether to print stdout. Defaults to False.
                Has no effect when calculator=='chgnet'.

        Returns:
            Structure | Molecule: Structure or Molecule with new calc attribute containing
                result of ASE calculation.
        """
        from pymatgen.io.ase import AseAtomsAdaptor

        if isinstance(self, Molecule) and isinstance(calculator, str) and calculator.lower() in ("chgnet", "m3gnet"):
            raise ValueError(f"Can't use {calculator=} for a Molecule")
        calculator = self._prep_calculator(calculator)

        # Get Atoms object
        adaptor = AseAtomsAdaptor()
        atoms = adaptor.get_atoms(self)

        # Set calculator
        atoms.calc = calculator

        # Run calculation
        stream = sys.stdout if verbose else io.StringIO()
        with contextlib.redirect_stdout(stream):
            atoms.get_potential_energy()

        return calculator

    def _relax(
        self,
        calculator: Literal["M3GNet", "gfn2-xtb"] | Calculator,
        relax_cell: bool = True,
        optimizer: (
            Literal[
                "BFGS",
                "BFGSLineSearch",
                "CellAwareBFGS",
                "FIRE",
                "FIRE2",
                "GPMin",
                "GoodOldQuasiNewton",
                "LBFGS",
                "LBFGSLineSearch",
                "MDMin",
                "ODE12r",
                "QuasiNewton",
            ]
            | Optimizer
        ) = "FIRE",
        steps: int = 500,
        fmax: float = 0.1,
        stress_weight: float = 0.01,
        opt_kwargs: dict | None = None,
        return_trajectory: bool = False,
        verbose: bool = False,
    ) -> Structure | Molecule | tuple[Structure | Molecule, TrajectoryObserver | Trajectory]:
        """Perform a structure relaxation using an ASE calculator.

        Args:
            calculator (str | ase.Calculator): An ASE Calculator or a string
                from the following options: "M3GNet", "gfn2-xtb".
            relax_cell (bool): whether to relax the lattice cell. Defaults to True.
            optimizer (str): name of the ASE optimizer class to use
            steps (int): max number of steps for relaxation. Defaults to 500.
            fmax (float): total force tolerance for relaxation convergence.
                Here fmax is a sum of force and stress forces. Defaults to 0.1.
            stress_weight (float): the stress weight for relaxation with M3GNet.
                Defaults to 0.01.
            opt_kwargs (dict): kwargs for the ASE optimizer class.
            return_trajectory (bool): Whether to return the trajectory of relaxation.
                Defaults to False.
            verbose (bool): whether to print stdout. Defaults to False.

        Returns:
            Structure | Molecule: Relaxed structure or molecule
        """
        from ase import optimize
        from ase.filters import FrechetCellFilter
        from ase.io import read
        from ase.optimize.optimize import Optimizer

        from pymatgen.io.ase import AseAtomsAdaptor

        opt_kwargs = opt_kwargs or {}
        is_molecule = isinstance(self, Molecule)
        # UIP=universal interatomic potential
        run_uip = isinstance(calculator, str) and calculator.lower() in (
            "m3gnet",
            "chgnet",
        )

        calc_params = {} if is_molecule else dict(stress_weight=stress_weight)
        calculator = self._prep_calculator(calculator, **calc_params)

        # Check str is valid optimizer key
        def is_ase_optimizer(key):
            return inspect.isclass(obj := getattr(optimize, key)) and issubclass(obj, Optimizer)

        valid_keys = [key for key in dir(optimize) if is_ase_optimizer(key)]
        if isinstance(optimizer, str):
            if optimizer not in valid_keys:
                raise ValueError(f"Unknown {optimizer=}, must be one of {valid_keys}")
            opt_class = getattr(optimize, optimizer)
        else:
            opt_class = optimizer

        # Get Atoms object
        adaptor = AseAtomsAdaptor()
        atoms = adaptor.get_atoms(self)

        # Use a TrajectoryObserver if running M3GNet or CHGNet.
        # Otherwise, write a .traj file
        if return_trajectory:
            if run_uip:
                from matgl.ext.ase import TrajectoryObserver

                traj_observer = TrajectoryObserver(atoms)
            else:
                opt_kwargs.setdefault("trajectory", "opt.traj")

        # Attach calculator
        atoms.calc = calculator

        # Run relaxation
        stream = sys.stdout if verbose else io.StringIO()
        with contextlib.redirect_stdout(stream):
            if relax_cell:
                if is_molecule:
                    raise ValueError("Can't relax cell for a Molecule")
                ecf = FrechetCellFilter(atoms)
                dyn = opt_class(ecf, **opt_kwargs)
            else:
                dyn = opt_class(atoms, **opt_kwargs)
            dyn.run(fmax=fmax, steps=steps)

        # Get pymatgen Structure or Molecule
        system: Structure | Molecule = adaptor.get_molecule(atoms) if is_molecule else adaptor.get_structure(atoms)

        # Attach important ASE results
        system.calc = atoms.calc
        system.dynamics = dyn.todict()

        if return_trajectory:
            if run_uip:
                # Save properties of the Atoms during the relaxation
                traj_observer()  # type: ignore[reportPossiblyUnboundVariable]
            else:
                traj_file = opt_kwargs["trajectory"]
                traj_observer = read(traj_file, index=":")
            return system, traj_observer  # type: ignore[reportPossiblyUnboundVariable]

        return system

    def _prep_calculator(self, calculator: Literal["m3gnet", "gfn2-xtb"] | Calculator, **params) -> Calculator:
        """Convert string name of special ASE calculators into ASE calculator objects.

        Args:
            calculator: An ASE Calculator or a string from the following options: "m3gnet", "gfn2-xtb".
            **params: Parameters for the calculator.

        Returns:
            Calculator: ASE calculator object.
        """
        if inspect.isclass(calculator):
            return calculator(**params)
        if not isinstance(calculator, str):
            return calculator

        if calculator.lower() == "chgnet":
            try:
                from chgnet.model import CHGNetCalculator
            except ImportError:
                raise ImportError("chgnet not installed. Try `pip install chgnet`.")
            return CHGNetCalculator()

        if calculator.lower() == "m3gnet":
            try:
                import matgl
                from matgl.ext.ase import M3GNetCalculator
            except ImportError:
                raise ImportError("matgl not installed. Try `pip install matgl`.")
            potential = matgl.load_model("M3GNet-MP-2021.2.8-PES")
            return M3GNetCalculator(potential=potential, **params)

        if calculator.lower() == "gfn2-xtb":
            try:
                from tblite.ase import TBLite
            except ImportError:
                raise ImportError(
                    "Must install tblite[ase]. Try `pip install tblite[ase]` (Linux)"
                    "or `conda install -c conda-forge tblite-python` on (Mac/Windows)."
                )

            return TBLite(method="GFN2-xTB", **params)

        raise ValueError(f"Unknown {calculator=}.")

    def to_ase_atoms(self, **kwargs) -> Atoms:
        """Convert the structure/molecule to an ase.Atoms object.

        Args:
            kwargs: Passed to ase.Atoms init.

        Returns:
            ase.Atoms
        """
        from pymatgen.io.ase import AseAtomsAdaptor

        return AseAtomsAdaptor.get_atoms(self, **kwargs)

    def from_ase_atoms(self, **kwargs) -> Structure:
        """Convert ase.Atoms to pymatgen Structure.

        Args:
            kwargs: Passed to AseAtomsAdaptor.get_structure.

        Returns:
            Structure
        """
        from pymatgen.io.ase import AseAtomsAdaptor

        return AseAtomsAdaptor.get_structure(self, **kwargs)


class IStructure(SiteCollection, MSONable):
    """Basic immutable Structure object with periodicity. Essentially a sequence
    of PeriodicSites having a common lattice. IStructure is made to be
    (somewhat) immutable so that they can function as keys in a dict. To make
    modifications, use the standard Structure object instead. Structure
    extends Sequence and Hashable, which means that in many cases,
    it can be used like any Python sequence. Iterating through a
    structure is equivalent to going through the sites in sequence.
    """

    def __init__(
        self,
        lattice: ArrayLike | Lattice,
        species: Sequence[CompositionLike],
        coords: Sequence[ArrayLike],
        charge: float | None = None,
        validate_proximity: bool = False,
        to_unit_cell: bool = False,
        coords_are_cartesian: bool = False,
        site_properties: dict | None = None,
        labels: Sequence[str | None] | None = None,
        properties: dict | None = None,
    ) -> None:
        """Create a periodic structure.

        Args:
            lattice (Lattice/3x3 array): The lattice, either as a
                pymatgen.core.Lattice or
                simply as any 2D array. Each row should correspond to a lattice
                vector. e.g. [[10,0,0], [20,10,0], [0,0,30]] specifies a
                lattice with lattice vectors [10,0,0], [20,10,0] and [0,0,30].
            species ([Species]): Sequence of species on each site. Can take in
                flexible input, including:

                i.  A sequence of element / species specified either as string
                    symbols, e.g. ["Li", "Fe2+", "P", ...] or atomic numbers,
                    e.g. (3, 56, ...) or actual Element or Species objects.

                ii. List of dict of elements/species and occupancies, e.g.
                    [{"Fe" : 0.5, "Mn":0.5}, ...]. This allows the setup of
                    disordered structures.
            coords (Nx3 array): list of fractional/Cartesian coordinates of
                each species.
            charge (int): overall charge of the structure. Defaults to behavior
                in SiteCollection where total charge is the sum of the oxidation
                states.
            validate_proximity (bool): Whether to check if there are sites
                that are less than 0.01 Ang apart. Defaults to False.
            to_unit_cell (bool): Whether to map all sites into the unit cell,
                i.e. fractional coords between 0 and 1. Defaults to False.
            coords_are_cartesian (bool): Set to True if you are providing
                coordinates in Cartesian coordinates. Defaults to False.
            site_properties (dict): Properties associated with the sites as a
                dict of sequences, e.g. {"magmom":[5, 5, 5, 5]}. The sequences
                have to be the same length as the atomic species and
                fractional_coords. Defaults to None for no properties.
            labels (list[str]): Labels associated with the sites as a
                list of strings, e.g. ['Li1', 'Li2']. Must have the same
                length as the species and fractional coords. Defaults to
                None for no labels.
            properties (dict): Properties associated with the whole structure.
                Will be serialized when writing the structure to JSON or YAML but is
                lost when converting to other formats.
        """
        if len(species) != len(coords):
            raise StructureError(f"{len(species)=} != {len(coords)=}")

        self._lattice = lattice if isinstance(lattice, Lattice) else Lattice(lattice)

        sites = []
        for idx, specie in enumerate(species):
            prop = None
            if site_properties:
                prop = {key: val[idx] for key, val in site_properties.items() if val is not None}

            label = labels[idx] if labels else None

            site = PeriodicSite(
                specie,
                coords[idx],
                self._lattice,
                to_unit_cell,
                coords_are_cartesian=coords_are_cartesian,
                properties=prop,
                label=label,
            )
            sites.append(site)
        self._sites: tuple[PeriodicSite, ...] = tuple(sites)
        if validate_proximity and not self.is_valid():
            raise StructureError(f"sites are less than {self.DISTANCE_TOLERANCE} Angstrom apart!")
        self._charge = charge
        self._properties = properties or {}

    def __eq__(self, other: object) -> bool:
        """Define equality by comparing all three attributes: lattice, sites, properties."""
        needed_attrs = ("lattice", "sites", "properties")
        if not all(hasattr(other, attr) for attr in needed_attrs):
            return NotImplemented

        # TODO (DanielYang59): fix below type
        other = cast(Structure, other)  # make mypy happy

        if other is self:
            return True

        if len(self) != len(other):
            return False

        if self.lattice != other.lattice:
            return False
        if self.properties != other.properties:
            return False
        return all(site in other for site in self)

    def __hash__(self) -> int:
        """Use the composition hash for now."""
        return hash(self.composition)

    def __mul__(self, scaling_matrix: int | Sequence[int] | Sequence[Sequence[int]]) -> Structure:
        """Make a supercell. Allow sites outside the unit cell.

        Args:
            scaling_matrix: A scaling matrix for transforming the lattice
                vectors. Has to be all integers. Several options are possible:

                a. A full 3x3 scaling matrix defining the linear combination
                   of the old lattice vectors. e.g. [[2,1,0],[0,3,0],[0,0,
                   1]] generates a new structure with lattice vectors a' =
                   2a + b, b' = 3b, c' = c where a, b, and c are the lattice
                   vectors of the original structure.
                b. A sequence of three scaling factors. e.g. [2, 1, 1]
                   specifies that the supercell should have dimensions 2a x b x
                   c.
                c. A number, which simply scales all lattice vectors by the
                   same factor.

        Returns:
            Supercell structure. Note that a Structure is always returned,
            even if the input structure is a subclass of Structure. This is
            to avoid different arguments signatures from causing problems. If
            you prefer a subclass to return its own type, you need to override
            this method in the subclass.
        """
        scale_matrix = np.array(scaling_matrix, int)
        if scale_matrix.shape != (3, 3):
            scale_matrix = scale_matrix * np.eye(3)  # (ruff-preview) noqa: PLR6104
        new_lattice = Lattice(np.dot(scale_matrix, self.lattice.matrix))

        frac_lattice = lattice_points_in_supercell(scale_matrix)
        cart_lattice = new_lattice.get_cartesian_coords(frac_lattice)

        new_sites = []
        for site in self:
            for vec in cart_lattice:
                periodic_site = PeriodicSite(
                    site.species,
                    site.coords + vec,
                    new_lattice,
                    properties=site.properties,
                    coords_are_cartesian=True,
                    to_unit_cell=False,
                    skip_checks=True,
                    label=site.label,
                )
                new_sites.append(periodic_site)

        new_charge = self._charge * np.linalg.det(scale_matrix) if self._charge else None
        return Structure.from_sites(new_sites, charge=new_charge, to_unit_cell=True)

    def __rmul__(self, scaling_matrix):
        """Similar to __mul__ to preserve commutativeness."""
        return self * scaling_matrix

    def __repr__(self) -> str:
        outs = ["Structure Summary", repr(self.lattice)]
        if self._charge:
            outs.append(f"Overall Charge: {self._charge:+}")
        outs.extend(map(repr, self))
        return "\n".join(outs)

    def __str__(self) -> str:
        def to_str(x) -> str:
            return f"{x:>10.6f}"

        outs = [
            f"Full Formula ({self.composition.formula})",
            f"Reduced Formula: {self.composition.reduced_formula}",
            f"abc   : {' '.join(to_str(i) for i in self.lattice.abc)}",
            f"angles: {' '.join(to_str(i) for i in self.lattice.angles)}",
            f"pbc   : {' '.join(str(p).rjust(10) for p in self.lattice.pbc)}",
        ]

        if self._charge:
            outs.append(f"Overall Charge: {self._charge:+}")
        outs.append(f"Sites ({len(self)})")
        data = []
        props = self.site_properties
        keys = sorted(props)
        for idx, site in enumerate(self):
            row = [str(idx), site.species_string]
            row.extend([to_str(j) for j in site.frac_coords])
            for key in keys:
                row.append(props[key][idx])
            data.append(row)
        outs.append(
            tabulate(
                data,
                headers=["#", "SP", "a", "b", "c", *keys],
            )
        )
        return "\n".join(outs)

    @classmethod
    def from_sites(
        cls,
        sites: list[PeriodicSite],
        charge: float | None = None,
        validate_proximity: bool = False,
        to_unit_cell: bool = False,
        properties: dict | None = None,
    ) -> Self:
        """Convenience constructor to make a IStructure from a list of sites.

        Args:
            sites: Sequence of PeriodicSites. Sites must have the same
                lattice.
            charge: Charge of structure.
            validate_proximity (bool): Whether to check if there are sites
                that are less than 0.01 Ang apart. Defaults to False.
            to_unit_cell (bool): Whether to translate sites into the unit
                cell.
            properties (dict): Properties associated with the whole structure.
                Will be serialized when writing the structure to JSON or YAML but is
                lost when converting to other formats.

        Raises:
            ValueError: If sites is empty or sites do not have the same lattice.

        Returns:
            IStructure: Note that missing properties are set as None.
        """
        if not sites:
            raise ValueError(f"You need at least 1 site to construct a {cls.__name__}")
        prop_keys: list[str] = []
        props = {}
        labels = [site.label for site in sites]
        lattice = sites[0].lattice
        for idx, site in enumerate(sites):
            if site.lattice != lattice:
                raise ValueError("Sites must belong to the same lattice")
            for key, val in site.properties.items():
                if key not in prop_keys:
                    prop_keys.append(key)
                    props[key] = [None] * len(sites)
                props[key][idx] = val
        for key, val in props.items():
            if any(vv is None for vv in val):
                warnings.warn(f"Not all sites have property {key}. Missing values are set to None.", stacklevel=2)
        return cls(
            lattice,
            [site.species for site in sites],
            [site.frac_coords for site in sites],
            charge=charge,
            site_properties=props,
            validate_proximity=validate_proximity,
            to_unit_cell=to_unit_cell,
            labels=labels,
            properties=properties,
        )

    @classmethod
    def from_spacegroup(
        cls,
        sg: str | int,
        lattice: list | np.ndarray | Lattice,
        species: Sequence[str | Element | Species | DummySpecies | Composition],
        coords: Sequence[Sequence[float]],
        site_properties: dict[str, Sequence] | None = None,
        coords_are_cartesian: bool = False,
        tol: float = 1e-5,
        labels: Sequence[str | None] | None = None,
    ) -> Self:
        """Generate a structure using a spacegroup. Note that only symmetrically
        distinct species and coords should be provided. All equivalent sites
        are generated from the spacegroup operations.

        Args:
            sg (str | int): The spacegroup. If a string, it will be interpreted
                as one of the notations supported by
                pymatgen.symmetry.groups.Spacegroup. e.g. "R-3c" or "Fm-3m".
                If an int, it will be interpreted as an international number.
            lattice (Lattice/3x3 array): The lattice, either as a
                pymatgen.core.Lattice or
                simply as any 2D array. Each row should correspond to a lattice
                vector. e.g. [[10,0,0], [20,10,0], [0,0,30]] specifies a
                lattice with lattice vectors [10,0,0], [20,10,0] and [0,0,30].
                Note that no attempt is made to check that the lattice is
                compatible with the spacegroup specified. This may be
                introduced in a future version.
            species ([Species]): Sequence of species on each site. Can take in
                flexible input, including:

                i.  A sequence of element / species specified either as string
                    symbols, e.g. ["Li", "Fe2+", "P", ...] or atomic numbers,
                    e.g. (3, 56, ...) or actual Element or Species objects.

                ii. List of dict of elements/species and occupancies, e.g.
                    [{"Fe" : 0.5, "Mn":0.5}, ...]. This allows the setup of
                    disordered structures.
            coords (Nx3 array): list of fractional/cartesian coordinates of
                each species.
            coords_are_cartesian (bool): Set to True if you are providing
                coordinates in Cartesian coordinates. Defaults to False.
            site_properties (dict): Properties associated with the sites as a
                dict of sequences, e.g. {"magmom":[5,5,5,5]}. The sequences
                have to be the same length as the atomic species and
                fractional_coords. Defaults to None for no properties.
            tol (float): A fractional tolerance to deal with numerical
               precision issues in determining if orbits are the same.
            labels (list[str]): Labels associated with the sites as a
                list of strings, e.g. ['Li1', 'Li2']. Must have the same
                length as the species and fractional coords. Defaults to
                None for no labels.
        """
        from pymatgen.symmetry.groups import SpaceGroup

        try:
            num = int(sg)
            spg = SpaceGroup.from_int_number(num)
        except ValueError:
            spg = SpaceGroup(str(sg))

        lattice = lattice if isinstance(lattice, Lattice) else Lattice(lattice)

        if not spg.is_compatible(lattice):
            raise ValueError(
                f"Supplied lattice with parameters {lattice.parameters} is incompatible with supplied spacegroup "
                f"{spg.symbol}!"
            )

        if len(species) != len(coords):
            raise ValueError(f"Supplied species and coords lengths ({len(species)} vs {len(coords)}) are different!")

        frac_coords = (
            lattice.get_fractional_coords(coords) if coords_are_cartesian else np.array(coords, dtype=np.float64)
        )

        props = {} if site_properties is None else site_properties

        all_sp: list[str | Element | Species | DummySpecies | Composition] = []
        all_coords: list[list[float]] = []
        all_site_properties: dict[str, list] = defaultdict(list)
        all_labels: list[str | None] = []
        for idx, (sp, c) in enumerate(zip(species, frac_coords, strict=True)):
            cc = spg.get_orbit(c, tol=tol)
            all_sp.extend([sp] * len(cc))
            all_coords.extend(cc)
            label = labels[idx] if labels else None
            all_labels.extend([label] * len(cc))
            for k, v in props.items():
                all_site_properties[k].extend([v[idx]] * len(cc))

        return cls(
            lattice,
            all_sp,
            all_coords,
            site_properties=all_site_properties,
            labels=all_labels,
        )

    @classmethod
    def from_magnetic_spacegroup(
        cls,
        msg: str | MagneticSpaceGroup,
        lattice: list | np.ndarray | Lattice,
        species: Sequence[str | Element | Species | DummySpecies | Composition],
        coords: Sequence[Sequence[float]],
        site_properties: dict[str, Sequence],
        coords_are_cartesian: bool = False,
        tol: float = 1e-5,
        labels: Sequence[str | None] | None = None,
    ) -> Self:
        """Generate a structure using a magnetic spacegroup. Note that only
        symmetrically distinct species, coords and magmoms should be provided.]
        All equivalent sites are generated from the spacegroup operations.

        Args:
            msg (str/list/pymatgen.symmetry.maggroups.MagneticSpaceGroup):
                The magnetic spacegroup.
                If a string, it will be interpreted as one of the notations
                supported by MagneticSymmetryGroup, e.g. "R-3'c" or "Fm'-3'm".
                If a list of two ints, it will be interpreted as the number of
                the spacegroup in its Belov, Neronova and Smirnova (BNS) setting.
            lattice (Lattice/3x3 array): The lattice, either as a
                pymatgen.core.Lattice or
                simply as any 2D array. Each row should correspond to a lattice
                vector. e.g. [[10,0,0], [20,10,0], [0,0,30]] specifies a
                lattice with lattice vectors [10,0,0], [20,10,0] and [0,0,30].
                Note that no attempt is made to check that the lattice is
                compatible with the spacegroup specified. This may be
                introduced in a future version.
            species ([Species]): Sequence of species on each site. Can take in
                flexible input, including:
                i.  A sequence of element / species specified either as string
                symbols, e.g. ["Li", "Fe2+", "P", ...] or atomic numbers,
                e.g. (3, 56, ...) or actual Element or Species objects.

                ii. List of dict of elements/species and occupancies, e.g.
                    [{"Fe" : 0.5, "Mn":0.5}, ...]. This allows the setup of
                    disordered structures.
            coords (Nx3 array): list of fractional/cartesian coordinates of
                each species.
            site_properties (dict): Properties associated with the sites as a
                dict of sequences, e.g. {"magmom":[5,5,5,5]}. The sequences
                have to be the same length as the atomic species and
                fractional_coords. Unlike Structure.from_spacegroup(),
                this argument is mandatory, since magnetic moment information
                has to be included. Note that the *direction* of the supplied
                magnetic moment relative to the crystal is important, even if
                the resulting structure is used for collinear calculations.
            coords_are_cartesian (bool): Set to True if you are providing
                coordinates in Cartesian coordinates. Defaults to False.
            tol (float): A fractional tolerance to deal with numerical
                precision issues in determining if orbits are the same.
            labels (list[str]): Labels associated with the sites as a
                list of strings, e.g. ['Li1', 'Li2']. Must have the same
                length as the species and fractional coords. Defaults to
                None for no labels.

        Returns:
            IStructure
        """
        if "magmom" not in site_properties:
            raise ValueError("Magnetic moments have to be defined.")

        magmoms = [Magmom(m) for m in site_properties["magmom"]]

        if not isinstance(msg, MagneticSpaceGroup):
            msg = MagneticSpaceGroup(msg)

        lattice = lattice if isinstance(lattice, Lattice) else Lattice(lattice)

        if not msg.is_compatible(lattice):
            raise ValueError(
                f"Supplied lattice with parameters {lattice.parameters} is incompatible with supplied spacegroup "
                f"{msg.sg_symbol}!"
            )

        for name, var in (("coords", coords), ("magmoms", magmoms)):
            if len(var) != len(species):
                raise ValueError(f"Length mismatch: len({name})={len(var)} != {len(species)=}")

        frac_coords = lattice.get_fractional_coords(coords) if coords_are_cartesian else coords

        all_sp: list[str | Element | Species | DummySpecies | Composition] = []
        all_coords: list[list[float]] = []
        all_magmoms: list[float] = []
        all_site_properties: dict[str, list] = defaultdict(list)
        all_labels: list[str | None] = []
        for idx, (spec, f_coord, magmom) in enumerate(zip(species, frac_coords, magmoms, strict=True)):
            cc, mm = msg.get_orbit(f_coord, magmom, tol=tol)
            all_sp.extend([spec] * len(cc))
            all_coords.extend(cc)
            all_magmoms.extend(mm)
            label = labels[idx] if labels else None
            all_labels.extend([label] * len(cc))
            for k, v in site_properties.items():
                if k != "magmom":
                    all_site_properties[k].extend([v[idx]] * len(cc))

        all_site_properties["magmom"] = all_magmoms

        return cls(
            lattice,
            all_sp,
            all_coords,
            site_properties=all_site_properties,
            labels=all_labels,
        )

    def unset_charge(self) -> None:
        """Reset the charge to None. E.g. to compute it dynamically based on oxidation states."""
        self._charge = None

    @property
    def properties(self) -> dict:
        """Properties associated with the whole Structure. Note that this information is
        only guaranteed to be saved if serializing to native pymatgen output formats (JSON/YAML).
        """
        # getattr() check for backwards compatibility:
        # IStructure.properties is a recent addition and so any pickled Structure objects from an
        # older pymatgen version may have issues when de-serialized. Note that pickle is *not*
        # recommended as an archival format. Nevertheless, since this is a core pymatgen class,
        # additional effort has been made to retain compatibility.
        if properties := getattr(self, "_properties", None):
            return properties
        self._properties = {}
        return self._properties

    @properties.setter
    def properties(self, properties: dict) -> None:
        """Set properties associated with the whole Structure."""
        self._properties = properties

    @property
    def charge(self) -> float:
        """Overall charge of the structure."""
        formal_charge = super().charge
        if self._charge is None:
            return super().charge
        if abs(formal_charge - self._charge) > 1e-8:
            warnings.warn(
                f"Structure charge ({self._charge}) is set to be not equal to the sum of oxidation states"
                f" ({formal_charge}). Use Structure.unset_charge() to reset the charge to None.",
                stacklevel=2,
            )
        return self._charge

    @property
    def distance_matrix(self) -> np.ndarray:
        """The distance matrix between all sites in the structure. For
        periodic structures, this should return the nearest image distance.
        """
        return self.lattice.get_all_distances(self.frac_coords, self.frac_coords)

    @property
    def lattice(self) -> Lattice:
        """Lattice of the structure."""
        return self._lattice

    @property
    def density(self) -> float:
        """The density in units of g/cm^3."""
        mass = Mass(self.composition.weight, "amu")
        return mass.to("g") / (self.volume * Length(1, "ang").to("cm") ** 3)

    @property
    def pbc(self) -> PbcLike:
        """The periodicity of the structure."""
        return self._lattice.pbc

    @property
    def is_3d_periodic(self) -> bool:
        """Whether the Lattice is periodic in all directions."""
        return self._lattice.is_3d_periodic

    def get_space_group_info(
        self,
        symprec: float = 1e-2,
        angle_tolerance: float = 5.0,
    ) -> tuple[str, int]:
        """Get the spacegroup of a structure.

        Args:
            symprec (float): Same definition as in SpacegroupAnalyzer.
                Defaults to 1e-2.
            angle_tolerance (float): Same definition as in SpacegroupAnalyzer.
                Defaults to 5 degrees.

        Returns:
            spacegroup_symbol, international_number

        Raises:
            pymatgen.symmetry.analyzer.SymmetryUndeterminedError if symmetry cannot
            be determined. This can happen for numerical reasons, for example if
            atoms are placed unphysically close together.
        """
        # Avoid circular import
        from pymatgen.symmetry.analyzer import SpacegroupAnalyzer

        spg_analyzer = SpacegroupAnalyzer(self, symprec=symprec, angle_tolerance=angle_tolerance)
        return (
            spg_analyzer.get_space_group_symbol(),
            spg_analyzer.get_space_group_number(),
        )

    def matches(
        self,
        other: Self | Structure,
        anonymous: bool = False,
        **kwargs,
    ) -> bool:
        """Check whether this structure is similar to another structure.
        Basically a convenience method to call structure matching.

        Args:
            other (IStructure | Structure): Another structure.
            anonymous (bool): Whether to use anonymous structure matching which allows distinct
                species in one structure to map to another.
            **kwargs: Same **kwargs as in
                pymatgen.analysis.structure_matcher.StructureMatcher.

        Returns:
            bool: True if the structures are similar under some affine transformation.
        """
        from pymatgen.analysis.structure_matcher import StructureMatcher

        matcher = StructureMatcher(**kwargs)
        if anonymous:
            return matcher.fit_anonymous(self, other)
        return matcher.fit(self, other)

    @property
    def frac_coords(self):
        """Fractional coordinates as a Nx3 numpy array."""
        return np.array([site.frac_coords for site in self])

    @property
    def volume(self) -> float:
        """The volume of the structure in Angstrom^3."""
        return self._lattice.volume

    def get_distance(self, i: int, j: int, jimage=None) -> float:
        """Get distance between site i and j assuming periodic boundary
        conditions. If the index jimage of two sites atom j is not specified it
        selects the jimage nearest to the i atom and returns the distance and
        jimage indices in terms of lattice vector translations if the index
        jimage of atom j is specified it returns the distance between the i
        atom and the specified jimage atom.

        Args:
            i (int): 1st site index
            j (int): 2nd site index
            jimage: Number of lattice translations in each lattice direction.
                Default is None for nearest image.

        Returns:
            distance
        """
        site: PeriodicSite = self[i]
        return site.distance(self[j], jimage)

    def get_sites_in_sphere(
        self,
        pt: ArrayLike,
        r: float,
        include_index: bool = False,
        include_image: bool = False,
    ) -> list[PeriodicNeighbor]:
        """Find all sites within a sphere from the point, including a site (if any)
        sitting on the point itself. This includes sites in other periodic images.

        Algorithm:

        1. place sphere of radius r in crystal and determine minimum supercell
           (parallelepiped) which would contain a sphere of radius r. for this
           we need the projection of a_1 on a unit vector perpendicular
           to a_2 & a_3 (i.e. the unit vector in the direction b_1) to
           determine how many a_1's it will take to contain the sphere.

           Nxmax = r * length_of_b_1 / (2 Pi)

        2. keep points falling within r.

        Args:
            pt (3x1 array): Cartesian coordinates of center of sphere.
            r (float): Radius of sphere in Angstrom.
            include_index (bool): Whether the non-supercell site index
                is included in the returned data.
            include_image (bool): Whether to include the supercell image
                is included in the returned data.

        Returns:
            PeriodicNeighbor
        """
        neighbors: list[PeriodicNeighbor] = []
        for frac_coord, dist, idx, img in self._lattice.get_points_in_sphere(self.frac_coords, pt, r):
            nn_site = PeriodicNeighbor(
                self[idx].species,
                frac_coord,
                self._lattice,
                properties=self[idx].properties,
                nn_distance=dist,
                image=img,
                index=idx,
                label=self[idx].label,
            )
            neighbors.append(nn_site)
        return neighbors

    def get_neighbors(
        self,
        site: PeriodicSite,
        r: float,
        include_index: bool = False,
        include_image: bool = False,
    ) -> list[PeriodicNeighbor]:
        """Get all neighbors to a site within a sphere of radius r. Excludes the
        site itself.

        Args:
            site (Site): Which is the center of the sphere.
            r (float): Radius of sphere.
            include_index (bool): Deprecated. Now, the non-supercell site index
                is always included in the returned data.
            include_image (bool): Deprecated. Now the supercell image
                is always included in the returned data.

        Returns:
            PeriodicNeighbor
        """
        return self.get_all_neighbors(r, include_index=include_index, include_image=include_image, sites=[site])[0]

    @deprecated(get_neighbors, "This is retained purely for checking purposes.")
    def get_neighbors_old(self, site, r, include_index=False, include_image=False):
        """Get all neighbors to a site within a sphere of radius r. Excludes the
        site itself.

        Args:
            site (Site): Which is the center of the sphere.
            r (float): Radius of sphere.
            include_index (bool): Whether the non-supercell site index
                is included in the returned data
            include_image (bool): Whether to include the supercell image
                is included in the returned data

        Returns:
            PeriodicNeighbor
        """
        nn = self.get_sites_in_sphere(site.coords, r, include_index=include_index, include_image=include_image)
        return [d for d in nn if site != d[0]]

    def _get_neighbor_list_py(
        self,
        r: float,
        sites: list[PeriodicSite] | None = None,
        numerical_tol: float = 1e-8,
        exclude_self: bool = True,
    ) -> tuple[np.ndarray, np.ndarray, np.ndarray, np.ndarray]:
        """A python version of getting neighbor_list.
        Atom `center_indices[i]` has neighbor atom `points_indices[i]` that is
        translated by `offset_vectors[i]` lattice vectors, and the distance is
        `distances[i]`.

        Args:
            r (float): Radius of sphere
            sites (list of Sites or None): sites for getting all neighbors,
                default is None, which means neighbors will be obtained for all
                sites. This is useful in the situation where you are interested
                only in one subspecies type, and makes it a lot faster.
            numerical_tol (float): This is a numerical tolerance for distances.
                Sites which are < numerical_tol are determined to be coincident
                with the site. Sites which are r + numerical_tol away is deemed
                to be within r from the site. The default of 1e-8 should be
                ok in most instances.
            exclude_self (bool): whether to exclude atom neighboring with itself within
                numerical tolerance distance, default to True

        Returns:
            tuple: (center_indices, points_indices, offset_vectors, distances)
        """
        neighbors = self.get_all_neighbors_py(
            r=r,
            include_index=True,
            include_image=True,
            sites=sites,
            numerical_tol=1e-8,
        )
        center_indices = []
        points_indices = []
        offsets = []
        distances = []
        for idx, nns in enumerate(neighbors):
            if len(nns) > 0:
                for nn in nns:
                    if exclude_self and idx == nn.index and nn.nn_distance <= numerical_tol:
                        continue
                    center_indices.append(idx)
                    points_indices.append(nn.index)
                    offsets.append(nn.image)
                    distances.append(nn.nn_distance)
        return tuple(map(np.array, (center_indices, points_indices, offsets, distances)))

    def get_neighbor_list(
        self,
        r: float,
        sites: Sequence[PeriodicSite] | None = None,
        numerical_tol: float = 1e-8,
        exclude_self: bool = True,
    ) -> tuple[np.ndarray, np.ndarray, np.ndarray, np.ndarray]:
        """Get neighbor lists using numpy array representations without constructing
        Neighbor objects. If the cython extension is installed, this method will
        be orders of magnitude faster than `get_all_neighbors_old` and 2-3x faster
        than `get_all_neighbors`.
        The returned values are a tuple of numpy arrays
        (center_indices, points_indices, offset_vectors, distances).
        Atom `center_indices[i]` has neighbor atom `points_indices[i]` that is
        translated by `offset_vectors[i]` lattice vectors, and the distance is
        `distances[i]`.

        Args:
            r (float): Radius of sphere
            sites (list of Sites or None): sites for getting all neighbors,
                default is None, which means neighbors will be obtained for all
                sites. This is useful in the situation where you are interested
                only in one subspecies type, and makes it a lot faster.
            numerical_tol (float): This is a numerical tolerance for distances.
                Sites which are < numerical_tol are determined to be coincident
                with the site. Sites which are r + numerical_tol away is deemed
                to be within r from the site. The default of 1e-8 should be
                ok in most instances.
            exclude_self (bool): whether to exclude atom neighboring with itself within
                numerical tolerance distance, default to True

        Returns:
            tuple: (center_indices, points_indices, offset_vectors, distances)
        """
        try:
            from pymatgen.optimization.neighbors import find_points_in_spheres
        except ImportError:
            if sites is None:
                return self._get_neighbor_list_py(r, None, exclude_self=exclude_self)
            return self._get_neighbor_list_py(r, list(sites), exclude_self=exclude_self)

        else:
            if sites is None:
                sites = self.sites
            site_coords = np.ascontiguousarray([site.coords for site in sites], dtype=float)
            cart_coords = np.ascontiguousarray(self.cart_coords, dtype=float)
            lattice_matrix = np.ascontiguousarray(self.lattice.matrix, dtype=float)
            pbc = np.ascontiguousarray(self.pbc, dtype=np.int64)
            center_indices, points_indices, images, distances = find_points_in_spheres(
                cart_coords,
                site_coords,
                r=r,
                pbc=pbc,
                lattice=lattice_matrix,
                tol=numerical_tol,
            )
            cond = np.array([True] * len(center_indices))
            if exclude_self:
                self_pair = (center_indices == points_indices) & (distances <= numerical_tol)
                cond = ~self_pair
            return (
                center_indices[cond],
                points_indices[cond],
                images[cond],
                distances[cond],
            )

    def get_symmetric_neighbor_list(
        self,
        r: float,
        sg: str | None,
        unique: bool = False,
        numerical_tol: float = 1e-8,
        exclude_self: bool = True,
    ) -> tuple[np.ndarray, ...]:
        """Similar to 'get_neighbor_list' with sites=None, but the neighbors are
        grouped by symmetry. The returned values are a tuple of numpy arrays
        (center_indices, points_indices, offset_vectors, distances, symmetry_indices).
        Atom `center_indices[i]` has neighbor atom `points_indices[i]` that is translated
        by `offset_vectors[i]` lattice vectors, and the distance is `distances[i]`.
        Symmetry_idx groups the bonds that are related by a symmetry of the provided space
        group and symmetry_op is the operation that relates the first bond of the same
        symmetry_idx to the respective atom. The first bond maps onto itself via the
        Identity. The output is sorted w.r.t. to symmetry_indices. If unique is True only
        one of the two bonds connecting two points is given. Out of the two, the bond that
        does not reverse the sites is chosen.

        Args:
            r (float): Radius of sphere
            sg (str | int): The spacegroup the symmetry operations of which will be
                used to classify the neighbors. If a string, it will be interpreted
                as one of the notations supported by
                pymatgen.symmetry.groups.Spacegroup. e.g. "R-3c" or "Fm-3m".
                If an int, it will be interpreted as an international number.
                If None, 'get_space_group_info' will be used to determine the
                space group, default to None.
            unique (bool): Whether a bond is given for both, or only a single
                direction is given. The default is False.
            numerical_tol (float): This is a numerical tolerance for distances.
                Sites which are < numerical_tol are determined to be coincident
                with the site. Sites which are r + numerical_tol away is deemed
                to be within r from the site. The default of 1e-8 should be
                ok in most instances.
            exclude_self (bool): whether to exclude atom neighboring with itself within
                numerical tolerance distance, default to True

        Returns:
            tuple: (center_indices, points_indices, offset_vectors, distances,
                symmetry_indices, symmetry_ops)
        """
        from pymatgen.symmetry.groups import SpaceGroup

        if sg is None:
            ops = SpaceGroup(self.get_space_group_info()[0]).symmetry_ops

        else:
            try:  # first assume sg is int
                sgp = SpaceGroup.from_int_number(int(sg))
            except ValueError:
                sgp = SpaceGroup(sg)
            ops = sgp.symmetry_ops

            lattice = self.lattice

            if not sgp.is_compatible(lattice):
                raise ValueError(
                    f"Supplied lattice with parameters {lattice.parameters} is incompatible with "
                    f"supplied spacegroup {sgp.symbol}!"
                )

        # Get a list of neighbors up to distance r
        bonds = self.get_neighbor_list(r)

        if unique:
            redundant = []
            # Compare all neighbors pairwise to find the pairs that connect the same
            # two sites, but with an inverted vector (R=-R) that connects the two and add
            # one of each pair to the redundant list.
            for idx, (i, j, R, d) in enumerate(zip(*bonds, strict=True)):
                if idx in redundant:
                    continue
                for jdx, (i2, j2, R2, d2) in enumerate(zip(*bonds, strict=True)):
                    bool1 = i == j2
                    bool2 = j == i2
                    bool3 = (-R2 == R).all()
                    bool4 = np.allclose(d, d2, atol=numerical_tol)
                    if bool1 and bool2 and bool3 and bool4:
                        redundant.append(jdx)

            # Delete the redundant neighbors
            m = ~np.isin(np.arange(len(bonds[0])), redundant)
            idcs_dist = np.argsort(bonds[3][m])
            bonds = (
                bonds[0][m][idcs_dist],
                bonds[1][m][idcs_dist],
                bonds[2][m][idcs_dist],
                bonds[3][m][idcs_dist],
            )

        # Expand the output tuple by symmetry_indices and symmetry_ops.
        n_bonds = len(bonds[0])
        symmetry_indices = np.empty(n_bonds)
        symmetry_indices[:] = np.nan
        symmetry_ops = np.empty(len(symmetry_indices), dtype=object)
        symmetry_identity = SymmOp.from_rotation_and_translation(np.eye(3), np.zeros(3))
        symmetry_index = 0

        # Again, compare all neighbors pairwise. For each pair of neighbors, all the symmetry operations of the provided
        # space group are iterated over. If an operation is found that connects the two bonds, it is assigned the same
        # symmetry index it is compared to, and the symmetry operation that connects the two is saved. To compare two
        # neighbors 'SymmOp.are_symmetrically_related_vectors' is used. It is also checked whether applying the
        # connecting symmetry operation generates the neighbor-pair itself, or the equivalent version with the
        # sites exchanged and R reversed. The output is always reordered such that the former case is true.
        for idx in range(n_bonds):
            if np.isnan(symmetry_indices[idx]):
                symmetry_indices[idx] = symmetry_index
                symmetry_ops[idx] = symmetry_identity
                for jdx in np.arange(n_bonds)[np.isnan(symmetry_indices)]:
                    equal_distance = np.allclose(bonds[3][idx], bonds[3][jdx], atol=numerical_tol)
                    if equal_distance:
                        from_a = self[bonds[0][idx]].frac_coords
                        to_a = self[bonds[1][idx]].frac_coords
                        r_a = bonds[2][idx]
                        from_b = self[bonds[0][jdx]].frac_coords
                        to_b = self[bonds[1][jdx]].frac_coords
                        r_b = bonds[2][jdx]
                        for op in ops:
                            are_related, is_reversed = op.are_symmetrically_related_vectors(
                                from_a, to_a, r_a, from_b, to_b, r_b
                            )
                            if are_related and not is_reversed:
                                symmetry_indices[jdx] = symmetry_index
                                symmetry_ops[jdx] = op
                            elif are_related:
                                symmetry_indices[jdx] = symmetry_index
                                symmetry_ops[jdx] = op
                                bonds[0][jdx], bonds[1][jdx] = (
                                    bonds[1][jdx],
                                    bonds[0][jdx],
                                )
                                bonds[2][jdx] = -bonds[2][jdx]

                symmetry_index += 1

        # The bonds are ordered by their symmetry index
        idcs_symid = np.argsort(symmetry_indices)
        bonds = (
            bonds[0][idcs_symid],
            bonds[1][idcs_symid],
            bonds[2][idcs_symid],
            bonds[3][idcs_symid],
        )
        symmetry_indices = symmetry_indices[idcs_symid]
        symmetry_ops = symmetry_ops[idcs_symid]

        # The groups of neighbors with the same symmetry index are ordered such that neighbors
        # that are the first occurrence of a new symmetry index in the ordered output are the ones
        # that are assigned the Identity as a symmetry operation.
        idcs_symop = np.arange(n_bonds)
        identity_idcs = np.where(symmetry_ops == symmetry_identity)[0]
        for symmetry_idx in np.unique(symmetry_indices):
            first_idx = np.argmax(symmetry_indices == symmetry_idx)
            for second_idx in identity_idcs:
                if symmetry_indices[second_idx] == symmetry_idx:
                    idcs_symop[first_idx], idcs_symop[second_idx] = (
                        idcs_symop[second_idx],
                        idcs_symop[first_idx],
                    )

        return (
            bonds[0][idcs_symop],
            bonds[1][idcs_symop],
            bonds[2][idcs_symop],
            bonds[3][idcs_symop],
            symmetry_indices[idcs_symop],
            symmetry_ops[idcs_symop],
        )

    def get_all_neighbors(
        self,
        r: float,
        include_index: bool = False,
        include_image: bool = False,
        sites: Sequence[PeriodicSite] | None = None,
        numerical_tol: float = 1e-8,
    ) -> list[list[PeriodicNeighbor]]:
        """Get neighbors for each atom in the unit cell, out to a distance r.
        Use this method if you are planning on looping over all sites in the
        crystal. If you only want neighbors for a particular site, use the
        method get_neighbors as it may not have to build such a large supercell
        However if you are looping over all sites in the crystal, this method
        is more efficient since it only performs one pass over a large enough
        supercell to contain all possible atoms out to a distance r.
        The return type is a [(site, dist) ...] since most of the time,
        subsequent processing requires the distance.

        A note about periodic images: Before computing the neighbors, this
        operation translates all atoms to within the unit cell (having
        fractional coordinates within [0,1)). This means that the "image" of a
        site does not correspond to how much it has been translates from its
        current position, but which image of the unit cell it resides.

        Args:
            r (float): Radius of sphere.
            include_index (bool): Deprecated. Now, the non-supercell site index
                is always included in the returned data.
            include_image (bool): Deprecated. Now the supercell image
                is always included in the returned data.
            sites (list of Sites or None): sites for getting all neighbors,
                default is None, which means neighbors will be obtained for all
                sites. This is useful in the situation where you are interested
                only in one subspecies type, and makes it a lot faster.
            numerical_tol (float): This is a numerical tolerance for distances.
                Sites which are < numerical_tol are determined to be coincident
                with the site. Sites which are r + numerical_tol away is deemed
                to be within r from the site. The default of 1e-8 should be
                ok in most instances.

        Returns:
            [[pymatgen.core.structure.PeriodicNeighbor], ...]: a list of
                list of neighbors for each site in structure.
        """
        if sites is None:
            sites = self.sites
        center_indices, points_indices, images, distances = self.get_neighbor_list(
            r=r, sites=sites, numerical_tol=numerical_tol
        )
        if len(points_indices) < 1:
            return [[]] * len(sites)
        f_coords = self.frac_coords[points_indices] + images
        neighbor_dict: dict[int, list] = defaultdict(list)
        lattice = self.lattice
        atol = Site.position_atol
        all_sites = self.sites
        for cindex, pindex, image, f_coord, d in zip(
            center_indices, points_indices, images, f_coords, distances, strict=True
        ):
            psite = all_sites[pindex]
            csite = sites[cindex]
            if (
                d > numerical_tol
                or
                # This simply compares the psite and csite. The reason why manual comparison is done is
                # for speed. This does not check the lattice since they are always equal. Also, the or construct
                # returns True immediately once one of the conditions are satisfied.
                psite.species != csite.species
                or (not np.allclose(psite.coords, csite.coords, atol=atol))
                or (psite.properties != csite.properties)
            ):
                neighbor_dict[cindex].append(
                    PeriodicNeighbor(
                        species=psite.species,
                        coords=f_coord,
                        lattice=lattice,
                        properties=psite.properties,
                        nn_distance=d,
                        index=pindex,
                        image=tuple(image),
                        label=psite.label,
                    )
                )

        neighbors: list[list[PeriodicNeighbor]] = []

        for i in range(len(sites)):
            neighbors.append(neighbor_dict[i])
        return neighbors

    def get_all_neighbors_py(
        self,
        r: float,
        include_index: bool = False,
        include_image: bool = False,
        sites: Sequence[PeriodicSite] | None = None,
        numerical_tol: float = 1e-8,
    ) -> list[list[PeriodicNeighbor]]:
        """Get neighbors for each atom in the unit cell, out to a distance r.
        Use this method if you are planning on looping over all sites in the
        crystal. If you only want neighbors for a particular site, use the
        method get_neighbors as it may not have to build such a large supercell
        However if you are looping over all sites in the crystal, this method
        is more efficient since it only performs one pass over a large enough
        supercell to contain all possible atoms out to a distance r.
        The return type is a [(site, dist) ...] since most of the time,
        subsequent processing requires the distance.

        A note about periodic images: Before computing the neighbors, this
        operation translates all atoms to within the unit cell (having
        fractional coordinates within [0,1)). This means that the "image" of a
        site does not correspond to how much it has been translates from its
        current position, but which image of the unit cell it resides.

        Args:
            r (float): Radius of sphere.
            include_index (bool): Deprecated. Now, the non-supercell site index
                is always included in the returned data.
            include_image (bool): Deprecated. Now the supercell image
                is always included in the returned data.
            sites (list of Sites or None): sites for getting all neighbors,
                default is None, which means neighbors will be obtained for all
                sites. This is useful in the situation where you are interested
                only in one subspecies type, and makes it a lot faster.
            numerical_tol (float): This is a numerical tolerance for distances.
                Sites which are < numerical_tol are determined to be coincident
                with the site. Sites which are r + numerical_tol away is deemed
                to be within r from the site. The default of 1e-8 should be
                ok in most instances.

        Returns:
            list[list[PeriodicNeighbor]]: Neighbors for each site in structure.
        """
        if sites is None:
            sites = self.sites
        site_coords = np.array([site.coords for site in sites])
        point_neighbors = get_points_in_spheres(
            self.cart_coords,
            site_coords,
            r=r,
            pbc=self.pbc,
            numerical_tol=numerical_tol,
            lattice=self.lattice,
        )
        neighbors: list[list[PeriodicNeighbor]] = []
        for point_neighbor, site in zip(point_neighbors, sites, strict=True):
            nns: list[PeriodicNeighbor] = []
            if len(point_neighbor) < 1:
                neighbors.append([])
                continue
            for n in point_neighbor:
                coord, d, index, image = n
                if (d > numerical_tol) or (self[index] != site):
                    neighbor = PeriodicNeighbor(
                        species=self[index].species,
                        coords=coord,
                        lattice=self.lattice,
                        properties=self[index].properties,
                        nn_distance=d,
                        index=index,
                        image=tuple(image),
                    )
                    nns.append(neighbor)
            neighbors.append(nns)
        return neighbors

    @deprecated(get_all_neighbors, "This is retained purely for checking purposes.")
    def get_all_neighbors_old(
        self,
        r: float,
        include_index: bool = False,
        include_image: bool = False,
        include_site: bool = True,
    ):
        """Get neighbors for each atom in the unit cell, out to a distance r.
        Use this method if you are planning on looping over all sites in the
        crystal. If you only want neighbors for a particular site, use the
        method get_neighbors as it may not have to build such a large supercell
        However if you are looping over all sites in the crystal, this method
        is more efficient since it only performs one pass over a large enough
        supercell to contain all possible atoms out to a distance r.
        The return type is a [(site, dist) ...] since most of the time,
        subsequent processing requires the distance.

        A note about periodic images: Before computing the neighbors, this
        operation translates all atoms to within the unit cell (having
        fractional coordinates within [0,1)). This means that the "image" of a
        site does not correspond to how much it has been translates from its
        current position, but which image of the unit cell it resides.

        Args:
            r (float): Radius of sphere.
            include_index (bool): Whether to include the non-supercell site
                in the returned data
            include_image (bool): Whether to include the supercell image
                in the returned data
            include_site (bool): Whether to include the site in the returned
                data. Defaults to True.

        Returns:
            list[list[PeriodicNeighbor]]: Neighbors for each site in structure.
        """
        # Use same algorithm as get_sites_in_sphere to determine supercell but
        # loop over all atoms in crystal
        recp_len = np.array(self.lattice.reciprocal_lattice.abc)
        maxr = np.ceil((r + 0.15) * recp_len / (2 * math.pi))
        nmin = np.floor(np.min(self.frac_coords, axis=0)) - maxr
        nmax = np.ceil(np.max(self.frac_coords, axis=0)) + maxr

        all_ranges = list(itertools.starmap(np.arange, zip(nmin, nmax, strict=True)))
        lattice = self._lattice
        matrix = lattice.matrix
        neighbors: list[list] = [[] for _ in range(len(self))]
        all_frac_coords = np.mod(self.frac_coords, 1)
        coords_in_cell = np.dot(all_frac_coords, matrix)
        site_coords = self.cart_coords

        indices = np.arange(len(self))

        for image in itertools.product(*all_ranges):
            coords = np.dot(image, matrix) + coords_in_cell
            all_dists = all_distances(coords, site_coords)
            all_within_r = np.bitwise_and(all_dists <= r, all_dists > 1e-8)

            for j, d, within_r in zip(indices, all_dists, all_within_r, strict=True):
                if include_site:
                    nnsite = PeriodicSite(
                        self[j].species,
                        coords[j],
                        lattice,
                        properties=self[j].properties,
                        coords_are_cartesian=True,
                        skip_checks=True,
                    )

                for i in indices[within_r]:
                    item: list[Any] = []
                    if include_site:
                        item.append(nnsite)  # type: ignore[reportPossiblyUnboundVariable]
                    item.append(d[i])
                    if include_index:
                        item.append(j)
                    # Add the image, if requested
                    if include_image:
                        item.append(image)

                    neighbors[i].append(item)
        return neighbors

    def get_neighbors_in_shell(
        self,
        origin: ArrayLike,
        r: float,
        dr: float,
        include_index: bool = False,
        include_image: bool = False,
    ) -> list[PeriodicNeighbor]:
        """Get all sites in a shell centered on origin (coords) between radii
        r-dr and r+dr.

        Args:
            origin (3x1 array): Cartesian coordinates of center of sphere.
            r (float): Inner radius of shell.
            dr (float): Width of shell.
            include_index (bool): Deprecated. Now, the non-supercell site index
                is always included in the returned data.
            include_image (bool): Deprecated. Now the supercell image
                is always included in the returned data.

        Returns:
            [NearestNeighbor] where Nearest Neighbor is a named tuple containing
            (site, distance, index, image).
        """
        outer = self.get_sites_in_sphere(origin, r + dr, include_index=include_index, include_image=include_image)
        inner = r - dr
        return [t for t in outer if t.nn_distance > inner]

    def get_sorted_structure(self, key: Callable | None = None, reverse: bool = False) -> Self | Structure:
        """Get a sorted copy of the structure. The parameters have the same
        meaning as in list.sort. By default, sites are sorted by the
        electronegativity of the species.

        Args:
            key: Specifies a function of one argument that is used to extract
                a comparison key from each list element: key=str.lower. The
                default value is None (compare the elements directly).
            reverse (bool): If set to True, then the list elements are sorted
                as if each comparison were reversed.
        """
        sites = sorted(self, key=key, reverse=reverse)
        return type(self).from_sites(sites, charge=self._charge, properties=self.properties)

    def get_reduced_structure(self, reduction_algo: Literal["niggli", "LLL"] = "niggli") -> Self:
        """Get a reduced structure.

        Args:
            reduction_algo ("niggli" | "LLL"): The lattice reduction algorithm to use.
                Defaults to "niggli".

        Returns:
            Structure: Niggli- or LLL-reduced structure.
        """
        if reduction_algo == "niggli":
            reduced_latt = self._lattice.get_niggli_reduced_lattice()
        elif reduction_algo == "LLL":
            reduced_latt = self._lattice.get_lll_reduced_lattice()
        else:
            raise ValueError(f"Invalid {reduction_algo=}, must be 'niggli' or 'LLL'.")

        if reduced_latt != self.lattice:
            return type(self)(
                reduced_latt,
                self.species_and_occu,
                self.cart_coords,
                coords_are_cartesian=True,
                to_unit_cell=True,
                site_properties=self.site_properties,
                labels=self.labels,
                charge=self._charge,
            )
        return self.copy()

    def copy(
        self,
        site_properties: dict[str, Any] | None = None,
        sanitize: bool = False,
        properties: dict[str, Any] | None = None,
    ) -> Self:
        """Convenience method to get a copy of the structure, with options to add
        site properties.

        Args:
            site_properties (dict): Properties to add or override. The
                properties are specified in the same way as the constructor,
                i.e., as a dict of the form {property: [values]}. The
                properties should be in the order of the *original* structure
                if you are performing sanitization.
            sanitize (bool): If True, this method will return a sanitized
                structure. Sanitization performs a few things: (i) The sites are
                sorted by electronegativity, (ii) a LLL lattice reduction is
                carried out to obtain a relatively orthogonalized cell,
                (iii) all fractional coords for sites are mapped into the
                unit cell.
            properties (dict): General properties to add or override.

        Returns:
            A copy of the Structure, with optionally new site_properties and
            optionally sanitized.
        """
        new_site_props = self.site_properties
        if site_properties:
            new_site_props.update(site_properties)
        props = self.properties
        if properties:
            props.update(properties)
        if not sanitize:
            return type(self)(
                self._lattice,
                self.species_and_occu,
                self.frac_coords,
                charge=self._charge,
                site_properties=new_site_props,
                labels=self.labels,
                properties=props,
            )
        reduced_latt = self._lattice.get_lll_reduced_lattice()
        new_sites: list[PeriodicSite] = []
        for idx, site in enumerate(self):
            frac_coords = reduced_latt.get_fractional_coords(site.coords)
            site_props = {}
            for prop, val in new_site_props.items():
                site_props[prop] = val[idx]
            new_site = PeriodicSite(
                site.species,
                frac_coords,
                reduced_latt,
                to_unit_cell=True,
                properties=site_props,
                label=site.label,
                skip_checks=True,
            )
            new_sites.append(new_site)
        return type(self).from_sites(sorted(new_sites), charge=self._charge, properties=props)

    def interpolate(
        self,
        end_structure: Self | Structure,
        nimages: int | Iterable = 10,
        interpolate_lattices: bool = False,
        pbc: bool = True,
        autosort_tol: float = 0,
        end_amplitude: float = 1,
    ) -> list[Self]:
        """Interpolate between this structure and end_structure. Useful for
        construction of NEB inputs. To obtain useful results, the cell setting
        and order of sites must consistent across the start and end structures.

        Args:
            end_structure (Structure): structure to interpolate between this
                structure and end. Must be in the same setting and have the
                same site ordering to yield useful results.
            nimages (int,list): No. of interpolation images or a list of
                interpolation images. Defaults to 10 images.
            interpolate_lattices (bool): Whether to interpolate the lattices.
                Interpolates the lengths and angles (rather than the matrix)
                so orientation may be affected.
            pbc (bool): Whether to use periodic boundary conditions to find
                the shortest path between endpoints.
            autosort_tol (float): A distance tolerance in angstrom in
                which to automatically sort end_structure to match to the
                closest points in this particular structure. This is usually
                what you want in a NEB calculation. 0 implies no sorting.
                Otherwise, a 0.5 value usually works pretty well.
            end_amplitude (float): The fractional amplitude of the endpoint
                of the interpolation, or a cofactor of the distortion vector
                connecting structure to end_structure. Thus, 0 implies no
                distortion, 1 implies full distortion to end_structure
                (default), 0.5 implies distortion to a point halfway
                between structure and end_structure, and -1 implies full
                distortion in the opposite direction to end_structure.

        Returns:
            List of interpolated structures. The starting and ending
            structures included as the first and last structures respectively.
            A total of (nimages + 1) structures are returned.
        """
        # Check length of structures
        if len(self) != len(end_structure):
            raise ValueError("Structures have different lengths!")

        if not (interpolate_lattices or self.lattice == end_structure.lattice):
            raise ValueError("Structures with different lattices!")

        images = nimages if isinstance(nimages, collections.abc.Iterable) else np.arange(nimages + 1) / nimages

        # Check that both structures have the same species
        for idx, site in enumerate(self):
            if site.species != end_structure[idx].species:
                raise ValueError(f"Different species!\nStructure 1:\n{self}\nStructure 2\n{end_structure}")

        start_coords = np.array(self.frac_coords)
        end_coords = np.array(end_structure.frac_coords)

        if autosort_tol:
            dist_matrix = self.lattice.get_all_distances(start_coords, end_coords)
            site_mappings: dict[int, list[int]] = defaultdict(list)
            unmapped_start_ind = []
            for idx, row in enumerate(dist_matrix):
                ind = np.where(row < autosort_tol)[0]
                if len(ind) == 1:
                    site_mappings[idx].append(ind[0])
                else:
                    unmapped_start_ind.append(idx)

            if len(unmapped_start_ind) > 1:
                raise ValueError(f"Unable to reliably match structures with {autosort_tol = }, {unmapped_start_ind = }")

            sorted_end_coords = np.zeros_like(end_coords)
            matched = []
            for idx, j in site_mappings.items():
                if len(j) > 1:
                    raise ValueError(
                        f"Unable to reliably match structures with auto_sort_tol = {autosort_tol}. "
                        "More than one site match!"
                    )
                sorted_end_coords[idx] = end_coords[j[0]]
                matched.append(j[0])

            if len(unmapped_start_ind) == 1:
                idx = unmapped_start_ind[0]
                j = next(iter(set(range(len(start_coords))) - set(matched)))  # type: ignore[arg-type]
                sorted_end_coords[idx] = end_coords[j]

            end_coords = sorted_end_coords

        vec = end_amplitude * (end_coords - start_coords)
        if pbc:
            vec[:, self.pbc] -= np.round(vec[:, self.pbc])
        sp = self.species_and_occu
        structs = []

        if interpolate_lattices:
            # Interpolate lattice matrices using polar decomposition
            # u is a unitary rotation, p is stretch
            _u, p = polar(np.dot(end_structure.lattice.matrix.T, np.linalg.inv(self.lattice.matrix.T)))
            lvec = end_amplitude * (p - np.identity(3))
            lstart = self.lattice.matrix.T

        for x in images:
            if interpolate_lattices:
                l_a = np.dot(np.identity(3) + x * lvec, lstart).T  # type: ignore[reportPossiblyUnboundVariable]
                lattice = Lattice(l_a)
            else:
                lattice = self.lattice
            frac_coords = start_coords + x * vec
            structs.append(
                type(self)(
                    lattice,
                    sp,
                    frac_coords,
                    site_properties=self.site_properties,
                    labels=self.labels,
                )
            )
        return structs

    def get_miller_index_from_site_indexes(
        self,
        site_ids: list[int],
        round_dp: int = 4,
        verbose: bool = True,
    ) -> MillerIndex:
        """Get the Miller index of a plane from a set of sites indexes.

        A minimum of 3 sites are required. If more than 3 sites are given
        the best plane that minimises the distance to all points will be
        calculated.

        Args:
            site_ids (list[int]): A list of site indexes to consider. A
                minimum of three site indexes are required. If more than three
                sites are provided, the best plane that minimises the distance
                to all sites will be calculated.
            round_dp (int, optional): The number of decimal places to round the
                miller index to.
            verbose (bool, optional): Whether to print warnings.

        Returns:
            MillerIndex: The Miller index.
        """
        return self.lattice.get_miller_index_from_coords(
            self.frac_coords[site_ids],
            coords_are_cartesian=False,
            round_dp=round_dp,
            verbose=verbose,
        )

    def get_primitive_structure(
        self,
        tolerance: float = 0.25,
        use_site_props: bool = False,
        constrain_latt: list | dict | None = None,
    ) -> Self:
        """Find a smaller unit cell than the input. Sometimes it doesn't
        find the smallest possible one, so this method is recursively called
        until it is unable to find a smaller cell.

        NOTE: If the tolerance is greater than 1/2 of the minimum inter-site
        distance in the primitive cell, the algorithm will reject this lattice.

        Args:
            tolerance (float): Tolerance for each coordinate of a
                particular site in Angstroms. For example, [0.1, 0, 0.1] in cartesian
                coordinates will be considered to be on the same coordinates
                as [0, 0, 0] for a tolerance of 0.25. Defaults to 0.25.
            use_site_props (bool): Whether to account for site properties in
                differentiating sites.
            constrain_latt (list/dict): List of lattice parameters we want to
                preserve, e.g. ["alpha", "c"] or dict with the lattice
                parameter names as keys and values we want the parameters to
                be e.g. {"alpha": 90, "c": 2.5}.

        Returns:
            The most primitive structure found.
        """
        if constrain_latt is None:
            constrain_latt = []

        def site_label(site):
            if not use_site_props:
                return site.species_string
            parts = [site.species_string]
            for key in sorted(site.properties):
                parts.append(f"{key}={site.properties[key]}")
            return ", ".join(parts)

        # Group sites by species string
        sites = sorted(self._sites, key=site_label)

        grouped_sites = [list(grp) for _, grp in itertools.groupby(sites, key=site_label)]
        grouped_frac_coords = [np.array([s.frac_coords for s in g]) for g in grouped_sites]

        # min_vecs are approximate periodicities of the cell. The exact
        # periodicities from the supercell matrices are checked against these
        # first
        min_frac_coords = min(grouped_frac_coords, key=len)
        min_vecs = min_frac_coords - min_frac_coords[0]

        # Fractional tolerance in the supercell
        super_ftol = np.divide(tolerance, self.lattice.abc)
        super_ftol_2 = super_ftol * 2

        def pbc_coord_intersection(fc1, fc2, tol):
            """Get the fractional coords in fc1 that have coordinates
            within tolerance to some coordinate in fc2.
            """
            dist = fc1[:, None, :] - fc2[None, :, :]
            dist -= np.round(dist)
            return fc1[np.any(np.all(dist < tol, axis=-1), axis=-1)]

        # Here we reduce the number of min_vecs by enforcing that every
        # vector in min_vecs approximately maps each site onto a similar site.
        # The subsequent processing is O(fu^3 * min_vecs) = O(n^4) if we do no
        # reduction.
        # This reduction is O(n^3) so usually is an improvement. Using double
        # the tolerance because both vectors are approximate
        for group in sorted(grouped_frac_coords, key=len):
            for frac_coords in group:
                min_vecs = pbc_coord_intersection(min_vecs, group - frac_coords, super_ftol_2)

        def get_hnf(form_units):
            """Get all possible distinct supercell matrices given a
            number of formula units in the supercell. Batches the matrices
            by the values in the diagonal (for less numpy overhead).
            Computational complexity is O(n^3), and difficult to improve.
            Might be able to do something smart with checking combinations of a
            and b first, though unlikely to reduce to O(n^2).
            """

            def factors(n: int):
                for idx in range(1, n + 1):
                    if n % idx == 0:
                        yield idx

            for det in factors(form_units):
                if det == 1:
                    continue
                for a in factors(det):
                    for e in factors(det // a):
                        g = det // a // e
                        supercell_matrices = np.array(
                            [
                                [[a, b, c], [0, e, f], [0, 0, g]]
                                for b, c, f in itertools.product(range(a), range(a), range(e))
                            ]
                        )

                        yield det, supercell_matrices

        # We can't let sites match to their neighbors in the supercell
        grouped_non_nbrs = []
        for gf_coords in grouped_frac_coords:
            fdist = gf_coords[None, :, :] - gf_coords[:, None, :]
            fdist -= np.round(fdist)
            np.abs(fdist, fdist)
            non_nbrs = np.any(fdist > 2 * super_ftol[None, None, :], axis=-1)
            # Since we want sites to match to themselves
            np.fill_diagonal(non_nbrs, val=True)
            grouped_non_nbrs.append(non_nbrs)

        num_fu = functools.reduce(math.gcd, map(len, grouped_sites))
        for size, ms in get_hnf(num_fu):
            inv_ms = np.linalg.inv(ms)

            # Find sets of lattice vectors that are present in min_vecs
            dist = inv_ms[:, :, None, :] - min_vecs[None, None, :, :]
            dist -= np.round(dist)
            np.abs(dist, dist)
            is_close = np.all(dist < super_ftol, axis=-1)
            any_close = np.any(is_close, axis=-1)
            inds = np.all(any_close, axis=-1)

            for inv_m, latt_mat in zip(inv_ms[inds], ms[inds], strict=True):
                new_m = np.dot(inv_m, self.lattice.matrix)
                ftol = np.divide(tolerance, np.sqrt(np.sum(new_m**2, axis=1)))

                valid = True
                new_coords = []
                new_sp = []
                new_props = defaultdict(list)
                new_labels = []
                for gsites, gf_coords, non_nbrs in zip(
                    grouped_sites, grouped_frac_coords, grouped_non_nbrs, strict=True
                ):
                    all_frac = np.dot(gf_coords, latt_mat)

                    # Calculate grouping of equivalent sites, represented by
                    # adjacency matrix
                    fdist = all_frac[None, :, :] - all_frac[:, None, :]
                    fdist = np.abs(fdist - np.round(fdist))
                    close_in_prim = np.all(fdist < ftol[None, None, :], axis=-1)
                    groups = np.logical_and(close_in_prim, non_nbrs)

                    # Check that groups are correct
                    if not np.all(np.sum(groups, axis=0) == size):
                        valid = False
                        break

                    # Check that groups are all cliques
                    for group in groups:
                        if not np.all(groups[group][:, group]):
                            valid = False
                            break
                    if not valid:
                        break

                    # Add the new sites, averaging positions
                    added = np.zeros(len(gsites))
                    new_frac_coords = all_frac % 1
                    for grp_idx, group in enumerate(groups):
                        if not added[grp_idx]:
                            added[group] = True
                            inds = np.where(group)[0]
                            coords = new_frac_coords[inds[0]]
                            for inner_idx, ind in enumerate(inds[1:]):
                                offset = new_frac_coords[ind] - coords
                                coords += (offset - np.round(offset)) / (inner_idx + 2)
                            new_sp.append(gsites[inds[0]].species)
                            for k in gsites[inds[0]].properties:
                                new_props[k].append(gsites[inds[0]].properties[k])
                            new_labels.append(gsites[inds[0]].label)
                            new_coords.append(coords)

                if valid:
                    inv_m = np.linalg.inv(latt_mat)
                    new_latt = Lattice(np.dot(inv_m, self.lattice.matrix))
                    struct = Structure(
                        new_latt,
                        new_sp,
                        new_coords,
                        site_properties=new_props,
                        labels=new_labels,
                        coords_are_cartesian=False,
                    )

                    # Default behavior
                    primitive = struct.get_primitive_structure(
                        tolerance=tolerance,
                        use_site_props=use_site_props,
                        constrain_latt=constrain_latt,
                    ).get_reduced_structure()
                    if not constrain_latt:
                        return primitive

                    # Only return primitive structures that
                    # satisfy the restriction condition
                    prim_latt, self_latt = primitive.lattice, self.lattice
                    keys = tuple(constrain_latt)
                    is_dict = isinstance(constrain_latt, dict)
                    if np.allclose(
                        [getattr(prim_latt, key) for key in keys],
                        [constrain_latt[key] if is_dict else getattr(self_latt, key) for key in keys],
                    ):
                        return primitive

        return self.copy()

    def get_orderings(
        self,
        mode: Literal["enum", "sqs"] = "enum",
        **kwargs,
    ) -> list[Structure]:
        """Get list of orderings for a disordered structure. If structure
        does not contain disorder, the default structure is returned.

        Args:
            mode ("enum" | "sqs"): Either "enum" or "sqs". If enum,
                the enumlib will be used to return all distinct
                orderings. If sqs, mcsqs will be used to return
                an sqs structure.
            kwargs: kwargs passed to either
                pymatgen.command_line..enumlib_caller.EnumlibAdaptor
                or pymatgen.command_line.mcsqs_caller.run_mcsqs.
                For run_mcsqs, a default cluster search of 2 cluster interactions
                with 1NN distance and 3 cluster interactions with 2NN distance
                is set.

        Returns:
            List[Structure]
        """
        if self.is_ordered:
            return [self]
        if mode.startswith("enum"):
            from pymatgen.command_line.enumlib_caller import EnumlibAdaptor

            adaptor = EnumlibAdaptor(self, **kwargs)
            adaptor.run()
            return adaptor.structures
        if mode == "sqs":
            from pymatgen.command_line.mcsqs_caller import run_mcsqs

            if "clusters" not in kwargs:
                disordered_sites = [site for site in self if not site.is_ordered]
                subset_structure = Structure.from_sites(disordered_sites)
                dist_matrix = subset_structure.distance_matrix
                dists = sorted(set(dist_matrix.ravel()))
                unique_dists = []
                for idx in range(1, len(dists)):
                    if dists[idx] - dists[idx - 1] > 0.1:
                        unique_dists.append(dists[idx])
                clusters = {(idx + 2): dist + 0.01 for idx, dist in enumerate(unique_dists) if idx < 2}
                kwargs["clusters"] = clusters
            return [run_mcsqs(self, **kwargs).bestsqs]
        raise ValueError("Invalid mode!")

    def as_dict(
        self,
        verbosity: int = 1,
        fmt: Literal["abivars"] | None = None,
        **kwargs,
    ) -> dict[str, Any]:
        """Dict representation of Structure.

        Args:
            verbosity (int): Verbosity level. Default of 1 includes both
                direct and Cartesian coordinates for all sites, lattice
                parameters, etc. Useful for reading and for insertion into a
                database. Set to 0 for an extremely lightweight version
                that only includes sufficient information to reconstruct the
                object.
            fmt ("abivars" | None): Specifies a format for the dict.
                Defaults to None, which is the default format used
                in pymatgen. Or "abivars".
            **kwargs: Allow passing of other kwargs needed for certain
            formats, e.g. "abivars".

        Returns:
            JSON-serializable dict representation.
        """
        # Return a dictionary with the ABINIT variables
        if fmt == "abivars":
            from pymatgen.io.abinit.abiobjects import structure_to_abivars

            return structure_to_abivars(self, **kwargs)

        latt_dict = self._lattice.as_dict(verbosity=verbosity)
        del latt_dict["@module"]
        del latt_dict["@class"]
        sites = []
        dct = {
            "@module": type(self).__module__,
            "@class": type(self).__name__,
            "charge": self.charge,
            "lattice": latt_dict,
            "properties": self.properties,
        }
        for site in self:
            site_dict = site.as_dict(verbosity=verbosity)
            del site_dict["lattice"]
            del site_dict["@module"]
            del site_dict["@class"]
            sites.append(site_dict)
        dct["sites"] = sites
        return dct

    def as_dataframe(self) -> pd.DataFrame:
        """Create a Pandas DataFrame of the sites.
        Structure-level attributes are stored in DataFrame.attrs.

        Example:
            Species    a    b    c    x    y    z    magmom
            0    (Si)  0.0  0.0  0.0  0.0  0.0  0.0  5
            1    (Si)  0.0  0.0  0.0  0.0  0.0  0.0  -5
        """
        # pandas lazy imported for speed (#3563)
        import pandas as pd

        data: list[list[str | float]] = []
        site_properties = self.site_properties
        prop_keys = list(site_properties)
        for site in self:
            row = [site.species, *site.frac_coords, *site.coords]
            for key in prop_keys:
                row.append(site.properties.get(key))
            data.append(row)

        df_struct = pd.DataFrame(data, columns=["Species", *"abcxyz", *prop_keys])
        df_struct.attrs["Reduced Formula"] = self.composition.reduced_formula
        df_struct.attrs["Lattice"] = self.lattice
        return df_struct

    @classmethod
    def from_dict(
        cls,
        dct: dict[str, Any],
        fmt: Literal["abivars"] | None = None,
    ) -> Self:
        """Reconstitute a Structure from a dict representation of Structure
        created using as_dict().

        Args:
            dct (dict): Dict representation of structure.
            fmt ('abivars' | None): Use structure_from_abivars() to parse the dict. Defaults to None.

        Returns:
            Structure object
        """
        if fmt == "abivars":
            from pymatgen.io.abinit.abiobjects import structure_from_abivars

            return structure_from_abivars(cls=cls, **dct)

        lattice = Lattice.from_dict(dct["lattice"])
        sites = [PeriodicSite.from_dict(sd, lattice) for sd in dct["sites"]]
        charge = dct.get("charge")
        return cls.from_sites(sites, charge=charge, properties=dct.get("properties"))

    def to(self, filename: PathLike = "", fmt: FileFormats = "", **kwargs) -> str:
        """Output the structure to a string (and to a file when filename is given).

        Args:
            filename (PathLike): If provided, output will be written to a file. If
                fmt is not specified, the format is determined from the
                filename. Defaults is None, i.e. string output.
            fmt (str): Format to output to. Defaults to JSON unless filename
                is provided. If specified, it overrides whatever the
                filename is. Options include "cif", "poscar", "cssr", "json",
                "xsf", "mcsqs", "prismatic", "yaml", "yml", "fleur-inpgen", "pwmat",
                "aims".
                Case insensitive.
            **kwargs: Kwargs pass thru to relevant methods. This allows
                the passing of parameters like `symprec` to the
                `CifWriter.__init__ method` for generation of symmetric CIFs.

        Returns:
            str: String representation of structure in given format. If a filename
                is provided, the same string is written to the file.
        """
        filename, fmt = str(filename), cast(FileFormats, fmt.lower())

        # Default to JSON if filename not specified
        if filename == "" and fmt == "":
            fmt = "json"

        if fmt == "cif" or fnmatch(filename.lower(), "*.cif*"):
            from pymatgen.io.cif import CifWriter

            writer: Any = CifWriter(self, **kwargs)

        elif fmt == "mcif" or fnmatch(filename.lower(), "*.mcif*"):
            from pymatgen.io.cif import CifWriter

            writer = CifWriter(self, write_magmoms=True, **kwargs)

        elif fmt == "poscar" or fnmatch(filename, "*POSCAR*"):
            from pymatgen.io.vasp import Poscar

            writer = Poscar(self, **kwargs)

        elif fmt == "cssr" or fnmatch(filename.lower(), "*.cssr*"):
            from pymatgen.io.cssr import Cssr

            writer = Cssr(self)

        elif fmt == "json" or fnmatch(filename.lower(), "*.json*"):
            json_str = json.dumps(self.as_dict(), **kwargs)
            if filename:
                with zopen(filename, mode="wt", encoding="utf-8") as file:
                    file.write(json_str)
            return json_str

        elif fmt == "xsf" or fnmatch(filename.lower(), "*.xsf*"):
            from pymatgen.io.xcrysden import XSF

            res_str = XSF(self).to_str()
            if filename:
                with zopen(filename, mode="wt", encoding="utf-8") as file:
                    file.write(res_str)
            return res_str

        elif (
            fmt == "mcsqs"
            or fnmatch(filename, "*rndstr.in*")
            or fnmatch(filename, "*lat.in*")
            or fnmatch(filename, "*bestsqs*")
        ):
            from pymatgen.io.atat import Mcsqs

            res_str = Mcsqs(self).to_str()
            if filename:
                with zopen(filename, mode="wt", encoding="ascii") as file:
                    file.write(res_str)
            return res_str

        elif fmt == "prismatic" or fnmatch(filename, "*prismatic*"):
            from pymatgen.io.prismatic import Prismatic

            return Prismatic(self).to_str()

        elif fmt in ("yaml", "yml") or fnmatch(filename, "*.yaml*") or fnmatch(filename, "*.yml*"):
            yaml = YAML()
            str_io = io.StringIO()
            yaml.dump(self.as_dict(), str_io)
            yaml_str = str_io.getvalue()
            if filename:
                with zopen(filename, mode="wt", encoding="utf-8") as file:
                    file.write(yaml_str)
            return yaml_str

        elif fmt == "aims" or fnmatch(filename, "geometry.in"):
            from pymatgen.io.aims.inputs import AimsGeometryIn

            geom_in = AimsGeometryIn.from_structure(self)
            if filename:
<<<<<<< HEAD
                with zopen(filename, mode="w") as file:
=======
                with zopen(filename, mode="wt", encoding="utf-8") as file:
                    file.write(geom_in.get_header(filename))
>>>>>>> 55d09347
                    file.write(geom_in.content)
                    file.write("\n")
            return geom_in.content

        # fleur support implemented in external namespace pkg https://github.com/JuDFTteam/pymatgen-io-fleur
        elif fmt == "fleur-inpgen" or fnmatch(filename, "*.in*"):
            from pymatgen.io.fleur import FleurInput

            writer = FleurInput(self, **kwargs)

        elif fmt == "res" or fnmatch(filename, "*.res"):
            from pymatgen.io.res import ResIO

            res_str = ResIO.structure_to_str(self)
            if filename:
                with zopen(filename, mode="wt", encoding="utf-8") as file:
                    file.write(res_str)
            return res_str

        elif fmt == "pwmat" or fnmatch(filename.lower(), "*.pwmat") or fnmatch(filename.lower(), "*.config"):
            from pymatgen.io.pwmat import AtomConfig

            writer = AtomConfig(self, **kwargs)

        else:
            if fmt == "":
                raise ValueError(f"Format not specified and could not infer from {filename=}")
            raise ValueError(f"Invalid {fmt=}, valid options are {get_args(FileFormats)}")

        if filename:
            writer.write_file(filename)
        return str(writer)

    @classmethod
    def from_id(cls, id_: str, source: StructureSources = "Materials Project", **kwargs) -> Structure:
        """
        Load a structure file based on an id, usually from an online source.

        Args:
            id_: The id associated with the structure. E.g., the Materials Project id.
            source: Source of the data. Defaults to "Materials Project".
            **kwargs: Pass-through to any API calls.
        """
        if source == "Materials Project":
            from pymatgen.ext.matproj import MPRester

            mpr = MPRester(**kwargs)
            return mpr.get_structure_by_material_id(id_)  # type: ignore[attr-defined]
        if source == "COD":
            from pymatgen.ext.cod import COD

            cod = COD()
            return cod.get_structure_by_id(int(id_))
        raise ValueError(f"Invalid source: {source}")

    @classmethod
    def from_str(
        cls,
        input_string: str,
        fmt: FileFormats,
        primitive: bool = False,
        sort: bool = False,
        merge_tol: float = 0.0,
        **kwargs,
    ) -> Structure | Self:
        """Read a structure from a string.

        Args:
            input_string (str): String to parse.
            fmt (str): A file format specification. One of "cif", "poscar", "cssr",
                "json", "yaml", "yml", "xsf", "mcsqs", "res".
            primitive (bool): Whether to find a primitive cell. Defaults to
                False.
            sort (bool): Whether to sort the sites in accordance to the default
                ordering criteria, i.e., electronegativity.
            merge_tol (float): If this is some positive number, sites that
                are within merge_tol from each other will be merged. Usually
                0.01 should be enough to deal with common numerical issues.
            **kwargs: Passthrough to relevant parser.

        Returns:
            IStructure | Structure
        """
        fmt_low = fmt.lower()
        if fmt_low == "cif":
            from pymatgen.io.cif import CifParser

            parser = CifParser.from_str(input_string, **kwargs)
            struct = parser.parse_structures(primitive=primitive)[0]
        elif fmt_low == "poscar":
            from pymatgen.io.vasp import Poscar

            struct = Poscar.from_str(input_string, default_names=None, read_velocities=False, **kwargs).structure
        elif fmt_low == "cssr":
            from pymatgen.io.cssr import Cssr

            cssr = Cssr.from_str(input_string, **kwargs)
            struct = cssr.structure
        elif fmt_low == "json":
            dct = json.loads(input_string)
            struct = Structure.from_dict(dct)
        elif fmt_low in ("yaml", "yml"):
            yaml = YAML()
            dct = yaml.load(input_string)
            struct = Structure.from_dict(dct)
        elif fmt_low == "xsf":
            from pymatgen.io.xcrysden import XSF

            struct = XSF.from_str(input_string, **kwargs).structure
        elif fmt_low == "mcsqs":
            from pymatgen.io.atat import Mcsqs

            struct = Mcsqs.structure_from_str(input_string, **kwargs)
        elif fmt == "aims":
            from pymatgen.io.aims.inputs import AimsGeometryIn

            struct = AimsGeometryIn.from_str(input_string).structure
        # fleur support implemented in external namespace pkg https://github.com/JuDFTteam/pymatgen-io-fleur
        elif fmt == "fleur-inpgen":
            from pymatgen.io.fleur import FleurInput

            struct = FleurInput.from_string(input_string, inpgen_input=True, **kwargs).structure
        elif fmt == "fleur":
            from pymatgen.io.fleur import FleurInput

            struct = FleurInput.from_string(input_string, inpgen_input=False).structure
        elif fmt == "res":
            from pymatgen.io.res import ResIO

            struct = ResIO.structure_from_str(input_string, **kwargs)
        elif fmt == "pwmat":
            from pymatgen.io.pwmat import AtomConfig

            struct = AtomConfig.from_str(input_string, **kwargs).structure
        else:
            raise ValueError(f"Invalid {fmt=}, valid options are {get_args(FileFormats)}")

        if sort:
            struct = struct.get_sorted_structure()
        if merge_tol:
            struct.merge_sites(merge_tol)
        return cls.from_sites(struct, properties=struct.properties)

    @classmethod
    def from_file(
        cls,
        filename: PathLike,
        primitive: bool = False,
        sort: bool = False,
        merge_tol: float = 0.0,
        **kwargs,
    ) -> Structure | Self:
        """Read a structure from a file. For example, anything ending in
        a "cif" is assumed to be a Crystallographic Information Format file.
        Supported formats include CIF, POSCAR/CONTCAR, CHGCAR, LOCPOT,
        vasprun.xml, CSSR, Netcdf and pymatgen's JSON-serialized structures.

        Args:
            filename (PathLike): The file to read.
            primitive (bool): Whether to convert to a primitive cell. Defaults to False.
            sort (bool): Whether to sort sites. Default to False.
            merge_tol (float): If this is some positive number, sites that are within merge_tol from each other will be
                merged. Usually 0.01 should be enough to deal with common numerical issues.
            kwargs: Passthrough to relevant reader. E.g. if the file has CIF format, the kwargs will be passed
                through to CifParser.

        Returns:
            Structure.
        """
        filename = str(filename)
        if filename.endswith(".nc"):
            # Read Structure from a netcdf file.
            from pymatgen.io.abinit.netcdf import structure_from_ncdata

            struct = structure_from_ncdata(filename, cls=cls)
            if sort:
                struct = struct.get_sorted_structure()
            return struct

        fname = os.path.basename(filename)
        with zopen(filename, mode="rt", errors="replace", encoding="utf-8") as file:
            contents = file.read()
        if fnmatch(fname.lower(), "*.cif*") or fnmatch(fname.lower(), "*.mcif*"):
            return cls.from_str(
                contents,
                fmt="cif",
                primitive=primitive,
                sort=sort,
                merge_tol=merge_tol,
                **kwargs,
            )
        if fnmatch(fname, "*POSCAR*") or fnmatch(fname, "*CONTCAR*") or fnmatch(fname, "*.vasp"):
            struct = cls.from_str(
                contents,
                fmt="poscar",
                primitive=primitive,
                sort=sort,
                merge_tol=merge_tol,
                **kwargs,
            )

        elif fnmatch(fname, "CHGCAR*") or fnmatch(fname, "LOCPOT*"):
            from pymatgen.io.vasp import Chgcar

            struct = Chgcar.from_file(filename, **kwargs).structure
        elif fnmatch(fname, "vasprun*.xml*"):
            from pymatgen.io.vasp import Vasprun

            struct = Vasprun(filename, **kwargs).final_structure
        elif fnmatch(fname.lower(), "*.cssr*"):
            return cls.from_str(
                contents,
                fmt="cssr",
                primitive=primitive,
                sort=sort,
                merge_tol=merge_tol,
                **kwargs,
            )
        elif fnmatch(fname, "*.json*") or fnmatch(fname, "*.mson*"):
            return cls.from_str(
                contents,
                fmt="json",
                primitive=primitive,
                sort=sort,
                merge_tol=merge_tol,
                **kwargs,
            )
        elif fnmatch(fname, "*.yaml*") or fnmatch(fname, "*.yml*"):
            return cls.from_str(
                contents,
                fmt="yaml",
                primitive=primitive,
                sort=sort,
                merge_tol=merge_tol,
                **kwargs,
            )
        elif fnmatch(fname, "*.xsf"):
            return cls.from_str(
                contents,
                fmt="xsf",
                primitive=primitive,
                sort=sort,
                merge_tol=merge_tol,
                **kwargs,
            )
        elif fnmatch(fname, "input*.xml"):
            from pymatgen.io.exciting import ExcitingInput

            return ExcitingInput.from_file(fname, **kwargs).structure
        elif fnmatch(fname, "*rndstr.in*") or fnmatch(fname, "*lat.in*") or fnmatch(fname, "*bestsqs*"):
            return cls.from_str(
                contents,
                fmt="mcsqs",
                primitive=primitive,
                sort=sort,
                merge_tol=merge_tol,
                **kwargs,
            )
        elif fnmatch(fname, "CTRL*"):
            from pymatgen.io.lmto import LMTOCtrl

            return LMTOCtrl.from_file(filename=filename, **kwargs).structure
        elif fnmatch(fname, "geometry.in*"):
            return cls.from_str(
                contents,
                fmt="aims",
                primitive=primitive,
                sort=sort,
                merge_tol=merge_tol,
                **kwargs,
            )
        elif fnmatch(fname, "inp*.xml") or fnmatch(fname, "*.in*") or fnmatch(fname, "inp_*"):
            from pymatgen.io.fleur import FleurInput

            struct = FleurInput.from_file(filename, **kwargs).structure
        elif fnmatch(fname, "*.res"):
            from pymatgen.io.res import ResIO

            struct = ResIO.structure_from_file(filename, **kwargs)
        elif fnmatch(fname.lower(), "*.config*") or fnmatch(fname.lower(), "*.pwmat*"):
            from pymatgen.io.pwmat import AtomConfig

            struct = AtomConfig.from_file(filename, **kwargs).structure
        else:
            raise ValueError(f"Unrecognized extension in {filename=}")
        if sort:
            struct = struct.get_sorted_structure()
        if merge_tol:
            struct.merge_sites(merge_tol)

        struct.__class__ = cls
        return struct

    CellType = Literal["primitive", "conventional"]

    def to_cell(self, cell_type: IStructure.CellType, **kwargs) -> Structure:
        """Get a cell based on the current structure.

        Args:
            cell_type ("primitive" | "conventional"): Whether to return a primitive or conventional cell.
            kwargs: Any keyword supported by pymatgen.symmetry.analyzer.SpacegroupAnalyzer such as
                symprec=0.01, angle_tolerance=5, international_monoclinic=True and keep_site_properties=False.

        Returns:
            Structure: with the requested cell type.
        """
        from pymatgen.symmetry.analyzer import SpacegroupAnalyzer

        valid_cell_types = get_args(type(self).CellType)
        if cell_type not in valid_cell_types:
            raise ValueError(f"Invalid {cell_type=}, valid values are {valid_cell_types}")

        method_keys = ["international_monoclinic", "keep_site_properties"]
        method_kwargs = {key: kwargs.pop(key) for key in method_keys if key in kwargs}

        sga = SpacegroupAnalyzer(self, **kwargs)
        return getattr(sga, f"get_{cell_type}_standard_structure")(**method_kwargs)

    def to_primitive(self, **kwargs) -> Structure:
        """Get a primitive cell based on the current structure.

        Args:
            kwargs: Any keyword supported by pymatgen.symmetry.analyzer.SpacegroupAnalyzer such as
                symprec=0.01, angle_tolerance=5, international_monoclinic=True and keep_site_properties=False.

        Returns:
            Structure: with the requested cell type.
        """
        return self.to_cell("primitive", **kwargs)

    def to_conventional(self, **kwargs) -> Structure:
        """Get a conventional cell based on the current structure.

        Args:
            kwargs: Any keyword supported by pymatgen.symmetry.analyzer.SpacegroupAnalyzer such as
                symprec=0.01, angle_tolerance=5, international_monoclinic=True and keep_site_properties=False.

        Returns:
            Structure: with the requested cell type.
        """
        return self.to_cell("conventional", **kwargs)

    @overload
    def get_symmetry_dataset(self, backend: Literal["moyopy"], **kwargs) -> moyopy.MoyoDataset: ...

    @due.dcite(
        Doi("10.1080/27660400.2024.2384822"),
        description="Spglib: a software library for crystal symmetry search",
    )
    @overload
    def get_symmetry_dataset(self, backend: Literal["spglib"], **kwargs) -> spglib.SpglibDataset: ...

    def get_symmetry_dataset(
        self, backend: Literal["moyopy", "spglib"] = "spglib", return_raw_dataset=False, symprec: float = 1e-2, **kwargs
    ) -> dict | moyopy.MoyoDataset | spglib.SpglibDataset:
        """Get a symmetry dataset from the structure using either moyopy or spglib backend.

        If using the spglib backend (default), please cite:

        Togo, A., Shinohara, K., & Tanaka, I. (2024). Spglib: a software library for crystal
        symmetry search. Science and Technology of Advanced Materials: Methods, 4(1), 2384822-2384836.
        https://doi.org/10.1080/27660400.2024.2384822

        Args:
            backend ("moyopy" | "spglib"): Which symmetry analysis backend to use.
                Defaults to "spglib".
            return_raw_dataset (bool): Whether to return the raw Dataset object from the backend. The default is
                False, which returns a dict with a common subset of the data present in both datasets. If you use the
                raw Dataset object, we do not guarantee that the format of the output is not going to change.
            symprec (float): Tolerance for symmetry determination. Defaults to 0.01 A.
            **kwargs: Additional arguments passed to the respective backend's constructor.
                For spglib, these are passed to SpacegroupAnalyzer (e.g. symprec, angle_tolerance).
                For moyopy, these are passed to MoyoDataset constructor.

        Returns:
            MoyoDataset | SpglibDataset: Symmetry dataset from the chosen backend.

        Raises:
            ImportError: If the requested backend is not installed.
            ValueError: If an invalid backend is specified.
        """
        if backend not in ("moyopy", "spglib"):
            raise ValueError(f"Invalid {backend=}, must be one of moyopy or spglib.")

        if backend == "moyopy":
            try:
                import moyopy
                import moyopy.interface
            except ImportError:
                raise ImportError("moyopy is not installed. Run pip install moyopy.")

            # Convert structure to MoyoDataset format
            moyo_cell = moyopy.interface.MoyoAdapter.from_structure(self)
            dataset = moyopy.MoyoDataset(cell=moyo_cell, symprec=symprec, **kwargs)

        else:
            from pymatgen.symmetry.analyzer import SpacegroupAnalyzer

            sga = SpacegroupAnalyzer(self, symprec=symprec, **kwargs)
            dataset = sga.get_symmetry_dataset()

        if return_raw_dataset:
            return dataset

        dictdata = {k: getattr(dataset, k) for k in ("hall_number", "number", "site_symmetry_symbols", "wyckoffs")}

        if backend == "spglib":
            dictdata["international"] = dataset.international
            dictdata["orbits"] = dataset.crystallographic_orbits
            dictdata["std_origin_shift"] = dataset.origin_shift
        else:
            from pymatgen.symmetry.groups import SpaceGroup

            dictdata["international"] = SpaceGroup.from_int_number(dataset.number).symbol
            dictdata["orbits"] = dataset.orbits
            dictdata["std_origin_shift"] = dataset.std_origin_shift

        return dictdata


class IMolecule(SiteCollection, MSONable):
    """Basic immutable Molecule object without periodicity. Essentially a
    sequence of sites. IMolecule is made to be immutable so that they can
    function as keys in a dict. For a mutable object, use the Molecule class.

    Molecule extends Sequence and Hashable, which means that in many cases,
    it can be used like any Python sequence. Iterating through a molecule is
    equivalent to going through the sites in sequence.
    """

    def __init__(
        self,
        species: Sequence[CompositionLike],
        coords: Sequence[ArrayLike],
        charge: float = 0.0,
        spin_multiplicity: int | None = None,
        validate_proximity: bool = False,
        site_properties: dict | None = None,
        labels: Sequence[str | None] | None = None,
        charge_spin_check: bool = True,
        properties: dict | None = None,
    ) -> None:
        """Create a IMolecule.

        Args:
            species: list of atomic species. Possible kinds of input include a
                list of dict of elements/species and occupancies, a List of
                elements/specie specified as actual Element/Species, Strings
                ("Fe", "Fe2+") or atomic numbers (1,56).
            coords (3x1 array): list of Cartesian coordinates of each species.
            charge (float): Charge for the molecule. Defaults to 0.
            spin_multiplicity (int): Spin multiplicity for molecule.
                Defaults to None, which means that the spin multiplicity is
                set to 1 if the molecule has no unpaired electrons and to 2
                if there are unpaired electrons.
            validate_proximity (bool): Whether to check if there are sites
                that are less than 1 Ang apart. Defaults to False.
            site_properties (dict): Properties associated with the sites as
                a dict of sequences, e.g. {"magmom":[5,5,5,5]}. The
                sequences have to be the same length as the atomic species
                and fractional_coords. Defaults to None for no properties.
            labels (list[str]): Labels associated with the sites as a
                list of strings, e.g. ['Li1', 'Li2']. Must have the same
                length as the species and fractional coords. Defaults to
                None for no labels.
            charge_spin_check (bool): Whether to check that the charge and
                spin multiplicity are compatible with each other. Defaults
                to True.
            properties (dict): dictionary containing properties associated
                with the whole molecule.
        """
        if len(species) != len(coords):
            raise StructureError(
                f"len(species) != len(coords) ({len(species)} != {len(coords)}). List of atomic species must "
                "have same length as list of fractional coordinates."
            )

        self._charge_spin_check = charge_spin_check

        sites: list[Site] = []
        for idx in range(len(species)):
            prop = None
            if site_properties:
                prop = {k: v[idx] for k, v in site_properties.items()}
            label = labels[idx] if labels else None
            sites.append(Site(species[idx], coords[idx], properties=prop, label=label))

        self._sites = tuple(sites)
        if validate_proximity and not self.is_valid():
            raise StructureError("Molecule contains sites that are less than 0.01 Angstrom apart!")

        self._charge = charge
        n_electrons = self.nelectrons
        if spin_multiplicity:
            if charge_spin_check and (n_electrons + spin_multiplicity) % 2 != 1:
                raise ValueError(
                    f"Charge of {self._charge} and spin multiplicity of {spin_multiplicity} "
                    "is not possible for this molecule!"
                )
            self._spin_multiplicity = spin_multiplicity
        else:
            self._spin_multiplicity = 1 if n_electrons % 2 == 0 else 2
        self.properties = properties or {}

    def __eq__(self, other: object) -> bool:
        needed_attrs = ("charge", "spin_multiplicity", "sites", "properties")

        if not all(hasattr(other, attr) for attr in needed_attrs):
            return NotImplemented

        other = cast(IMolecule | Molecule, other)

        if len(self) != len(other):
            return False
        if self.charge != other.charge:
            return False
        if self.spin_multiplicity != other.spin_multiplicity:
            return False
        if self.properties != other.properties:
            return False
        return all(site in other for site in self)

    def __hash__(self) -> int:
        """Use the composition hash for now."""
        return hash(self.composition)

    def __repr__(self) -> str:
        return "Molecule Summary\n" + "\n".join(map(repr, self))

    def __str__(self) -> str:
        outs = [
            f"Full Formula ({self.composition.formula})",
            f"Reduced Formula: {self.composition.reduced_formula}",
            f"Charge = {self._charge}, Spin Mult = {self._spin_multiplicity}",
            f"Sites ({len(self)})",
        ]
        for idx, site in enumerate(self):
            outs.append(f"{idx} {site.species_string} {' '.join([f'{coord:0.6f}'.rjust(12) for coord in site.coords])}")
        return "\n".join(outs)

    @property
    def charge(self) -> float:
        """Charge of molecule."""
        return self._charge

    @property
    def spin_multiplicity(self) -> float:
        """Spin multiplicity of molecule."""
        return self._spin_multiplicity

    @property
    def nelectrons(self) -> float:
        """Number of electrons in the molecule."""
        n_electrons = 0.0
        for site in self:
            for sp, amt in site.species.items():
                if not isinstance(sp, DummySpecies):
                    n_electrons += sp.Z * amt
        n_electrons -= self.charge
        return n_electrons

    @property
    def center_of_mass(self) -> NDArray:
        """Center of mass of molecule."""
        center = np.zeros(3)
        total_weight: float = 0
        for site in self:
            wt = site.species.weight
            center += site.coords * wt
            total_weight += wt
        return center / total_weight

    def copy(self) -> Self:
        """Convenience method to get a copy of the molecule.

        Returns:
            IMolecule
        """
        return type(self).from_sites(self, properties=self.properties)

    @classmethod
    def from_sites(
        cls,
        sites: Sequence[Site],
        charge: float = 0,
        spin_multiplicity: int | None = None,
        validate_proximity: bool = False,
        charge_spin_check: bool = True,
        properties: dict | None = None,
    ) -> Self:
        """Convenience constructor to make a Molecule from a list of sites.

        Args:
            sites ([Site]): Sequence of Sites.
            charge (int): Charge of molecule. Defaults to 0.
            spin_multiplicity (int): Spin multicipity. Defaults to None,
                in which it is determined automatically.
            validate_proximity (bool): Whether to check that atoms are too
                close.
            charge_spin_check (bool): Whether to check that the charge and
                spin multiplicity are compatible with each other. Defaults
                to True.
            properties (dict): dictionary containing properties associated
                with the whole molecule.

        Raises:
            ValueError: If sites is empty

        Returns:
            IMolecule
        """
        if len(sites) < 1:
            raise ValueError(f"You need at least 1 site to make a {cls.__name__}")
        props = defaultdict(list)
        for site in sites:
            for k, v in site.properties.items():
                props[k].append(v)
        labels = [site.label for site in sites]
        return cls(
            [site.species for site in sites],
            [site.coords for site in sites],
            charge=charge,
            spin_multiplicity=spin_multiplicity,
            validate_proximity=validate_proximity,
            site_properties=props,
            labels=labels,
            charge_spin_check=charge_spin_check,
            properties=properties,
        )

    def break_bond(self, ind1: int, ind2: int, tol: float = 0.2) -> tuple[Self, Self]:
        """Get two molecules based on breaking the bond between atoms
        at index ind1 and ind2.

        Args:
            ind1 (int): 1st site index
            ind2 (int): 2nd site index
            tol (float): Relative tolerance to test. Basically, the code checks if the distance
                between the sites is less than (1 + tol) * typical bond distances.
                Defaults to 0.2, i.e. 20% longer.

        Returns:
            tuple[IMolecule, IMolecule]: The clusters formed from breaking the bond.
        """
        clusters = ([self[ind1]], [self[ind2]])

        sites = [site for idx, site in enumerate(self) if idx not in (ind1, ind2)]

        def belongs_to_cluster(site, cluster):
            return any(CovalentBond.is_bonded(site, test_site, tol=tol) for test_site in cluster)

        while len(sites) > 0:
            unmatched: list[PeriodicSite] = []
            for site in sites:
                for cluster in clusters:
                    if belongs_to_cluster(site, cluster):
                        cluster.append(site)
                        break
                else:
                    unmatched.append(site)

            if len(unmatched) == len(sites):
                raise ValueError("Not all sites are matched!")
            sites = unmatched

        from_sites = type(self).from_sites
        return from_sites(clusters[0]), from_sites(clusters[1])

    def get_covalent_bonds(self, tol: float = 0.2) -> list[CovalentBond]:
        """Determine the covalent bonds in a molecule.

        Args:
            tol (float): The tol to determine bonds in a structure. See
                CovalentBond.is_bonded.

        Returns:
            List of bonds
        """
        bonds = []
        for site1, site2 in itertools.combinations(self._sites, 2):
            if CovalentBond.is_bonded(site1, site2, tol):
                bonds.append(CovalentBond(site1, site2))
        return bonds

    def get_zmatrix(self) -> str:
        """Get a z-matrix representation of the molecule."""

        # TODO: allow more z-matrix conventions for element/site description
        def find_nn_pos_before_site(site_idx: int):
            """Get index of nearest neighbor atoms."""
            all_dist = [(self.get_distance(site_idx, idx), idx) for idx in range(site_idx)]
            all_dist = sorted(all_dist, key=lambda x: x[0])
            return [d[1] for d in all_dist]

        output = []
        output_var = []
        for idx, site in enumerate(self):
            sp = site.specie
            if idx == 0:
                output.append(f"{sp}")
            elif idx == 1:
                nn = find_nn_pos_before_site(idx)
                bond_length = self.get_distance(idx, nn[0])
                output.append(f"{sp} {nn[0] + 1} B{idx}")
                output_var.append(f"B{idx}={bond_length:.6f}")
            elif idx == 2:
                nn = find_nn_pos_before_site(idx)
                bond_length = self.get_distance(idx, nn[0])
                angle = self.get_angle(idx, nn[0], nn[1])
                output.append(f"{site.specie} {nn[0] + 1} B{idx} {nn[1] + 1} A{idx}")
                output_var.extend((f"B{idx}={bond_length:.6f}", f"A{idx}={angle:.6f}"))
            else:
                nn = find_nn_pos_before_site(idx)
                bond_length = self.get_distance(idx, nn[0])
                angle = self.get_angle(idx, nn[0], nn[1])
                dih = self.get_dihedral(idx, nn[0], nn[1], nn[2])
                output.append(f"{sp} {nn[0] + 1} B{idx} {nn[1] + 1} A{idx} {nn[2] + 1} D{idx}")
                output_var.extend(
                    (
                        f"B{idx}={bond_length:.6f}",
                        f"A{idx}={angle:.6f}",
                        f"D{idx}={dih:.6f}",
                    )
                )
        return "\n".join(output) + "\n\n" + "\n".join(output_var)

    def as_dict(self) -> dict:
        """JSON-serializable dict representation of Molecule."""
        dct = {
            "@module": type(self).__module__,
            "@class": type(self).__name__,
            "charge": self.charge,
            "spin_multiplicity": self.spin_multiplicity,
            "sites": [],
            "properties": self.properties,
        }
        for site in self:
            site_dict = site.as_dict()
            del site_dict["@module"]
            del site_dict["@class"]
            cast(list, dct["sites"]).append(site_dict)
        return dct

    @classmethod
    def from_dict(cls, dct: dict) -> Self:
        """Reconstitute a Molecule object from a dict representation created using as_dict().

        Args:
            dct (dict): dict representation of Molecule.

        Returns:
            IMolecule
        """
        sites = [Site.from_dict(sd) for sd in dct["sites"]]
        charge = dct.get("charge", 0)
        spin_multiplicity = dct.get("spin_multiplicity")
        properties = dct.get("properties")
        return cls.from_sites(
            sites,
            charge=charge,
            spin_multiplicity=spin_multiplicity,
            properties=properties,
        )

    def get_distance(self, i: int, j: int) -> float:
        """Get distance between site i and j.

        Args:
            i (int): 1st site index
            j (int): 2nd site index

        Returns:
            Distance between the two sites.
        """
        return self[i].distance(self[j])

    def get_sites_in_sphere(self, pt: ArrayLike, r: float) -> list[Neighbor]:
        """Find all sites within a sphere from a point.

        Args:
            pt (3x1 array): Cartesian coordinates of center of sphere
            r (float): Radius of sphere.

        Returns:
            Neighbor
        """
        neighbors = []
        for idx, site in enumerate(self._sites):
            dist = site.distance_from_point(pt)
            if dist <= r:
                neighbors.append(
                    Neighbor(
                        site.species,
                        site.coords,
                        site.properties,
                        dist,
                        idx,
                        label=site.label,
                    )
                )
        return neighbors

    def get_neighbors(self, site: Site, r: float) -> list[Neighbor]:
        """Get all neighbors to a site within a sphere of radius r. Excludes the
        site itself.

        Args:
            site (Site): Site at the center of the sphere.
            r (float): Radius of sphere.

        Returns:
            Neighbor
        """
        nns = self.get_sites_in_sphere(site.coords, r)
        return [nn for nn in nns if nn != site]

    def get_neighbors_in_shell(self, origin: ArrayLike, r: float, dr: float) -> list[Neighbor]:
        """Get all sites in a shell centered on origin (coords) between radii
        r-dr and r+dr.

        Args:
            origin (3x1 array): Cartesian coordinates of center of sphere.
            r (float): Inner radius of shell.
            dr (float): Width of shell.

        Returns:
            Neighbor
        """
        outer = self.get_sites_in_sphere(origin, r + dr)
        inner = r - dr
        return [nn for nn in outer if nn.nn_distance > inner]

    def get_boxed_structure(
        self,
        a: float,
        b: float,
        c: float,
        images: ArrayLike = (1, 1, 1),
        random_rotation: bool = False,
        min_dist: float = 1.0,
        cls=None,
        offset: ArrayLike | None = None,
        no_cross: bool = False,
        reorder: bool = True,
    ) -> IStructure | Structure:
        """Create a Structure from a Molecule by putting the Molecule in the
        center of a orthorhombic box. Useful for creating Structure for
        calculating molecules using periodic codes.

        Args:
            a (float): a-lattice parameter.
            b (float): b-lattice parameter.
            c (float): c-lattice parameter.
            images: No. of boxed images in each direction. Defaults to
                (1, 1, 1), meaning single molecule with 1 lattice parameter
                in each direction.
            random_rotation (bool): Whether to apply a random rotation to
                each molecule. This jumbles all the molecules so that they
                are not exact images of each other.
            min_dist (float): The minimum distance that atoms should be from
                each other. This is only used if random_rotation is True.
                The randomized rotations are searched such that no two atoms
                are less than min_dist from each other.
            cls: The Structure class to instantiate (defaults to pymatgen
                structure)
            offset: Translation to offset molecule from center of mass coords
            no_cross: Whether to forbid molecule coords from extending beyond
                boundary of box.
            reorder: Whether to reorder the sites to be in electronegativity
                order.

        Returns:
            Structure containing molecule in a box.
        """
        if offset is None:
            offset = np.array([0, 0, 0])

        coords = np.array(self.cart_coords)
        x_range = max(coords[:, 0]) - min(coords[:, 0])
        y_range = max(coords[:, 1]) - min(coords[:, 1])
        z_range = max(coords[:, 2]) - min(coords[:, 2])

        if a <= x_range or b <= y_range or c <= z_range:
            raise ValueError("Box is not big enough to contain Molecule.")
        lattice = Lattice.from_parameters(a * images[0], b * images[1], c * images[2], 90, 90, 90)
        nimages: int = images[0] * images[1] * images[2]
        all_coords: list[ArrayLike] = []

        centered_coords = self.cart_coords - self.center_of_mass + offset
        rng = np.random.default_rng()

        for i, j, k in itertools.product(
            list(range(images[0])),
            list(range(images[1])),
            list(range(images[2])),
        ):
            box_center = [(i + 0.5) * a, (j + 0.5) * b, (k + 0.5) * c]
            if random_rotation:
                while True:
                    op = SymmOp.from_origin_axis_angle(
                        (0, 0, 0),
                        axis=rng.random(3),
                        angle=rng.uniform(-180, 180),
                    )
                    rot_mat = op.rotation_matrix
                    new_coords = np.dot(rot_mat, centered_coords.T).T + box_center
                    if no_cross:
                        x_max, x_min = max(new_coords[:, 0]), min(new_coords[:, 0])
                        y_max, y_min = max(new_coords[:, 1]), min(new_coords[:, 1])
                        z_max, z_min = max(new_coords[:, 2]), min(new_coords[:, 2])
                        if x_max > a or x_min < 0 or y_max > b or y_min < 0 or z_max > c or z_min < 0:
                            raise ValueError("Molecule crosses boundary of box")
                    if not all_coords:
                        break
                    distances = lattice.get_all_distances(
                        lattice.get_fractional_coords(new_coords),
                        lattice.get_fractional_coords(all_coords),
                    )
                    if np.amin(distances) > min_dist:
                        break
            else:
                new_coords = centered_coords + box_center
                if no_cross:
                    x_max, x_min = max(new_coords[:, 0]), min(new_coords[:, 0])
                    y_max, y_min = max(new_coords[:, 1]), min(new_coords[:, 1])
                    z_max, z_min = max(new_coords[:, 2]), min(new_coords[:, 2])
                    if x_max > a or x_min < 0 or y_max > b or y_min < 0 or z_max > c or z_min < 0:
                        raise ValueError("Molecule crosses boundary of box")
            all_coords.extend(new_coords)

        site_props = {key: sequence * nimages for key, sequence in self.site_properties.items()}  # type: ignore[operator]

        if cls is None:
            cls = Structure

        if reorder:
            return cls(
                lattice,
                self.species * nimages,
                all_coords,
                coords_are_cartesian=True,
                site_properties=site_props,
                labels=self.labels * nimages,
            ).get_sorted_structure()

        return cls(
            lattice,
            self.species * nimages,
            coords,
            coords_are_cartesian=True,
            site_properties=site_props,
            labels=self.labels * nimages,
        )

    def get_centered_molecule(self) -> Self:
        """Get a Molecule centered at the center of mass.

        Returns:
            IMolecule centered with center of mass at origin.
        """
        center = self.center_of_mass
        new_coords = np.array(self.cart_coords) - center
        return type(self)(
            self.species_and_occu,
            new_coords,
            charge=self._charge,
            spin_multiplicity=self._spin_multiplicity,
            site_properties=self.site_properties,
            charge_spin_check=self._charge_spin_check,
            labels=self.labels,
            properties=self.properties,
        )

    def to(self, filename: str = "", fmt: str = "") -> str | None:
        """Outputs the molecule to a file or string.

        Args:
            filename (str): If provided, output will be written to a file. If
                fmt is not specified, the format is determined from the
                filename. Defaults is None, i.e. string output.
            fmt (str): Format to output to. Defaults to JSON unless filename
                is provided. If fmt is specifies, it overrides whatever the
                filename is. Options include "xyz", "gjf", "g03", "json". If
                you have OpenBabel installed, any of the formats supported by
                OpenBabel. Non-case sensitive.

        Returns:
            str: String representation of molecule in given format. If a filename
                is provided, the same string is written to the file.
        """
        fmt = fmt.lower()
        writer: Any
        if fmt == "xyz" or fnmatch(filename.lower(), "*.xyz*"):
            from pymatgen.io.xyz import XYZ

            writer = XYZ(self)
        elif any(fmt == ext or fnmatch(filename.lower(), f"*.{ext}*") for ext in ("gjf", "g03", "g09", "com", "inp")):
            from pymatgen.io.gaussian import GaussianInput

            writer = GaussianInput(self)
        elif fmt == "json" or fnmatch(filename, "*.json*") or fnmatch(filename, "*.mson*"):
            json_str = json.dumps(self.as_dict())
            if filename:
                with zopen(filename, mode="wt", encoding="utf-8") as file:
                    file.write(json_str)
            return json_str
        elif fmt in {"yaml", "yml"} or fnmatch(filename, "*.yaml*") or fnmatch(filename, "*.yml*"):
            yaml = YAML()
            str_io = io.StringIO()
            yaml.dump(self.as_dict(), str_io)
            yaml_str = str_io.getvalue()
            if filename:
                with zopen(filename, mode="wt", encoding="utf-8") as file:
                    file.write(yaml_str)
            return yaml_str
        else:
            from pymatgen.io.babel import BabelMolAdaptor

            match = re.search(r"\.(pdb|mol|mdl|sdf|sd|ml2|sy2|mol2|cml|mrv)", filename.lower())
            if not fmt and match:
                fmt = match[1]
            writer = BabelMolAdaptor(self)
            return writer.write_file(filename, file_format=fmt)

        if filename:
            writer.write_file(filename)
        return str(writer)

    @classmethod
    def from_str(
        cls,
        input_string: str,
        fmt: Literal["xyz", "gjf", "g03", "g09", "com", "inp", "json", "yaml"],
    ) -> Self | Molecule:
        """Reads the molecule from a string.

        Args:
            input_string (str): String to parse.
            fmt (str): Format to output to. Defaults to JSON unless filename
                is provided. If fmt is specifies, it overrides whatever the
                filename is. Options include "xyz", "gjf", "g03", "json". If
                you have OpenBabel installed, any of the formats supported by
                OpenBabel. Non-case sensitive.

        Returns:
            IMolecule or Molecule.
        """
        fmt = cast(
            Literal["xyz", "gjf", "g03", "g09", "com", "inp", "json", "yaml"],
            fmt.lower(),
        )

        if fmt == "xyz":
            from pymatgen.io.xyz import XYZ

            mol = XYZ.from_str(input_string).molecule

        elif fmt in {"gjf", "g03", "g09", "com", "inp"}:
            from pymatgen.io.gaussian import GaussianInput

            mol = GaussianInput.from_str(input_string).molecule

        elif fmt == "json":
            dct = json.loads(input_string)
            return cls.from_dict(dct)

        elif fmt in {"yaml", "yml"}:
            yaml = YAML()
            dct = yaml.load(input_string)
            return cls.from_dict(dct)

        else:
            from pymatgen.io.babel import BabelMolAdaptor

            mol = BabelMolAdaptor.from_str(input_string, file_format=fmt).pymatgen_mol

        return cls.from_sites(mol, properties=mol.properties)

    @classmethod
    def from_file(cls, filename: PathLike) -> Self | None:
        """Read a molecule from a file. Supported formats include xyz,
        gaussian input (gjf|g03|g09|com|inp), Gaussian output (.out|and
        pymatgen's JSON-serialized molecules. Using openbabel,
        many more extensions are supported but requires openbabel to be
        installed.

        Args:
            filename (PathLike): The file to read.

        Returns:
            Molecule
        """
        filename = str(filename)

        with zopen(filename, mode="rt", encoding="utf-8") as file:
            contents = file.read()
        fname = filename.lower()
        if fnmatch(fname, "*.xyz*"):
            return cls.from_str(contents, fmt="xyz")
        if any(fnmatch(fname.lower(), f"*.{r}*") for r in ("gjf", "g03", "g09", "com", "inp")):
            return cls.from_str(contents, fmt="g09")
        if any(fnmatch(fname.lower(), f"*.{r}*") for r in ("out", "lis", "log")):
            from pymatgen.io.gaussian import GaussianOutput

            return GaussianOutput(filename).final_structure
        if fnmatch(fname, "*.json*") or fnmatch(fname, "*.mson*"):
            return cls.from_str(contents, fmt="json")
        if fnmatch(fname, "*.yaml*") or fnmatch(filename, "*.yml*"):
            return cls.from_str(contents, fmt="yaml")
        from pymatgen.io.babel import BabelMolAdaptor

        if match := re.search(r"\.(pdb|mol|mdl|sdf|sd|ml2|sy2|mol2|cml|mrv)", filename.lower()):
            new = BabelMolAdaptor.from_file(filename, match[1]).pymatgen_mol
            new.__class__ = cls
            return new
        raise ValueError("Cannot determine file type.")


class Structure(IStructure, collections.abc.MutableSequence):
    """Mutable version of structure."""

    __hash__ = None  # type: ignore[assignment]

    def __init__(
        self,
        lattice: ArrayLike | Lattice,
        species: Sequence[CompositionLike],
        coords: Sequence[ArrayLike] | np.ndarray,
        charge: float | None = None,
        validate_proximity: bool = False,
        to_unit_cell: bool = False,
        coords_are_cartesian: bool = False,
        site_properties: dict | None = None,
        labels: Sequence[str | None] | None = None,
        properties: dict | None = None,
    ) -> None:
        """Create a periodic structure.

        Args:
            lattice: The lattice, either as a pymatgen.core.Lattice or
                simply as any 2D array. Each row should correspond to a lattice
                vector. e.g. [[10,0,0], [20,10,0], [0,0,30]] specifies a
                lattice with lattice vectors [10,0,0], [20,10,0] and [0,0,30].
            species: List of species on each site. Can take in flexible input,
                including:

                i.  A sequence of element / species specified either as string
                    symbols, e.g. ["Li", "Fe2+", "P", ...] or atomic numbers,
                    e.g. (3, 56, ...) or actual Element or Species objects.

                ii. List of dict of elements/species and occupancies, e.g.
                    [{"Fe" : 0.5, "Mn":0.5}, ...]. This allows the setup of
                    disordered structures.
            coords (Nx3 array): list of fractional/cartesian coordinates of
                each species.
            charge (float): overall charge of the structure. Defaults to behavior
                in SiteCollection where total charge is the sum of the oxidation
                states.
            validate_proximity (bool): Whether to check if there are sites
                that are less than 0.01 Ang apart. Defaults to False.
            to_unit_cell (bool): Whether to map all sites into the unit cell,
                i.e., fractional coords between 0 and 1. Defaults to False.
            coords_are_cartesian (bool): Set to True if you are providing
                coordinates in Cartesian coordinates. Defaults to False.
            site_properties (dict): Properties associated with the sites as a
                dict of sequences, e.g. {"magmom":[5,5,5,5]}. The sequences
                have to be the same length as the atomic species and
                fractional_coords. Defaults to None for no properties.
            labels (list[str]): Labels associated with the sites as a
                list of strings, e.g. ['Li1', 'Li2']. Must have the same
                length as the species and fractional coords. Defaults to
                None for no labels.
            properties (dict): Properties associated with the whole structure.
                Will be serialized when writing the structure to JSON or YAML but is
                lost when converting to other formats.
        """
        super().__init__(
            lattice,
            species,
            coords,
            charge=charge,
            validate_proximity=validate_proximity,
            to_unit_cell=to_unit_cell,
            coords_are_cartesian=coords_are_cartesian,
            site_properties=site_properties,
            labels=labels,
            properties=properties,
        )

        self._sites: list[PeriodicSite] = list(self._sites)  # type: ignore[assignment]

    def __setitem__(
        self,
        idx: int | slice | Sequence[int] | SpeciesLike,
        site: SpeciesLike | PeriodicSite | Sequence | dict[SpeciesLike, float],
    ) -> None:
        """Modify a site in the structure.

        Args:
            idx (int, list[int], slice, Species-like): Indices to change. You can
                specify these as an int, a list of int, or a species-like string.
            site (PeriodicSite | Species | dict[SpeciesLike, float] | Sequence): 4 options exist. You
                can provide a PeriodicSite directly (lattice will be checked). Or more conveniently,
                you can provide a species-like object (or a dict mapping SpeciesLike to occupancy floats)
                or a tuple of up to length 3.

        Examples:
            structure[0] = "Fe"
            structure[0] = Element("Fe")
            both replaces the species only.
            structure[0] = "Fe", [0.5, 0.5, 0.5]
            Replaces site and *fractional* coordinates. Any properties
            are inherited from current site.
            structure[0] = "Fe", [0.5, 0.5, 0.5], spin=2
            Replaces site and *fractional* coordinates and properties.

            structure[(0, 2, 3)] = "Fe"
            Replaces sites 0, 2 and 3 with Fe.

            structure[::2] = "Fe"
            Replaces all even index sites with Fe.

            structure["Mn"] = "Fe"
            Replaces all Mn in the structure with Fe. This is
            a short form for the more complex replace_species.

            structure["Mn"] = "Fe0.5Co0.5"
            Replaces all Mn in the structure with Fe: 0.5, Co: 0.5, i.e.,
            creates a disordered structure!
        """
        if isinstance(idx, int):
            indices = [idx]
        elif isinstance(idx, str | Element | Species):
            self.replace_species({idx: site})  # type: ignore[dict-item]
            return
        elif isinstance(idx, slice):
            to_mod = self[idx]
            indices = [ii for ii, site in enumerate(self) if site in to_mod]
        else:
            indices = list(idx)

        for ii in indices:
            if isinstance(site, PeriodicSite):
                if site.lattice != self._lattice:
                    raise ValueError("PeriodicSite added must have same lattice as Structure!")
                if len(indices) != 1:
                    raise ValueError("Site assignments makes sense only for single int indices!")
                self._sites[ii] = site

            elif isinstance(site, str) or (not isinstance(site, collections.abc.Sequence)):
                self._sites[ii].species = site  # type: ignore[assignment]

            else:
                self._sites[ii].species = site[0]  # type: ignore[assignment, index]
                if len(site) > 1:
                    self._sites[ii].frac_coords = site[1]  # type: ignore[index]
                if len(site) > 2:
                    self._sites[ii].properties = site[2]  # type: ignore[assignment, index]

    def __delitem__(self, idx: SupportsIndex | slice) -> None:
        """Delete a site from the Structure."""
        self._sites.__delitem__(idx)

    @property
    def lattice(self) -> Lattice:
        """Lattice associated with structure."""
        return self._lattice

    @lattice.setter
    def lattice(self, lattice: ArrayLike | Lattice) -> None:
        if not isinstance(lattice, Lattice):
            lattice = Lattice(lattice)
        self._lattice = lattice
        for site in self:
            site.lattice = lattice

    def append(
        self,
        species: CompositionLike,
        coords: ArrayLike,
        coords_are_cartesian: bool = False,
        validate_proximity: bool = False,
        properties: dict | None = None,
    ) -> Self:
        """Append a site to the structure.

        Args:
            species: Species of inserted site
            coords (3x1 array): Coordinates of inserted site
            coords_are_cartesian (bool): Whether coordinates are cartesian.
                Defaults to False.
            validate_proximity (bool): Whether to check if inserted site is
                too close to an existing site. Defaults to False.
            properties (dict): Properties of the site.

        Returns:
            New structure with inserted site.
        """
        return self.insert(
            len(self),
            species,
            coords,
            coords_are_cartesian=coords_are_cartesian,
            validate_proximity=validate_proximity,
            properties=properties,
        )

    def insert(
        self,
        idx: int,
        species: CompositionLike,
        coords: ArrayLike,
        coords_are_cartesian: bool = False,
        validate_proximity: bool = False,
        properties: dict | None = None,
        label: str | None = None,
    ) -> Self:
        """Insert a site to the structure.

        Args:
            idx (int): Index to insert site
            species (species-like): Species of inserted site
            coords (3x1 array): Coordinates of inserted site
            coords_are_cartesian (bool): Whether coordinates are cartesian.
                Defaults to False.
            validate_proximity (bool): Whether to check if inserted site is too close to
                an existing site. Controlled by self.DISTANCE_TOLERANCE. Defaults to False.
            properties (dict): Properties associated with the site.
            label (str): Label associated with the site.

        Returns:
            New structure with inserted site.
        """
        frac_coords = self._lattice.get_fractional_coords(coords) if coords_are_cartesian else coords
        new_site = PeriodicSite(species, frac_coords, self._lattice, properties=properties, label=label)

        if validate_proximity:
            for site in self:
                if site.distance(new_site) < self.DISTANCE_TOLERANCE:
                    raise ValueError("New site is too close to an existing site!")

        cast(list[PeriodicSite], self.sites).insert(idx, new_site)

        return self

    def replace(
        self,
        idx: int,
        species: CompositionLike,
        coords: ArrayLike | None = None,
        coords_are_cartesian: bool = False,
        properties: dict | None = None,
        label: str | None = None,
    ) -> Self:
        """Replace a single site. Takes either a species or a dict of species and
        occupations.

        Args:
            idx (int): Index of the site in the sites list.
            species (species-like): Species of replacement site
            coords (3x1 array): Coordinates of replacement site. If None,
                the current coordinates are assumed.
            coords_are_cartesian (bool): Whether coordinates are cartesian.
                Defaults to False.
            properties (dict): Properties associated with the site.
            label (str): Label associated with the site.

        Returns:
            Structure: self with replaced site.
        """
        if coords is None:
            frac_coords = self[idx].frac_coords
        elif coords_are_cartesian:
            frac_coords = self._lattice.get_fractional_coords(coords)
        else:
            frac_coords = coords

        new_site = PeriodicSite(species, frac_coords, self._lattice, properties=properties, label=label)
        cast(list[PeriodicSite], self.sites)[idx] = new_site

        return self

    def substitute(
        self,
        index: int,
        func_group: IMolecule | Molecule | str,
        bond_order: int = 1,
    ) -> Self:
        """Substitute atom at index with a functional group.

        Args:
            index (int): Index of atom to substitute.
            func_group: Substituent molecule. There are two options:

                1. Providing an actual Molecule as the input. The first atom
                   must be a DummySpecies X, indicating the position of
                   nearest neighbor. The second atom must be the next
                   nearest atom. For example, for a methyl group
                   substitution, func_group should be X-CH3, where X is the
                   first site and C is the second site. What the code will
                   do is to remove the index site, and connect the nearest
                   neighbor to the C atom in CH3. The X-C bond indicates the
                   directionality to connect the atoms.
                2. A string name. The molecule will be obtained from the
                   relevant template in func_groups.json.
            bond_order (int): A specified bond order to calculate the bond
                length between the attached functional group and the nearest
                neighbor site. Defaults to 1.

        Returns:
            Structure: self with functional group attached.
        """
        # Find the nearest neighbor that is not a terminal atom.
        all_non_terminal_nn = []
        for nn, dist, _, _ in self.get_neighbors(self[index], 3):
            # Check that the nn has neighbors within a sensible distance but
            # is not the site being substituted.
            for inn, dist2, _, _ in self.get_neighbors(nn, 3):
                if inn != self[index] and dist2 < 1.2 * get_bond_length(nn.specie, inn.specie):
                    all_non_terminal_nn.append((nn, dist))
                    break

        if not all_non_terminal_nn:
            raise RuntimeError("Can't find a non-terminal neighbor to attach functional group to")

        non_terminal_nn = min(all_non_terminal_nn, key=lambda d: d[1])[0]

        # Set the origin point to be the coordinates of the nearest
        # non-terminal neighbor.
        origin = non_terminal_nn.coords

        # Pass value of functional group--either from user-defined or from
        # functional.json
        if isinstance(func_group, Molecule):
            fgroup = func_group

        else:
            # Check whether the functional group is in database.
            if func_group not in FunctionalGroups:
                raise ValueError(
                    f"Can't find functional group {func_group!r} in list. Provide explicit coordinates instead"
                )
            fgroup = FunctionalGroups[func_group]

        # If a bond length can be found, modify func_grp so that the X-group
        # bond length is equal to the bond length.
        try:
            bl = get_bond_length(non_terminal_nn.specie, fgroup[1].specie, bond_order=bond_order)
        # Catch for case of incompatibility between Element(s) and Species(s)
        except TypeError:
            bl = None

        if bl is not None:
            fgroup = fgroup.copy()
            vec = fgroup[0].coords - fgroup[1].coords
            vec /= np.linalg.norm(vec)
            fgroup[0] = "X", fgroup[1].coords + float(bl) * vec

        # Align X to the origin.
        x = fgroup[0]
        fgroup.translate_sites(list(range(len(fgroup))), origin - x.coords)

        # Find angle between the attaching bond and the bond to be replaced.
        v1 = fgroup[1].coords - origin
        v2 = self[index].coords - origin
        angle = get_angle(v1, v2)

        if 1 < abs(angle % 180) < 179:
            # For angles which are not 0 or 180, we perform a rotation about
            # the origin along an axis perpendicular to both bonds to align
            # bonds.
            axis = np.cross(v1, v2)
            op = SymmOp.from_origin_axis_angle(origin, axis, angle)
            fgroup.apply_operation(op)
        elif abs(abs(angle) - 180) < 1:
            # We have a 180 degree angle. Simply do an inversion about the
            # origin
            for i, fg in enumerate(fgroup):
                fgroup[i] = (fg.species, origin - (fg.coords - origin))

        # Remove the atom to be replaced, and add the rest of the functional
        # group.
        del self[index]
        for site in fgroup[1:]:
            s_new = PeriodicSite(
                site.species,
                site.coords,
                self.lattice,
                coords_are_cartesian=True,
                label=site.label,
            )
            self._sites.append(s_new)

        return self

    def remove_species(self, species: Sequence[SpeciesLike]) -> Self:
        """Remove all occurrences of several species from a structure.

        Args:
            species: Sequence of species to remove, e.g. ["Li", "Na"].

        Returns:
            Structure: self with species removed.
        """
        new_sites = []
        species = [get_el_sp(s) for s in species]

        for site in self:
            new_sp_occu = {sp: amt for sp, amt in site.species.items() if sp not in species}
            if len(new_sp_occu) > 0:
                new_sites.append(
                    PeriodicSite(
                        new_sp_occu,
                        site.frac_coords,
                        self._lattice,
                        properties=site.properties,
                        label=site.label,
                    )
                )
        self.sites = new_sites

        return self

    def remove_sites(self, indices: Sequence[int | None]) -> Self:
        """Delete sites with at indices.

        Args:
            indices: Sequence of indices of sites to delete.

        Returns:
            Structure: self with sites removed.
        """
        self.sites = [site for idx, site in enumerate(self) if idx not in indices]

        return self

    def apply_operation(self, symm_op: SymmOp, fractional: bool = False) -> Self:
        """Apply a symmetry operation to the structure in place and return the modified
        structure. The lattice is operated on by the rotation matrix only.
        Coords are operated in full and then transformed to the new lattice.

        Args:
            symm_op (SymmOp): Symmetry operation to apply.
            fractional (bool): Whether the symmetry operation is applied in
                fractional space. Defaults to False, i.e., symmetry operation
                is applied in Cartesian coordinates.

        Returns:
            Structure: post-operation structure
        """
        if fractional:
            new_latt = np.dot(symm_op.rotation_matrix, self._lattice.matrix)
            self._lattice = Lattice(new_latt)

            def operate_site(site):
                return PeriodicSite(
                    site.species,
                    site.lattice.get_cartesian_coords(symm_op.operate(site.frac_coords)),
                    self._lattice,
                    coords_are_cartesian=True,
                    properties=site.properties,
                    skip_checks=True,
                    label=site.label,
                )

        else:
            self._lattice = Lattice([symm_op.apply_rotation_only(row) for row in self._lattice.matrix])

            def operate_site(site):
                new_cart = symm_op.operate(site.coords)
                new_frac = self._lattice.get_fractional_coords(new_cart)
                return PeriodicSite(
                    site.species,
                    new_frac,
                    self._lattice,
                    properties=site.properties,
                    skip_checks=True,
                    label=site.label,
                )

        self.sites = [operate_site(site) for site in self]

        return self

    def apply_strain(self, strain: ArrayLike, inplace: bool = True) -> Self:
        """Apply a strain to the lattice.

        Args:
            strain (float or list): Amount of strain to apply. Can be a float,
                or a sequence of 3 numbers. e.g. 0.01 means all lattice
                vectors are increased by 1%. This is equivalent to calling
                modify_lattice with a lattice with lattice parameters that
                are 1% larger.
            inplace (bool): True applies the strain in-place, False returns a
                Structure copy. Defaults to True.

        Returns:
            Structure: self if inplace=True else new structure with strain applied.
        """
        strain_matrix = (1 + np.array(strain)) * np.eye(3)
        new_lattice = Lattice(np.dot(self._lattice.matrix.T, strain_matrix).T)
        struct = self if inplace else self.copy()
        struct.lattice = new_lattice
        return struct

    def sort(self, key: Callable | None = None, reverse: bool = False) -> Self:
        """Sort a structure in place. The parameters have the same meaning as in
        list.sort(). By default, sites are sorted by the electronegativity of
        the species. The difference between this method and
        get_sorted_structure (which also works in IStructure) is that the
        latter returns a new Structure, while this modifies the original.

        Args:
            key: Specifies a function of one argument that is used to extract
                a comparison key from each list element: key=str.lower. The
                default value is None (compare the elements directly).
            reverse (bool): If set to True, then the list elements are sorted
                as if each comparison were reversed.

        Returns:
            Structure: self sorted.
        """
        self._sites.sort(key=key, reverse=reverse)
        return self

    def translate_sites(
        self,
        indices: int | Sequence[int],
        vector: ArrayLike,
        frac_coords: bool = True,
        to_unit_cell: bool = True,
    ) -> Self:
        """Translate specific sites by some vector, keeping the sites within the
        unit cell. Modifies the structure in place.

        Args:
            indices: Integer or List of site indices on which to perform the
                translation.
            vector: Translation vector for sites.
            frac_coords (bool): Whether the vector corresponds to fractional or
                Cartesian coordinates.
            to_unit_cell (bool): Whether new sites are transformed to unit
                cell

        Returns:
            Structure: self with translated sites.
        """
        if not isinstance(indices, collections.abc.Iterable):
            indices = [indices]

        for idx in indices:
            site = self[idx]
            if frac_coords:
                f_coords = site.frac_coords + vector
            else:
                f_coords = self._lattice.get_fractional_coords(site.coords + vector)
            if to_unit_cell:
                f_coords = [np.mod(f, 1) if p else f for p, f in zip(self.lattice.pbc, f_coords, strict=True)]
            self[idx].frac_coords = f_coords

        return self

    def rotate_sites(
        self,
        indices: list[int] | None = None,
        theta: float = 0.0,
        axis: ArrayLike | None = None,
        anchor: ArrayLike | None = None,
        to_unit_cell: bool = True,
    ) -> Self:
        """Rotate specific sites by some angle around vector at anchor. Modifies
        the structure in place.

        Args:
            indices (list): Site indices on which to perform the rotation.
            theta (float): Angle in radians.
            axis (3x1 array): Rotation axis vector.
            anchor (3x1 array): Point of rotation.
            to_unit_cell (bool): Whether new sites are transformed to unit cell

        Returns:
            Structure: self with rotated sites.
        """
        if indices is None:
            indices = list(range(len(self)))

        if axis is None:
            axis = [0, 0, 1]

        if anchor is None:
            anchor = [0, 0, 0]

        anchor = np.array(anchor)
        axis = np.array(axis)

        theta %= 2 * np.pi

        rm = expm(np.cross(np.eye(3), axis / norm(axis)) * theta)
        for idx in indices:
            site = self[idx]
            coords = ((np.dot(rm, np.array(site.coords - anchor).T)).T + anchor).ravel()
            new_site = PeriodicSite(
                site.species,
                coords,
                self._lattice,
                to_unit_cell=to_unit_cell,
                coords_are_cartesian=True,
                properties=site.properties,
                skip_checks=True,
                label=site.label,
            )
            self[idx] = new_site

        return self

    def perturb(self, distance: float, min_distance: float | None = None, seed: int = 0) -> Self:
        """Perform a random perturbation of the sites in a structure to break
        symmetries. Modifies the structure in place.

        Args:
            distance (float): Distance in angstroms by which to perturb each site.
            min_distance (None, int, or float): if None, all displacements will
                be equal amplitude. If int or float, perturb each site a distance drawn
                from the uniform distribution between 'min_distance' and 'distance'.
            seed (int): Seed for the random number generator. Defaults to 0.

        Returns:
            Structure: self with perturbed sites.
        """

        def get_rand_vec():
            # Deal with zero vectors
            rng = np.random.default_rng(seed=seed)
            vector = rng.standard_normal(3)
            vnorm = np.linalg.norm(vector)
            dist = distance
            if isinstance(min_distance, float | int):
                dist = rng.uniform(min_distance, dist)
            return vector / vnorm * dist if vnorm != 0 else get_rand_vec()

        for idx in range(len(self._sites)):
            self.translate_sites([idx], get_rand_vec(), frac_coords=False)

        return self

    def make_supercell(
        self,
        scaling_matrix: ArrayLike,
        to_unit_cell: bool = True,
        in_place: bool = True,
    ) -> Self:
        """Create a supercell.

        Args:
            scaling_matrix (ArrayLike): A scaling matrix for transforming the lattice
                vectors. Has to be all integers. Several options are possible:

                a. A full 3x3 scaling matrix defining the linear combination
                   the old lattice vectors. e.g. [[2,1,0],[0,3,0],[0,0,
                   1]] generates a new structure with lattice vectors a' =
                   2a + b, b' = 3b, c' = c where a, b, and c are the lattice
                   vectors of the original structure.
                b. An sequence of three scaling factors. e.g. [2, 1, 1]
                   specifies that the supercell should have dimensions 2a x b x
                   c.
                c. A number, which simply scales all lattice vectors by the
                   same factor.
            to_unit_cell (bool): Whether or not to fold sites back into the unit cell
                if they have fractional coords > 1. Defaults to True.
            in_place (bool): Whether to perform the operation in-place or to return
                a new Structure object. Defaults to True.

        Returns:
            Structure: self if in_place is True else self.copy() after making supercell
        """
        # TODO (janosh) maybe default in_place to False after a depreciation period
        struct: Structure = self if in_place else self.copy()
        supercell: Structure = struct * scaling_matrix
        if to_unit_cell:
            for site in supercell:
                site.to_unit_cell(in_place=True)
        struct.sites = supercell.sites
        struct.lattice = supercell.lattice

        return struct

    def scale_lattice(self, volume: float) -> Self:
        """Perform scaling of the lattice vectors so that length proportions
        and angles are preserved.

        Args:
            volume (float): New volume of the unit cell in A^3.

        Returns:
            Structure: self with scaled lattice.
        """
        self.lattice = self._lattice.scale(volume)

        return self

    def merge_sites(
        self,
        tol: float = 0.01,
        mode: Literal["sum", "delete", "average"] = "sum",
    ) -> Self:
        """Merges sites (by adding occupancies) within tolerance and removes
            site properties in "sum/delete" modes.

        Args:
            tol (float): Tolerance for distance to merge sites.
            mode ("sum" | "delete" | "average"): Only first letter is considered at this moment.
                - "delete": delete duplicate sites.
                - "sum": sum the occupancies for the sites.
                - "average": delete the site but average the properties if it's numerical.

        Returns:
            Structure: Structure with merged sites.
        """
        # TODO: change the code the allow full name after 2025-12-01
        # TODO2: add a test for mode value, currently it only checks if first letter is "s/a"
        if mode.lower() not in {"sum", "delete", "average"} and mode.lower()[0] in {"s", "d", "a"}:
            warnings.warn(
                "mode would only allow full name sum/delete/average after 2025-12-01", DeprecationWarning, stacklevel=2
            )

        if mode.lower()[0] not in {"s", "d", "a"}:
            raise ValueError(f"Illegal {mode=}, should start with a/d/s.")

        dist_mat: NDArray = self.distance_matrix
        np.fill_diagonal(dist_mat, 0)
        clusters = fcluster(linkage(squareform((dist_mat + dist_mat.T) / 2)), tol, "distance")

        sites: list[PeriodicSite] = []
        for cluster in np.unique(clusters):
            indexes = np.where(clusters == cluster)[0]
            species: Composition = self[indexes[0]].species
            coords: NDArray = self[indexes[0]].frac_coords
            props: dict = self[indexes[0]].properties

            for site_idx, clust_idx in enumerate(indexes[1:]):
                # Sum occupancies in "sum" mode
                if mode.lower()[0] == "s":
                    species += self[clust_idx].species

                offset = self[clust_idx].frac_coords - coords
                coords += ((offset - np.round(offset)) / (site_idx + 2)).astype(coords.dtype)
                for key, val in props.items():
                    if val is not None and not np.array_equal(self[clust_idx].properties[key], val):
                        if mode.lower()[0] == "a" and isinstance(val, float | int):
                            # update a running total
                            props[key] = val * (site_idx + 1) / (site_idx + 2) + self[clust_idx].properties[key] / (
                                site_idx + 2
                            )
                        else:
                            props[key] = None
                            warnings.warn(
                                f"Sites with different site property {key} are merged. But property is set to None",
                                stacklevel=2,
                            )
            sites.append(PeriodicSite(species, coords, self.lattice, properties=props))

        self._sites = sites
        return self

    def set_charge(self, new_charge: float = 0.0) -> Self:
        """Set the overall structure charge.

        Args:
            new_charge (float): new charge to set

        Returns:
            Structure: self with new charge set.
        """
        self._charge = new_charge
        return self

    def relax(
        self,
        calculator: str | Calculator = "m3gnet",
        relax_cell: bool = True,
        optimizer: str | Optimizer = "FIRE",
        steps: int = 500,
        fmax: float = 0.1,
        stress_weight: float = 0.01,
        opt_kwargs: dict | None = None,
        return_trajectory: bool = False,
        verbose: bool = False,
    ) -> Structure | tuple[Structure, TrajectoryObserver | Trajectory]:
        """Perform a crystal structure relaxation using an ASE calculator.

        Args:
            calculator: An ASE Calculator or a string from the following options: "m3gnet".
                Defaults to 'm3gnet', i.e. the M3GNet universal potential.
            relax_cell (bool): whether to relax the lattice cell. Defaults to True.
            optimizer (str): name of the ASE optimizer class to use
            steps (int): max number of steps for relaxation. Defaults to 500.
            fmax (float): total force tolerance for relaxation convergence.
                Here fmax is a sum of force and stress forces. Defaults to 0.1.
            stress_weight (float): the stress weight for relaxation with M3GNet.
                Defaults to 0.01.
            opt_kwargs (dict): kwargs for the ASE optimizer class.
            return_trajectory (bool): Whether to return the trajectory of relaxation.
                Defaults to False.
            verbose (bool): whether to print out relaxation steps. Defaults to False.

        Returns:
            Structure | tuple[Structure, Trajectory]: Relaxed structure or if return_trajectory=True,
                2-tuple of Structure and matgl TrajectoryObserver.
        """
        return self._relax(
            calculator,
            relax_cell=relax_cell,
            optimizer=optimizer,
            steps=steps,
            fmax=fmax,
            stress_weight=stress_weight,
            opt_kwargs=opt_kwargs,
            return_trajectory=return_trajectory,
            verbose=verbose,
        )

    def calculate(
        self,
        calculator: str | Calculator = "m3gnet",
        verbose: bool = False,
    ) -> Calculator:
        """Perform an ASE calculation.

        Args:
            calculator: An ASE Calculator or a string from the following options: "m3gnet".
                Defaults to 'm3gnet', i.e. the M3GNet universal potential.
            verbose (bool): whether to print stdout. Defaults to False.

        Returns:
            Calculator: ASE Calculator instance with a results attribute containing the output.
        """
        return self._calculate(calculator, verbose=verbose)

    @classmethod
    def from_prototype(cls, prototype: str, species: Sequence, **kwargs) -> Self:
        """Rapidly construct common prototype structures.

        Args:
            prototype: Name of prototype. e.g. cubic, rocksalt, perovksite etc.
            species: List of species corresponding to symmetrically distinct sites.
            **kwargs: Lattice parameters, e.g. a = 3.0, b = 4, c = 5. Only the required lattice parameters need to be
                specified. For example, if it is a cubic prototype, only a needs to be specified.

        Returns:
            Structure: with given prototype and species.
        """
        prototype = prototype.lower()
        try:
            if prototype == "fcc":
                return cls.from_spacegroup("Fm-3m", Lattice.cubic(kwargs["a"]), species, [[0, 0, 0]])
            if prototype == "bcc":
                return cls.from_spacegroup("Im-3m", Lattice.cubic(kwargs["a"]), species, [[0, 0, 0]])
            if prototype == "hcp":
                return cls.from_spacegroup(
                    "P6_3/mmc",
                    Lattice.hexagonal(kwargs["a"], kwargs["c"]),
                    species,
                    [[1 / 3, 2 / 3, 1 / 4]],
                )
            if prototype == "diamond":
                return cls.from_spacegroup("Fd-3m", Lattice.cubic(kwargs["a"]), species, [[0, 0, 0]])
            if prototype == "rocksalt":
                return cls.from_spacegroup(
                    "Fm-3m",
                    Lattice.cubic(kwargs["a"]),
                    species,
                    [[0, 0, 0], [0.5, 0.5, 0]],
                )
            if prototype == "perovskite":
                return cls.from_spacegroup(
                    "Pm-3m",
                    Lattice.cubic(kwargs["a"]),
                    species,
                    [[0, 0, 0], [0.5, 0.5, 0.5], [0.5, 0.5, 0]],
                )
            if prototype == "cscl":
                return cls.from_spacegroup(
                    "Pm-3m",
                    Lattice.cubic(kwargs["a"]),
                    species,
                    [[0, 0, 0], [0.5, 0.5, 0.5]],
                )
            if prototype in {"fluorite", "caf2"}:
                return cls.from_spacegroup(
                    "Fm-3m",
                    Lattice.cubic(kwargs["a"]),
                    species,
                    [[0, 0, 0], [1 / 4, 1 / 4, 1 / 4]],
                )
            if prototype == "antifluorite":
                return cls.from_spacegroup(
                    "Fm-3m",
                    Lattice.cubic(kwargs["a"]),
                    species,
                    [[1 / 4, 1 / 4, 1 / 4], [0, 0, 0]],
                )
            if prototype == "zincblende":
                return cls.from_spacegroup(
                    "F-43m",
                    Lattice.cubic(kwargs["a"]),
                    species,
                    [[0, 0, 0], [1 / 4, 1 / 4, 3 / 4]],
                )

        except KeyError as exc:
            raise ValueError(f"Required parameter {exc} not specified as a kwargs!") from exc
        raise ValueError(f"Unsupported {prototype=}!")


class Molecule(IMolecule, collections.abc.MutableSequence):
    """Mutable Molecule. It has all the methods in IMolecule,
    and allows a user to perform edits on the molecule.
    """

    __hash__ = None  # type: ignore[assignment]

    def __init__(
        self,
        species: Sequence[SpeciesLike],
        coords: Sequence[ArrayLike],
        charge: float = 0.0,
        spin_multiplicity: int | None = None,
        validate_proximity: bool = False,
        site_properties: dict | None = None,
        labels: Sequence[str | None] | None = None,
        charge_spin_check: bool = True,
        properties: dict | None = None,
    ) -> None:
        """Create a mutable Molecule.

        Args:
            species: list of atomic species. Possible kinds of input include a
                list of dict of elements/species and occupancies, a List of
                elements/specie specified as actual Element/Species, Strings
                ("Fe", "Fe2+") or atomic numbers (1,56).
            coords (3x1 array): list of Cartesian coordinates of each species.
            charge (float): Charge for the molecule. Defaults to 0.
            spin_multiplicity (int): Spin multiplicity for molecule.
                Defaults to None, which means that the spin multiplicity is
                set to 1 if the molecule has no unpaired electrons and to 2
                if there are unpaired electrons.
            validate_proximity (bool): Whether to check if there are sites
                that are less than 1 Ang apart. Defaults to False.
            site_properties (dict): Properties associated with the sites as
                a dict of sequences, e.g. {"magmom":[5,5,5,5]}. The
                sequences have to be the same length as the atomic species
                and fractional_coords. Defaults to None for no properties.
            labels (list[str]): Labels associated with the sites as a
                list of strings, e.g. ['Li1', 'Li2']. Must have the same
                length as the species and fractional coords. Defaults to
                None for no labels.
            charge_spin_check (bool): Whether to check that the charge and
                spin multiplicity are compatible with each other. Defaults
                to True.
            properties (dict): dictionary containing properties associated
                with the whole molecule.
        """
        super().__init__(
            species,
            coords,
            charge=charge,
            spin_multiplicity=spin_multiplicity,
            validate_proximity=validate_proximity,
            site_properties=site_properties,
            labels=labels,
            charge_spin_check=charge_spin_check,
            properties=properties,
        )
        self._sites: list[Site] = list(self._sites)

    def __setitem__(
        self,
        idx: int | slice | Sequence[int] | SpeciesLike,
        site: SpeciesLike | Site | Sequence,
    ) -> None:
        """Modify a site in the molecule.

        Args:
            idx (int, list[int], slice, Species-like): Indices to change. You can
                specify these as an int, a list of int, or a species-like string.
            site (PeriodicSite/Species/Sequence): Three options exist. You can
                provide a Site directly, or for convenience, you can provide
                simply a Species-like string/object, or finally a (Species,
                coords) sequence, e.g. ("Fe", [0.5, 0.5, 0.5]).
        """
        if isinstance(idx, int):
            indices = [idx]

        elif isinstance(idx, str | Element | Species):
            self.replace_species({idx: site})  # type: ignore[dict-item]
            return

        elif isinstance(idx, slice):
            to_mod = self[idx]
            indices = [idx for idx, site in enumerate(self._sites) if site in to_mod]

        else:
            indices = list(idx)

        for ii in indices:
            if isinstance(site, Site):
                self._sites[ii] = site
            elif isinstance(site, str) or not isinstance(site, collections.abc.Sequence):
                self._sites[ii].species = site  # type: ignore[assignment]
            else:
                self._sites[ii].species = site[0]  # type: ignore[assignment, index]
                if len(site) > 1:
                    self._sites[ii].coords = site[1]  # type: ignore[assignment, index]
                if len(site) > 2:
                    self._sites[ii].properties = site[2]  # type: ignore[assignment, index]

    def __delitem__(self, idx: SupportsIndex | slice) -> None:
        """Deletes a site from the Structure."""
        self._sites.__delitem__(idx)

    def append(
        self,
        species: CompositionLike,
        coords: ArrayLike,
        validate_proximity: bool = False,
        properties: dict | None = None,
    ) -> Self:
        """Append a site to the molecule.

        Args:
            species: Species of inserted site
            coords: Coordinates of inserted site
            validate_proximity (bool): Whether to check if inserted site is
                too close to an existing site. Defaults to False.
            properties (dict): A dict of properties for the Site.

        Returns:
            New molecule with inserted site.
        """
        return self.insert(
            len(self),
            species,
            coords,
            validate_proximity=validate_proximity,
            properties=properties,
        )

    def set_charge_and_spin(
        self,
        charge: float,
        spin_multiplicity: int | None = None,
    ) -> Self:
        """Set the charge and spin multiplicity.

        Args:
            charge (int): Charge for the molecule. Defaults to 0.
            spin_multiplicity (int): Spin multiplicity for molecule.
                Defaults to None, which means that the spin multiplicity is
                set to 1 if the molecule has no unpaired electrons and to 2
                if there are unpaired electrons.

        Returns:
            Molecule: self with new charge and spin multiplicity set.
        """
        self._charge = charge
        n_electrons = 0.0
        for site in self:
            for sp, amt in site.species.items():
                if not isinstance(sp, DummySpecies):
                    n_electrons += sp.Z * amt
        n_electrons -= charge
        self._nelectrons = n_electrons
        if spin_multiplicity:
            if self._charge_spin_check and (n_electrons + spin_multiplicity) % 2 != 1:
                raise ValueError(
                    f"Charge of {self._charge} and spin multiplicity of {spin_multiplicity} is"
                    " not possible for this molecule"
                )
            self._spin_multiplicity = spin_multiplicity
        else:
            self._spin_multiplicity = 1 if n_electrons % 2 == 0 else 2

        return self

    def insert(
        self,
        idx: int,
        species: CompositionLike,
        coords: ArrayLike,
        validate_proximity: bool = False,
        properties: dict | None = None,
        label: str | None = None,
    ) -> Self:
        """Insert a site to the molecule.

        Args:
            idx (int): Index to insert site
            species: species of inserted site
            coords (3x1 array): coordinates of inserted site
            validate_proximity (bool): Whether to check if inserted site is
                too close to an existing site. Defaults to True.
            properties (dict): Dict of properties for the Site.
            label (str): Label of inserted site

        Returns:
            New molecule with inserted site.
        """
        new_site = Site(species, coords, properties=properties, label=label)
        if validate_proximity:
            for site in self:
                if site.distance(new_site) < self.DISTANCE_TOLERANCE:
                    raise ValueError("New site is too close to an existing site!")
        cast(list[PeriodicSite], self.sites).insert(idx, new_site)

        return self

    def remove_species(self, species: Sequence[SpeciesLike]) -> Self:
        """Remove all occurrences of a species from a molecule.

        Args:
            species: Species to remove.

        Returns:
            Molecule: self with species removed.
        """
        new_sites = []
        species = [get_el_sp(sp) for sp in species]
        for site in self:
            new_sp_occu = {sp: amt for sp, amt in site.species.items() if sp not in species}
            if len(new_sp_occu) > 0:
                new_sites.append(
                    Site(
                        new_sp_occu,
                        site.coords,
                        properties=site.properties,
                        label=site.label,
                    )
                )
        self.sites = new_sites
        return self

    def remove_sites(self, indices: Sequence[int]) -> Self:
        """Delete sites with at indices.

        Args:
            indices: Sequence of indices of sites to delete.

        Returns:
            Molecule: self with sites removed.
        """
        self.sites = [self[idx] for idx in range(len(self)) if idx not in indices]
        return self

    def translate_sites(
        self,
        indices: Sequence[int] | None = None,
        vector: ArrayLike | None = None,
    ) -> Self:
        """Translate specific sites by some vector, keeping the sites within the
        unit cell.

        Args:
            indices (list): List of site indices on which to perform the
                translation.
            vector (3x1 array): Translation vector for sites.

        Returns:
            Molecule: self with translated sites.
        """
        if indices is None:
            indices = range(len(self))
        if vector is None:
            vector = [0, 0, 0]
        for idx in indices:
            site = self[idx]
            new_site = Site(
                site.species,
                site.coords + vector,
                properties=site.properties,
                label=site.label,
            )
            self[idx] = new_site
        return self

    def rotate_sites(
        self,
        indices: Sequence[int] | None = None,
        theta: float = 0.0,
        axis: ArrayLike | None = None,
        anchor: ArrayLike | None = None,
    ) -> Self:
        """Rotate specific sites by some angle around vector at anchor.

        Args:
            indices (list): Site indices on which to perform the rotation.
            theta (float): Angle in radians.
            axis (3x1 array): Rotation axis vector.
            anchor (3x1 array): Point of rotation.

        Returns:
            Molecule: self with rotated sites.
        """
        if indices is None:
            indices = range(len(self))

        if axis is None:
            axis = [0, 0, 1]

        if anchor is None:
            anchor = [0, 0, 0]

        anchor = np.array(anchor)
        axis = np.array(axis)

        theta %= 2 * np.pi

        rm = expm(np.cross(np.eye(3), axis / norm(axis)) * theta)

        for idx in indices:
            site = self[idx]
            coords = ((np.dot(rm, (site.coords - anchor).T)).T + anchor).ravel()
            new_site = Site(site.species, coords, properties=site.properties, label=site.label)
            self[idx] = new_site

        return self

    def perturb(self, distance: float) -> Self:
        """Perform a random perturbation of the sites in a structure to break
        symmetries.

        Args:
            distance (float): Distance in angstroms by which to perturb each site.

        Returns:
            Molecule: self with perturbed sites.
        """

        def get_rand_vec():
            # Deal with zero vectors
            vector = np.random.default_rng().standard_normal(3)
            vnorm = np.linalg.norm(vector)
            return vector / vnorm * distance if vnorm != 0 else get_rand_vec()

        for idx in range(len(self)):
            self.translate_sites([idx], get_rand_vec())

        return self

    def apply_operation(self, symm_op: SymmOp) -> Self:
        """Apply a symmetry operation to the molecule.

        Args:
            symm_op (SymmOp): Symmetry operation to apply.

        Returns:
            Molecule: self after symmetry operation.
        """

        def operate_site(site):
            new_cart = symm_op.operate(site.coords)
            return Site(site.species, new_cart, properties=site.properties, label=site.label)

        self.sites = [operate_site(site) for site in self]

        return self

    def substitute(
        self,
        index: int,
        func_group: IMolecule | Self | str,
        bond_order: int = 1,
    ) -> Self:
        """Substitute atom at index with a functional group.

        Args:
            index (int): Index of atom to substitute.
            func_group: Substituent molecule. There are two options:

                1. Providing an actual molecule as the input. The first atom
                   must be a DummySpecies X, indicating the position of
                   nearest neighbor. The second atom must be the next
                   nearest atom. For example, for a methyl group
                   substitution, func_group should be X-CH3, where X is the
                   first site and C is the second site. What the code will
                   do is to remove the index site, and connect the nearest
                   neighbor to the C atom in CH3. The X-C bond indicates the
                   directionality to connect the atoms.
                2. A string name. The molecule will be obtained from the
                   relevant template in func_groups.json.
            bond_order (int): A specified bond order to calculate the bond
                length between the attached functional group and the nearest
                neighbor site. Defaults to 1.

        Returns:
            Molecule: self after substitution.
        """
        # Find the nearest neighbor that is not a terminal atom.
        all_non_terminal_nn = []
        for nn in self.get_neighbors(self[index], 3):
            # Check that the nn has neighbors within a sensible distance but
            # is not the site being substituted.
            for nn2 in self.get_neighbors(nn, 3):
                if nn2 != self[index] and nn2.nn_distance < 1.2 * get_bond_length(nn.specie, nn2.specie):
                    all_non_terminal_nn.append(nn)
                    break

        if not all_non_terminal_nn:
            raise RuntimeError("Can't find a non-terminal neighbor to attach functional group to")

        non_terminal_nn = min(all_non_terminal_nn, key=lambda nn: nn.nn_distance)

        # Set the origin point to be the coordinates of the nearest
        # non-terminal neighbor.
        origin = non_terminal_nn.coords

        # Pass value of functional group--either from user-defined or from
        # functional.json
        if isinstance(func_group, type(self)):
            functional_group = func_group
        else:
            # Check whether the functional group is in database.
            if func_group not in FunctionalGroups:
                raise RuntimeError("Can't find functional group in list. Provide explicit coordinate instead")
            functional_group = FunctionalGroups[func_group]

        # If a bond length can be found, modify func_grp so that the X-group
        # bond length is equal to the bond length.
        bond_len = get_bond_length(non_terminal_nn.specie, functional_group[1].specie, bond_order=bond_order)
        if bond_len is not None:
            functional_group = functional_group.copy()
            vec = functional_group[0].coords - functional_group[1].coords
            vec /= np.linalg.norm(vec)
            functional_group[0] = (
                "X",
                functional_group[1].coords + float(bond_len) * vec,
            )

        # Align X to the origin.
        x = functional_group[0]
        functional_group.translate_sites(list(range(len(functional_group))), origin - x.coords)

        # Find angle between the attaching bond and the bond to be replaced.
        v1 = functional_group[1].coords - origin
        v2 = self[index].coords - origin
        angle = get_angle(v1, v2)

        if 1 < abs(angle % 180) < 179:
            # For angles which are not 0 or 180, we perform a rotation about
            # the origin along an axis perpendicular to both bonds to align
            # bonds.
            axis = np.cross(v1, v2)
            op = SymmOp.from_origin_axis_angle(origin, axis, angle)
            functional_group.apply_operation(op)
        elif abs(abs(angle) - 180) < 1:
            # We have a 180 degree angle. Simply do an inversion about the
            # origin
            for i, fg in enumerate(functional_group):
                functional_group[i] = (fg.species, origin - (fg.coords - origin))

        # Remove the atom to be replaced, and add the rest of the functional
        # group.
        del self[index]
        self._sites += list(functional_group[1:])
        return self

    def relax(
        self,
        calculator: str | Calculator = "gfn2-xtb",
        optimizer: str | Optimizer = "FIRE",
        steps: int = 500,
        fmax: float = 0.1,
        opt_kwargs: dict | None = None,
        return_trajectory: bool = False,
        verbose: bool = False,
    ) -> Self | tuple[Self, TrajectoryObserver]:
        """Perform a molecule relaxation using an ASE calculator.

        Args:
            calculator: An ASE Calculator or a string from the following options: "gfn2-xtb".
                Defaults to 'gfn2-xtb'.
            optimizer (str): name of the ASE optimizer class to use
            steps (int): max number of steps for relaxation. Defaults to 500.
            fmax (float): total force tolerance for relaxation convergence.
                Defaults to 0.1 eV/A.
            opt_kwargs (dict): kwargs for the ASE optimizer class.
            return_trajectory (bool): Whether to return the trajectory of relaxation.
                Defaults to False.
            verbose (bool): whether to print out relaxation steps. Defaults to False.

        Returns:
            Molecule | tuple[Molecule, Trajectory]: Relaxed Molecule or if return_trajectory=True,
                2-tuple of Molecule and ASE TrajectoryObserver.
        """
        return self._relax(
            calculator,
            relax_cell=False,
            optimizer=optimizer,
            steps=steps,
            fmax=fmax,
            opt_kwargs=opt_kwargs,
            return_trajectory=return_trajectory,
            verbose=verbose,
        )

    def calculate(
        self,
        calculator: Literal["gfn2-xtb"] | Calculator = "gfn2-xtb",
        verbose: bool = False,
    ) -> Calculator:
        """Perform an ASE calculation.

        Args:
            calculator: An ASE Calculator or "gfn2-xtb". Defaults to 'gfn2-xtb'.
            verbose (bool): whether to print stdout. Defaults to False.

        Returns:
            Calculator: ASE Calculator instance with a results attribute containing the output.
        """
        return self._calculate(calculator, verbose=verbose)


class StructureError(Exception):
    """Exception class for Structure.
    Raised when the structure has problems, e.g. atoms that are too close.
    """


with open(os.path.join(os.path.dirname(__file__), "func_groups.json"), encoding="utf-8") as file:
    FunctionalGroups = {k: Molecule(v["species"], v["coords"]) for k, v in json.load(file).items()}<|MERGE_RESOLUTION|>--- conflicted
+++ resolved
@@ -3014,12 +3014,8 @@
 
             geom_in = AimsGeometryIn.from_structure(self)
             if filename:
-<<<<<<< HEAD
-                with zopen(filename, mode="w") as file:
-=======
                 with zopen(filename, mode="wt", encoding="utf-8") as file:
                     file.write(geom_in.get_header(filename))
->>>>>>> 55d09347
                     file.write(geom_in.content)
                     file.write("\n")
             return geom_in.content
