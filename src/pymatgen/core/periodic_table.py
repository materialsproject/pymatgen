--- conflicted
+++ resolved
@@ -421,12 +421,8 @@
 
     @property
     def full_electronic_structure(self) -> list[tuple[int, str, int]]:
-<<<<<<< HEAD
         """Full electronic structure as list of tuples, in order of increasing
         principal (n) and angular momentum (l)  quantum numbers.
-=======
-        """Full electronic structure as list of tuples, in order of increasing principal (n) and angular momentum (l)  quantum numbers.
->>>>>>> 8c5360c0
 
         For example, the electronic structure for Fe is represented as:
         [(1, "s", 2), (2, "s", 2), (2, "p", 6), (3, "s", 2), (3, "p", 6),
@@ -1120,12 +1116,8 @@
     # robustness
     @property
     def full_electronic_structure(self) -> list[tuple[int, str, int]]:
-<<<<<<< HEAD
         """Full electronic structure as list of tuples, in order of increasing
         principal (n) and angular momentum (l)  quantum numbers.
-=======
-        """Full electronic structure as list of tuples, in order of increasing principal (n) and angular momentum (l)  quantum numbers.
->>>>>>> 8c5360c0
 
         For example, the electronic structure for Fe+2 is represented as:
         [(1, "s", 2), (2, "s", 2), (2, "p", 6), (3, "s", 2), (3, "p", 6),
