--- conflicted
+++ resolved
@@ -403,9 +403,6 @@
             return type(self)(val, unit_type=self._unit_type, unit=self._unit)
         return type(self)(val, unit_type=None, unit=self._unit / other._unit)
 
-<<<<<<< HEAD
-    def __neg__(self) -> Self:
-=======
     def __rtruediv__(self, other: float | Self) -> Self:
         if isinstance(other, float | int):
             return type(self)(
@@ -424,7 +421,6 @@
         return NotImplemented
 
     def __neg__(self):
->>>>>>> 52a28c74
         return type(self)(
             super().__neg__(),
             unit_type=self._unit_type,
@@ -634,12 +630,8 @@
             unit=self.unit * other.unit,
         )
 
-<<<<<<< HEAD
-    def __rmul__(self, other: Any) -> Self:
-=======
     def __rmul__(self, other):
         # TODO: this isn't needed, could just `return self.__mul__(other)`
->>>>>>> 52a28c74
         if not hasattr(other, "unit_type"):
             return type(self)(
                 np.asarray(self) * np.asarray(other),
