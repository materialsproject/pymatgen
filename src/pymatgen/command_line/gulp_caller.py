"""Interface with command line GULP.
https://gulp.curtin.edu.au/index.html
WARNING: you need to have GULP installed on your system.
"""

from __future__ import annotations

import os
import re
import subprocess

from monty.tempfile import ScratchDir

from pymatgen.analysis.bond_valence import BVAnalyzer
from pymatgen.core import Element, Lattice, Structure
from pymatgen.symmetry.analyzer import SpacegroupAnalyzer

__author__ = "Bharat Medasani, Wenhao Sun"
__copyright__ = "Copyright 2013, The Materials Project"
__version__ = "1.0"
__maintainer__ = "Bharat Medasani"
__email__ = "bkmedasani@lbl.gov,wenhao@mit.edu"
__status__ = "Production"
__date__ = "Jun 22, 2013M"

_ANIONS = set(map(Element, ["O", "S", "F", "Cl", "Br", "N", "P"]))
_CATIONS = set(
    map(
        Element,
        [
            "Li",
            "Na",
            "K",  # alkali metals
            "Be",
            "Mg",
            "Ca",  # alkaline metals
            "Al",
            "Sc",
            "Ti",
            "V",
            "Cr",
            "Mn",
            "Fe",
            "Co",
            "Ni",
            "Cu",
            "Zn",
            "Ge",
            "As",
            "Y",
            "Zr",
            "Nb",
            "Mo",
            "Tc",
            "Ru",
            "Rh",
            "Pd",
            "Ag",
            "Cd",
            "In",
            "Sn",
            "Sb",
            "Hf",
            "Ta",
            "W",
            "Re",
            "Os",
            "Ir",
            "Pt",
            "Au",
            "Hg",
            "Tl",
            "Pb",
            "Bi",
            "La",
            "Ce",
            "Pr",
            "Nd",
            "Pm",
            "Sm",
            "Eu",
            "Gd",
            "Tb",
            "Dy",
            "Ho",
            "Er",
            "Tm",
            "Yb",
            "Lu",
        ],
    )
)


class GulpIO:
    """To generate GULP input and process output."""

    @staticmethod
    def keyword_line(*args):
        """Check if the input args are proper gulp keywords and
        generates the 1st line of gulp input. Full keywords are expected.

        Args:
            args: 1st line keywords
        """
        gin = " ".join(args)
        gin += "\n"
        return gin

    @staticmethod
    def structure_lines(
        structure: Structure,
        cell_flg: bool = True,
        frac_flg: bool = True,
        anion_shell_flg: bool = True,
        cation_shell_flg: bool = False,
        symm_flg: bool = True,
    ):
        """Generate GULP input string corresponding to pymatgen structure.

        Args:
            structure: pymatgen Structure object
            cell_flg (default = True): Option to use lattice parameters.
            frac_flg (default = True): If True, fractional coordinates
                are used. Else, Cartesian coordinates in Angstroms are used.
                ******
                GULP convention is to use fractional coordinates for periodic
                structures and Cartesian coordinates for non-periodic
                structures.
                ******
            anion_shell_flg (default = True): If True, anions are considered
                polarizable.
            cation_shell_flg (default = False): If True, cations are
                considered polarizable.
            symm_flg (default = True): If True, symmetry information is also
                written.

        Returns:
            str: containing structure for GULP input
        """
        gin = ""
        if cell_flg:
            gin += "cell\n"
            lattice = structure.lattice
            alpha, beta, gamma = lattice.angles
            a, b, c = lattice.lengths
            lat_str = f"{a:6f} {b:6f} {c:6f} {alpha:6f} {beta:6f} {gamma:6f}"
            gin += f"{lat_str}\n"

        if frac_flg:
            gin += "frac\n"
            coords_key = "frac_coords"
        else:
            gin += "cart\n"
            coords_key = "coords"
        for site in structure:
            coord = [str(i) for i in getattr(site, coords_key)]
            specie = site.specie
            core_site_desc = f"{specie.symbol} core {' '.join(coord)}\n"
            gin += core_site_desc
            if (specie in _ANIONS and anion_shell_flg) or (specie in _CATIONS and cation_shell_flg):
                shel_site_desc = f"{specie.symbol} shel {' '.join(coord)}\n"
                gin += shel_site_desc
            else:
                pass

        if symm_flg:
            gin += "space\n"
            gin += str(SpacegroupAnalyzer(structure).get_space_group_number()) + "\n"
        return gin

    @staticmethod
    def specie_potential_lines(structure, potential, **kwargs):
        """Generate GULP input species and potential string for pymatgen structure.

        Args:
            structure: pymatgen Structure object
            potential: String specifying the type of potential used
            kwargs: Additional parameters related to potential. For
                potential == "buckingham",
                anion_shell_flg (default = False):
                If True, anions are considered polarizable.
                anion_core_chrg=float
                anion_shell_chrg=float
                cation_shell_flg (default = False):
                If True, cations are considered polarizable.
                cation_core_chrg=float
                cation_shell_chrg=float

        Returns:
            str: containing species and potential for GULP input
        """
        raise NotImplementedError("gulp_specie_potential not yet implemented. Use library_line instead")

    @staticmethod
    def library_line(file_name):
        """Specify GULP library file to read species and potential parameters.
        If using library don't specify species and potential
        in the input file and vice versa. Make sure the elements of
        structure are in the library file.

        Args:
            file_name: Name of GULP library file

        Returns:
            GULP input string specifying library option
        """
        gulp_lib_set = "GULP_LIB" in os.environ

        def readable(file):
            return os.path.isfile(file) and os.access(file, os.R_OK)

        gin = ""
        dirpath, _fname = os.path.split(file_name)
        if dirpath and readable(file_name):  # Full path specified
            gin = f"library {file_name}"
        else:
            fpath = os.path.join(os.getcwd(), file_name)  # Check current dir
            if readable(fpath):
                gin = f"library {fpath}"
            elif gulp_lib_set:  # Check the GULP_LIB path
                fpath = os.path.join(os.environ["GULP_LIB"], file_name)
                if readable(fpath):
                    gin = f"library {file_name}"
        if gin:
            return gin + "\n"
        raise GulpError("GULP library not found")

    def buckingham_input(self, structure: Structure, keywords, library=None, uc=True, valence_dict=None):
        """Get a GULP input for an oxide structure and buckingham potential
        from library.

        Args:
            structure: pymatgen Structure
            keywords: GULP first line keywords.
            library (Default=None): File containing the species and potential.
            uc (Default=True): Unit Cell Flag.
            valence_dict: {El: valence}
        """
        gin = self.keyword_line(*keywords)
        gin += self.structure_lines(structure, symm_flg=not uc)
        if not library:
            gin += self.buckingham_potential(structure, valence_dict)
        else:
            gin += self.library_line(library)
        return gin

    @staticmethod
    def buckingham_potential(structure, val_dict=None):
        """Generate species, buckingham, and spring options for an oxide structure
        using the parameters in default libraries.

        Ref:
            1. G.V. Lewis and C.R.A. Catlow, J. Phys. C: Solid State Phys.,
               18, 1149-1161 (1985)
            2. T.S.Bush, J.D.Gale, C.R.A.Catlow and P.D. Battle,
               J. Mater Chem., 4, 831-837 (1994)

        Args:
            structure: pymatgen Structure
            val_dict (Needed if structure is not charge neutral): {El:valence}
                dict, where El is element.
        """
        if not val_dict:
            try:
                # If structure is oxidation state decorated, use that first.
                el = [site.specie.symbol for site in structure]
                valences = [site.specie.oxi_state for site in structure]
                val_dict = dict(zip(el, valences, strict=True))
            except AttributeError:
                bv = BVAnalyzer()
                el = [site.specie.symbol for site in structure]
                valences = bv.get_valences(structure)
                val_dict = dict(zip(el, valences, strict=True))

        # Try bush library first
        bpb = BuckinghamPotential("bush")
        bpl = BuckinghamPotential("lewis")
        gin = ""
        for key in val_dict:
            use_bush = True
            el = re.sub(r"[1-9,+,\-]", "", key)
            if el not in bpb.species_dict or val_dict[key] != bpb.species_dict[el]["oxi"]:
                use_bush = False
            if use_bush:
                gin += "species \n"
                gin += bpb.species_dict[el]["inp_str"]
                gin += "buckingham \n"
                gin += bpb.pot_dict[el]
                gin += "spring \n"
                gin += bpb.spring_dict[el]
                continue

            # Try lewis library next if element is not in bush
            # use_lewis = True
            if el != "O":  # For metals the key is "Metal_OxiState+"
                k = f"{el}_{int(val_dict[key])}+"
                if k not in bpl.species_dict:
                    # use_lewis = False
                    raise GulpError(f"Element {k} not in library")
                gin += "species\n"
                gin += bpl.species_dict[k]
                gin += "buckingham\n"
                gin += bpl.pot_dict[k]
            else:
                gin += "species\n"
                k = "O_core"
                gin += bpl.species_dict[k]
                k = "O_shel"
                gin += bpl.species_dict[k]
                gin += "buckingham\n"
                gin += bpl.pot_dict[key]
                gin += "spring\n"
                gin += bpl.spring_dict[key]
        return gin

    def tersoff_input(self, structure: Structure, periodic=False, uc=True, *keywords):
        """Get a GULP input with Tersoff potential for an oxide structure.

        Args:
            structure: pymatgen Structure
            periodic (Default=False): Flag denoting whether periodic
                boundary conditions are used
            library (Default=None): File containing the species and potential.
            uc (Default=True): Unit Cell Flag.
            keywords: GULP first line keywords.
        """
        # gin="static noelectrostatics \n "
        gin = self.keyword_line(*keywords)
        gin += self.structure_lines(
            structure,
            cell_flg=periodic,
            frac_flg=periodic,
            anion_shell_flg=False,
            cation_shell_flg=False,
            symm_flg=not uc,
        )
        gin += self.tersoff_potential(structure)
        return gin

    @staticmethod
    def tersoff_potential(structure):
        """Generate the species, Tersoff potential lines for an oxide structure.

        Args:
            structure: pymatgen Structure
        """
        bv = BVAnalyzer()
        el = [site.specie.symbol for site in structure]
        valences = bv.get_valences(structure)
        el_val_dict = dict(zip(el, valences, strict=True))

        gin = "species \n"
        qerf_str = "qerfc\n"

        for key, value in el_val_dict.items():
            if key != "O" and value % 1 != 0:
                raise SystemError("Oxide has mixed valence on metal")
            specie_str = f"{key} core {value}\n"
            gin += specie_str
            qerf_str += f"{key} {key} 0.6000 10.0000 \n"

        gin += "# noelectrostatics \n Morse \n"
        met_oxi_ters = TersoffPotential().data
        for key, value in el_val_dict.items():
            if key != "O":
                metal = f"{key}({int(value)})"
                ters_pot_str = met_oxi_ters[metal]
                gin += ters_pot_str

        gin += qerf_str
        return gin

    @staticmethod
    def get_energy(gout: str):
        """
        Args:
            gout (str): GULP output string.

        Returns:
            Energy
        """
        energy = None
        for line in gout.split("\n"):
            if ("Total lattice energy" in line and "eV" in line) or (
                "Non-primitive unit cell" in line and "eV" in line
            ):
                energy = line.split()
        if energy:
            return float(energy[4])
        raise GulpError("Energy not found in Gulp output")

    @staticmethod
    def get_relaxed_structure(gout: str):
        """
        Args:
            gout (str): GULP output string.

        Returns:
            Structure: relaxed structure.
        """
        # Find the structure lines
        structure_lines = []
        cell_param_lines = []
        output_lines = gout.split("\n")
        n_lines = len(output_lines)
        idx = 0
        a = b = c = alpha = beta = gamma = 0.0
        # Compute the input lattice parameters
        while idx < n_lines:
            line = output_lines[idx]
            if "Full cell parameters" in line:
                idx += 2
                line = output_lines[idx]
                a = float(line.split()[8])
                alpha = float(line.split()[11])
                line = output_lines[idx + 1]
                b = float(line.split()[8])
                beta = float(line.split()[11])
                line = output_lines[idx + 2]
                c = float(line.split()[8])
                gamma = float(line.split()[11])
                idx += 3
                break
            if "Cell parameters" in line:
                idx += 2
                line = output_lines[idx]
                a = float(line.split()[2])
                alpha = float(line.split()[5])
                line = output_lines[idx + 1]
                b = float(line.split()[2])
                beta = float(line.split()[5])
                line = output_lines[idx + 2]
                c = float(line.split()[2])
                gamma = float(line.split()[5])
                idx += 3
                break
            idx += 1

        while idx < n_lines:
            line = output_lines[idx]
            if "Final fractional coordinates of atoms" in line:
                # read the site coordinates in the following lines
                idx += 6
                line = output_lines[idx]
                while line[:2] != "--":
                    structure_lines.append(line)
                    idx += 1
                    line = output_lines[idx]
                    # read the cell parameters
                idx += 9
                line = output_lines[idx]
                if "Final cell parameters" in line:
                    idx += 3
                    for del_i in range(6):
                        line = output_lines[idx + del_i]
                        cell_param_lines.append(line)

                break
            idx += 1

        # Process the structure lines
        if structure_lines:
            sp = []
            coords = []
            for line in structure_lines:
                fields = line.split()
                if fields[2] == "c":
                    sp.append(fields[1])
                    coords.append([float(x) for x in fields[3:6]])
        else:
            raise OSError("No structure found")

        if cell_param_lines:
            a = float(cell_param_lines[0].split()[1])
            b = float(cell_param_lines[1].split()[1])
            c = float(cell_param_lines[2].split()[1])
            alpha = float(cell_param_lines[3].split()[1])
            beta = float(cell_param_lines[4].split()[1])
            gamma = float(cell_param_lines[5].split()[1])
        if not all([a, b, c, alpha, beta, gamma]):
            raise ValueError(
                f"Missing lattice parameters in Gulp output: {a=}, {b=}, {c=}, {alpha=}, {beta=}, {gamma=}"
            )
        lattice = Lattice.from_parameters(a, b, c, alpha, beta, gamma)

        return Structure(lattice, sp, coords)


class GulpCaller:
    """Run gulp from command line."""

    def __init__(self, cmd="gulp"):
        """Initialize with the executable if not in the standard path.

        Args:
            cmd: Command. Defaults to gulp.
        """

        def is_exe(f) -> bool:
            return os.path.isfile(f) and os.access(f, os.X_OK)

        fpath, _fname = os.path.split(cmd)
        if fpath:
            if is_exe(cmd):
                self._gulp_cmd = cmd
                return
        else:
            for path in os.environ["PATH"].split(os.pathsep):
                path = path.strip('"')
                file = os.path.join(path, cmd)
                if is_exe(file):
                    self._gulp_cmd = file
                    return
        raise GulpError("Executable not found, please download from https://gulp.curtin.edu.au/index.html.")

    def run(self, gin):
        """Run GULP using the gin as input.

        Args:
            gin: GULP input string

        Returns:
            gout: GULP output string
        """
        with ScratchDir("."):
            with subprocess.Popen(
                self._gulp_cmd,
                stdout=subprocess.PIPE,
                stdin=subprocess.PIPE,
                stderr=subprocess.PIPE,
            ) as p_open:
                out, err = p_open.communicate(bytearray(gin, "utf-8"))
            out = out.decode("utf-8")
            err = err.decode("utf-8")

            if "Error" in err or "error" in err:
                print(gin)
                print("----output_0---------")
                print(out)
                print("----End of output_0------\n\n\n")
                print("----output_1--------")
                print(out)
                print("----End of output_1------")
                raise GulpError(err)

            # We may not need this
            if "ERROR" in out:
                raise GulpError(out)

            # Sometimes optimization may fail to reach convergence
            conv_err_string = "Conditions for a minimum have not been satisfied"
            if conv_err_string in out:
                raise GulpConvergenceError(out)

            g_out = ""
            for line in out.split("\n"):
                g_out += f"{line}\n"
            return g_out


def get_energy_tersoff(structure, gulp_cmd="gulp"):
    """Compute the energy of a structure using Tersoff potential.

    Args:
        structure: pymatgen Structure
        gulp_cmd: GULP command if not in standard place
    """
    gio = GulpIO()
    gc = GulpCaller(gulp_cmd)
    gin = gio.tersoff_input(structure)
    gout = gc.run(gin)
    return gio.get_energy(gout)


def get_energy_buckingham(structure, gulp_cmd="gulp", keywords=("optimise", "conp", "qok"), valence_dict=None):
    """Compute the energy of a structure using Buckingham potential.

    Args:
        structure: pymatgen Structure
        gulp_cmd: GULP command if not in standard place
        keywords: GULP first line keywords
        valence_dict: {El: valence}. Needed if the structure is not charge
            neutral.
    """
    gio = GulpIO()
    gc = GulpCaller(gulp_cmd)
    gin = gio.buckingham_input(structure, keywords, valence_dict=valence_dict)
    gout = gc.run(gin)
    return gio.get_energy(gout)


def get_energy_relax_structure_buckingham(structure, gulp_cmd="gulp", keywords=("optimise", "conp"), valence_dict=None):
    """Relax a structure and compute the energy using Buckingham potential.

    Args:
        structure: pymatgen Structure
        gulp_cmd: GULP command if not in standard place
        keywords: GULP first line keywords
        valence_dict: {El: valence}. Needed if the structure is not charge
            neutral.
    """
    gio = GulpIO()
    gc = GulpCaller(gulp_cmd)
    gin = gio.buckingham_input(structure, keywords, valence_dict=valence_dict)
    gout = gc.run(gin)
    energy = gio.get_energy(gout)
    relax_structure = gio.get_relaxed_structure(gout)
    return energy, relax_structure


class GulpError(Exception):
    """Exception class for GULP.
    Raised when the GULP gives an error.
    """

    def __init__(self, msg):
        """
        Args:
            msg (str): Message.
        """
        self.msg = msg

    def __str__(self):
        return f"GulpError : {self.msg}"


class GulpConvergenceError(Exception):
    """Exception class for GULP.
    Raised when proper convergence is not reached in Mott-Littleton
    defect energy optimization procedure in GULP.
    """

    def __init__(self, msg=""):
        """
        Args:
            msg (str): Message.
        """
        self.msg = msg

    def __str__(self):
        return self.msg


class BuckinghamPotential:
    """Generate the Buckingham Potential Table from the bush.lib or lewis.lib.

    Ref:
    T.S.Bush, J.D.Gale, C.R.A.Catlow and P.D. Battle,  J. Mater Chem.,
    4, 831-837 (1994).
    G.V. Lewis and C.R.A. Catlow, J. Phys. C: Solid State Phys., 18,
    1149-1161 (1985)
    """

    def __init__(self, bush_lewis_flag, pot_file):
        """
        Args:
            bush_lewis_flag (str): Flag for using Bush or Lewis potential.
            pot_file: The potential file, either bush.lib or lewis.lib.
        """
        if bush_lewis_flag not in {"bush", "lewis"}:
            raise ValueError(f"bush_lewis_flag should be bush or lewis, got {bush_lewis_flag}")
<<<<<<< HEAD
        pot_file = "bush.lib" if bush_lewis_flag == "bush" else "lewis.lib"
        with open(os.path.join(os.environ["GULP_LIB"], pot_file), encoding="utf-8") as file:
=======

        with open(pot_file) as file:
>>>>>>> 1abc4593
            # In lewis.lib there is no shell for cation
            species_dict, pot_dict, spring_dict = {}, {}, {}
            sp_flg, pot_flg, spring_flg = False, False, False
            for row in file:
                if row[0] == "#":
                    continue
                if row.split()[0] == "species":
                    sp_flg, pot_flg, spring_flg = True, False, False
                    continue
                if row.split()[0] == "buckingham":
                    sp_flg, pot_flg, spring_flg = False, True, False
                    continue
                if row.split()[0] == "spring":
                    sp_flg, pot_flg, spring_flg = False, False, True
                    continue

                elmnt = row.split()[0]
                if sp_flg:
                    if bush_lewis_flag == "bush":
                        if elmnt not in species_dict:
                            species_dict[elmnt] = {"inp_str": "", "oxi": 0}
                        species_dict[elmnt]["inp_str"] += row
                        species_dict[elmnt]["oxi"] += float(row.split()[2])
                    elif bush_lewis_flag == "lewis":
                        if elmnt == "O":
                            if row.split()[1] == "core":
                                species_dict["O_core"] = row
                            if row.split()[1] == "shel":
                                species_dict["O_shel"] = row
                        else:
                            metal = elmnt.split("_")[0]
                            # oxi_state = metaloxi.split('_')[1][0]
                            species_dict[elmnt] = f"{metal} core {row.split()[2]}\n"
                    continue

                if pot_flg:
                    if bush_lewis_flag == "bush":
                        pot_dict[elmnt] = row
                    elif bush_lewis_flag == "lewis":
                        if elmnt == "O":
                            pot_dict["O"] = row
                        else:
                            metal = elmnt.split("_")[0]
                            # oxi_state = metaloxi.split('_')[1][0]
                            pot_dict[elmnt] = f"{metal} {' '.join(row.split()[1:])}\n"
                    continue

                if spring_flg:
                    spring_dict[elmnt] = row

            if bush_lewis_flag == "bush":
                # Fill the null keys in spring dict with empty strings
                for key in pot_dict:
                    if key not in spring_dict:
                        spring_dict[key] = ""

            self.species_dict = species_dict
            self.pot_dict = pot_dict
            self.spring_dict = spring_dict


class TersoffPotential:
    """Generate Tersoff Potential Table from "OxideTersoffPotentialentials" file."""

    def __init__(self, pot_file):
        """Init TersoffPotential."""
<<<<<<< HEAD
        with open(f"{MODULE_DIR}/OxideTersoffPotentials", encoding="utf-8") as file:
=======
        with open(pot_file) as file:
>>>>>>> 1abc4593
            data = {}
            for row in file:
                metaloxi = row.split()[0]
                line = row.split(")")
                data[metaloxi] = line[1]
        self.data = data<|MERGE_RESOLUTION|>--- conflicted
+++ resolved
@@ -660,13 +660,8 @@
         """
         if bush_lewis_flag not in {"bush", "lewis"}:
             raise ValueError(f"bush_lewis_flag should be bush or lewis, got {bush_lewis_flag}")
-<<<<<<< HEAD
-        pot_file = "bush.lib" if bush_lewis_flag == "bush" else "lewis.lib"
-        with open(os.path.join(os.environ["GULP_LIB"], pot_file), encoding="utf-8") as file:
-=======
-
-        with open(pot_file) as file:
->>>>>>> 1abc4593
+
+        with open(pot_file, encoding="utf-8") as file:
             # In lewis.lib there is no shell for cation
             species_dict, pot_dict, spring_dict = {}, {}, {}
             sp_flg, pot_flg, spring_flg = False, False, False
@@ -733,11 +728,7 @@
 
     def __init__(self, pot_file):
         """Init TersoffPotential."""
-<<<<<<< HEAD
-        with open(f"{MODULE_DIR}/OxideTersoffPotentials", encoding="utf-8") as file:
-=======
-        with open(pot_file) as file:
->>>>>>> 1abc4593
+        with open(pot_file, encoding="utf-8") as file:
             data = {}
             for row in file:
                 metaloxi = row.split()[0]
