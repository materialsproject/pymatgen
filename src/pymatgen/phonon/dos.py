"""This module defines classes to represent the phonon density of states."""

from __future__ import annotations

from typing import TYPE_CHECKING, NamedTuple

import numpy as np
import scipy.constants as const
from monty.functools import lazy_property
from monty.json import MSONable
from scipy.ndimage import gaussian_filter1d

from pymatgen.core.structure import Structure
from pymatgen.util.coord import get_linear_interpolated_value
<<<<<<< HEAD
from scipy.ndimage import gaussian_filter1d
from scipy.stats import wasserstein_distance
=======
>>>>>>> b28c9371

if TYPE_CHECKING:
    from collections.abc import Sequence

    from numpy.typing import NDArray
    from typing_extensions import Self

BOLTZ_THZ_PER_K = const.value("Boltzmann constant in Hz/K") / const.tera  # Boltzmann constant in THz/K
THZ_TO_J = const.value("hertz-joule relationship") * const.tera


class PhononDos(MSONable):
    """Basic DOS object. All other DOS objects are extended versions of this object."""

    def __init__(self, frequencies: Sequence, densities: Sequence) -> None:
        """
        Args:
            frequencies: A sequence of frequencies in THz
            densities: A sequence representing the density of states.
        """
        self.frequencies = np.array(frequencies)
        self.densities = np.array(densities)

    def get_smeared_densities(self, sigma: float) -> np.ndarray:
        """Get the densities, but with a Gaussian smearing of
        std dev sigma applied.

        Args:
            sigma: Std dev of Gaussian smearing function. In units of
                THz. Common values are 0.01 - 0.1 THz.

        Returns:
            np.array: Gaussian-smeared DOS densities.
        """
        if sigma == 0:
            return self.densities
        diff = [self.frequencies[idx + 1] - self.frequencies[idx] for idx in range(len(self.frequencies) - 1)]
        avg_diff = sum(diff) / len(diff)

        return gaussian_filter1d(self.densities, sigma / avg_diff)

    def __add__(self, other: PhononDos) -> PhononDos:
        """Add two DOS together. Pads densities with zeros to make frequencies matching.

        Args:
            other: Another DOS object.

        Returns:
            Sum of the two DOSs.
        """
        if isinstance(other, (int, float)):
            return PhononDos(self.frequencies, self.densities + other)
        if not all(np.equal(self.frequencies, other.frequencies)):
            raise ValueError("Frequencies of both DOS are not compatible!")
        densities = self.densities + other.densities
        return PhononDos(self.frequencies, densities)

    def __sub__(self, other: PhononDos) -> PhononDos:
        """Subtracts two DOS together. Pads densities with zeros to make frequencies matching.

        Args:
            other: Another DOS object.

        Returns:
            Difference of the two DOSs.
        """
        return self + (-other)

    def __mul__(self, scalar: float) -> PhononDos:
        """Multiplies the DOS by a scalar.

        Args:
            scalar: A scalar to multiply by.

        Returns:
            A new DOS multiplied by a scalar.
        """
        return PhononDos(self.frequencies, self.densities * scalar)

    def __neg__(self) -> PhononDos:
        """Inverts the DOS.

        Returns:
            A new DOS with densities inverted. Useful for subtracting from a total DOS.
        """
        return PhononDos(self.frequencies, -self.densities)

    __radd__ = __add__
    __rmul__ = __mul__

    def __eq__(self, other: object) -> bool:
        """Two DOS are equal if their densities are equal.

        Args:
            other: Another DOS object.

        Returns:
            True if densities are equal.
        """
        if not isinstance(other, PhononDos):
            return NotImplemented
        return np.allclose(self.densities, other.densities)

    def __repr__(self) -> str:
        frequencies, densities = self.frequencies.shape, self.densities.shape
        n_positive_freqs = len(self._positive_frequencies)
        return f"{type(self).__name__}({frequencies=}, {densities=}, {n_positive_freqs=})"

    def get_interpolated_value(self, frequency) -> float:
        """Get interpolated density for a particular frequency.

        Args:
            frequency: frequency to return the density for.
        """
        return get_linear_interpolated_value(self.frequencies, self.densities, frequency)

    def __str__(self) -> str:
        """Get a string which can be easily plotted (using gnuplot)."""
        str_arr = [f"#{'Frequency':30s} {'Density':30s}"]
        for idx, freq in enumerate(self.frequencies):
            str_arr.append(f"{freq:.5f} {self.densities[idx]:.5f}")
        return "\n".join(str_arr)

    @classmethod
    def from_dict(cls, dct: dict[str, Sequence]) -> Self:
        """Get PhononDos object from dict representation of PhononDos."""
        return cls(dct["frequencies"], dct["densities"])

    def as_dict(self) -> dict:
        """JSON-serializable dict representation of PhononDos."""
        return {
            "@module": type(self).__module__,
            "@class": type(self).__name__,
            "frequencies": list(self.frequencies),
            "densities": list(self.densities),
        }

    @lazy_property
    def ind_zero_freq(self) -> int:
        """Index of the first point for which the frequencies are >= 0."""
        ind = np.searchsorted(self.frequencies, 0)
        if ind >= len(self.frequencies):
            raise ValueError("No positive frequencies found")
        return ind

    @lazy_property
    def _positive_frequencies(self) -> np.ndarray:
        """Numpy array containing the list of positive frequencies."""
        return self.frequencies[self.ind_zero_freq :]

    @lazy_property
    def _positive_densities(self) -> np.ndarray:
        """Numpy array containing the list of densities corresponding to positive frequencies."""
        return self.densities[self.ind_zero_freq :]

    def cv(self, temp: float | None = None, structure: Structure | None = None, **kwargs) -> float:
        """Constant volume specific heat C_v at temperature T obtained from the integration of the DOS.
        Only positive frequencies will be used.
        Result in J/(K*mol-c). A mol-c is the abbreviation of a mole-cell, that is, the number
        of Avogadro times the atoms in a unit cell. To compare with experimental data the result
        should be divided by the number of unit formulas in the cell. If the structure is provided
        the division is performed internally and the result is in J/(K*mol).

        Args:
            temp: a temperature in K
            structure: the structure of the system. If not None it will be used to determine the number of
                formula units
            **kwargs: allows passing in deprecated t parameter for temp

        Returns:
            float: Constant volume specific heat C_v
        """
        temp = kwargs.get("t", temp)
        if temp == 0:
            return 0

        freqs = self._positive_frequencies
        dens = self._positive_densities

        def csch2(x):
            return 1.0 / (np.sinh(x) ** 2)

        wd2kt = freqs / (2 * BOLTZ_THZ_PER_K * temp)
        cv = np.trapz(wd2kt**2 * csch2(wd2kt) * dens, x=freqs)
        cv *= const.Boltzmann * const.Avogadro

        if structure:
            formula_units = structure.composition.num_atoms / structure.composition.reduced_composition.num_atoms
            cv /= formula_units

        return cv

    def entropy(self, temp: float | None = None, structure: Structure | None = None, **kwargs) -> float:
        """Vibrational entropy at temperature T obtained from the integration of the DOS.
        Only positive frequencies will be used.
        Result in J/(K*mol-c). A mol-c is the abbreviation of a mole-cell, that is, the number
        of Avogadro times the atoms in a unit cell. To compare with experimental data the result
        should be divided by the number of unit formulas in the cell. If the structure is provided
        the division is performed internally and the result is in J/(K*mol).

        Args:
            temp: a temperature in K
            structure: the structure of the system. If not None it will be used to determine the number of
                formula units
            **kwargs: allows passing in deprecated t parameter for temp

        Returns:
            float: Vibrational entropy
        """
        temp = kwargs.get("t", temp)
        if temp == 0:
            return 0

        freqs = self._positive_frequencies
        dens = self._positive_densities

        wd2kt = freqs / (2 * BOLTZ_THZ_PER_K * temp)
        entropy = np.trapz((wd2kt * 1 / np.tanh(wd2kt) - np.log(2 * np.sinh(wd2kt))) * dens, x=freqs)

        entropy *= const.Boltzmann * const.Avogadro

        if structure:
            formula_units = structure.composition.num_atoms / structure.composition.reduced_composition.num_atoms
            entropy /= formula_units

        return entropy

    def internal_energy(self, temp: float | None = None, structure: Structure | None = None, **kwargs) -> float:
        """Phonon contribution to the internal energy at temperature T obtained from the integration of the DOS.
        Only positive frequencies will be used.
        Result in J/mol-c. A mol-c is the abbreviation of a mole-cell, that is, the number
        of Avogadro times the atoms in a unit cell. To compare with experimental data the result
        should be divided by the number of unit formulas in the cell. If the structure is provided
        the division is performed internally and the result is in J/mol.

        Args:
            temp: a temperature in K
            structure: the structure of the system. If not None it will be used to determine the number of
                formula units
            **kwargs: allows passing in deprecated t parameter for temp

        Returns:
            float: Phonon contribution to the internal energy
        """
        temp = kwargs.get("t", temp)
        if temp == 0:
            return self.zero_point_energy(structure=structure)

        freqs = self._positive_frequencies
        dens = self._positive_densities

        wd2kt = freqs / (2 * BOLTZ_THZ_PER_K * temp)
        e_phonon = np.trapz(freqs * 1 / np.tanh(wd2kt) * dens, x=freqs) / 2

        e_phonon *= THZ_TO_J * const.Avogadro

        if structure:
            formula_units = structure.composition.num_atoms / structure.composition.reduced_composition.num_atoms
            e_phonon /= formula_units

        return e_phonon

    def helmholtz_free_energy(self, temp: float | None = None, structure: Structure | None = None, **kwargs) -> float:
        """Phonon contribution to the Helmholtz free energy at temperature T obtained from the integration of the DOS.
        Only positive frequencies will be used.
        Result in J/mol-c. A mol-c is the abbreviation of a mole-cell, that is, the number
        of Avogadro times the atoms in a unit cell. To compare with experimental data the result
        should be divided by the number of unit formulas in the cell. If the structure is provided
        the division is performed internally and the result is in J/mol.

        Args:
            temp: a temperature in K
            structure: the structure of the system. If not None it will be used to determine the number of
                formula units
            **kwargs: allows passing in deprecated t parameter for temp

        Returns:
            float: Phonon contribution to the Helmholtz free energy
        """
        temp = kwargs.get("t", temp)
        if temp == 0:
            return self.zero_point_energy(structure=structure)

        freqs = self._positive_frequencies
        dens = self._positive_densities

        wd2kt = freqs / (2 * BOLTZ_THZ_PER_K * temp)
        e_free = np.trapz(np.log(2 * np.sinh(wd2kt)) * dens, x=freqs)

        e_free *= const.Boltzmann * const.Avogadro * temp

        if structure:
            formula_units = structure.composition.num_atoms / structure.composition.reduced_composition.num_atoms
            e_free /= formula_units

        return e_free

    def zero_point_energy(self, structure: Structure | None = None) -> float:
        """Zero point energy of the system. Only positive frequencies will be used.
        Result in J/mol-c. A mol-c is the abbreviation of a mole-cell, that is, the number
        of Avogadro times the atoms in a unit cell. To compare with experimental data the result
        should be divided by the number of unit formulas in the cell. If the structure is provided
        the division is performed internally and the result is in J/mol.

        Args:
            structure: the structure of the system. If not None it will be used to determine the number of
                formula units

        Returns:
            Phonon contribution to the internal energy
        """
        freqs = self._positive_frequencies
        dens = self._positive_densities

        zpe = 0.5 * np.trapz(freqs * dens, x=freqs)
        zpe *= THZ_TO_J * const.Avogadro

        if structure:
            formula_units = structure.composition.num_atoms / structure.composition.reduced_composition.num_atoms
            zpe /= formula_units

        return zpe

    def mae(self, other: PhononDos, two_sided: bool = True) -> float:
        """Mean absolute error between two DOSs.

        Args:
            other (PhononDos): Another phonon DOS
            two_sided (bool): Whether to calculate the two-sided MAE meaning interpolate each DOS to the
                other's frequencies and averaging the two MAEs. Defaults to True.

        Returns:
            float: Mean absolute error.
        """
        # Interpolate other.densities to align with self.frequencies
        self_interpolated = np.interp(self.frequencies, other.frequencies, other.densities)
        self_mae = np.abs(self.densities - self_interpolated).mean()

        if two_sided:
            other_interpolated = np.interp(other.frequencies, self.frequencies, self.densities)
            other_mae = np.abs(other.densities - other_interpolated).mean()
            return (self_mae + other_mae) / 2

        return self_mae

    def r2_score(self, other: PhononDos) -> float:
        """R^2 score between two DOSs.

        Args:
            other (PhononDos): Another phonon DOS

        Returns:
            float: R^2 score
        """
        var = self.densities.var()
        if var == 0:
            return 0
        mse = ((self.densities - other.densities) ** 2).mean()
        return 1 - mse / var

    def get_last_peak(self, threshold: float = 0.05) -> float:
        """Find the last peak in the phonon DOS defined as the highest frequency with a DOS
        value at least threshold * height of the overall highest DOS peak.
        A peak is any local maximum of the DOS as a function of frequency.
        Use dos.get_interpolated_value(peak_freq) to get density at peak_freq.

        TODO method added by @janosh on 2023-12-18. seems to work in most cases but
        was not extensively tested. PRs with improvements welcome!

        Args:
            threshold (float, optional): Minimum ratio of the height of the last peak
                to the height of the highest peak. Defaults to 0.05 = 5%. In case no peaks
                are high enough to match, the threshold is reset to half the height of the
                second-highest peak.

        Returns:
            float: last DOS peak frequency (in THz)
        """
        first_deriv = np.gradient(self.densities, self.frequencies)
        second_deriv = np.gradient(first_deriv, self.frequencies)

        maxima = (  # maxima indices of the first DOS derivative w.r.t. frequency
            (first_deriv[:-1] > 0) & (first_deriv[1:] < 0) & (second_deriv[:-1] < 0)
        )
        # get mean of the two nearest frequencies around the maximum as better estimate
        maxima_freqs = (self.frequencies[:-1][maxima] + self.frequencies[1:][maxima]) / 2

        # filter maxima based on the threshold
        max_dos = max(self.densities)
        threshold = threshold * max_dos
        filtered_maxima_freqs = maxima_freqs[self.densities[:-1][maxima] >= threshold]

        if len(filtered_maxima_freqs) == 0:
            # if no maxima reach the threshold (i.e. 1 super high peak and all other peaks
            # tiny), use half the height of second highest peak as threshold
            second_highest_peak = sorted(self.densities)[-2]
            threshold = second_highest_peak / 2
            filtered_maxima_freqs = maxima_freqs[self.densities[:-1][maxima] >= threshold]

        return max(filtered_maxima_freqs)

    def get_dos_fp(
        self,
        binning: bool = True,
        min_f: float | None = None,
        max_f: float | None = None,
        n_bins: int = 256,
        normalize: bool = True,
    ) -> PhononDosFingerprint:
        """Generate the DOS fingerprint.

        Args:
            binning (bool): If true, the DOS fingerprint is binned using np.linspace and n_bins.
                Default is True.
            min_f (float): The minimum mode frequency to include in the fingerprint (default is None)
            max_f (float): The maximum mode frequency to include in the fingerprint (default is None)
            n_bins (int): Number of bins to be used in the fingerprint (default is 256)
            normalize (bool): If true, normalizes the area under fp to equal to 1. Default is True.

        Returns:
            PhononDosFingerprint: The phonon density of states fingerprint
                of format (frequencies, densities, n_bins, bin_width)
        """
        frequencies = self.frequencies

        if max_f is None:
            max_f = np.max(frequencies)

        if min_f is None:
            min_f = np.min(frequencies)

        densities = self.densities

        if len(frequencies) < n_bins:
            inds = np.where((frequencies >= min_f) & (frequencies <= max_f))
            return PhononDosFingerprint(frequencies[inds], densities[inds], len(frequencies), np.diff(frequencies)[0])

        if binning:
            freq_bounds = np.linspace(min_f, max_f, n_bins + 1)
            freq = freq_bounds[:-1] + (freq_bounds[1] - freq_bounds[0]) / 2.0
            bin_width = np.diff(freq)[0]
        else:
            freq_bounds = np.array(frequencies)
            freq = np.append(frequencies, [frequencies[-1] + np.abs(frequencies[-1]) / 10])
            n_bins = len(frequencies)
            bin_width = np.diff(frequencies)[0]

        dos_rebin = np.zeros(freq.shape)

        for ii, e1, e2 in zip(range(len(freq)), freq_bounds[:-1], freq_bounds[1:]):
            inds = np.where((frequencies >= e1) & (frequencies < e2))
            dos_rebin[ii] = np.sum(densities[inds])
        if normalize:  # scale DOS bins to make area under histogram equal 1
            area = np.sum(dos_rebin * bin_width)
            dos_rebin_sc = dos_rebin / area
        else:
            dos_rebin_sc = dos_rebin

        return PhononDosFingerprint(np.array([freq]), dos_rebin_sc, n_bins, bin_width)

    @staticmethod
    def fp_to_dict(fp: PhononDosFingerprint) -> dict:
        """Convert a fingerprint into a dictionary.

        Args:
            fp: The DOS fingerprint to be converted into a dictionary

        Returns:
            dict: A dict of the fingerprint Keys=type, Values=np.ndarray(frequencies, densities)
        """
        fp_dict = {}
        fp_dict[fp[2]] = np.array([fp[0], fp[1]], dtype="object").T

        return fp_dict

    @staticmethod
    def get_dos_fp_similarity(
        fp1: PhononDosFingerprint,
        fp2: PhononDosFingerprint,
        col: int = 1,
        pt: int | str = "All",
        normalize: bool = False,
        metric: str | None = "Tanimoto",
    ) -> float:
        """Calculate the similarity index between two fingerprints.

        Args:
            fp1 (PhononDosFingerprint): The 1st dos fingerprint object
            fp2 (PhononDosFingerprint): The 2nd dos fingerprint object
            col (int): The item in the fingerprints (0:energies,1: densities) to take the dot product of (default is 1)
            pt (int or str) : The index of the point that the dot product is to be taken (default is All)
            normalize (bool): If True normalize the scalar product to 1 (default is False)
            metric (str): Metric used to compute similarity default is "Tanimoto". One can also calculate
                Wasserstein Distance. If set to None, simple dot product is computed

        Raises:
            NotImplementedError: If metric other than Tanimoto, Wasserstien and None is requested.
            ValueError: If normalize is set to True along with the metric.

        Returns:
            float: Similarity index given by the dot product
        """
        if metric not in [None, "Tanimoto", "Wasserstein"]:
            raise NotImplementedError(
                "Requested metric not implemented. Currently implemented metrics are Tanimoto, Wasserstien and None."
            )

        fp1_dict = CompletePhononDos.fp_to_dict(fp1) if not isinstance(fp1, dict) else fp1

        fp2_dict = CompletePhononDos.fp_to_dict(fp2) if not isinstance(fp2, dict) else fp2

        if pt == "All":
            vec1 = np.array([pt[col] for pt in fp1_dict.values()]).flatten()
            vec2 = np.array([pt[col] for pt in fp2_dict.values()]).flatten()
        else:
            vec1 = fp1_dict[fp1[2][pt]][col]  # type: ignore # noqa:PGH003
            vec2 = fp2_dict[fp2[2][pt]][col]  # type: ignore # noqa:PGH003

        if not normalize and metric == "Tanimoto":
            rescale = np.linalg.norm(vec1) ** 2 + np.linalg.norm(vec2) ** 2 - np.dot(vec1, vec2)
            return np.dot(vec1, vec2) / rescale

        if not normalize and metric == "Wasserstein":
            return wasserstein_distance(
                u_values=np.cumsum(vec1 * fp1.bin_width), v_values=np.cumsum(vec2 * fp2.bin_width)
            )

        if metric is None and normalize:
            rescale = np.linalg.norm(vec1) * np.linalg.norm(vec2)
            return np.dot(vec1, vec2) / rescale

        if metric is None and not normalize:
            rescale = 1.0
            return np.dot(vec1, vec2) / rescale

        raise ValueError("Cannot compute similarity index. When normalize=True, then please set metric=None")


class PhononDosFingerprint(NamedTuple):
    """
    Represents a Phonon Density of States (DOS) fingerprint.

    This named tuple is used to store information related to the Density of States (DOS)
    in a material. It includes the frequencies, densities, number of bins, and bin width.

    Args:
        frequencies: The frequency values associated with the DOS.
        densities: The corresponding density values for each energy.
        n_bins: The number of bins used in the fingerprint.
        bin_width: The width of each bin in the DOS fingerprint.
    """

    frequencies: NDArray
    densities: NDArray
    n_bins: int
    bin_width: float


class CompletePhononDos(PhononDos):
    """This wrapper class defines a total dos, and also provides a list of PDos.

    Attributes:
        pdos (dict): Dict of partial densities of the form {Site:Densities}.
            Densities are a dict of {Orbital:Values} where Values are a list of floats.
            Site is a pymatgen.core.sites.Site object.
    """

    def __init__(self, structure: Structure, total_dos, ph_doses: dict) -> None:
        """
        Args:
            structure: Structure associated with this particular DOS.
            total_dos: total Dos for structure
            ph_doses: The phonon DOSes are supplied as a dict of {Site: Densities}.
        """
        super().__init__(frequencies=total_dos.frequencies, densities=total_dos.densities)
        self.pdos = {site: np.array(dens) for site, dens in ph_doses.items()}
        self.structure = structure

    def get_site_dos(self, site) -> PhononDos:
        """Get the Dos for a site.

        Args:
            site: Site in Structure associated with CompletePhononDos.

        Returns:
            PhononDos: containing summed orbital densities for site.
        """
        return PhononDos(self.frequencies, self.pdos[site])

    def get_element_dos(self) -> dict:
        """Get element projected Dos.

        Returns:
            dict of {Element: Dos}
        """
        el_dos = {}
        for site, atom_dos in self.pdos.items():
            el = site.specie
            if el not in el_dos:
                el_dos[el] = np.array(atom_dos)
            else:
                el_dos[el] += np.array(atom_dos)
        return {el: PhononDos(self.frequencies, densities) for el, densities in el_dos.items()}

    @classmethod
    def from_dict(cls, dct: dict) -> Self:
        """Get CompleteDos object from dict representation."""
        total_dos = PhononDos.from_dict(dct)
        struct = Structure.from_dict(dct["structure"])
        ph_doses = dict(zip(struct, dct["pdos"]))

        return cls(struct, total_dos, ph_doses)

    def as_dict(self):
        """JSON-serializable dict representation of CompletePhononDos."""
        dct = {
            "@module": type(self).__module__,
            "@class": type(self).__name__,
            "structure": self.structure.as_dict(),
            "frequencies": list(self.frequencies),
            "densities": list(self.densities),
            "pdos": [],
        }
        if len(self.pdos) > 0:
            for site in self.structure:
                dct["pdos"].append(list(self.pdos[site]))
        return dct

    def __str__(self) -> str:
        return f"Complete phonon DOS for {self.structure}"<|MERGE_RESOLUTION|>--- conflicted
+++ resolved
@@ -9,14 +9,10 @@
 from monty.functools import lazy_property
 from monty.json import MSONable
 from scipy.ndimage import gaussian_filter1d
+from scipy.stats import wasserstein_distance
 
 from pymatgen.core.structure import Structure
 from pymatgen.util.coord import get_linear_interpolated_value
-<<<<<<< HEAD
-from scipy.ndimage import gaussian_filter1d
-from scipy.stats import wasserstein_distance
-=======
->>>>>>> b28c9371
 
 if TYPE_CHECKING:
     from collections.abc import Sequence
