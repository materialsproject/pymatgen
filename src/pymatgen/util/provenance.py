--- conflicted
+++ resolved
@@ -256,11 +256,7 @@
         if not all(sys.getsizeof(h) < MAX_HNODE_SIZE for h in history):
             raise ValueError(f"One or more history nodes exceeds the maximum size limit of {MAX_HNODE_SIZE} bytes")
 
-<<<<<<< HEAD
-        self.created_at = created_at or datetime.datetime.now(datetime.timezone.utc)
-=======
         self.created_at = created_at or f"{datetime.now(tz=timezone.utc):%Y-%m-%d %H:%M:%S.%f%z}"
->>>>>>> 00a24e56
 
     def as_dict(self):
         """Get MSONable dict."""
