--- conflicted
+++ resolved
@@ -112,11 +112,7 @@
         for line in text:
             if line.strip():
                 cod_id, sg = line.split("\t")
-<<<<<<< HEAD
-                response = requests.get(f"http://www.crystallography.net/cod/{cod_id.strip()}.cif", timeout=60)
-=======
-                response = requests.get(f"https://{self.url}/cod/{cod_id.strip()}.cif", timeout=600)
->>>>>>> 934013b2
+                response = requests.get(f"https://{self.url}/cod/{cod_id.strip()}.cif", timeout=60)
                 try:
                     struct = Structure.from_str(response.text, fmt="cif", **kwargs)
                     structures.append({"structure": struct, "cod_id": int(cod_id), "sg": sg})
