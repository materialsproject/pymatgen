"""
This module contains objects that are used to describe the environments in a structure. The most detailed object
(StructureEnvironments) contains a very thorough analysis of the environments of a given atom but is difficult to
used as such. The LightStructureEnvironments object is a lighter version that is obtained by applying a "strategy"
on the StructureEnvironments object. Basically, the LightStructureEnvironments provides the coordination environment(s)
and possibly some fraction corresponding to these.
"""

from __future__ import annotations

import logging
from typing import TYPE_CHECKING

import matplotlib.pyplot as plt
import numpy as np
from matplotlib import cm
from matplotlib.colors import Normalize
from matplotlib.gridspec import GridSpec
from matplotlib.patches import Polygon
from monty.json import MontyDecoder, MSONable, jsanitize

from pymatgen.analysis.chemenv.coordination_environments.coordination_geometries import AllCoordinationGeometries
from pymatgen.analysis.chemenv.coordination_environments.voronoi import DetailedVoronoiContainer
from pymatgen.analysis.chemenv.utils.chemenv_errors import ChemenvError
from pymatgen.analysis.chemenv.utils.defs_utils import AdditionalConditions
from pymatgen.core import Element, PeriodicNeighbor, PeriodicSite, Species, Structure

if TYPE_CHECKING:
    from typing_extensions import Self

__author__ = "David Waroquiers"
__copyright__ = "Copyright 2012, The Materials Project"
__credits__ = "Geoffroy Hautier"
__version__ = "2.0"
__maintainer__ = "David Waroquiers"
__email__ = "david.waroquiers@gmail.com"
__date__ = "Feb 20, 2016"

logger = logging.getLogger(__name__)

all_cg = AllCoordinationGeometries()
symbol_cn_mapping = all_cg.get_symbol_cn_mapping()


class StructureEnvironments(MSONable):
    """Store the chemical environments of a given structure."""

    AC = AdditionalConditions()

    class NeighborsSet:
        """Store a given set of neighbors of a given site (based on the detailed_voronoi)."""
        
        # reduce per-instance overhead
        __slots__ = (
            "structure", "isite", "detailed_voronoi", "voronoi",
            "site_voronoi_indices", "sources", "local_planes", "separations"
        )

        def __init__(self, structure: Structure, isite, detailed_voronoi, site_voronoi_indices, sources=None):
            self.structure = structure
            self.isite = isite
            self.detailed_voronoi = detailed_voronoi
            self.voronoi = detailed_voronoi.voronoi_list2[isite]

            # FIX: correct duplicate check & store indices once as sorted tuple (hashable, smaller than list)
            if not isinstance(site_voronoi_indices, (list, tuple)):
                raise TypeError("site_voronoi_indices must be list/tuple of ints")
            _sorted = sorted(site_voronoi_indices)
            if len(_sorted) != len(set(_sorted)):
                # at least one duplicate
                n_dupes = len(_sorted) - len(set(_sorted))
                raise ValueError(f"Set of neighbors contains {n_dupes} duplicates!")
            self.site_voronoi_indices = tuple(_sorted)

            if sources is None:
                self.sources = [{"origin": "UNKNOWN"}]
            elif isinstance(sources, list):
                self.sources = sources
            else:
                self.sources = [sources]

            # created by optimized code paths later; define to avoid dynamic attribute creation
            self.local_planes = None
            self.separations = None

        def get_neighb_voronoi_indices(self, permutation):
            """Get indices in the detailed_voronoi corresponding to the current permutation.

            Args:
                permutation: Current permutation for which the indices in the detailed_voronoi are needed.

            Returns:
                list[int]: indices in the detailed_voronoi.
            """
            return [self.site_voronoi_indices[ii] for ii in permutation]

        @property
        def neighb_coords(self):
            """Coordinates of neighbors for this NeighborsSet."""
            return [self.voronoi[inb]["site"].coords for inb in self.site_voronoi_indices]

        @property
        def neighb_coordsOpt(self):
            """Optimized access to the coordinates of neighbors for this NeighborsSet."""
            return self.detailed_voronoi.voronoi_list_coords[self.isite].take(self.site_voronoi_indices, axis=0)

        @property
        def neighb_sites(self):
            """Neighbors for this NeighborsSet as pymatgen Sites."""
            return [self.voronoi[inb]["site"] for inb in self.site_voronoi_indices]

        @property
        def neighb_sites_and_indices(self):
            """List of neighbors for this NeighborsSet as pymatgen Sites and their index in the original structure."""
            return [
                {"site": self.voronoi[inb]["site"], "index": self.voronoi[inb]["index"]}
                for inb in self.site_voronoi_indices
            ]
        
        @property
        def coords(self):
            # build list in one go (avoid list.extend)
            c0 = self.structure[self.isite].coords
            return [c0, *self.neighb_coords]

        # @property
        # def coords(self):
        #     """Coordinates of the current central atom and its neighbors for this NeighborsSet."""
        #     coords = [self.structure[self.isite].coords]
        #     coords.extend(self.neighb_coords)
        #     return coords

        @property
        def normalized_distances(self):
            """Normalized distances to each neighbor in this NeighborsSet."""
            return [self.voronoi[inb]["normalized_distance"] for inb in self.site_voronoi_indices]

        @property
        def normalized_angles(self):
            """Normalized angles for each neighbor in this NeighborsSet."""
            return [self.voronoi[inb]["normalized_angle"] for inb in self.site_voronoi_indices]

        @property
        def distances(self):
            """Distances to each neighbor in this NeighborsSet."""
            return [self.voronoi[inb]["distance"] for inb in self.site_voronoi_indices]

        @property
        def angles(self):
            """Angles for each neighbor in this NeighborsSet."""
            return [self.voronoi[inb]["angle"] for inb in self.site_voronoi_indices]

        # @property
        # def sphere_fraction_angles(self):
        #     return [0.25 * self.voronoi[inb]['angle'] / np.pi for inb in self.site_voronoi_indices]

        @property
        def info(self):
            """Summarized information about this NeighborsSet."""
            was = self.normalized_angles
            wds = self.normalized_distances
            angles = self.angles
            distances = self.distances
            return {
                "normalized_angles": was,
                "normalized_distances": wds,
                "normalized_angles_sum": np.sum(was),
                "normalized_angles_mean": np.mean(was),
                "normalized_angles_std": np.std(was),
                "normalized_angles_min": np.min(was),
                "normalized_angles_max": np.max(was),
                "normalized_distances_mean": np.mean(wds),
                "normalized_distances_std": np.std(wds),
                "normalized_distances_min": np.min(wds),
                "normalized_distances_max": np.max(wds),
                "angles": angles,
                "distances": distances,
                "angles_sum": np.sum(angles),
                "angles_mean": np.mean(angles),
                "angles_std": np.std(angles),
                "angles_min": np.min(angles),
                "angles_max": np.max(angles),
                "distances_mean": np.mean(distances),
                "distances_std": np.std(distances),
                "distances_min": np.min(distances),
                "distances_max": np.max(distances),
            }

        def distance_plateau(self):
            """Get the distances plateau's for this NeighborsSet."""
            all_nbs_normalized_distances_sorted = sorted(
                (nb["normalized_distance"] for nb in self.voronoi), reverse=True
            )
            max_dist = np.max(self.normalized_distances)
            plateau = None
            abs_tol = self.detailed_voronoi.normalized_distance_tolerance
            for idx, dist in enumerate(all_nbs_normalized_distances_sorted):
                if np.isclose(dist, max_dist, rtol=0.0, atol=abs_tol):
                    plateau = np.inf if idx == 0 else all_nbs_normalized_distances_sorted[idx - 1] - max_dist
                    break
            if plateau is None:
                raise ValueError("Plateau not found ...")
            return plateau
        
        def angle_plateau(self):
            all_nbs_normalized_angles_sorted = sorted(nb["normalized_angle"] for nb in self.voronoi)
            min_ang = np.min(self.normalized_angles)
<<<<<<< HEAD
=======
            for nb in self.voronoi:
                logger.debug(nb)
>>>>>>> b985b94e
            plateau = None
            tol = self.detailed_voronoi.normalized_angle_tolerance
            for iang, ang in enumerate(all_nbs_normalized_angles_sorted):
                if np.isclose(ang, min_ang, rtol=0.0, atol=tol):
                    plateau = min_ang if iang == 0 else min_ang - all_nbs_normalized_angles_sorted[iang - 1]
                    break
            if plateau is None:
                raise ValueError("Plateau not found ...")
            return plateau

        def voronoi_grid_surface_points(self, additional_condition=1, other_origins="DO_NOTHING"):
            """
            Get the surface points in the Voronoi grid for this neighbor from the sources.
            The general shape of the points should look like a staircase such as in the following figure :

               ^
            0.0|
               |
               |      B----C
               |      |    |
               |      |    |
            a  |      k    D-------E
            n  |      |            |
            g  |      |            |
            l  |      |            |
            e  |      j            F----n---------G
               |      |                           |
               |      |                           |
               |      A----g-------h----i---------H
               |
               |
            1.0+------------------------------------------------->
              1.0              distance              2.0   ->+Inf

            Args:
                additional_condition: Additional condition for the neighbors.
                other_origins: What to do with sources that do not come from the Voronoi grid (e.g. "from hints").
            """
            src_list = []
            for src in self.sources:
                if src["origin"] == "dist_ang_ac_voronoi":
                    if src["ac"] != additional_condition:
                        continue
                    src_list.append(src)
                else:
                    if other_origins == "DO_NOTHING":
                        continue
                    raise NotImplementedError("Nothing implemented for other sources ...")
            if len(src_list) == 0:
                return None

            dists = [src["dp_dict"]["min"] for src in src_list]
            angles = [src["ap_dict"]["max"] for src in src_list]
            next_dists = [src["dp_dict"]["next"] for src in src_list]
            next_angles = [src["ap_dict"]["next"] for src in src_list]

            points_dict = {}

            p_dists = []
            pangs = []

            for idx in range(len(src_list)):
                if not any(np.isclose(p_dists, dists[idx])):
                    p_dists.append(dists[idx])
                if not any(np.isclose(p_dists, next_dists[idx])):
                    p_dists.append(next_dists[idx])
                if not any(np.isclose(pangs, angles[idx])):
                    pangs.append(angles[idx])
                if not any(np.isclose(pangs, next_angles[idx])):
                    pangs.append(next_angles[idx])
                d1_indices = np.argwhere(np.isclose(p_dists, dists[idx])).flatten()
                if len(d1_indices) != 1:
                    raise ValueError("Distance parameter not found ...")
                d2_indices = np.argwhere(np.isclose(p_dists, next_dists[idx])).flatten()
                if len(d2_indices) != 1:
                    raise ValueError("Distance parameter not found ...")
                a1_indices = np.argwhere(np.isclose(pangs, angles[idx])).flatten()
                if len(a1_indices) != 1:
                    raise ValueError("Angle parameter not found ...")
                a2_indices = np.argwhere(np.isclose(pangs, next_angles[idx])).flatten()
                if len(a2_indices) != 1:
                    raise ValueError("Angle parameter not found ...")
                id1 = d1_indices[0]
                id2 = d2_indices[0]
                ia1 = a1_indices[0]
                ia2 = a2_indices[0]
                for id_ia in [(id1, ia1), (id1, ia2), (id2, ia1), (id2, ia2)]:
                    points_dict.setdefault(id_ia, 0)
                    points_dict[id_ia] += 1

            new_pts = []
            for pt, pt_nb in points_dict.items():
                if pt_nb % 2 == 1:
                    new_pts.append(pt)

            sorted_points = [(0, 0)]
            move_ap_index = True
            while True:
                last_pt = sorted_points[-1]
                if move_ap_index:  # "Move" the angle parameter
                    idp = last_pt[0]
                    iap = None
                    for pt in new_pts:
                        if pt[0] == idp and pt != last_pt:
                            iap = pt[1]
                            break
                else:  # "Move" the distance parameter
                    idp = None
                    iap = last_pt[1]
                    for pt in new_pts:
                        if pt[1] == iap and pt != last_pt:
                            idp = pt[0]
                            break
                if (idp, iap) == (0, 0):
                    break
                if (idp, iap) in sorted_points:
                    raise ValueError("Error sorting points ...")
                sorted_points.append((idp, iap))
                move_ap_index = not move_ap_index

            return [(p_dists[idp], pangs[iap]) for (idp, iap) in sorted_points]

        @property
        def source(self):
            """
            Returns the source of this NeighborsSet (how it was generated, e.g. from which Voronoi
            cutoffs, or from hints).
            """
            if len(self.sources) != 1:
                raise RuntimeError("Number of sources different from 1 !")
            return self.sources[0]

        def add_source(self, source):
            """
            Add a source to this NeighborsSet.

            Args:
                source: Information about the generation of this NeighborsSet.
            """
            if source not in self.sources:
                self.sources.append(source)

        def __len__(self):
            return len(self.site_voronoi_indices)

        def __hash__(self) -> int:
             return len(self.site_voronoi_indices)


        def __eq__(self, other: object) -> bool:
            needed_attrs = ("isite", "site_voronoi_indices")
            if not all(hasattr(other, attr) for attr in needed_attrs):
                return NotImplemented
            return all(getattr(self, attr) == getattr(other, attr) for attr in needed_attrs)

        def __str__(self):
            out = f"Neighbors Set for site #{self.isite} :\n"
            out += f" - Coordination number : {len(self)}\n"
            voro_indices = ", ".join(f"{site_voronoi_index}" for site_voronoi_index in self.site_voronoi_indices)
            out += f" - Voronoi indices : {voro_indices}\n"
            return out

        def as_dict(self):
            """A JSON-serializable dict representation of the NeighborsSet."""
            return {
                "isite": self.isite,
                "site_voronoi_indices": self.site_voronoi_indices,
                "sources": self.sources,
            }

        @classmethod
        def from_dict(cls, dct, structure: Structure, detailed_voronoi) -> Self:
            """
            Reconstructs the NeighborsSet algorithm from its JSON-serializable dict representation, together with
            the structure and the DetailedVoronoiContainer.

            As an inner (nested) class, the NeighborsSet is not supposed to be used anywhere else that inside the
            StructureEnvironments. The from_dict method is thus using the structure and detailed_voronoi when
            reconstructing itself. These two are both in the StructureEnvironments object.

            Args:
                dct: a JSON-serializable dict representation of a NeighborsSet.
                structure: The structure.
                detailed_voronoi: The Voronoi object containing all the neighboring atoms from which the subset of
                    neighbors for this NeighborsSet is extracted.

            Returns:
                NeighborsSet
            """
            return cls(
                structure=structure,
                isite=dct["isite"],
                detailed_voronoi=detailed_voronoi,
                site_voronoi_indices=dct["site_voronoi_indices"],
                sources=dct["sources"],
            )

    def __init__(
        self,
        voronoi,
        valences,
        sites_map,
        equivalent_sites,
        ce_list,
        structure,
        neighbors_sets=None,
        info=None,
    ):
        """
        Constructor for the StructureEnvironments object.

        Args:
            voronoi: VoronoiContainer object for the structure.
            valences: Valences provided.
            sites_map: Mapping of equivalent sites to the nonequivalent sites that have been computed.
            equivalent_sites: List of list of equivalent sites of the structure.
            ce_list: List of chemical environments.
            structure: Structure object.
            neighbors_sets: List of neighbors sets.
            info: Additional information for this StructureEnvironments object.
        """
        self.voronoi = voronoi
        self.valences = valences
        self.sites_map = sites_map
        self.equivalent_sites = equivalent_sites
        # self.struct_sites_to_irreducible_site_list_map = struct_sites_to_irreducible_site_list_map
        self.ce_list = ce_list
        self.structure = structure
        if neighbors_sets is None:
            self.neighbors_sets = [None] * len(self.structure)
        else:
            self.neighbors_sets = neighbors_sets
        self.info = info
        
    def init_neighbors_sets(self, isite, additional_conditions=None, valences=None):
        site_voronoi = self.voronoi.voronoi_list2[isite]
        if site_voronoi is None:
            return

        if additional_conditions is None:
            additional_conditions = self.AC.ALL
        if (self.AC.ONLY_ACB in additional_conditions or self.AC.ONLY_ACB_AND_NO_E2SEB) and valences is None:
            raise ChemenvError(
                "StructureEnvironments", "init_neighbors_sets",
                "Valences are not given while only_anion_cation_bonds are allowed. Cannot continue",
            )

        site_distance_parameters = self.voronoi.neighbors_normalized_distances[isite]
        site_angle_parameters = self.voronoi.neighbors_normalized_angles[isite]

        # AL: precompute sets of indices for distance/angle conditions (O(1) membership & fast intersections)
        dp_sets = [set(dp["nb_indices"]) for dp in site_distance_parameters]
        ap_sets = [set(ap["nb_indices"]) for ap in site_angle_parameters]

        # AL: precompute additional conditions once as index sets
        ac_index_sets = {}
        for ac in additional_conditions:
            indices = []
            for voro_nb_dict in site_voronoi:
                cond = self.AC.check_condition(
                    condition=ac,
                    structure=self.structure,
                    parameters={"valences": valences,
                                "neighbor_index": voro_nb_dict["index"],
                                "site_index": isite},
                )
                if cond:
                    indices.append(len(indices))  # local index in site_voronoi order
            # the above counted positions; map correctly: 0..len(site_voronoi)-1
            # we want positions where cond True; simpler to rebuild:
            true_positions = []
            for pos, voro_nb_dict in enumerate(site_voronoi):
                cond = self.AC.check_condition(
                    condition=ac,
                    structure=self.structure,
                    parameters={"valences": valences,
                                "neighbor_index": voro_nb_dict["index"],
                                "site_index": isite},
                )
                if cond:
                    true_positions.append(pos)
            ac_index_sets[ac] = set(true_positions)

        # Build neighbor sets by set intersections (distance ∩ angle ∩ additional condition)
        for idp, dp_dict in enumerate(site_distance_parameters):
            for iap, ap_dict in enumerate(site_angle_parameters):
                for iac, ac in enumerate(additional_conditions):
                    src = {
                        "origin": "dist_ang_ac_voronoi",
                        "idp": idp,
                        "iap": iap,
                        "dp_dict": dp_dict,
                        "ap_dict": ap_dict,
                        "iac": iac,
                        "ac": ac,
                        "ac_name": self.AC.CONDITION_DESCRIPTION[ac],
                    }
                    # OPT: pure set math, then one sort (instead of scanning all neighbors 3 times)
                    inds = sorted(dp_sets[idp] & ap_sets[iap] & ac_index_sets[ac])
                    nb_set = self.NeighborsSet(
                        structure=self.structure,
                        isite=isite,
                        detailed_voronoi=self.voronoi,
                        site_voronoi_indices=inds,
                        sources=src,
                    )
                    self.add_neighbors_set(isite=isite, nb_set=nb_set)

    def add_neighbors_set(self, isite, nb_set):
        """
        Adds a neighbor set to the list of neighbors sets for this site.

        Args:
            isite: Index of the site under consideration.
            nb_set: NeighborsSet to be added.
        """
        if self.neighbors_sets[isite] is None:
            self.neighbors_sets[isite] = {}
            self.ce_list[isite] = {}
        cn = len(nb_set)
        if cn not in self.neighbors_sets[isite]:
            self.neighbors_sets[isite][cn] = []
            self.ce_list[isite][cn] = []
        try:
            nb_set_index = self.neighbors_sets[isite][cn].index(nb_set)
            self.neighbors_sets[isite][cn][nb_set_index].add_source(nb_set.source)
        except ValueError:
            self.neighbors_sets[isite][cn].append(nb_set)
            self.ce_list[isite][cn].append(None)

    def update_coordination_environments(self, isite, cn, nb_set, ce):
        """
        Updates the coordination environment for this site, coordination and neighbor set.

        Args:
            isite: Index of the site to be updated.
            cn: Coordination to be updated.
            nb_set: Neighbors set to be updated.
            ce: ChemicalEnvironments object for this neighbors set.
        """
        if self.ce_list[isite] is None:
            self.ce_list[isite] = {}
        if cn not in self.ce_list[isite]:
            self.ce_list[isite][cn] = []
        try:
            nb_set_index = self.neighbors_sets[isite][cn].index(nb_set)
        except ValueError:
            raise ValueError("Neighbors set not found in the structure environments")
        if nb_set_index == len(self.ce_list[isite][cn]):
            self.ce_list[isite][cn].append(ce)
        elif nb_set_index < len(self.ce_list[isite][cn]):
            self.ce_list[isite][cn][nb_set_index] = ce
        else:
            raise ValueError("Neighbors set not yet in ce_list !")

    def update_site_info(self, isite, info_dict):
        """
        Update information about this site.

        Args:
            isite: Index of the site for which info has to be updated.
            info_dict: Dictionary of information to be added for this site.
        """
        if "sites_info" not in self.info:
            self.info["sites_info"] = [{} for _ in range(len(self.structure))]
        self.info["sites_info"][isite].update(info_dict)

    def get_coordination_environments(self, isite, cn, nb_set):
        """Get the ChemicalEnvironments for a given site, coordination and neighbors set.

        Args:
            isite: Index of the site for which the ChemicalEnvironments is looked for.
            cn: Coordination for which the ChemicalEnvironments is looked for.
            nb_set: Neighbors set for which the ChemicalEnvironments is looked for.

        Returns:
            ChemicalEnvironments
        """
        if self.ce_list[isite] is None:
            return None
        if cn not in self.ce_list[isite]:
            return None
        try:
            nb_set_index = self.neighbors_sets[isite][cn].index(nb_set)
        except ValueError:
            return None
        return self.ce_list[isite][cn][nb_set_index]

    def get_csm(self, isite, mp_symbol):
        """Get the continuous symmetry measure for a given site in the given coordination environment.

        Args:
            isite: Index of the site.
            mp_symbol: Symbol of the coordination environment for which we want the continuous symmetry measure.

        Returns:
            Continuous symmetry measure of the given site in the given environment.
        """
        csms = self.get_csms(isite, mp_symbol)
        if len(csms) != 1:
            raise ChemenvError(
                "StructureEnvironments",
                "get_csm",
                f"Number of csms for site #{isite} with mp_symbol {mp_symbol!r} = {len(csms)}",
            )
        return csms[0]

    def get_csms(self, isite, mp_symbol) -> list:
        """Get the continuous symmetry measure(s) of site with index isite with respect to the
        perfect coordination environment with mp_symbol. For some environments, a given mp_symbol might not
        be available (if there is no voronoi parameters leading to a number of neighbors corresponding to
        the coordination number of environment mp_symbol). For some environments, a given mp_symbol might
        lead to more than one csm (when two or more different voronoi parameters lead to different neighbors
        but with same number of neighbors).

        Args:
            isite: Index of the site.
            mp_symbol: MP symbol of the perfect environment for which the csm has to be given.

        Returns:
            list[CSM]: for site isite with respect to geometry mp_symbol
        """
        cn = symbol_cn_mapping[mp_symbol]
        if cn not in self.ce_list[isite]:
            return []
        return [envs[mp_symbol] for envs in self.ce_list[isite][cn]]

    def plot_csm_and_maps(self, isite, max_csm=8.0):
        """
        Plotting of the coordination numbers of a given site for all the distfactor/angfactor parameters. If the
        chemical environments are given, a color map is added to the plot, with the lowest continuous symmetry measure
        as the value for the color of that distfactor/angfactor set.

        Args:
            isite: Index of the site for which the plot has to be done
            max_csm: Maximum continuous symmetry measure to be shown.
        """
        fig = self.get_csm_and_maps(isite=isite, max_csm=max_csm)
        if fig is None:
            return
        plt.show()
        return

    def get_csm_and_maps(
        self, isite, max_csm=8.0, figsize=None, symmetry_measure_type=None
    ) -> tuple[plt.Figure, plt.Axes] | None:
        """
        Plotting of the coordination numbers of a given site for all the distfactor/angfactor parameters. If the
        chemical environments are given, a color map is added to the plot, with the lowest continuous symmetry measure
        as the value for the color of that distfactor/angfactor set.

        Args:
            isite: Index of the site for which the plot has to be done.
            max_csm: Maximum continuous symmetry measure to be shown.
            figsize: Size of the figure.
            symmetry_measure_type: Type of continuous symmetry measure to be used.

        Returns:
            Matplotlib figure and axes representing the CSM and maps.
        """
        if symmetry_measure_type is None:
            symmetry_measure_type = "csm_wcs_ctwcc"
        # Initializes the figure
        fig = plt.figure() if figsize is None else plt.figure(figsize=figsize)
        gs = GridSpec(2, 1, hspace=0.0, wspace=0.0)
        ax = fig.add_subplot(gs[:])
        ax_distang = ax.twinx()

        idx = 0
        cn_maps = []
        all_wds = []
        all_was = []
        max_wd = 0.0
        for cn, nb_sets in self.neighbors_sets[isite].items():
            for inb_set, nb_set in enumerate(nb_sets):
                ce = self.ce_list[isite][cn][inb_set]
                if ce is None:
                    continue
                min_geoms = ce.minimum_geometries(max_csm=max_csm)
                if len(min_geoms) == 0:
                    continue
                wds = nb_set.normalized_distances
                max_wd = max(max_wd, *wds)
                all_wds.append(wds)
                all_was.append(nb_set.normalized_angles)
                for mp_symbol, cg_dict in min_geoms:
                    csm = cg_dict["other_symmetry_measures"][symmetry_measure_type]
                    ax.plot(idx, csm, "ob")
                    ax.annotate(mp_symbol, xy=(idx, csm))
                cn_maps.append((cn, inb_set))
                idx += 1

        if max_wd < 1.225:
            ymax_wd = 1.25
            yticks_wd = np.linspace(1.0, ymax_wd, 6)
        elif max_wd < 1.36:
            ymax_wd = 1.4
            yticks_wd = np.linspace(1.0, ymax_wd, 5)
        elif max_wd < 1.45:
            ymax_wd = 1.5
            yticks_wd = np.linspace(1.0, ymax_wd, 6)
        elif max_wd < 1.55:
            ymax_wd = 1.6
            yticks_wd = np.linspace(1.0, ymax_wd, 7)
        elif max_wd < 1.75:
            ymax_wd = 1.8
            yticks_wd = np.linspace(1.0, ymax_wd, 5)
        elif max_wd < 1.95:
            ymax_wd = 2.0
            yticks_wd = np.linspace(1.0, ymax_wd, 6)
        elif max_wd < 2.35:
            ymax_wd = 2.5
            yticks_wd = np.linspace(1.0, ymax_wd, 7)
        else:
            ymax_wd = np.ceil(1.1 * max_wd)
            yticks_wd = np.linspace(1.0, ymax_wd, 6)

        yticks_wa = np.linspace(0.0, 1.0, 6)

        frac_bottom = 0.05
        frac_top = 0.05
        frac_middle = 0.1
        yamin = frac_bottom
        yamax = 0.5 - frac_middle / 2
        ydmin = 0.5 + frac_middle / 2
        ydmax = 1.0 - frac_top

        def yang(wa):
            return (yamax - yamin) * np.array(wa) + yamin

        def ydist(wd):
            return (np.array(wd) - 1.0) / (ymax_wd - 1.0) * (ydmax - ydmin) + ydmin

        for idx, was in enumerate(all_was):
            ax_distang.plot(0.2 + idx * np.ones_like(was), yang(was), "<g")
            alpha = 0.3 if np.mod(idx, 2) == 0 else 0.1
            ax_distang.fill_between(
                [-0.5 + idx, 0.5 + idx],
                [1.0, 1.0],
                0.0,
                facecolor="k",
                alpha=alpha,
                zorder=-1000,
            )
        for idx, wds in enumerate(all_wds):
            ax_distang.plot(0.2 + idx * np.ones_like(wds), ydist(wds), "sm")

        ax_distang.plot([-0.5, len(cn_maps)], [0.5, 0.5], "k--", alpha=0.5)

        yticks = yang(yticks_wa).tolist()
        yticks.extend(ydist(yticks_wd).tolist())
        yticklabels = yticks_wa.tolist()
        yticklabels.extend(yticks_wd.tolist())
        ax_distang.set_yticks(yticks)
        ax_distang.set_yticklabels(yticklabels)

        fake_subplot_ang = fig.add_subplot(gs[1], frame_on=False)
        fake_subplot_dist = fig.add_subplot(gs[0], frame_on=False)
        fake_subplot_ang.set_yticks([])
        fake_subplot_dist.set_yticks([])
        fake_subplot_ang.set_xticks([])
        fake_subplot_dist.set_xticks([])
        fake_subplot_ang.set_ylabel("Angle parameter", labelpad=45, rotation=-90)
        fake_subplot_dist.set_ylabel("Distance parameter", labelpad=45, rotation=-90)
        fake_subplot_ang.yaxis.set_label_position("right")
        fake_subplot_dist.yaxis.set_label_position("right")

        ax_distang.set_ylim([0.0, 1.0])
        ax.set_xticks(range(len(cn_maps)))
        ax.set_ylabel("Continuous symmetry measure")
        ax.set_xlim([-0.5, len(cn_maps) - 0.5])
        ax_distang.set_xlim([-0.5, len(cn_maps) - 0.5])
        ax.set_xticklabels([str(cn_map) for cn_map in cn_maps])

        return fig, ax

    def get_environments_figure(
        self,
        isite,
        plot_type=None,
        title="Coordination numbers",
        max_dist=2.0,
        colormap=None,
        figsize=None,
        strategy=None,
    ):
        """
        Plotting of the coordination environments of a given site for all the distfactor/angfactor regions. The
        chemical environments with the lowest continuous symmetry measure is shown for each distfactor/angfactor
        region as the value for the color of that distfactor/angfactor region (using a colormap).

        Args:
            isite: Index of the site for which the plot has to be done.
            plot_type: How to plot the coordinations.
            title: Title for the figure.
            max_dist: Maximum distance to be plotted when the plotting of the distance is set to 'initial_normalized'
                or 'initial_real' (Warning: this is not the same meaning in both cases! In the first case, the
                closest atom lies at a "normalized" distance of 1.0 so that 2.0 means refers to this normalized
                distance while in the second case, the real distance is used).
            colormap: Color map to be used for the continuous symmetry measure.
            figsize: Size of the figure.
            strategy: Whether to plot information about one of the Chemenv Strategies.

        Returns:
            tuple[plt.Figure, plt.Axes]: matplotlib figure and axes representing the environments.
        """
        # Initializes the figure
        fig = plt.figure(figsize=figsize)
        ax = fig.add_subplot(111)

        # Initializes the distance and angle parameters
        if plot_type is None:
            plot_type = {
                "distance_parameter": ("initial_normalized", None),
                "angle_parameter": ("initial_normalized_inverted", None),
            }

        clr_map = cm.jet if colormap is None else colormap
        clr_min = 0.0
        clr_max = 10.0
        norm = Normalize(vmin=clr_min, vmax=clr_max)
        scalarmap = cm.ScalarMappable(norm=norm, cmap=clr_map)
        dist_limits = [1.0, max_dist]
        ang_limits = [0.0, 1.0]
        if plot_type["distance_parameter"][0] == "one_minus_inverse_alpha_power_n":
            if plot_type["distance_parameter"][1] is None:
                exponent = 3
            else:
                exponent = plot_type["distance_parameter"][1]["exponent"]
            xlabel = f"Distance parameter : $1.0-\\frac{{1.0}}{{\\alpha^{{{exponent}}}}}$"

            def dp_func(dp):
                return 1.0 - 1.0 / np.power(dp, exponent)

        elif plot_type["distance_parameter"][0] == "initial_normalized":
            xlabel = "Distance parameter : $\\alpha$"

            def dp_func(dp):
                return dp

        else:
            raise ValueError(f'Wrong value for distance parameter plot type "{plot_type["distance_parameter"][0]}"')

        if plot_type["angle_parameter"][0] == "one_minus_gamma":
            ylabel = "Angle parameter : $1.0-\\gamma$"

            def ap_func(ap):
                return 1.0 - ap

        elif plot_type["angle_parameter"][0] in [
            "initial_normalized_inverted",
            "initial_normalized",
        ]:
            ylabel = "Angle parameter : $\\gamma$"

            def ap_func(ap):
                return ap

        else:
            raise ValueError(f'Wrong value for angle parameter plot type "{plot_type["angle_parameter"][0]}"')
        dist_limits = [dp_func(dp) for dp in dist_limits]
        ang_limits = [ap_func(ap) for ap in ang_limits]

        for cn, cn_nb_sets in self.neighbors_sets[isite].items():
            for inb_set, nb_set in enumerate(cn_nb_sets):
                nb_set_surface_pts = nb_set.voronoi_grid_surface_points()
                if nb_set_surface_pts is None:
                    continue
                ce = self.ce_list[isite][cn][inb_set]
                if ce is None:
                    color = "w"
                    inv_color = "k"
                    text = f"{cn}"
                else:
                    mingeom = ce.minimum_geometry()
                    if mingeom is not None:
                        mp_symbol = mingeom[0]
                        csm = mingeom[1]["symmetry_measure"]
                        color = scalarmap.to_rgba(csm)
                        inv_color = [
                            1.0 - color[0],
                            1.0 - color[1],
                            1.0 - color[2],
                            1.0,
                        ]
                        text = f"{mp_symbol}"
                    else:
                        color = "w"
                        inv_color = "k"
                        text = f"{cn}"
                nb_set_surface_pts = [(dp_func(pt[0]), ap_func(pt[1])) for pt in nb_set_surface_pts]
                polygon = Polygon(
                    nb_set_surface_pts,
                    closed=True,
                    edgecolor="k",
                    facecolor=color,
                    linewidth=1.2,
                )
                ax.add_patch(polygon)
                ipt = len(nb_set_surface_pts) / 2
                if ipt != int(ipt):
                    raise RuntimeError("Uneven number of surface points")
                ipt = int(ipt)
                patch_center = (
                    (nb_set_surface_pts[0][0] + min(nb_set_surface_pts[ipt][0], dist_limits[1])) / 2,
                    (nb_set_surface_pts[0][1] + nb_set_surface_pts[ipt][1]) / 2,
                )

                if (
                    np.abs(nb_set_surface_pts[-1][1] - nb_set_surface_pts[-2][1]) > 0.06
                    and np.abs(min(nb_set_surface_pts[-1][0], dist_limits[1]) - nb_set_surface_pts[0][0]) > 0.125
                ):
                    xytext = (
                        (min(nb_set_surface_pts[-1][0], dist_limits[1]) + nb_set_surface_pts[0][0]) / 2,
                        (nb_set_surface_pts[-1][1] + nb_set_surface_pts[-2][1]) / 2,
                    )
                    ax.annotate(
                        text,
                        xy=xytext,
                        ha="center",
                        va="center",
                        color=inv_color,
                        fontsize="x-small",
                    )
                elif (
                    np.abs(nb_set_surface_pts[ipt][1] - nb_set_surface_pts[0][1]) > 0.1
                    and np.abs(min(nb_set_surface_pts[ipt][0], dist_limits[1]) - nb_set_surface_pts[0][0]) > 0.125
                ):
                    xytext = patch_center
                    ax.annotate(
                        text,
                        xy=xytext,
                        ha="center",
                        va="center",
                        color=inv_color,
                        fontsize="x-small",
                    )

        ax.set_title(title)
        ax.set_xlabel(xlabel)
        ax.set_ylabel(ylabel)

        dist_limits.sort()
        ang_limits.sort()
        ax.set_xlim(dist_limits)
        ax.set_ylim(ang_limits)
        if strategy is not None:
            try:
                strategy.add_strategy_visualization_to_subplot(subplot=ax)
            except Exception:
                pass
        if plot_type["angle_parameter"][0] == "initial_normalized_inverted":
            ax.axes.invert_yaxis()

        scalarmap.set_array([clr_min, clr_max])
        cb = fig.colorbar(scalarmap, ax=ax, extend="max")
        cb.set_label("Continuous symmetry measure")
        return fig, ax

    def plot_environments(
        self,
        isite,
        plot_type=None,
        title="Coordination numbers",
        max_dist=2.0,
        figsize=None,
        strategy=None,
    ):
        """
        Plotting of the coordination numbers of a given site for all the distfactor/angfactor parameters. If the
        chemical environments are given, a color map is added to the plot, with the lowest continuous symmetry measure
        as the value for the color of that distfactor/angfactor set.

        Args:
            isite: Index of the site for which the plot has to be done.
            plot_type: How to plot the coordinations.
            title: Title for the figure.
            max_dist: Maximum distance to be plotted when the plotting of the distance is set to 'initial_normalized'
                or 'initial_real' (Warning: this is not the same meaning in both cases! In the first case, the
                closest atom lies at a "normalized" distance of 1.0 so that 2.0 means refers to this normalized
                distance while in the second case, the real distance is used).
            figsize: Size of the figure.
            strategy: Whether to plot information about one of the Chemenv Strategies.
        """
        fig, _ax = self.get_environments_figure(
            isite=isite,
            plot_type=plot_type,
            title=title,
            max_dist=max_dist,
            figsize=figsize,
            strategy=strategy,
        )
        if fig is None:
            return
        fig.show()

    def save_environments_figure(
        self,
        isite,
        imagename="image.png",
        plot_type=None,
        title="Coordination numbers",
        max_dist=2.0,
        figsize=None,
    ):
        """Save the environments figure to a given file.

        Args:
            isite: Index of the site for which the plot has to be done.
            imagename: Name of the file to which the figure has to be saved.
            plot_type: How to plot the coordinations.
            title: Title for the figure.
            max_dist: Maximum distance to be plotted when the plotting of the distance is set to 'initial_normalized'
                or 'initial_real' (Warning: this is not the same meaning in both cases! In the first case, the
                closest atom lies at a "normalized" distance of 1.0 so that 2.0 means refers to this normalized
                distance while in the second case, the real distance is used).
            figsize: Size of the figure.
        """
        fig, _ax = self.get_environments_figure(
            isite=isite,
            plot_type=plot_type,
            title=title,
            max_dist=max_dist,
            figsize=figsize,
        )
        if fig is None:
            return
        fig.savefig(imagename)

    def differences_wrt(self, other):
        """Get differences found in the current StructureEnvironments with respect to another StructureEnvironments.

        Args:
            other: A StructureEnvironments object.

        Returns:
            List of differences between the two StructureEnvironments objects.
        """
        differences = []
        if self.structure != other.structure:
            differences += (
                {
                    "difference": "structure",
                    "comparison": "__eq__",
                    "self": self.structure,
                    "other": other.structure,
                },
                {
                    "difference": "PREVIOUS DIFFERENCE IS DISMISSIVE",
                    "comparison": "differences_wrt",
                },
            )
            return differences
        if self.valences != other.valences:
            differences.append(
                {
                    "difference": "valences",
                    "comparison": "__eq__",
                    "self": self.valences,
                    "other": other.valences,
                }
            )
        if self.info != other.info:
            differences.append(
                {
                    "difference": "info",
                    "comparison": "__eq__",
                    "self": self.info,
                    "other": other.info,
                }
            )
        if self.voronoi != other.voronoi:
            if self.voronoi.is_close_to(other.voronoi):
                differences += (
                    {
                        "difference": "voronoi",
                        "comparison": "__eq__",
                        "self": self.voronoi,
                        "other": other.voronoi,
                    },
                    {
                        "difference": "PREVIOUS DIFFERENCE IS DISMISSIVE",
                        "comparison": "differences_wrt",
                    },
                )
                return differences

            differences += (
                {
                    "difference": "voronoi",
                    "comparison": "is_close_to",
                    "self": self.voronoi,
                    "other": other.voronoi,
                },
                {
                    "difference": "PREVIOUS DIFFERENCE IS DISMISSIVE",
                    "comparison": "differences_wrt",
                },
            )
            return differences
        for site_idx, self_site_nb_sets in enumerate(self.neighbors_sets):
            other_site_nb_sets = other.neighbors_sets[site_idx]
            if self_site_nb_sets is None:
                if other_site_nb_sets is None:
                    continue
                differences.append(
                    {
                        "difference": f"neighbors_sets[{site_idx=}]",
                        "comparison": "has_neighbors",
                        "self": "None",
                        "other": set(other_site_nb_sets),
                    }
                )
                continue
            if other_site_nb_sets is None:
                differences.append(
                    {
                        "difference": f"neighbors_sets[{site_idx=}]",
                        "comparison": "has_neighbors",
                        "self": set(self_site_nb_sets),
                        "other": "None",
                    }
                )
                continue
            self_site_cns = set(self_site_nb_sets)
            other_site_cns = set(other_site_nb_sets)
            if self_site_cns != other_site_cns:
                differences.append(
                    {
                        "difference": f"neighbors_sets[{site_idx=}]",
                        "comparison": "coordination_numbers",
                        "self": self_site_cns,
                        "other": other_site_cns,
                    }
                )
            common_cns = self_site_cns.intersection(other_site_cns)
            for cn in common_cns:
                other_site_cn_nb_sets = other_site_nb_sets[cn]
                self_site_cn_nb_sets = self_site_nb_sets[cn]
                set_self_site_cn_nb_sets = set(self_site_cn_nb_sets)
                set_other_site_cn_nb_sets = set(other_site_cn_nb_sets)
                if set_self_site_cn_nb_sets != set_other_site_cn_nb_sets:
                    differences.append(
                        {
                            "difference": f"neighbors_sets[{site_idx=}][{cn=}]",
                            "comparison": "neighbors_sets",
                            "self": self_site_cn_nb_sets,
                            "other": other_site_cn_nb_sets,
                        }
                    )
                common_nb_sets = set_self_site_cn_nb_sets.intersection(set_other_site_cn_nb_sets)
                for nb_set in common_nb_sets:
                    inb_set_self = self_site_cn_nb_sets.index(nb_set)
                    inb_set_other = other_site_cn_nb_sets.index(nb_set)
                    self_ce = self.ce_list[site_idx][cn][inb_set_self]
                    other_ce = other.ce_list[site_idx][cn][inb_set_other]
                    if self_ce != other_ce:
                        if self_ce.is_close_to(other_ce):
                            differences.append(
                                {
                                    "difference": f"ce_list[{site_idx=}][{cn=}][inb_set={inb_set_self}]",
                                    "comparison": "__eq__",
                                    "self": self_ce,
                                    "other": other_ce,
                                }
                            )
                        else:
                            differences.append(
                                {
                                    "difference": f"ce_list[{site_idx=}][{cn=}][inb_set={inb_set_self}]",
                                    "comparison": "is_close_to",
                                    "self": self_ce,
                                    "other": other_ce,
                                }
                            )
        return differences

    def __eq__(self, other: object) -> bool:
        if not isinstance(other, StructureEnvironments):
            return NotImplemented

        if len(self.ce_list) != len(other.ce_list):
            return False
        if self.voronoi != other.voronoi:
            return False
        if len(self.valences) != len(other.valences):
            return False
        if self.sites_map != other.sites_map:
            return False
        if self.equivalent_sites != other.equivalent_sites:
            return False
        if self.structure != other.structure:
            return False
        if self.info != other.info:
            return False
        for site_idx, site_ces in enumerate(self.ce_list):
            site_nb_sets_self = self.neighbors_sets[site_idx]
            site_nb_sets_other = other.neighbors_sets[site_idx]
            if site_nb_sets_self != site_nb_sets_other:
                return False
            if site_ces != other.ce_list[site_idx]:
                return False
        return True

    def as_dict(self):
        """
        Bson-serializable dict representation of the StructureEnvironments object.

        Returns:
            Bson-serializable dict representation of the StructureEnvironments object.
        """
        ce_list_dict = [
            (
                {str(cn): [ce.as_dict() if ce is not None else None for ce in ce_dict[cn]] for cn in ce_dict}
                if ce_dict is not None
                else None
            )
            for ce_dict in self.ce_list
        ]
        nbs_sets_dict = [
            (
                {str(cn): [nb_set.as_dict() for nb_set in nb_sets] for cn, nb_sets in site_nbs_sets.items()}
                if site_nbs_sets is not None
                else None
            )
            for site_nbs_sets in self.neighbors_sets
        ]
        info_dict = {key: val for key, val in self.info.items() if key != "sites_info"}
        info_dict["sites_info"] = [
            (
                {
                    "nb_sets_info": {
                        str(cn): {str(inb_set): nb_set_info for inb_set, nb_set_info in cn_sets.items()}
                        for cn, cn_sets in site_info["nb_sets_info"].items()
                    },
                    "time": site_info["time"],
                }
                if "nb_sets_info" in site_info
                else {}
            )
            for site_info in self.info["sites_info"]
        ]

        return {
            "@module": type(self).__module__,
            "@class": type(self).__name__,
            "voronoi": self.voronoi.as_dict(),
            "valences": self.valences,
            "sites_map": self.sites_map,
            "equivalent_sites": [[ps.as_dict() for ps in psl] for psl in self.equivalent_sites],
            "ce_list": ce_list_dict,
            "structure": self.structure.as_dict(),
            "neighbors_sets": nbs_sets_dict,
            "info": info_dict,
        }

    @classmethod
    def from_dict(cls, dct: dict) -> Self:
        """
        Reconstructs the StructureEnvironments object from a dict representation of the StructureEnvironments created
        using the as_dict method.

        Args:
            dct: dict representation of the StructureEnvironments object.

        Returns:
            StructureEnvironments object.
        """
        ce_list = [
            (
                None
                if (ce_dict == "None" or ce_dict is None)
                else {
                    int(cn): [
                        (None if (ced is None or ced == "None") else ChemicalEnvironments.from_dict(ced))
                        for ced in ce_dict[cn]
                    ]
                    for cn in ce_dict
                }
            )
            for ce_dict in dct["ce_list"]
        ]
        voronoi = DetailedVoronoiContainer.from_dict(dct["voronoi"])
        structure = Structure.from_dict(dct["structure"])
        neighbors_sets = [
            (
                {
                    int(cn): [
                        cls.NeighborsSet.from_dict(nb_set_dict, structure=structure, detailed_voronoi=voronoi)
                        for nb_set_dict in nb_sets
                    ]
                    for cn, nb_sets in site_nbs_sets_dict.items()
                }
                if site_nbs_sets_dict is not None
                else None
            )
            for site_nbs_sets_dict in dct["neighbors_sets"]
        ]
        info = {key: val for key, val in dct["info"].items() if key != "sites_info"}
        if "sites_info" in dct["info"]:
            info["sites_info"] = [
                (
                    {
                        "nb_sets_info": {
                            int(cn): {int(inb_set): nb_set_info for inb_set, nb_set_info in cn_sets.items()}
                            for cn, cn_sets in site_info["nb_sets_info"].items()
                        },
                        "time": site_info["time"],
                    }
                    if "nb_sets_info" in site_info
                    else {}
                )
                for site_info in dct["info"]["sites_info"]
            ]
        return cls(
            voronoi=voronoi,
            valences=dct["valences"],
            sites_map=dct["sites_map"],
            equivalent_sites=[[PeriodicSite.from_dict(psd) for psd in psl] for psl in dct["equivalent_sites"]],
            ce_list=ce_list,
            structure=structure,
            neighbors_sets=neighbors_sets,
            info=info,
        )


class LightStructureEnvironments(MSONable):
    """Store the chemical environments of a given structure obtained from a given ChemenvStrategy. Currently,
    only strategies leading to the determination of a unique environment for each site is allowed
    This class does not store all the information contained in the StructureEnvironments object, only the coordination
    environment found.
    """

    DELTA_MAX_OXIDATION_STATE = 0.1
    DEFAULT_STATISTICS_FIELDS = (
        "anion_list",
        "anion_atom_list",
        "cation_list",
        "cation_atom_list",
        "neutral_list",
        "neutral_atom_list",
        "atom_coordination_environments_present",
        "ion_coordination_environments_present",
        "fraction_atom_coordination_environments_present",
        "fraction_ion_coordination_environments_present",
        "coordination_environments_atom_present",
        "coordination_environments_ion_present",
    )

    class NeighborsSet:
        """
        Class used to store a given set of neighbors of a given site (based on a list of sites, the voronoi
        container is not part of the LightStructureEnvironments object).
        """
        
        def __init__(self, structure: Structure, isite, all_nbs_sites, all_nbs_sites_indices):
            self.structure = structure
            self.isite = isite
            self.all_nbs_sites = all_nbs_sites
            # fast duplicate check without extra allocations
            if len(all_nbs_sites_indices) != len(set(all_nbs_sites_indices)):
                raise ValueError("Set of neighbors contains duplicates !")
            # keep the exact original (unsorted) order for API compatibility
            self.all_nbs_sites_indices_unsorted = all_nbs_sites_indices
            # and also the sorted/unique view for deterministic prints/equality
            self.all_nbs_sites_indices = sorted(all_nbs_sites_indices)

        @property
        def neighb_coords(self):
            """Coordinates of neighbors for this NeighborsSet."""
            return [self.all_nbs_sites[inb]["site"].coords for inb in self.all_nbs_sites_indices_unsorted]

        @property
        def neighb_sites(self):
            """Neighbors for this NeighborsSet as pymatgen Sites."""
            return [self.all_nbs_sites[inb]["site"] for inb in self.all_nbs_sites_indices_unsorted]

        @property
        def neighb_sites_and_indices(self):
            """List of neighbors for this NeighborsSet as pymatgen Sites and their index in the original structure."""
            return [
                {
                    "site": self.all_nbs_sites[inb]["site"],
                    "index": self.all_nbs_sites[inb]["index"],
                }
                for inb in self.all_nbs_sites_indices_unsorted
            ]

        @property
        def neighb_indices_and_images(self) -> list[dict[str, int]]:
            """List of indices and images with respect to the original unit cell sites for this NeighborsSet."""
            return [
                {
                    "index": self.all_nbs_sites[inb]["index"],
                    "image_cell": self.all_nbs_sites[inb]["image_cell"],
                }
                for inb in self.all_nbs_sites_indices_unsorted
            ]

        def __len__(self) -> int:
            return len(self.all_nbs_sites_indices)

        def __hash__(self) -> int:
            return len(self.all_nbs_sites_indices)

        def __eq__(self, other: object) -> bool:
            needed_attrs = ("isite", "all_nbs_sites_indices")

            if not all(hasattr(other, attr) for attr in needed_attrs):
                return NotImplemented

            return all(getattr(self, attr) == getattr(other, attr) for attr in needed_attrs)

        def __str__(self):
            return (
                f"Neighbors Set for site #{self.isite} :\n"
                f" - Coordination number : {len(self)}\n"
                f" - Neighbors sites indices : {', '.join(f'{nb_idxs}' for nb_idxs in self.all_nbs_sites_indices)}\n"
            )

        def as_dict(self):
            """A JSON-serializable dict representation of the NeighborsSet."""
            return {
                "isite": self.isite,
                "all_nbs_sites_indices": self.all_nbs_sites_indices_unsorted,
            }

        @classmethod
        def from_dict(cls, dct, structure: Structure, all_nbs_sites) -> Self:
            """
            Reconstructs the NeighborsSet algorithm from its JSON-serializable dict representation, together with
            the structure and all the possible neighbors sites.

            As an inner (nested) class, the NeighborsSet is not supposed to be used anywhere else that inside the
            LightStructureEnvironments. The from_dict method is thus using the structure and all_nbs_sites when
            reconstructing itself. These two are both in the LightStructureEnvironments object.

            Args:
                dct: a JSON-serializable dict representation of a NeighborsSet.
                structure: The structure.
                all_nbs_sites: The list of all the possible neighbors for a given site.

            Returns:
                NeighborsSet
            """
            return cls(
                structure=structure,
                isite=dct["isite"],
                all_nbs_sites=all_nbs_sites,
                all_nbs_sites_indices=dct["all_nbs_sites_indices"],
            )

    def __init__(
        self,
        strategy,
        coordination_environments=None,
        all_nbs_sites=None,
        neighbors_sets=None,
        structure=None,
        valences=None,
        valences_origin=None,
    ):
        """
        Constructor for the LightStructureEnvironments object.

        Args:
            strategy: ChemEnv strategy used to get the environments.
            coordination_environments: The coordination environments identified.
            all_nbs_sites: All the possible neighbors for each site in the structure.
            neighbors_sets: The neighbors sets of each site in the structure.
            structure: The structure.
            valences: The valences used to get the environments (if needed).
            valences_origin: How the valences were obtained (e.g. from the Bond-valence analysis or from the original
                structure).
        """
        self.strategy = strategy
        self.statistics_dict = None
        self.coordination_environments = coordination_environments
        self._all_nbs_sites = all_nbs_sites
        self.neighbors_sets = neighbors_sets
        self.structure = structure
        self.valences = valences
        self.valences_origin = valences_origin
        
    @classmethod
    def from_structure_environments(cls, strategy, structure_environments, valences=None, valences_origin=None) -> Self:
        structure = structure_environments.structure
        strategy.set_structure_environments(structure_environments=structure_environments)

        n_sites = len(structure)
        coordination_environments: list = [None] * n_sites
        neighbors_sets: list = [None] * n_sites

        # single authoritative store for neighbor-site records
        _all_nbs_sites: list = []

        # O(1) lookup for already-seen neighbor images:
        # key = (index in unit cell, image_cell as tuple[int,int,int])
        nb_key_to_pos: dict[tuple[int, tuple[int, int, int]], int] = {}

        # decide on valences defaults/origin once
        if valences is None:
            valences = structure_environments.valences
            if valences_origin is None:
                valences_origin = "from_structure_environments"
        elif valences_origin is None:
            valences_origin = "user-specified"

        for idx, site in enumerate(structure):
            site_ces_and_nbs_list = strategy.get_site_ce_fractions_and_neighbors(site, strategy_info=True)
            if site_ces_and_nbs_list is None:
                continue

            site_ces: list = []
            site_nbs_sets: list = []

            for ce_and_neighbors in site_ces_and_nbs_list:
                # build CE record (all keys preserved)
                ced = ce_and_neighbors.get("ce_dict")
                site_ces.append({
                    "ce_symbol": ce_and_neighbors["ce_symbol"],
                    "ce_fraction": ce_and_neighbors["ce_fraction"],
                    "csm": None if ced is None else ced["other_symmetry_measures"][strategy.symmetry_measure_type],
                    "permutation": None if ced is None else ced.get("permutation"),
                })

                # build neighbor-set indices using O(1) keyed reuse
                _all_nbs_sites_indices: list = []
                for nb in ce_and_neighbors["neighbors"]:
                    nb_site = nb["site"]
                    nb_index_unitcell = nb["index"]

                    # image cell is determined by frac coord difference to the unit cell site
                    diff = nb_site.frac_coords - structure[nb_index_unitcell].frac_coords
                    rounddiff = np.round(diff)
                    if not np.allclose(diff, rounddiff):
                        raise ValueError(
                            "Weird, differences between one site in a periodic image cell is not integer ..."
                        )
                    img_tup = tuple(int(x) for x in rounddiff)
                    key = (nb_index_unitcell, img_tup)

                    pos = nb_key_to_pos.get(key)
                    if pos is None:
                        pos = len(_all_nbs_sites)
                        _all_nbs_sites.append({
                            "site": nb_site,
                            "index": nb_index_unitcell,
                            "image_cell": np.array(img_tup, dtype=int),
                        })
                        nb_key_to_pos[key] = pos

                    _all_nbs_sites_indices.append(pos)

                site_nbs_sets.append(
                    cls.NeighborsSet(
                        structure=structure,
                        isite=idx,
                        all_nbs_sites=_all_nbs_sites,
                        all_nbs_sites_indices=_all_nbs_sites_indices,
                    )
                )

            coordination_environments[idx] = site_ces
            neighbors_sets[idx] = site_nbs_sets

        return cls(
            strategy=strategy,
            coordination_environments=coordination_environments,
            all_nbs_sites=_all_nbs_sites,
            neighbors_sets=neighbors_sets,
            structure=structure,
            valences=valences,
            valences_origin=valences_origin,
        )

    def setup_statistic_lists(self):
        d = self.statistics_dict = {
            "valences_origin": self.valences_origin,
            "anion_list": {}, "anion_number": None, "anion_atom_list": {}, "anion_atom_number": None,
            "cation_list": {}, "cation_number": None, "cation_atom_list": {}, "cation_atom_number": None,
            "neutral_list": {}, "neutral_number": None, "neutral_atom_list": {}, "neutral_atom_number": None,
            "atom_coordination_environments_present": {},
            "ion_coordination_environments_present": {},
            "coordination_environments_ion_present": {},
            "coordination_environments_atom_present": {},
            "fraction_ion_coordination_environments_present": {},
            "fraction_atom_coordination_environments_present": {},
            "fraction_coordination_environments_ion_present": {},
            "fraction_coordination_environments_atom_present": {},
            "count_ion_present": {},
            "count_atom_present": {},
            "count_coordination_environments_present": {},
        }

        atom_stat = d["atom_coordination_environments_present"]
        ce_atom_stat = d["coordination_environments_atom_present"]
        fraction_atom_stat = d["fraction_atom_coordination_environments_present"]
        fraction_ce_atom_stat = d["fraction_coordination_environments_atom_present"]
        count_atoms = d["count_atom_present"]
        count_ce = d["count_coordination_environments_present"]
        valences = self.valences

        for site_idx, site in enumerate(self.structure):
            site_species = []
            if valences != "undefined":
                v = valences[site_idx]
                for sp, occ in site.species.items():
                    strspecie = str(Species(sp.symbol, v))
                    if v < 0:
                        specie_list, atomlist = d["anion_list"], d["anion_atom_list"]
                    elif v > 0:
                        specie_list, atomlist = d["cation_list"], d["cation_atom_list"]
                    else:
                        specie_list, atomlist = d["neutral_list"], d["neutral_atom_list"]

                    specie_list[strspecie] = specie_list.get(strspecie, 0.0) + occ
                    atomlist[sp.symbol] = atomlist.get(sp.symbol, 0.0) + occ
                    site_species.append((sp.symbol, v, occ))

            celist = self.coordination_environments[site_idx]
            if celist is None:
                continue

            # pre-extract (symbol, fraction) pairs once
            site_envs = [(ce["ce_symbol"], ce["ce_fraction"]) for ce in celist]
            for ce_symbol, fraction in site_envs:
                if fraction is None:
                    continue
                count_ce[ce_symbol] = count_ce.get(ce_symbol, 0.0) + fraction

            for sp, occ in site.species.items():
                elmt = sp.symbol
                if elmt not in atom_stat:
                    atom_stat[elmt] = {}
                    count_atoms[elmt] = 0.0
                count_atoms[elmt] += occ
                tgt = atom_stat[elmt]
                for ce_symbol, fraction in site_envs:
                    if fraction is None:
                        continue
                    tgt[ce_symbol] = tgt.get(ce_symbol, 0.0) + occ * fraction
                    if ce_symbol not in ce_atom_stat:
                        ce_atom_stat[ce_symbol] = {}
                    ce_atom_stat[ce_symbol][elmt] = ce_atom_stat[ce_symbol].get(elmt, 0.0) + occ * fraction

            if valences != "undefined":
                ion_stat = d["ion_coordination_environments_present"]
                ce_ion_stat = d["coordination_environments_ion_present"]
                count_ions = d["count_ion_present"]
                for elmt, oxi_state, occ in site_species:
                    if elmt not in ion_stat:
                        ion_stat[elmt] = {}
                        count_ions[elmt] = {}
                    if oxi_state not in ion_stat[elmt]:
                        ion_stat[elmt][oxi_state] = {}
                        count_ions[elmt][oxi_state] = 0.0
                    ion_tgt = ion_stat[elmt][oxi_state]
                    count_ions[elmt][oxi_state] += occ
                    for ce_symbol, fraction in site_envs:
                        if fraction is None:
                            continue
                        ion_tgt[ce_symbol] = ion_tgt.get(ce_symbol, 0.0) + occ * fraction
                        if ce_symbol not in ce_ion_stat:
                            ce_ion_stat[ce_symbol] = {}
                        if elmt not in ce_ion_stat[ce_symbol]:
                            ce_ion_stat[ce_symbol][elmt] = {}
                        ce_ion_stat[ce_symbol][elmt][oxi_state] = (
                            ce_ion_stat[ce_symbol][elmt].get(oxi_state, 0.0) + occ * fraction
                        )

        d["anion_number"] = len(d["anion_list"])
        d["anion_atom_number"] = len(d["anion_atom_list"])
        d["cation_number"] = len(d["cation_list"])
        d["cation_atom_number"] = len(d["cation_atom_list"])
        d["neutral_number"] = len(d["neutral_list"])
        d["neutral_atom_number"] = len(d["neutral_atom_list"])

        for elmt, envs in atom_stat.items():
            s = count_atoms[elmt]
            fraction_atom_stat[elmt] = {env: val / s for env, val in envs.items()}

        for ce_symbol, atoms in ce_atom_stat.items():
            s = count_ce[ce_symbol]
            fraction_ce_atom_stat[ce_symbol] = {atom: val / s for atom, val in atoms.items()}

        ion_stat = d["ion_coordination_environments_present"]
        fraction_ion_stat = d["fraction_ion_coordination_environments_present"]
        ce_ion_stat = d["coordination_environments_ion_present"]
        fraction_ce_ion_stat = d["fraction_coordination_environments_ion_present"]
        count_ions = d["count_ion_present"]

        for elmt, oxi_states_envs in ion_stat.items():
            fraction_ion_stat[elmt] = {}
            for oxi_state, envs in oxi_states_envs.items():
                s = count_ions[elmt][oxi_state]
                fraction_ion_stat[elmt][oxi_state] = {env: val / s for env, val in envs.items()}

        for ce_symbol, ions in ce_ion_stat.items():
            total = float(np.sum([np.sum(list(oxis.values())) for _el, oxis in ions.items()]))
            frac_ce = fraction_ce_ion_stat[ce_symbol] = {}
            for elmt, oxis in ions.items():
                frac_ce[elmt] = {ox: val / total for ox, val in oxis.items()}

    def get_site_info_for_specie_ce(self, specie, ce_symbol):
        """Get list of indices that have the given specie with a given Coordination environment.

        Args:
            specie: Species to get.
            ce_symbol: Symbol of the coordination environment to get.

        Returns:
            dict: Keys are 'isites', 'fractions', 'csms' which contain list of indices in the structure
                that have the given specie in the given environment, their fraction and continuous
                symmetry measures.
        """
        element = specie.symbol
        oxi_state = specie.oxi_state
        isites = []
        csms = []
        fractions = []
        for site_idx, site in enumerate(self.structure):
            if element in [sp.symbol for sp in site.species] and (
                self.valences == "undefined" or oxi_state == self.valences[site_idx]
            ):
                for ce_dict in self.coordination_environments[site_idx]:
                    if ce_symbol == ce_dict["ce_symbol"]:
                        isites.append(site_idx)
                        csms.append(ce_dict["csm"])
                        fractions.append(ce_dict["ce_fraction"])
        return {"isites": isites, "fractions": fractions, "csms": csms}
    
    def get_site_info_for_specie_ce(self, specie, ce_symbol):
        element = specie.symbol
        oxi_state = specie.oxi_state
        isites, csms, fractions = [], [], []
        valences = self.valences

        for site_idx, site in enumerate(self.structure):
            # quick membership check without building a full list each time
            has_elem = any(sp.symbol == element for sp in site.species)
            if has_elem and (valences == "undefined" or oxi_state == valences[site_idx]):
                for ce_dict in self.coordination_environments[site_idx]:
                    if ce_symbol == ce_dict["ce_symbol"]:
                        isites.append(site_idx)
                        csms.append(ce_dict["csm"])
                        fractions.append(ce_dict["ce_fraction"])
        return {"isites": isites, "fractions": fractions, "csms": csms}

    def get_site_info_for_specie_allces(self, specie, min_fraction=0):
        """Get list of indices that have the given specie.

        Args:
            specie: Species to get.
            min_fraction: Minimum fraction of the coordination environment.

        Returns:
            dict: with the list of coordination environments for the given species, the indices of the sites
                in which they appear, their fractions and continuous symmetry measures.
        """
        allces = {}
        element = specie.symbol
        oxi_state = specie.oxi_state
        for site_idx, site in enumerate(self.structure):
            if (
                element in [sp.symbol for sp in site.species] and self.valences == "undefined"
            ) or oxi_state == self.valences[site_idx]:
                if self.coordination_environments[site_idx] is None:
                    continue
                for ce_dict in self.coordination_environments[site_idx]:
                    if ce_dict["ce_fraction"] < min_fraction:
                        continue
                    if ce_dict["ce_symbol"] not in allces:
                        allces[ce_dict["ce_symbol"]] = {
                            "isites": [],
                            "fractions": [],
                            "csms": [],
                        }
                    allces[ce_dict["ce_symbol"]]["isites"].append(site_idx)
                    allces[ce_dict["ce_symbol"]]["fractions"].append(ce_dict["ce_fraction"])
                    allces[ce_dict["ce_symbol"]]["csms"].append(ce_dict["csm"])
        return allces

    def get_statistics(self, statistics_fields=DEFAULT_STATISTICS_FIELDS, bson_compatible=False):
        """Get the statistics of environments for this structure.

        Args:
            statistics_fields: Which statistics to get.
            bson_compatible: Whether to make the dictionary BSON-compatible.

        Returns:
            dict: with the requested statistics.
        """
        if self.statistics_dict is None:
            self.setup_statistic_lists()
        if statistics_fields == "ALL":
            statistics_fields = list(self.statistics_dict)
        if bson_compatible:
            dd = jsanitize({field: self.statistics_dict[field] for field in statistics_fields})
        else:
            dd = {field: self.statistics_dict[field] for field in statistics_fields}
        return dd
    
    def contains_only_one_anion_atom(self, anion_atom):
        if self.statistics_dict is None:
            self.setup_statistic_lists()
        return len(self.statistics_dict["anion_atom_list"]) == 1 and anion_atom in self.statistics_dict["anion_atom_list"]
    
    def contains_only_one_anion(self, anion):
        if self.statistics_dict is None:
            self.setup_statistic_lists()
        return len(self.statistics_dict["anion_list"]) == 1 and anion in self.statistics_dict["anion_list"]

    def site_contains_environment(self, isite, ce_symbol):
        """
        Whether a given site contains a given coordination environment.

        Args:
            isite: Index of the site.
            ce_symbol: Symbol of the coordination environment.

        Returns:
            bool: True if the site contains the given coordination environment.
        """
        if self.coordination_environments[isite] is None:
            return False
        return ce_symbol in [ce_dict["ce_symbol"] for ce_dict in self.coordination_environments[isite]]

    def site_has_clear_environment(self, isite, conditions=None):
        """
        Whether a given site has a "clear" environments.

        A "clear" environment is somewhat arbitrary. You can pass (multiple) conditions, e.g. the environment should
        have a continuous symmetry measure lower than this, a fraction higher than that, ...

        Args:
            isite: Index of the site.
            conditions: Conditions to be checked for an environment to be "clear".

        Returns:
            bool: True if the site has a clear environment.
        """
        if self.coordination_environments[isite] is None:
            raise ValueError(f"Coordination environments have not been determined for site {isite}")
        if conditions is None:
            return len(self.coordination_environments[isite]) == 1
        ce = max(self.coordination_environments[isite], key=lambda x: x["ce_fraction"])
        for condition in conditions:
            target = condition["target"]
            if target == "ce_fraction":
                if ce[target] < condition["minvalue"]:
                    return False
            elif target == "csm":
                if ce[target] > condition["maxvalue"]:
                    return False
            elif target == "number_of_ces":
                if ce[target] > condition["maxnumber"]:
                    return False
            else:
                raise ValueError(f"Target {target!r} for condition of clear environment is not allowed")
        return True

    def structure_has_clear_environments(self, conditions=None, skip_none=True, skip_empty=False):
        """
        Whether all sites in a structure have "clear" environments.

        Args:
            conditions: Conditions to be checked for an environment to be "clear".
            skip_none: Whether to skip sites for which no environments have been computed.
            skip_empty: Whether to skip sites for which no environments could be found.

        Returns:
            bool: True if all the sites in the structure have clear environments.
        """
        for site_idx in range(len(self.structure)):
            if self.coordination_environments[site_idx] is None:
                if skip_none:
                    continue
                return False
            if len(self.coordination_environments[site_idx]) == 0:
                if skip_empty:
                    continue
                return False
            if not self.site_has_clear_environment(isite=site_idx, conditions=conditions):
                return False
        return True

    def clear_environments(self, conditions=None):
        """Get the clear environments in the structure.

        Args:
            conditions: Conditions to be checked for an environment to be "clear".

        Returns:
            list: Clear environments in this structure.
        """
        clear_envs_list = set()
        for site_idx in range(len(self.structure)):
            if self.coordination_environments[site_idx] is None:
                continue
            if len(self.coordination_environments[site_idx]) == 0:
                continue
            if self.site_has_clear_environment(isite=site_idx, conditions=conditions):
                ce = max(
                    self.coordination_environments[site_idx],
                    key=lambda x: x["ce_fraction"],
                )
                clear_envs_list.add(ce["ce_symbol"])
        return list(clear_envs_list)

    def structure_contains_atom_environment(self, atom_symbol, ce_symbol):
        """
        Checks whether the structure contains a given atom in a given environment.

        Args:
            atom_symbol: Symbol of the atom.
            ce_symbol: Symbol of the coordination environment.

        Returns:
            bool: True if the coordination environment is found for the given atom.
        """
        for idx, site in enumerate(self.structure):
            if Element(atom_symbol) in site.species.element_composition and self.site_contains_environment(
                idx, ce_symbol
            ):
                return True
        return False

    def environments_identified(self):
        """Get the set of environments identified in this structure.

        Returns:
            set: environments identified in this structure.
        """
        return {ce["ce_symbol"] for celist in self.coordination_environments if celist is not None for ce in celist}

    @property
    def uniquely_determines_coordination_environments(self):
        """True if the coordination environments are uniquely determined."""
        return self.strategy.uniquely_determines_coordination_environments

    def __eq__(self, other: object) -> bool:
        """Equality method that checks if the LightStructureEnvironments object is equal to another
        LightStructureEnvironments object. Two LightStructureEnvironments objects are equal if the strategy used
        is the same, if the structure is the same, if the valences used in the strategies are the same, if the
        coordination environments and the neighbors determined by the strategy are the same.

        Args:
            other: LightStructureEnvironments object to compare with.

        Returns:
            bool: True if both objects are equal.
        """
        if not isinstance(other, LightStructureEnvironments):
            return NotImplemented

        is_equal = (
            self.strategy == other.strategy
            and self.structure == other.structure
            and self.coordination_environments == other.coordination_environments
            and self.valences == other.valences
            and self.neighbors_sets == other.neighbors_sets
        )
        this_sites = [ss["site"] for ss in self._all_nbs_sites]
        other_sites = [ss["site"] for ss in other._all_nbs_sites]
        this_indices = [ss["index"] for ss in self._all_nbs_sites]
        other_indices = [ss["index"] for ss in other._all_nbs_sites]
        return is_equal and this_sites == other_sites and this_indices == other_indices
    
    def as_dict(self):
        dec_sites = []
        for nb_site in self._all_nbs_sites:
            s = nb_site["site"]
            dec_sites.append({
                "site": PeriodicSite(
                    species=s.species,
                    coords=s.frac_coords,
                    lattice=s.lattice,
                    to_unit_cell=False,
                    coords_are_cartesian=False,
                    properties=s.properties,
                ).as_dict(),
                "index": nb_site["index"],
                "image_cell": [int(ii) for ii in nb_site["image_cell"]],
            })

        return {
            "@module": type(self).__module__,
            "@class": type(self).__name__,
            "strategy": self.strategy.as_dict(),
            "structure": self.structure.as_dict(),
            "coordination_environments": self.coordination_environments,
            "all_nbs_sites": dec_sites,
            "neighbors_sets": [
                ([nb_set.as_dict() for nb_set in site_nb_sets] if site_nb_sets is not None else None)
                for site_nb_sets in self.neighbors_sets
            ],
            "valences": self.valences,
        }

    @classmethod
    def from_dict(cls, dct: dict) -> Self:
        dec = MontyDecoder()
        structure = dec.process_decoded(dct["structure"])

        all_nbs_sites = []
        append = all_nbs_sites.append
        for nb_site in dct["all_nbs_sites"]:
            periodic_site = dec.process_decoded(nb_site["site"])
            site = PeriodicNeighbor(
                species=periodic_site.species,
                coords=periodic_site.frac_coords,
                lattice=periodic_site.lattice,
                properties=periodic_site.properties,
            )
            if "image_cell" in nb_site:
                image_cell = np.array(nb_site["image_cell"], int)
            else:
                diff = site.frac_coords - structure[nb_site["index"]].frac_coords
                rounddiff = np.round(diff)
                if not np.allclose(diff, rounddiff):
                    raise ValueError("Weird, differences between one site in a periodic image cell is not integer ...")
                image_cell = np.array(rounddiff, int)
            append({"site": site, "index": nb_site["index"], "image_cell": image_cell})

        neighbors_sets = [
            (
                [
                    cls.NeighborsSet.from_dict(nb_set, structure=structure, all_nbs_sites=all_nbs_sites)
                    for nb_set in site_nb_sets
                ]
                if site_nb_sets is not None
                else None
            )
            for site_nb_sets in dct["neighbors_sets"]
        ]

        return cls(
            strategy=dec.process_decoded(dct["strategy"]),
            coordination_environments=dct["coordination_environments"],
            all_nbs_sites=all_nbs_sites,
            neighbors_sets=neighbors_sets,
            structure=structure,
            valences=dct["valences"],
        )


class ChemicalEnvironments(MSONable):
    """Store all the information about the chemical environment of a given site for a given list of
    coordinated neighbors (internally called "cn_map").
    """

    def __init__(self, coord_geoms=None):
        """Initialize the ChemicalEnvironments object containing all the information about the chemical
        environment of a given site.

        Args:
            coord_geoms: coordination geometries to be added to the chemical environment.
        """
        if coord_geoms is None:
            self.coord_geoms: dict = {}
        else:
            raise NotImplementedError(
                "Constructor for ChemicalEnvironments with the coord_geoms argument is not yet implemented"
            )

    def __getitem__(self, mp_symbol):
        return self.coord_geoms[mp_symbol]

    def __len__(self):
        """Get the number of coordination geometries in this ChemicalEnvironments object.

        Returns:
            Number of coordination geometries in this ChemicalEnvironments object.
        """
        return len(self.coord_geoms)

    def __iter__(self):
        yield from self.coord_geoms.items()
        
    def minimum_geometry(self, symmetry_measure_type=None, max_csm=None):
        """Get the geometry with the minimum continuous symmetry measure."""

        if not self.coord_geoms:
            return None

        # Default measure key matches previous behavior
        metric_key = symmetry_measure_type or "csm_wcs_ctwcc"

        best_key = None
        best_item = None
        best_val = None

        # Single pass: compute the requested measure once per entry
        for cg_key, cg_dict in self.coord_geoms.items():
            # Pull the chosen metric from the precomputed bundle
            val = cg_dict["other_symmetry_measures"][metric_key]
            if best_val is None or val < best_val:
                best_key = cg_key
                best_item = cg_dict
                best_val = val

        # Respect max_csm if provided (compare to the chosen metric, not the whole dict)
        if max_csm is not None and best_val > max_csm:
            return None

        return best_key, best_item
    
    def minimum_geometries(self, n=None, symmetry_measure_type=None, max_csm=None):
        """Get geometries sorted by increasing continuous symmetry measure."""

        if not self.coord_geoms:
            return []

        metric_key = symmetry_measure_type or "csm_wcs_ctwcc"

        # Build a list of (measure, key, dict) once; no NumPy needed
        items = []
        for cg_key, cg_dict in self.coord_geoms.items():
            val = cg_dict["other_symmetry_measures"][metric_key]
            items.append((val, cg_key, cg_dict))

        # Sort by measure
        items.sort(key=lambda t: t[0])

        # Apply optional filters/slicing
        if max_csm is not None:
            items = [t for t in items if t[0] <= max_csm]
            if n is not None:
                items = items[:n]
        elif n is not None:
            items = items[:n]

        # Return (symbol, dict) pairs as before
        return [(key, dct) for _val, key, dct in items]


    def add_coord_geom(
        self,
        mp_symbol,
        symmetry_measure,
        algo="UNKNOWN",
        permutation=None,
        override=False,
        local2perfect_map=None,
        perfect2local_map=None,
        detailed_voronoi_index=None,
        other_symmetry_measures=None,
        rotation_matrix=None,
        scaling_factor=None,
    ):
        """
        Adds a coordination geometry to the ChemicalEnvironments object.

        Args:
            mp_symbol: Symbol of the coordination geometry added.
            symmetry_measure: Symmetry measure of the coordination geometry added.
            algo: Algorithm used for the search of the coordination geometry added.
            permutation: Permutation of the neighbors that leads to the csm stored.
            override: If set to True, the coordination geometry will override the existent one if present.
            local2perfect_map: Mapping of the local indices to the perfect indices.
            perfect2local_map: Mapping of the perfect indices to the local indices.
            detailed_voronoi_index: Index in the voronoi containing the neighbors set.
            other_symmetry_measures: Other symmetry measure of the coordination geometry added (with/without the
                central atom, centered on the central atom or on the centroid with/without the central atom).
            rotation_matrix: Rotation matrix mapping the local geometry to the perfect geometry.
            scaling_factor: Scaling factor mapping the local geometry to the perfect geometry.

        Raises:
            ChemenvError if the coordination geometry is already added and override is set to False
        """
        if not all_cg.is_a_valid_coordination_geometry(mp_symbol=mp_symbol):
            raise ChemenvError(
                self.__class__,
                "add_coord_geom",
                f"Coordination geometry with mp_symbol {mp_symbol!r} is not valid",
            )
        if mp_symbol in list(self.coord_geoms) and not override:
            raise ChemenvError(
                self.__class__,
                "add_coord_geom",
                "This coordination geometry is already present and override is set to False",
            )

        self.coord_geoms[mp_symbol] = {
            "symmetry_measure": float(symmetry_measure),
            "algo": algo,
            "permutation": [int(i) for i in permutation],
            "local2perfect_map": local2perfect_map,
            "perfect2local_map": perfect2local_map,
            "detailed_voronoi_index": detailed_voronoi_index,
            "other_symmetry_measures": other_symmetry_measures,
            "rotation_matrix": rotation_matrix,
            "scaling_factor": scaling_factor,
        }

    def __str__(self):
        """Get a string representation of the ChemicalEnvironments."""
        out = "Chemical environments object :\n"
        if len(self.coord_geoms) == 0:
            out += " => No coordination in it <=\n"
            return out
        mp_symbol = ""
        for key in self.coord_geoms:
            mp_symbol = key
            break
        cn = symbol_cn_mapping[mp_symbol]
        out += f" => Coordination {cn} <=\n"
        mp_symbols = list(self.coord_geoms)
        csms_wcs = [self.coord_geoms[mp_symbol]["other_symmetry_measures"]["csm_wcs_ctwcc"] for mp_symbol in mp_symbols]
        icsms_sorted = np.argsort(csms_wcs)
        mp_symbols = [mp_symbols[ii] for ii in icsms_sorted]
        for mp_symbol in mp_symbols:
            csm_wcs = self.coord_geoms[mp_symbol]["other_symmetry_measures"]["csm_wcs_ctwcc"]
            csm_wocs = self.coord_geoms[mp_symbol]["other_symmetry_measures"]["csm_wocs_ctwocc"]
            out += f"   - {mp_symbol}\n"
            out += f"      csm1 (with central site) : {csm_wcs}"
            out += f"      csm2 (without central site) : {csm_wocs}"
            out += f"     algo : {self.coord_geoms[mp_symbol]['algo']}"
            out += f"     perm : {self.coord_geoms[mp_symbol]['permutation']}\n"
            out += f"       local2perfect : {self.coord_geoms[mp_symbol]['local2perfect_map']}\n"
            out += f"       perfect2local : {self.coord_geoms[mp_symbol]['perfect2local_map']}\n"
        return out

    def is_close_to(self, other, rtol=0.0, atol=1e-8) -> bool:
        """
        Whether this ChemicalEnvironments object is close to another one.

        Args:
            other: Another ChemicalEnvironments object.
            rtol: Relative tolerance for the comparison of Continuous Symmetry Measures.
            atol: Absolute tolerance for the comparison of Continuous Symmetry Measures.

        Returns:
            bool: True if the two ChemicalEnvironments objects are close to each other.
        """
        if set(self.coord_geoms) != set(other.coord_geoms):
            return False
        for mp_symbol, cg_dict_self in self.coord_geoms.items():
            cg_dict_other = other[mp_symbol]
            other_csms_self = cg_dict_self["other_symmetry_measures"]
            other_csms_other = cg_dict_other["other_symmetry_measures"]
            for csmtype in [
                "csm_wcs_ctwcc",
                "csm_wcs_ctwocc",
                "csm_wcs_csc",
                "csm_wocs_ctwcc",
                "csm_wocs_ctwocc",
                "csm_wocs_csc",
            ]:
                if not np.isclose(
                    other_csms_self[csmtype],
                    other_csms_other[csmtype],
                    rtol=rtol,
                    atol=atol,
                ):
                    return False
        return True

    def __eq__(self, other: object) -> bool:
        """Equality method that checks if the ChemicalEnvironments object is equal to another ChemicalEnvironments.
        object.

        Args:
            other: ChemicalEnvironments object to compare with.

        Returns:
            bool: True if both objects are equal.
        """
        if not isinstance(other, ChemicalEnvironments):
            return NotImplemented

        if set(self.coord_geoms) != set(other.coord_geoms):
            return False
        for mp_symbol, cg_dict_self in self.coord_geoms.items():
            cg_dict_other = other.coord_geoms[mp_symbol]
            if cg_dict_self["symmetry_measure"] != cg_dict_other["symmetry_measure"]:
                return False
            if cg_dict_self["algo"] != cg_dict_other["algo"]:
                return False
            if cg_dict_self["permutation"] != cg_dict_other["permutation"]:
                return False
            if cg_dict_self["detailed_voronoi_index"] != cg_dict_other["detailed_voronoi_index"]:
                return False
            other_csms_self = cg_dict_self["other_symmetry_measures"]
            other_csms_other = cg_dict_other["other_symmetry_measures"]
            for csmtype in [
                "csm_wcs_ctwcc",
                "csm_wcs_ctwocc",
                "csm_wcs_csc",
                "csm_wocs_ctwcc",
                "csm_wocs_ctwocc",
                "csm_wocs_csc",
            ]:
                if other_csms_self[csmtype] != other_csms_other[csmtype]:
                    return False
        return True

    def as_dict(self):
        """Get a dictionary representation of the ChemicalEnvironments object.

        Returns:
            A dictionary representation of the ChemicalEnvironments object.
        """
        return {
            "@module": type(self).__module__,
            "@class": type(self).__name__,
            "coord_geoms": jsanitize(self.coord_geoms),
        }

    @classmethod
    def from_dict(cls, dct: dict) -> Self:
        """
        Reconstructs the ChemicalEnvironments object from a dict representation of the ChemicalEnvironments created
        using the as_dict method.

        Args:
            dct: dict representation of the ChemicalEnvironments object.

        Returns:
            ChemicalEnvironments object.
        """
        ce = cls()
        for cg in dct["coord_geoms"]:
            if dct["coord_geoms"][cg]["local2perfect_map"] is None:
                l2p_map = None
            else:
                l2p_map = {int(key): int(val) for key, val in dct["coord_geoms"][cg]["local2perfect_map"].items()}
            if dct["coord_geoms"][cg]["perfect2local_map"] is None:
                p2l_map = None
            else:
                p2l_map = {int(key): int(val) for key, val in dct["coord_geoms"][cg]["perfect2local_map"].items()}
            if (
                "other_symmetry_measures" in dct["coord_geoms"][cg]
                and dct["coord_geoms"][cg]["other_symmetry_measures"] is not None
            ):
                other_csms = dct["coord_geoms"][cg]["other_symmetry_measures"]
            else:
                other_csms = None
            ce.add_coord_geom(
                cg,
                dct["coord_geoms"][cg]["symmetry_measure"],
                dct["coord_geoms"][cg]["algo"],
                permutation=dct["coord_geoms"][cg]["permutation"],
                local2perfect_map=l2p_map,
                perfect2local_map=p2l_map,
                detailed_voronoi_index=dct["coord_geoms"][cg]["detailed_voronoi_index"],
                other_symmetry_measures=other_csms,
                rotation_matrix=dct["coord_geoms"][cg]["rotation_matrix"],
                scaling_factor=dct["coord_geoms"][cg]["scaling_factor"],
            )
        return ce<|MERGE_RESOLUTION|>--- conflicted
+++ resolved
@@ -205,11 +205,8 @@
         def angle_plateau(self):
             all_nbs_normalized_angles_sorted = sorted(nb["normalized_angle"] for nb in self.voronoi)
             min_ang = np.min(self.normalized_angles)
-<<<<<<< HEAD
-=======
             for nb in self.voronoi:
                 logger.debug(nb)
->>>>>>> b985b94e
             plateau = None
             tol = self.detailed_voronoi.normalized_angle_tolerance
             for iang, ang in enumerate(all_nbs_normalized_angles_sorted):
