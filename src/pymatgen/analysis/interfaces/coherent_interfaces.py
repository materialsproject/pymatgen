"""This module provides classes to store, generate, and manipulate material interfaces."""

from __future__ import annotations

from itertools import product
from typing import TYPE_CHECKING

import numpy as np
from scipy.linalg import polar

from pymatgen.analysis.elasticity.strain import Deformation
from pymatgen.analysis.interfaces.zsl import ZSLGenerator, fast_norm
from pymatgen.core.interface import Interface, label_termination
from pymatgen.core.surface import SlabGenerator

if TYPE_CHECKING:
    from collections.abc import Iterator, Sequence

    from pymatgen.core import Structure


class CoherentInterfaceBuilder:
    """
    This class constructs the coherent interfaces between two crystalline slabs
    Coherency is defined by matching lattices not sub-planes.
    """

    def __init__(
        self,
        substrate_structure: Structure,
        film_structure: Structure,
        film_miller: tuple[int, int, int],
        substrate_miller: tuple[int, int, int],
        zslgen: ZSLGenerator | None = None,
        termination_ftol: float | tuple[float, float] = 0.25,
        label_index: bool = False,  # necessary to add index to termination
        filter_out_sym_slabs: bool = True,
    ):
        """
        Args:
            substrate_structure (Structure): substrate structure
            film_structure (Structure): film structure
            film_miller (tuple[int, int, int]): miller index for the film layer
            substrate_miller (tuple[int, int, int]): miller index for the substrate layer
            zslgen (ZSLGenerator | None): BiDirectionalZSL if you want custom lattice matching tolerances for coherency.
            termination_ftol (float): tolerances (film, substrate) to distinguish different terminating atomic planes.
            label_index (bool): If True add an extra index at the beginning of the termination label.
            filter_out_sym_slabs (bool): If True filter out identical slabs with different terminations.
                This might need to be set as False to find more non-identical terminations because slab
                identity separately does not mean combinational identity.
        """
        # Bulk structures
        self.substrate_structure = substrate_structure
        self.film_structure = film_structure
        self.film_miller = film_miller
        self.substrate_miller = substrate_miller
        self.zslgen = zslgen or ZSLGenerator(bidirectional=True)
        self.termination_ftol = termination_ftol
        self.label_index = label_index
        self.filter_out_sym_slabs = filter_out_sym_slabs
        self._find_matches()
        self._find_terminations()

    def _find_matches(self) -> None:
        """Find and stores the ZSL matches."""
        self.zsl_matches = []

        film_sg = SlabGenerator(
            self.film_structure,
            self.film_miller,
            min_slab_size=1,
            min_vacuum_size=3,
            in_unit_planes=True,
            center_slab=True,
            primitive=True,
            reorient_lattice=False,  # This is necessary to not screw up the lattice
        )

        sub_sg = SlabGenerator(
            self.substrate_structure,
            self.substrate_miller,
            min_slab_size=1,
            min_vacuum_size=3,
            in_unit_planes=True,
            center_slab=True,
            primitive=True,
            reorient_lattice=False,  # This is necessary to not screw up the lattice
        )

        film_slab = film_sg.get_slab(shift=0)
        sub_slab = sub_sg.get_slab(shift=0)

        film_vectors = film_slab.lattice.matrix
        substrate_vectors = sub_slab.lattice.matrix

        # Generate all possible interface matches
        self.zsl_matches = list(self.zslgen(film_vectors[:2], substrate_vectors[:2], lowest=False))

        for match in self.zsl_matches:
            xform = get_2d_transform(film_vectors, match.film_vectors)
            strain, _rot = polar(xform)
            if not np.allclose(strain, np.round(strain), rtol=1e-7, atol=1e-12):
                raise ValueError("Film lattice vectors changed during ZSL match, check your ZSL Generator parameters")

            xform = get_2d_transform(substrate_vectors, match.substrate_vectors)
            strain, _rot = polar(xform)
            if not np.allclose(strain, strain.astype(int), rtol=1e-7, atol=1e-12):
                raise ValueError(
                    "Substrate lattice vectors changed during ZSL match, check your ZSL Generator parameters"
                )

    def _find_terminations(self):
        """Find all terminations."""
        film_sg = SlabGenerator(
            self.film_structure,
            self.film_miller,
            min_slab_size=1,
            min_vacuum_size=3,
            in_unit_planes=True,
            center_slab=True,
            primitive=True,
            reorient_lattice=False,  # This is necessary to not screw up the lattice
        )

        sub_sg = SlabGenerator(
            self.substrate_structure,
            self.substrate_miller,
            min_slab_size=1,
            min_vacuum_size=3,
            in_unit_planes=True,
            center_slab=True,
            primitive=True,
            reorient_lattice=False,  # This is necessary to not screw up the lattice
        )
<<<<<<< HEAD
        
        if type(self.termination_ftol) is not tuple:
=======

        if type(self.termination_ftol) != tuple:
>>>>>>> d7b33b51
            self.termination_ftol = (self.termination_ftol, self.termination_ftol)

        film_slabs = film_sg.get_slabs(ftol=self.termination_ftol[0], filter_out_sym_slabs=self.filter_out_sym_slabs)
        sub_slabs = sub_sg.get_slabs(ftol=self.termination_ftol[1], filter_out_sym_slabs=self.filter_out_sym_slabs)
        film_shifts = [slab.shift for slab in film_slabs]

        if self.label_index:
            film_terminations = [
                label_termination(slab, self.termination_ftol[0], t_idx)
                for t_idx, slab in enumerate(film_slabs, start=1)
            ]
        else:
            film_terminations = [label_termination(slab, self.termination_ftol[0]) for slab in film_slabs]

        sub_shifts = [slab.shift for slab in sub_slabs]
        if self.label_index:
            sub_terminations = [
                label_termination(slab, self.termination_ftol[1], t_idx)
                for t_idx, slab in enumerate(sub_slabs, start=1)
            ]
        else:
            sub_terminations = [label_termination(slab, self.termination_ftol[1]) for slab in sub_slabs]

        self._terminations = {
            (film_label, sub_label): (film_shift, sub_shift)
            for (film_label, film_shift), (sub_label, sub_shift) in product(
                zip(film_terminations, film_shifts, strict=True),
                zip(sub_terminations, sub_shifts, strict=True),
            )
        }
        self.terminations = list(self._terminations)

    def get_interfaces(
        self,
        termination: tuple[str, str],
        gap: float = 2.0,
        vacuum_over_film: float = 20.0,
        film_thickness: float = 1,
        substrate_thickness: float = 1,
        in_layers: bool = True,
    ) -> Iterator[Interface]:
        """Generate interface structures given the film and substrate structure
        as well as the desired terminations.

        Args:
            termination (tuple[str, str]): termination from self.termination list
            gap (float, optional): gap between film and substrate. Defaults to 2.0.
            vacuum_over_film (float, optional): vacuum over the top of the film. Defaults to 20.0.
            film_thickness (float, optional): the film thickness. Defaults to 1.
            substrate_thickness (float, optional): substrate thickness. Defaults to 1.
            in_layers (bool, optional): set the thickness in layer units. Defaults to True.

        Yields:
            Iterator[Interface]: interfaces from slabs
        """
        film_sg = SlabGenerator(
            self.film_structure,
            self.film_miller,
            min_slab_size=film_thickness,
            min_vacuum_size=3,
            in_unit_planes=in_layers,
            center_slab=True,
            primitive=True,
            reorient_lattice=False,  # This is necessary to not screw up the lattice
        )

        sub_sg = SlabGenerator(
            self.substrate_structure,
            self.substrate_miller,
            min_slab_size=substrate_thickness,
            min_vacuum_size=3,
            in_unit_planes=in_layers,
            center_slab=True,
            primitive=True,
            reorient_lattice=False,  # This is necessary to not screw up the lattice
        )

        film_shift, sub_shift = self._terminations[termination]

        film_slab = film_sg.get_slab(shift=film_shift)
        sub_slab = sub_sg.get_slab(shift=sub_shift)

        for match in self.zsl_matches:
            # Build film superlattice
            super_film_transform = np.round(
                from_2d_to_3d(get_2d_transform(film_slab.lattice.matrix[:2], match.film_sl_vectors))
            ).astype(int)
            film_sl_slab = film_slab.copy()
            film_sl_slab.make_supercell(super_film_transform)
            if not np.allclose(film_sl_slab.lattice.matrix[2], film_slab.lattice.matrix[2], rtol=1e-7, atol=1e-08):
                raise ValueError(
                    "2D transformation affected C-axis for Film transformation",
                )
            if not np.allclose(film_sl_slab.lattice.matrix[:2], match.film_sl_vectors, rtol=1e-7, atol=1e-08):
                raise ValueError("Transformation didn't make proper supercell for film")

            # Build substrate superlattice
            super_sub_transform = np.round(
                from_2d_to_3d(get_2d_transform(sub_slab.lattice.matrix[:2], match.substrate_sl_vectors))
            ).astype(int)
            sub_sl_slab = sub_slab.copy()
            sub_sl_slab.make_supercell(super_sub_transform)
            if not np.allclose(sub_sl_slab.lattice.matrix[2], sub_slab.lattice.matrix[2], rtol=1e-7, atol=1e-08):
                raise ValueError("2D transformation affected C-axis for Film transformation")
            if not np.allclose(sub_sl_slab.lattice.matrix[:2], match.substrate_sl_vectors, rtol=1e-7, atol=1e-08):
                raise ValueError("Transformation didn't make proper supercell for substrate")

            # Add extra info
            match_dict = match.as_dict()
            interface_properties = {k: match_dict[k] for k in match_dict if not k.startswith("@")}

            dfm = Deformation(match.match_transformation)

            strain = dfm.green_lagrange_strain
            interface_properties["strain"] = strain
            interface_properties["von_mises_strain"] = strain.von_mises_strain
            interface_properties["termination"] = termination
            interface_properties["film_thickness"] = film_thickness
            interface_properties["substrate_thickness"] = substrate_thickness

            yield Interface.from_slabs(
                substrate_slab=sub_sl_slab,
                film_slab=film_sl_slab,
                gap=gap,
                vacuum_over_film=vacuum_over_film,
                interface_properties=interface_properties,
            )


def get_rot_3d_for_2d(film_matrix, sub_matrix) -> np.ndarray:
    """Find transformation matrix that will rotate and strain the film to the substrate while preserving the c-axis."""
    film_matrix = np.array(film_matrix)
    film_matrix = film_matrix.tolist()[:2]
    film_matrix.append(np.cross(film_matrix[0], film_matrix[1]))

    # Generate 3D lattice vectors for substrate super lattice
    # Out of plane substrate super lattice has to be same length as
    # Film out of plane vector to ensure no extra deformation in that
    # direction
    sub_matrix = np.array(sub_matrix)
    sub_matrix = sub_matrix.tolist()[:2]
    temp_sub = np.cross(sub_matrix[0], sub_matrix[1]).astype(float)  # conversion to float necessary if using numba
    temp_sub *= fast_norm(np.array(film_matrix[2], dtype=float))  # conversion to float necessary if using numba
    sub_matrix.append(temp_sub)

    transform_matrix = np.transpose(np.linalg.solve(film_matrix, sub_matrix))

    rot, _ = polar(transform_matrix)

    return rot


def get_2d_transform(start: Sequence, end: Sequence) -> np.ndarray:
    """
    Gets a 2d transformation matrix
    that converts start to end.
    """
    return np.dot(end, np.linalg.pinv(start))


def from_2d_to_3d(mat: np.ndarray) -> np.ndarray:
    """Convert a 2D matrix to a 3D matrix."""
    new_mat = np.diag([1.0, 1.0, 1.0])
    new_mat[:2, :2] = mat
    return new_mat<|MERGE_RESOLUTION|>--- conflicted
+++ resolved
@@ -132,15 +132,10 @@
             primitive=True,
             reorient_lattice=False,  # This is necessary to not screw up the lattice
         )
-<<<<<<< HEAD
         
         if type(self.termination_ftol) is not tuple:
-=======
-
-        if type(self.termination_ftol) != tuple:
->>>>>>> d7b33b51
             self.termination_ftol = (self.termination_ftol, self.termination_ftol)
-
+       
         film_slabs = film_sg.get_slabs(ftol=self.termination_ftol[0], filter_out_sym_slabs=self.filter_out_sym_slabs)
         sub_slabs = sub_sg.get_slabs(ftol=self.termination_ftol[1], filter_out_sym_slabs=self.filter_out_sym_slabs)
         film_shifts = [slab.shift for slab in film_slabs]
