"""
Pyinvoke tasks.py file for automating releases and admin stuff.

To cut a new pymatgen release, use `invoke update-changelog` followed by `invoke release`.

Author: Shyue Ping Ong
"""

from __future__ import annotations

import datetime
import json
import os
import re
import subprocess
import webbrowser
from typing import TYPE_CHECKING

import requests
from invoke import task
from monty.os import cd

from pymatgen.core import __version__

if TYPE_CHECKING:
    from invoke import Context


@task
def make_doc(ctx: Context) -> None:
    """
    Generate API documentation + run Sphinx.

    Args:
        ctx (Context): The context.
    """
    with cd("docs"):
        ctx.run("touch apidoc/index.rst", warn=True)
        ctx.run("rm pymatgen.*.rst", warn=True)
        # ctx.run("rm pymatgen.*.md", warn=True)
        ctx.run("sphinx-apidoc --implicit-namespaces -M -d 7 -o apidoc -f ../pymatgen ../**/tests/*")

        # Note: we use HTML building for the API docs to preserve search functionality.
        ctx.run("sphinx-build -b html apidoc html")  # HTML building.
        ctx.run("rm apidocs/*.rst", warn=True)
        ctx.run("mv html/pymatgen*.html .")
        ctx.run("mv html/modules.html .")

        # ctx.run("cp markdown/pymatgen*.md .")
        # ctx.run("rm pymatgen*tests*.md", warn=True)
        # ctx.run("rm pymatgen*.html", warn=True)
        # for filename in glob("pymatgen*.md"):
        #     with open(filename) as file:
        #         lines = [line.rstrip() for line in file if "Submodules" not in line]
        #     if filename == "pymatgen.md":
        #         preamble = ["---", "layout: default", "title: API Documentation", "nav_order: 6", "---", ""]
        #     else:
        #         preamble = [
        #             "---",
        #             "layout: default",
        #             f"title: {filename}",
        #             "nav_exclude: true",
        #             "---",
        #             "",
        #             "1. TOC",
        #             "{:toc}",
        #             "",
        #         ]
        #     with open(filename, mode="w") as file:
        #         file.write("\n".join(preamble + lines))
        ctx.run("rm -r markdown", warn=True)
        ctx.run("rm -r html", warn=True)
        ctx.run('sed -I "" "s/_static/assets/g" pymatgen*.html')
        ctx.run("rm -rf doctrees", warn=True)


@task
def publish(ctx: Context) -> None:
    """
    Upload release to Pypi using twine.

    Args:
        ctx (Context): The context.
    """
    ctx.run("rm dist/*.*", warn=True)
    ctx.run("python setup.py sdist bdist_wheel")
    ctx.run("twine upload dist/*")


@task
def set_ver(ctx: Context, version: str):
    with open("setup.py", encoding="utf-8") as file:
        contents = file.read()
        contents = re.sub(r"version=([^,]+),", f"version={version!r},", contents)

    with open("setup.py", mode="w", encoding="utf-8") as file:
        file.write(contents)


@task
def release_github(ctx: Context, version: str) -> None:
    """
    Release to Github using Github API.

    Args:
        version (str): The version.
    """
    with open("docs/CHANGES.md", encoding="utf-8") as file:
        contents = file.read()
    tokens = re.split(r"\-+", contents)
    desc = tokens[1].strip()
    tokens = desc.split("\n")
    desc = "\n".join(tokens[:-1]).strip()
    payload = {
        "tag_name": f"v{version}",
        "target_commitish": "master",
        "name": f"v{version}",
        "body": desc,
        "draft": False,
        "prerelease": False,
    }
    response = requests.post(
        "https://api.github.com/repos/materialsproject/pymatgen/releases",
        data=json.dumps(payload),
        headers={"Authorization": f"token {os.environ['GITHUB_RELEASES_TOKEN']}"},
        timeout=600,
    )
    print(response.text)


def post_discourse(version: str) -> None:
    """
    Post release announcement to http://discuss.matsci.org/c/pymatgen.

    Args:
        version (str): The version.
    """
    with open("CHANGES.rst", encoding="utf-8") as file:
        contents = file.read()
    tokens = re.split(r"\-+", contents)
    desc = tokens[1].strip()
    tokens = desc.split("\n")
    desc = "\n".join(tokens[:-1]).strip()
    raw = f"v{version}\n\n{desc}"
    payload = {
        "topic_id": 36,
        "raw": raw,
    }
    response = requests.post(
        "https://discuss.matsci.org/c/pymatgen/posts.json",
        data=payload,
        params={
            "api_username": os.environ["DISCOURSE_API_USERNAME"],
            "api_key": os.environ["DISCOURSE_API_KEY"],
        },
        timeout=600,
    )
    print(response.text)


@task
def update_changelog(ctx: Context, version: str | None = None, dry_run: bool = False) -> None:
    """Create a preliminary change log using the git logs.

    Args:
        ctx (invoke.Context): The context object.
        version (str, optional): The version to use for the change log. If not provided, it will
            use the current date in the format 'YYYY.M.D'. Defaults to None.
        dry_run (bool, optional): If True, the function will only print the changes without
            updating the actual change log file. Defaults to False.
    """
    version = version or f"{datetime.datetime.now(tz=datetime.timezone.utc):%Y.%-m.%-d}"
    output = subprocess.check_output(["git", "log", "--pretty=format:%s", f"v{__version__}..HEAD"])
    lines = []
    ignored_commits = []
    for line in output.decode("utf-8").strip().split("\n"):
        re_match = re.match(r"Merge pull request \#(\d+) from (.*)", line)
        if re_match and "materialsproject/dependabot/pip" not in line:
            pr_number = re_match[1]
            contributor, pr_name = re_match[2].split("/", 1)
            response = requests.get(
                f"https://api.github.com/repos/materialsproject/pymatgen/pulls/{pr_number}", timeout=600
            )
            lines += [f"* PR #{pr_number} from @{contributor} {pr_name}"]
            json_resp = response.json()
            if body := json_resp["body"]:
                for ll in map(str.strip, body.split("\n")):
                    if ll in ("", "## Summary"):
                        continue
                    if ll.startswith(("## Checklist", "## TODO")):
                        break
                    lines += [f"    {ll}"]
        ignored_commits += [line]
    with open("docs/CHANGES.md", encoding="utf-8") as file:
        contents = file.read()
    delim = "##"
    tokens = contents.split(delim)
    tokens.insert(1, f"## v{version}\n\n" + "\n".join(lines) + "\n")
    if dry_run:
        print(tokens[0] + "##".join(tokens[1:]))
    else:
<<<<<<< HEAD
        with open("docs/docs/CHANGES.md", mode="w", encoding="utf-8") as file:
=======
        with open("docs/CHANGES.md", mode="w") as file:
>>>>>>> 45426894
            file.write(tokens[0] + "##".join(tokens[1:]))
        ctx.run("open docs/CHANGES.md")
    print("The following commit messages were not included...")
    print("\n".join(ignored_commits))


@task
def release(ctx: Context, version: str | None = None, nodoc: bool = False) -> None:
    """
    Run full sequence for releasing pymatgen.

    Args:
        ctx (invoke.Context): The context object.
        version (str, optional): The version to release.
        nodoc (bool, optional): Whether to skip documentation generation.
    """
    version = version or f"{datetime.datetime.now(tz=datetime.timezone.utc):%Y.%-m.%-d}"
    ctx.run("rm -r dist build pymatgen.egg-info", warn=True)
    set_ver(ctx, version)
    if not nodoc:
        make_doc(ctx)
        ctx.run("git add .")
        ctx.run('git commit --no-verify -a -m "Update docs"')
        ctx.run("git push")
    release_github(ctx, version)

    ctx.run("rm -f dist/*.*", warn=True)
    ctx.run("python setup.py sdist bdist_wheel", warn=True)
    ctx.run("twine upload --skip-existing dist/*.whl", warn=True)
    ctx.run("twine upload --skip-existing dist/*.tar.gz", warn=True)
    # post_discourse(ctx, warn=True)


@task
def open_doc(ctx: Context) -> None:
    """
    Open local documentation in web browser.
    """
    pth = os.path.abspath("docs/_build/html/index.html")
    webbrowser.open(f"file://{pth}")


@task
def lint(ctx: Context) -> None:
    """
    Run linting tools.

    Args:
        ctx (invoke.Context): The context object.
    """
    for cmd in ("ruff", "mypy", "ruff format"):
        ctx.run(f"{cmd} pymatgen")<|MERGE_RESOLUTION|>--- conflicted
+++ resolved
@@ -199,11 +199,7 @@
     if dry_run:
         print(tokens[0] + "##".join(tokens[1:]))
     else:
-<<<<<<< HEAD
-        with open("docs/docs/CHANGES.md", mode="w", encoding="utf-8") as file:
-=======
-        with open("docs/CHANGES.md", mode="w") as file:
->>>>>>> 45426894
+        with open("docs/CHANGES.md", mode="w", encoding="utf-8") as file:
             file.write(tokens[0] + "##".join(tokens[1:]))
         ctx.run("open docs/CHANGES.md")
     print("The following commit messages were not included...")
