--- conflicted
+++ resolved
@@ -11,168 +11,7 @@
 is_win_64 = sys.platform.startswith("win") and platform.machine().endswith("64")
 extra_link_args = ["-Wl,--allow-multiple-definition"] if is_win_64 else []
 
-<<<<<<< HEAD
-with open("README.md", encoding="utf-8") as file:
-    long_description = file.read()
-
-# unlike GitHub readmes, PyPI doesn't support <picture> tags used for responsive images
-# (i.e. adaptive to OS light/dark mode)
-# NOTE this manual fix won't work once we migrate to pyproject.toml
-logo_url = "https://raw.githubusercontent.com/materialsproject/pymatgen/master/docs/_images/pymatgen.svg"
-long_description = (
-    f"<h1 align='center'><img alt='Logo' src='{logo_url}' height='70'></h1>" + long_description.split("</picture>")[-1]
-)
-
 setup(
-    name="pymatgen",
-    packages=find_namespace_packages(include=["pymatgen.*", "pymatgen.**.*"]),
-    version="2024.6.4",
-    python_requires=">=3.9",
-    install_requires=[
-        "matplotlib>=3.8",
-        "monty>=2024.5.24",
-        "networkx>=2.2",
-        "numpy>=1.25.0",
-        "palettable>=3.1.1",
-        "pandas>=2",
-        "plotly>=4.5.0",
-        "pybtex>=0.24.0",
-        "requests>=2.32",
-        "ruamel.yaml>=0.17.0",
-        "scipy>=1.13.0",
-        "spglib>=2.0.2",
-        "sympy>=1.2",
-        "tabulate>=0.9",
-        "tqdm>=4.60",
-        "uncertainties>=3.1.4",
-        "joblib>=1",
-    ],
-    extras_require={
-        "ase": ["ase>=3.23.0"],
-        # don't depend on tblite above 3.11 since unsupported https://github.com/tblite/tblite/issues/175
-        "tblite": ["tblite[ase]>=0.3.0; python_version<'3.12'"],
-        "vis": ["vtk>=6.0.0"],
-        "abinit": ["netcdf4>=1.6.5"],
-        "relaxation": ["matgl>=1.1.1", "chgnet>=0.3.8"],
-        "electronic_structure": ["fdint>=2.0.2"],
-        "dev": [
-            "mypy>=1.10.0",
-            "pre-commit>=3",
-            "pytest-cov>=4",
-            "pytest-split>=0.8",
-            "pytest>8",
-            "ruff>=0.4",
-        ],
-        "ci": [
-            "pytest>=8",
-            "pytest-cov>=4",
-            "pytest-split>=0.8",
-        ],
-        "docs": [
-            "sphinx",
-            "sphinx_rtd_theme",
-            "doc2dash",
-        ],
-        "optional": [
-            "ase>=3.23.0",
-            "BoltzTraP2>=24.1.1; platform_system!='Windows'",
-            "chemview>=0.6",
-            "chgnet>=0.3.8",
-            "f90nml>=1.1.2",
-            "galore>=0.6.1",
-            "graphviz>=0.20.3",
-            "h5py>=3.11.0",
-            "jarvis-tools>=2020.7.14",
-            "matgl>=1.1.1",
-            "netCDF4>=1.6.5",
-            "phonopy>=2.23",
-            "seekpath>=2.0.1",
-            # don't depend on tblite above 3.11 since unsupported https://github.com/tblite/tblite/issues/175
-            "tblite[ase]>=0.3.0; platform_system=='Linux' and python_version<'3.12'",
-            # "hiphive>=0.6",
-            # "openbabel>=3.1.1; platform_system=='Linux'",
-        ],
-        "numba": ["numba>=0.55"],
-    },
-    # All package data has to be explicitly defined. Do not use automated codes like last time. It adds
-    # all sorts of useless files like test files and is prone to path errors.
-    package_data={
-        "pymatgen.analysis": ["*.yaml", "*.json", "*.csv"],
-        "pymatgen.analysis.chemenv": [
-            "coordination_environments/coordination_geometries_files/*.json",
-            "coordination_environments/coordination_geometries_files/*.txt",
-            "coordination_environments/strategy_files/ImprovedConfidenceCutoffDefaultParameters.json",
-        ],
-        "pymatgen.analysis.structure_prediction": ["*.yaml", "data/*.json"],
-        "pymatgen.analysis.diffraction": ["*.json"],
-        "pymatgen.analysis.magnetism": ["default_magmoms.yaml"],
-        "pymatgen.analysis.solar": ["am1.5G.dat"],
-        "pymatgen.entries": ["*.json.gz", "*.yaml", "data/*.json"],
-        "pymatgen.core": ["*.json"],
-        "pymatgen": ["py.typed"],
-        "pymatgen.io.vasp": ["*.yaml", "*.json", "*.json.gz", "*.json.bz2"],
-        "pymatgen.io.feff": ["*.yaml"],
-        "pymatgen.io.cp2k": ["*.yaml"],
-        "pymatgen.io.lobster": ["lobster_basis/*.yaml"],
-        "pymatgen.command_line": ["*"],
-        "pymatgen.util": ["structures/*.json", "*.json"],
-        "pymatgen.vis": ["*.yaml"],
-        "pymatgen.io.lammps": ["CoeffsDataType.yaml", "templates/*.template"],
-        "pymatgen.symmetry": ["*.yaml", "*.json", "*.sqlite"],
-    },
-    author="Pymatgen Development Team",
-    author_email="ongsp@ucsd.edu",
-    maintainer="Shyue Ping Ong, Matthew Horton, Janosh Riebesell",
-    maintainer_email="ongsp@ucsd.edu, mkhorton@lbl.gov, janosh.riebesell@gmail.com",
-    url="https://pymatgen.org",
-    license="MIT",
-    project_urls={
-        "Docs": "https://pymatgen.org",
-        "Package": "https://pypi.org/project/pymatgen",
-        "Repo": "https://github.com/materialsproject/pymatgen",
-    },
-    description="Python Materials Genomics is a robust materials "
-    "analysis code that defines core object representations for "
-    "structures and molecules with support for many electronic "
-    "structure codes. It is currently the core analysis code "
-    "powering the Materials Project "
-    "(https://materialsproject.org).",
-    long_description=long_description,
-    long_description_content_type="text/markdown",
-    keywords=[
-        "ABINIT",
-        "analysis",
-        "crystal",
-        "diagrams",
-        "electronic",
-        "gaussian",
-        "materials",
-        "nwchem",
-        "phase",
-        "project",
-        "qchem",
-        "science",
-        "structure",
-        "VASP",
-    ],
-    classifiers=[
-        "Development Status :: 4 - Beta",
-        "Intended Audience :: Science/Research",
-        "License :: OSI Approved :: MIT License",
-        "Operating System :: OS Independent",
-        "Programming Language :: Python :: 3.9",
-        "Programming Language :: Python :: 3.10",
-        "Programming Language :: Python :: 3.11",
-        "Programming Language :: Python :: 3.12",
-        "Programming Language :: Python :: 3",
-        "Topic :: Scientific/Engineering :: Chemistry",
-        "Topic :: Scientific/Engineering :: Information Analysis",
-        "Topic :: Scientific/Engineering :: Physics",
-        "Topic :: Software Development :: Libraries :: Python Modules",
-    ],
-=======
-setup(
->>>>>>> 35b1f448
     ext_modules=[
         Extension(
             "pymatgen.optimization.linear_assignment",
