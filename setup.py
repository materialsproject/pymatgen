--- conflicted
+++ resolved
@@ -25,11 +25,8 @@
 setup(
     name="pymatgen",
     packages=find_namespace_packages(include=["pymatgen.*", "pymatgen.**.*", "cmd_line"]),
-<<<<<<< HEAD
     version="2024.2.1",
-=======
     version="2024.2.8",
->>>>>>> 1e347c42
     python_requires=">=3.9",
     install_requires=[
         "matplotlib>=1.5",
