--- conflicted
+++ resolved
@@ -86,19 +86,7 @@
           WHEEL_FILE=$(ls dist/pymatgen*.whl)
           uv pip install $WHEEL_FILE[${{matrix.config.extras}}] --resolution=${{matrix.config.resolution}}
 
-<<<<<<< HEAD
-      - name: Install optional Ubuntu and macOS dependencies
-=======
-      - name: Install DGL and MatGL specially on ubuntu.
-        if: matrix.config.os == 'ubuntu-latest' && matrix.config.python < '3.13'
-        run: |
-          micromamba activate pmg
-          pip install --upgrade dgl -f https://data.dgl.ai/wheels/torch-2.4/repo.html
-          pip install --upgrade matgl>=1.2.6
-          pip install torch==2.2.0 torchdata==0.7.1
-
       - name: Restore cache for optional Ubuntu/MacOS dependencies
->>>>>>> 0d708d65
         if: matrix.config.os == 'ubuntu-latest' || matrix.config.os == 'macos-latest'
         id: optbin-cache
         uses: actions/cache@v4
