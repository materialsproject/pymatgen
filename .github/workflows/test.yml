# Runs the complete test suite incl. many external command line dependencies (like Openbabel)
# as well as the pymatgen.ext package. Coverage used to be computed based on this workflow.
name: Tests

on:
  push:
    branches: [master]
    paths-ignore: ["**/*.md", docs/**]
  pull_request:
    branches: [master]
    paths-ignore: ["**/*.md", docs/**]
  workflow_dispatch:
  workflow_call: # make this workflow reusable by release.yml

permissions:
  contents: read

jobs:
  test:
    # prevent this action from running on forks
    if: github.repository == 'materialsproject/pymatgen'
    defaults:
      run:
        shell: bash -l {0} # enables conda/mamba env activation by reading bash profile
    strategy:
      fail-fast: false
      matrix:
        # maximize CI coverage of different platforms and python versions while minimizing the
        # total number of jobs. We run all pytest splits with the oldest supported python
        # version (currently 3.9) on windows (seems most likely to surface errors) and with
        # newest version (currently 3.12) on ubuntu (to get complete coverage on unix).
        config:
          - os: windows-latest
            python: "3.9"
            resolution: highest
            extras: ci,optional
          - os: ubuntu-latest
            python: ">3.9"
            resolution: lowest-direct
            extras: ci,optional
          - os: macos-latest
            python: "3.10"
            resolution: lowest-direct
            extras: ci # test with only required dependencies installed

        # pytest-split automatically distributes work load so parallel jobs finish in similar time
        # update durations file with `pytest --store-durations --durations-path tests/files/.pytest-split-durations`
        split: [1, 2, 3, 4, 5, 6, 7, 8, 9, 10]

    runs-on: ${{ matrix.config.os }}

    env:
      PMG_MAPI_KEY: ${{ secrets.PMG_MAPI_KEY }}
      PMG_VASP_PSP_DIR: ${{ github.workspace }}/tests/files

    steps:
      - name: Check out repo
        uses: actions/checkout@v4

      - name: Set up micromamba
        uses: mamba-org/setup-micromamba@main

      - name: Create mamba environment
        run: |
          micromamba create -n pmg python=${{ matrix.config.python }} --yes

      - name: Install uv
        run: micromamba run -n pmg pip install uv

      - name: Install ubuntu-only conda dependencies
        if: matrix.config.os == 'ubuntu-latest'
        run: |
          micromamba install -n pmg -c conda-forge enumlib packmol bader openbabel openff-toolkit pygraphviz --yes

      - name: Install pymatgen and dependencies
        run: |
          micromamba activate pmg
<<<<<<< HEAD
=======

          # TODO remove temporary fix. added since uv install torch is flaky.
          # track https://github.com/astral-sh/uv/issues/1921 for resolution
          pip install torch --upgrade
>>>>>>> cadcae4f

          uv pip install cython setuptools wheel

          uv pip install --editable '.[${{ matrix.config.extras }}]' --resolution=${{ matrix.config.resolution }}

      - name: Install optional Ubuntu dependencies
        if: matrix.config.os == 'ubuntu-latest'
        run: |
          micromamba activate pmg

          # TODO: uv cannot install BoltzTraP2 (#3786),
          # suggesting no NumPy when there is
          pip install BoltzTraP2

      - name: pytest split ${{ matrix.split }}
        run: |
          micromamba activate pmg
          pytest --splits 10 --group ${{ matrix.split }} --durations-path tests/files/.pytest-split-durations tests

  trigger_atomate2_ci:
    needs: test
    runs-on: ubuntu-latest
    # only run if changes were pushed to master
    if: github.ref == 'refs/heads/master'
    steps:
      - name: Trigger Atomate2 CI
        env:
          GITHUB_TOKEN: ${{ secrets.GITHUB_TOKEN }}
        run: |
          curl -L \
            -X POST \
            -H "Accept: application/vnd.github+json" \
            -H "Authorization: Bearer ${{ secrets.GITHUB_TOKEN }}" \
            -H "X-GitHub-Api-Version: 2022-11-28" \
            https://api.github.com/repos/materialsproject/atomate2/dispatches \
            -d '{"event_type": "pymatgen-ci-trigger", "client_payload": {"pymatgen_ref": "${{ github.sha }}"}}'<|MERGE_RESOLUTION|>--- conflicted
+++ resolved
@@ -75,13 +75,6 @@
       - name: Install pymatgen and dependencies
         run: |
           micromamba activate pmg
-<<<<<<< HEAD
-=======
-
-          # TODO remove temporary fix. added since uv install torch is flaky.
-          # track https://github.com/astral-sh/uv/issues/1921 for resolution
-          pip install torch --upgrade
->>>>>>> cadcae4f
 
           uv pip install cython setuptools wheel
 
