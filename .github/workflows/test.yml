# Runs the complete test suite incl. many external command line dependencies (like Openbabel)
# as well as the pymatgen.ext package. Coverage is computed based on this workflow.
name: Tests

on:
  push:
    branches: [ master ]
    paths-ignore: [ "**/*.md", docs/** ]
  pull_request:
    branches: [ master ]
    paths-ignore: ["**/*.md", docs/**]
  workflow_dispatch:
    inputs:
      task:
        type: choice
        options: [tests, release]
        default: tests
        description: Only run tests or release a new version of pymatgen to PyPI after tests pass.

permissions:
  contents: read

concurrency:
  group: ${{ github.workflow }}-${{ github.ref }}
  cancel-in-progress: true

jobs:
  test:
    # prevent this action from running on forks
    if: github.repository == 'materialsproject/pymatgen'
    strategy:
      fail-fast: false
      matrix:
        # pytest-split automatically distributes work load so parallel jobs finish in similar time
        os: [ubuntu-latest, windows-latest]
        python-version: ["3.9", "3.11"]
<<<<<<< HEAD
        # include/exclude is meant to maximize CI coverage of different platforms and python
        # versions while minimizing the total number of jobs. We run all tests with the
=======
        split: [1, 2, 3, 4, 5, 6, 7, 8, 9, 10]
        # include/exclude is meant to maximize CI coverage of different platforms and python
        # versions while minimizing the total number of jobs. We run all pytest splits with the
>>>>>>> f3484b7c
        # oldest supported python version (currently 3.9) on windows (seems most likely to surface
        # errors) and with newest version (currently 3.11) on ubuntu (to get complete and speedy
        # coverage on unix). Also sample some splits on macos for all python versions
        exclude:
          - os: windows-latest
            python-version: "3.11"
          - os: ubuntu-latest
            python-version: "3.9"
        include:
          - os: macos-latest
            python-version: "3.9"
            split: 1
          - os: macos-latest
            python-version: "3.9"
            split: 2
          - os: macos-latest
            python-version: "3.10"
            split: 3
          - os: macos-latest
            python-version: "3.11"
            split: 4

    runs-on: ${{ matrix.os }}

    env:
      PMG_MAPI_KEY: ${{ secrets.PMG_MAPI_KEY }}
      MPLBACKEND: Agg # https://github.com/orgs/community/discussions/26434
      PMG_TEST_FILES_DIR: ${{ github.workspace }}/tests/files
      GULP_LIB: ${{ github.workspace }}/cmd_line/gulp/Libraries
      PMG_VASP_PSP_DIR: ${{ github.workspace }}/tests/files

    steps:
      - uses: actions/checkout@v3
      - name: Set up Python ${{ matrix.python-version }}
        uses: actions/setup-python@v4
        with:
          python-version: ${{ matrix.python-version }}
          cache: pip
          cache-dependency-path: setup.py
      - name: Copy CLIs to bin
        if: runner.os == 'Linux'
        # This is the way to update env variables in a way that persist for the entire job.
        run: |
          sudo cp cmd_line/gulp/Linux_64bit/* /usr/local/bin/
      - name: Install Bader
        if: runner.os == 'Linux'
        run: |
          wget http://theory.cm.utexas.edu/henkelman/code/bader/download/bader_lnx_64.tar.gz
          tar xvzf bader_lnx_64.tar.gz
          sudo mv bader /usr/local/bin/
        continue-on-error: true
      - name: Install Enumlib
        if: runner.os == 'Linux'
        run: |
          git clone --recursive https://github.com/msg-byu/enumlib.git
          cd enumlib/symlib/src
          export F90=gfortran
          make
          cd ../../src
          make enum.x
          sudo mv enum.x /usr/local/bin/
          cd ..
          sudo cp aux_src/makeStr.py /usr/local/bin/
        continue-on-error: true
      - name: Install Packmol
        if: runner.os == 'Linux'
        run: |
          wget -O packmol.tar.gz https://github.com/m3g/packmol/archive/refs/tags/v20.14.2.tar.gz
          tar xvzf packmol.tar.gz
          export F90=gfortran
          cd packmol-20.14.2
          ./configure
          make
          sudo mv packmol /usr/local/bin/
          cd ..
          rm -rf .coverage*
        continue-on-error: true
      - name: Install dependencies
        run: |
          python -m pip install --upgrade pip wheel
          python -m pip install numpy cython packaging
          python -m pip install -e '.[dev,optional]'
      - name: pytest split ${{ matrix.split }}
        run: |
          pytest --splits 10 --group ${{ matrix.split }} --durations-path tests/files/.pytest-split-durations tests<|MERGE_RESOLUTION|>--- conflicted
+++ resolved
@@ -4,10 +4,10 @@
 
 on:
   push:
-    branches: [ master ]
-    paths-ignore: [ "**/*.md", docs/** ]
+    branches: [master]
+    paths-ignore: ["**/*.md", docs/**]
   pull_request:
-    branches: [ master ]
+    branches: [master]
     paths-ignore: ["**/*.md", docs/**]
   workflow_dispatch:
     inputs:
@@ -34,14 +34,9 @@
         # pytest-split automatically distributes work load so parallel jobs finish in similar time
         os: [ubuntu-latest, windows-latest]
         python-version: ["3.9", "3.11"]
-<<<<<<< HEAD
-        # include/exclude is meant to maximize CI coverage of different platforms and python
-        # versions while minimizing the total number of jobs. We run all tests with the
-=======
         split: [1, 2, 3, 4, 5, 6, 7, 8, 9, 10]
         # include/exclude is meant to maximize CI coverage of different platforms and python
         # versions while minimizing the total number of jobs. We run all pytest splits with the
->>>>>>> f3484b7c
         # oldest supported python version (currently 3.9) on windows (seems most likely to surface
         # errors) and with newest version (currently 3.11) on ubuntu (to get complete and speedy
         # coverage on unix). Also sample some splits on macos for all python versions
