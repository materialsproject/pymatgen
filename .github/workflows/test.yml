# Runs the complete test suite incl. many external command line dependencies (like Openbabel)
# as well as the pymatgen.ext package. Coverage used to be computed based on this workflow.
name: Tests

on:
  push:
    branches: [master]
    paths-ignore: ["**/*.md", docs/**]
  pull_request:
    branches: [master]
    paths-ignore: ["**/*.md", docs/**]
  workflow_dispatch:
  workflow_call: # make this workflow reusable by release.yml

permissions:
  contents: read

jobs:
  test:
    # prevent this action from running on forks
    if: github.repository == 'materialsproject/pymatgen'
    defaults:
      run:
        shell: bash -l {0} # enables conda/mamba env activation by reading bash profile
    strategy:
      fail-fast: false
      matrix:
        # pytest-split automatically distributes work load so parallel jobs finish in similar time
        os: [ubuntu-latest, windows-latest]
        python-version: ["3.9", "3.11"]
        split: [1, 2, 3, 4, 5, 6, 7, 8, 9, 10]
        # include/exclude is meant to maximize CI coverage of different platforms and python
        # versions while minimizing the total number of jobs. We run all pytest splits with the
        # oldest supported python version (currently 3.9) on windows (seems most likely to surface
        # errors) and with newest version (currently 3.11) on ubuntu (to get complete and speedy
        # coverage on unix). We ignore mac-os, which is assumed to be similar to ubuntu.
        exclude:
          - os: windows-latest
            python-version: "3.11"
          - os: ubuntu-latest
            python-version: "3.9"

    runs-on: ${{ matrix.os }}

    env:
      PMG_MAPI_KEY: ${{ secrets.PMG_MAPI_KEY }}
      GULP_LIB: ${{ github.workspace }}/cmd_line/gulp/Libraries
      PMG_VASP_PSP_DIR: ${{ github.workspace }}/tests/files

    steps:
      - name: Check out repo
        uses: actions/checkout@v4

      - name: Set up micromamba
        uses: mamba-org/setup-micromamba@main

      - name: Create mamba environment
        run: |
          micromamba create -n pmg python=${{ matrix.python-version }} --yes

      - name: Install uv
        run: micromamba run -n pmg pip install uv

      - name: Copy GULP to bin
        if: matrix.os == 'ubuntu-latest'
        run: |
          sudo cp cmd_line/gulp/Linux_64bit/* /usr/local/bin/

      - name: Install ubuntu-only conda dependencies
        if: matrix.os == 'ubuntu-latest'
        run: |
          micromamba install -n pmg -c conda-forge enumlib packmol bader openbabel openff-toolkit --yes

<<<<<<< HEAD
      - name: Install Enumlib
        if: matrix.os == 'ubuntu-latest'
        run: |
          git clone --recursive https://github.com/msg-byu/enumlib
          cd enumlib/symlib/src
          export F90=gfortran
          make
          cd ../../src
          make enum.x
          sudo mv enum.x /usr/local/bin/
          cd ..
          sudo cp aux_src/makeStr.py /usr/local/bin/
        continue-on-error: true # This is not critical to succeed.

      - name: Install Packmol
        if: matrix.os == 'ubuntu-latest'
        run: |
          wget -O packmol.tar.gz https://github.com/m3g/packmol/archive/refs/tags/v20.14.2.tar.gz
          tar xvzf packmol.tar.gz
          export F90=gfortran
          cd packmol-20.14.2
          ./configure
          make
          sudo mv packmol /usr/local/bin/
          cd ..
        continue-on-error: true # This is not critical to succeed.

      - name: Install only mandatory dependencies
        run: |
          python -m pip install numpy cython
          python -m pip install -e '.[dev]'

      - name: Run tests with mandatory deps only - pytest split ${{ matrix.split }}
        run: |
          pytest --splits 10 --group ${{ matrix.split }} --durations-path tests/files/.pytest-split-durations tests

      - name: Install all optional dependencies
=======
      - name: Install pymatgen and dependencies
>>>>>>> f81535f5
        run: |
          micromamba activate pmg
          # TODO remove temporary fix. added since uv install torch is flaky.
          # track https://github.com/astral-sh/uv/issues/1921 for resolution
          pip install torch

          uv pip install numpy cython

          uv pip install --editable '.[dev,optional]'

          # TODO remove next line installing ase from main branch when FrechetCellFilter is released
          uv pip install --upgrade 'git+https://gitlab.com/ase/ase'

      - name: pytest split ${{ matrix.split }}
        run: |
          micromamba activate pmg
          pytest --splits 10 --group ${{ matrix.split }} --durations-path tests/files/.pytest-split-durations tests<|MERGE_RESOLUTION|>--- conflicted
+++ resolved
@@ -71,47 +71,7 @@
         run: |
           micromamba install -n pmg -c conda-forge enumlib packmol bader openbabel openff-toolkit --yes
 
-<<<<<<< HEAD
-      - name: Install Enumlib
-        if: matrix.os == 'ubuntu-latest'
-        run: |
-          git clone --recursive https://github.com/msg-byu/enumlib
-          cd enumlib/symlib/src
-          export F90=gfortran
-          make
-          cd ../../src
-          make enum.x
-          sudo mv enum.x /usr/local/bin/
-          cd ..
-          sudo cp aux_src/makeStr.py /usr/local/bin/
-        continue-on-error: true # This is not critical to succeed.
-
-      - name: Install Packmol
-        if: matrix.os == 'ubuntu-latest'
-        run: |
-          wget -O packmol.tar.gz https://github.com/m3g/packmol/archive/refs/tags/v20.14.2.tar.gz
-          tar xvzf packmol.tar.gz
-          export F90=gfortran
-          cd packmol-20.14.2
-          ./configure
-          make
-          sudo mv packmol /usr/local/bin/
-          cd ..
-        continue-on-error: true # This is not critical to succeed.
-
-      - name: Install only mandatory dependencies
-        run: |
-          python -m pip install numpy cython
-          python -m pip install -e '.[dev]'
-
-      - name: Run tests with mandatory deps only - pytest split ${{ matrix.split }}
-        run: |
-          pytest --splits 10 --group ${{ matrix.split }} --durations-path tests/files/.pytest-split-durations tests
-
-      - name: Install all optional dependencies
-=======
       - name: Install pymatgen and dependencies
->>>>>>> f81535f5
         run: |
           micromamba activate pmg
           # TODO remove temporary fix. added since uv install torch is flaky.
