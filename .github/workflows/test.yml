# Runs the complete test suite incl. many external command line dependencies (like Openbabel)
# as well as the pymatgen.ext package. Coverage used to be computed based on this workflow.
name: Tests

on:
  push:
    branches: [master]
    paths-ignore: ["**/*.md", docs/**]
  pull_request:
    branches: [master]
    paths-ignore: ["**/*.md", docs/**]
  workflow_dispatch:
  workflow_call: # make this workflow reusable by release.yml

permissions:
  contents: read

jobs:
  test:
    # prevent this action from running on forks
    if: github.repository == 'materialsproject/pymatgen'
    strategy:
      fail-fast: false
      matrix:
        # pytest-split automatically distributes work load so parallel jobs finish in similar time
        os: [ubuntu-latest, windows-latest]
        python-version: ["3.9", "3.11"]
        split: [1, 2, 3, 4, 5, 6, 7, 8, 9, 10]
        # include/exclude is meant to maximize CI coverage of different platforms and python
        # versions while minimizing the total number of jobs. We run all pytest splits with the
        # oldest supported python version (currently 3.9) on windows (seems most likely to surface
        # errors) and with newest version (currently 3.11) on ubuntu (to get complete and speedy
        # coverage on unix). We ignore mac-os, which is assumed to be similar to ubuntu.
        exclude:
          - os: windows-latest
            python-version: "3.11"
          - os: ubuntu-latest
            python-version: "3.9"

    runs-on: ${{ matrix.os }}

    env:
      PMG_MAPI_KEY: ${{ secrets.PMG_MAPI_KEY }}
      GULP_LIB: ${{ github.workspace }}/cmd_line/gulp/Libraries
      PMG_VASP_PSP_DIR: ${{ github.workspace }}/tests/files

    steps:
      - name: Check out repo
        uses: actions/checkout@v4

      - name: Set up Python ${{ matrix.python-version }}
        uses: actions/setup-python@v5
        with:
          python-version: ${{ matrix.python-version }}
          cache: pip
          cache-dependency-path: setup.py

      - name: Install uv
        run: pip install uv

      - name: Copy GULP to bin
        if: matrix.os == 'ubuntu-latest'
        run: |
          sudo cp cmd_line/gulp/Linux_64bit/* /usr/local/bin/

      - name: Install Bader
        if: matrix.os == 'ubuntu-latest'
        run: |
          wget https://theory.cm.utexas.edu/henkelman/code/bader/download/bader_lnx_64.tar.gz
          tar xvzf bader_lnx_64.tar.gz
          sudo mv bader /usr/local/bin/
        continue-on-error: true # This is not critical to succeed.

      - name: Install Enumlib
        if: matrix.os == 'ubuntu-latest'
        run: |
          git clone --recursive https://github.com/msg-byu/enumlib
          cd enumlib/symlib/src
          export F90=gfortran
          make
          cd ../../src
          make enum.x
          sudo mv enum.x /usr/local/bin/
          cd ..
          sudo cp aux_src/makeStr.py /usr/local/bin/
        continue-on-error: true # This is not critical to succeed.

      - name: Install Packmol
        if: matrix.os == 'ubuntu-latest'
        run: |
          wget -O packmol.tar.gz https://github.com/m3g/packmol/archive/refs/tags/v20.14.2.tar.gz
          tar xvzf packmol.tar.gz
          export F90=gfortran
          cd packmol-20.14.2
          ./configure
          make
          sudo mv packmol /usr/local/bin/
          cd ..
        continue-on-error: true # This is not critical to succeed.
<<<<<<< HEAD
      - name: Install only mandatory dependencies
        run: |
          python -m pip install numpy cython
          python -m pip install -e '.[dev]'

      - name: Run tests with mandatory deps only - pytest split ${{ matrix.split }}
        run: |
          pytest --splits 10 --group ${{ matrix.split }} --durations-path tests/files/.pytest-split-durations tests

      - name: Install all optional dependencies
=======

      - name: Install dependencies
>>>>>>> 6a06f3cb
        run: |
          # TODO remove temporary fix. added since uv install torch is flaky.
          # track https://github.com/astral-sh/uv/issues/1921 for resolution
          pip install torch

          uv pip install numpy cython --system

          uv pip install -e '.[dev,optional]' --system

          # TODO remove next line installing ase from main branch when FrechetCellFilter is released
          uv pip install --upgrade 'git+https://gitlab.com/ase/ase' --system

      - name: pytest split ${{ matrix.split }}
        run: |
          pytest --splits 10 --group ${{ matrix.split }} --durations-path tests/files/.pytest-split-durations tests<|MERGE_RESOLUTION|>--- conflicted
+++ resolved
@@ -97,7 +97,7 @@
           sudo mv packmol /usr/local/bin/
           cd ..
         continue-on-error: true # This is not critical to succeed.
-<<<<<<< HEAD
+
       - name: Install only mandatory dependencies
         run: |
           python -m pip install numpy cython
@@ -108,10 +108,6 @@
           pytest --splits 10 --group ${{ matrix.split }} --durations-path tests/files/.pytest-split-durations tests
 
       - name: Install all optional dependencies
-=======
-
-      - name: Install dependencies
->>>>>>> 6a06f3cb
         run: |
           # TODO remove temporary fix. added since uv install torch is flaky.
           # track https://github.com/astral-sh/uv/issues/1921 for resolution
