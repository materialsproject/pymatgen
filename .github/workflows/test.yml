# Runs the complete test suite incl. many external command line dependencies (like Openbabel)
# as well as the pymatgen.ext package. Coverage used to be computed based on this workflow.
name: Tests

on:
  push:
    branches: [master]
    paths-ignore: ["**/*.md", docs/**]
  pull_request:
    branches: [master]
    paths-ignore: ["**/*.md", docs/**]
  workflow_dispatch:
  workflow_call: # make this workflow reusable by release.yml

permissions:
  contents: read

jobs:
  test:
    # prevent this action from running on forks
    if: github.repository == 'materialsproject/pymatgen'
    defaults:
      run:
        shell: bash -l {0} # enables conda/mamba env activation by reading bash profile
    strategy:
      fail-fast: false
      matrix:
        # maximize CI coverage of different platforms and python versions while minimizing the
        # total number of jobs. We run all pytest splits with the oldest supported python
        # version (currently 3.9) on windows (seems most likely to surface errors) and with
        # newest version (currently 3.12) on ubuntu (to get complete coverage on unix).
        config:
          - os: windows-latest
            python: "3.9"
            resolution: highest
            extras: ci,optional
          - os: ubuntu-latest
            python: ">3.9"
            resolution: lowest-direct
            extras: ci,optional
          - os: macos-latest
            python: "3.10"
            resolution: lowest-direct
            extras: ci # test with only required dependencies installed

        # pytest-split automatically distributes work load so parallel jobs finish in similar time
        # update durations file with `pytest --store-durations --durations-path tests/files/.pytest-split-durations`
        split: [1, 2, 3, 4, 5, 6, 7, 8, 9, 10]

    runs-on: ${{ matrix.config.os }}

    env:
      PMG_MAPI_KEY: ${{ secrets.PMG_MAPI_KEY }}
      PMG_VASP_PSP_DIR: ${{ github.workspace }}/tests/files

    steps:
      - name: Check out repo
        uses: actions/checkout@v4

      - name: Set up micromamba
        uses: mamba-org/setup-micromamba@main

      - name: Create mamba environment
        run: |
          micromamba create -n pmg python=${{ matrix.config.python }} --yes

      - name: Install uv
        run: micromamba run -n pmg pip install uv

      - name: Install ubuntu-only conda dependencies
        if: matrix.config.os == 'ubuntu-latest'
        run: |
          micromamba install -n pmg -c conda-forge enumlib packmol bader openbabel openff-toolkit pygraphviz --yes

      - name: Install pymatgen and dependencies
        run: |
          micromamba activate pmg

          # TODO remove temporary fix. added since uv install torch is flaky.
          # track https://github.com/astral-sh/uv/issues/1921 for resolution
          pip install torch --upgrade

<<<<<<< HEAD
          uv pip install "delvewheel>=1.7.4" # TODO remove following new netcdf4 release, currently on 1.7.1
          uv pip install numpy cython
=======
          uv pip install cython setuptools wheel

>>>>>>> a485c55d
          uv pip install --editable '.[${{ matrix.config.extras }}]' --resolution=${{ matrix.config.resolution }}

      - name: Install optional Ubuntu dependencies
        if: matrix.config.os == 'ubuntu-latest'
        run: |
          micromamba activate pmg

          # TODO: uv cannot install BoltzTraP2 (#3786),
          # suggesting no NumPy when there is
          pip install BoltzTraP2

      - name: pytest split ${{ matrix.split }}
        run: |
          micromamba activate pmg
          pytest --splits 10 --group ${{ matrix.split }} --durations-path tests/files/.pytest-split-durations tests

  trigger_atomate2_ci:
    needs: test
    runs-on: ubuntu-latest
    # only run if changes were pushed to master
    if: github.ref == 'refs/heads/master'
    steps:
      - name: Trigger Atomate2 CI
        env:
          GITHUB_TOKEN: ${{ secrets.GITHUB_TOKEN }}
        run: |
          curl -L \
            -X POST \
            -H "Accept: application/vnd.github+json" \
            -H "Authorization: Bearer ${{ secrets.GITHUB_TOKEN }}" \
            -H "X-GitHub-Api-Version: 2022-11-28" \
            https://api.github.com/repos/materialsproject/atomate2/dispatches \
            -d '{"event_type": "pymatgen-ci-trigger", "client_payload": {"pymatgen_ref": "${{ github.sha }}"}}'<|MERGE_RESOLUTION|>--- conflicted
+++ resolved
@@ -80,13 +80,8 @@
           # track https://github.com/astral-sh/uv/issues/1921 for resolution
           pip install torch --upgrade
 
-<<<<<<< HEAD
           uv pip install "delvewheel>=1.7.4" # TODO remove following new netcdf4 release, currently on 1.7.1
-          uv pip install numpy cython
-=======
-          uv pip install cython setuptools wheel
 
->>>>>>> a485c55d
           uv pip install --editable '.[${{ matrix.config.extras }}]' --resolution=${{ matrix.config.resolution }}
 
       - name: Install optional Ubuntu dependencies
