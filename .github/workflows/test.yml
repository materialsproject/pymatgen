# Runs the complete test suite incl. many external command line dependencies (like Openbabel)
# as well as the pymatgen.ext package. Coverage used to be computed based on this workflow.
name: Tests

on:
  push:
    branches: [master]
    paths-ignore: ["**/*.md", docs/**]
  pull_request:
    branches: [master]
    paths-ignore: ["**/*.md", docs/**]
  workflow_dispatch:
  workflow_call: # make this workflow reusable by release.yml

permissions:
  contents: read

jobs:
  test:
    # prevent this action from running on forks
    if: github.repository == 'materialsproject/pymatgen'
    defaults:
      run:
        shell: bash -l {0} # enables conda/mamba env activation by reading bash profile
    strategy:
      fail-fast: false
      matrix:
        # pytest-split automatically distributes work load so parallel jobs finish in similar time
        os: [ubuntu-latest, windows-latest]
        python-version: ["3.9", "3.11"]
        split: [1, 2, 3, 4, 5, 6, 7, 8, 9, 10]
        # include/exclude is meant to maximize CI coverage of different platforms and python
        # versions while minimizing the total number of jobs. We run all pytest splits with the
        # oldest supported python version (currently 3.9) on windows (seems most likely to surface
        # errors) and with newest version (currently 3.11) on ubuntu (to get complete and speedy
        # coverage on unix). We ignore mac-os, which is assumed to be similar to ubuntu.
        exclude:
          - os: windows-latest
            python-version: "3.11"
          - os: ubuntu-latest
            python-version: "3.9"

    runs-on: ${{ matrix.os }}

    env:
      PMG_MAPI_KEY: ${{ secrets.PMG_MAPI_KEY }}
      PMG_VASP_PSP_DIR: ${{ github.workspace }}/tests/files

    steps:
      - name: Check out repo
        uses: actions/checkout@v4

      - name: Set up micromamba
        uses: mamba-org/setup-micromamba@main

      - name: Create mamba environment
        run: |
          micromamba create -n pmg python=${{ matrix.python-version }} --yes

      - name: Install uv
        run: micromamba run -n pmg pip install uv

<<<<<<< HEAD
      - name: Copy GULP to bin
        if: matrix.os == 'ubuntu-latest'
        run: |
          sudo cp cmd_line/gulp/Linux_64bit/* /usr/local/bin/

      - name: Install ubuntu-only dependencies
=======
      - name: Install ubuntu-only conda dependencies
>>>>>>> 9964c4a3
        if: matrix.os == 'ubuntu-latest'
        run: |
          micromamba install -n pmg -c conda-forge enumlib packmol bader openbabel openff-toolkit --yes

          micromamba activate pmg
          # uv cannot install BoltzTraP2 for some reason
          pip install BoltzTraP2

      - name: Install pymatgen and dependencies
        run: |
          micromamba activate pmg

          # TODO remove temporary fix. added since uv install torch is flaky.
          # track https://github.com/astral-sh/uv/issues/1921 for resolution
          pip install torch

          uv pip install numpy cython

          uv pip install --editable '.[dev,optional]'

          # TODO remove next line installing ase from main branch when FrechetCellFilter is released
          uv pip install --upgrade 'git+https://gitlab.com/ase/ase'

      - name: pytest split ${{ matrix.split }}
        run: |
          micromamba activate pmg
          pytest --splits 10 --group ${{ matrix.split }} --durations-path tests/files/.pytest-split-durations tests<|MERGE_RESOLUTION|>--- conflicted
+++ resolved
@@ -60,16 +60,7 @@
       - name: Install uv
         run: micromamba run -n pmg pip install uv
 
-<<<<<<< HEAD
-      - name: Copy GULP to bin
-        if: matrix.os == 'ubuntu-latest'
-        run: |
-          sudo cp cmd_line/gulp/Linux_64bit/* /usr/local/bin/
-
-      - name: Install ubuntu-only dependencies
-=======
       - name: Install ubuntu-only conda dependencies
->>>>>>> 9964c4a3
         if: matrix.os == 'ubuntu-latest'
         run: |
           micromamba install -n pmg -c conda-forge enumlib packmol bader openbabel openff-toolkit --yes
