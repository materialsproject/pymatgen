# Run the complete test suite incl. many external command line dependencies (like Openbabel)
# as well as the pymatgen.ext package. Coverage used to be computed based on this workflow.
name: test

on:
  push:
    branches: [master]
    paths: ["src/**/*.*", "tests/**/*.*", ".github/workflows/*" ,"pyproject.toml", "setup.py"]
  pull_request:
    branches: [master]
    paths: ["src/**/*.*", "tests/**/*.*", ".github/workflows/*", "pyproject.toml", "setup.py" ]
  workflow_dispatch:
  workflow_call: # make this workflow reusable by release.yml

permissions:
  contents: read

jobs:
  test:
    # Prevent this action from running on forks
    if: github.repository == 'materialsproject/pymatgen'
    defaults:
      run:
        shell: bash -leo pipefail {0} # Enable mamba env activation by reading bash profile
    strategy:
      fail-fast: false
      matrix:
        # Maximize CI coverage of different platforms and python versions while minimizing the
        # total number of jobs. We run all pytest splits with the oldest supported python
        # version (currently 3.10) on windows (seems most likely to surface errors) and with
        # newest version (currently 3.13) on ubuntu (to get complete coverage on unix).
        config:
          - os: windows-latest
            python: "3.10"
            resolution: highest
            extras: optional,prototypes
          - os: windows-latest
            python: "3.11"
            resolution: highest
<<<<<<< HEAD
            extras: prototypes,optional,numpy-v1 # Test NP1 on Windows (quite buggy ATM)
          - os: ubuntu-latest
            python: "3.13"
            resolution: lowest-direct
            extras: prototypes,optional
          - os: macos-latest
            python: "3.12"
            resolution: lowest-direct
            extras: prototypes # test with only required dependencies installed
=======
            extras: ci,prototypes,optional,numpy-v1 # Test NP1 on Windows (quite buggy ATM)
          - os: macos-latest
            python: "3.12"
            resolution: lowest-direct
            extras: ci,prototypes # test with only required dependencies installed
          - os: ubuntu-latest
            python: "3.13"
            resolution: lowest-direct
            extras: ci,prototypes,optional
>>>>>>> fd41fd15

        # pytest-split automatically distributes work load so parallel jobs finish in similar time
        # update durations file with `pytest --store-durations --durations-path tests/files/.pytest-split-durations`
        split: [1, 2, 3, 4, 5, 6, 7, 8, 9, 10]

    runs-on: ${{ matrix.config.os }}
    env:
      OPT_BIN_DIR: ${{ github.workspace }}/opt/bin  # for optional Unix dependencies
    steps:
      - name: Check out repo
        uses: actions/checkout@v4

      - name: Create mamba environment
        uses: mamba-org/setup-micromamba@main
        with:
          environment-name: pmg
          cache-environment: true
          create-args: >-
            python=${{ matrix.config.python }}

      - name: Install ubuntu-only conda dependencies
        if: matrix.config.os == 'ubuntu-latest'
        run: |
          micromamba install -n pmg -c conda-forge bader enumlib \
            packmol pygraphviz tblite --yes
            # openff-toolkit # TODO: doesn't support Python 3.13 yet

      - name: Install uv
        uses: astral-sh/setup-uv@v4

      - name: Install pymatgen and dependencies via uv
        run: |
          # Install from wheels to test the content
          uv build --wheel --no-build-logs
          WHEEL_FILE=$(ls dist/pymatgen*.whl)
          uv pip install $WHEEL_FILE[${{matrix.config.extras}}] --group test \
            --resolution=${{matrix.config.resolution}}

      - name: Restore cache for optional Ubuntu/MacOS dependencies
        if: matrix.config.os == 'ubuntu-latest' || matrix.config.os == 'macos-latest'
        id: optbin-cache
        uses: actions/cache@v4
        with:
          path: ${{ env.OPT_BIN_DIR }}
          key: opt-bin-${{ runner.os }}-${{ hashFiles('.github/workflows/_install_opt_unit_deps.sh') }}

      - name: Build optional Ubuntu/MacOS dependencies (when cache misses)
        if: (matrix.config.os == 'ubuntu-latest' || matrix.config.os == 'macos-latest') && steps.optbin-cache.outputs.cache-hit != 'true'
        run: bash .github/workflows/_install_opt_unit_deps.sh "$OPT_BIN_DIR"

      - name: pytest split ${{ matrix.split }}
        env:
          MPLBACKEND: Agg  # non-interactive backend for matplotlib
          PMG_MAPI_KEY: ${{ secrets.PMG_MAPI_KEY }}
          PMG_TEST_FILES_DIR: "${{ github.workspace }}/tests/files"
          PYTHONWARNDEFAULTENCODING: "true"  # PEP 597: Enable optional EncodingWarning
        run: |
          pytest tests \
            --splits 10 --group ${{ matrix.split }} \
            --durations-path tests/files/.pytest-split-durations \

  trigger_atomate2_ci:
    needs: test
    runs-on: ubuntu-latest
    # Only run if changes are pushed to master
    if: github.ref == 'refs/heads/master'
    steps:
      - name: Trigger Atomate2 CI
        env:
          GITHUB_TOKEN: ${{ secrets.GITHUB_TOKEN }}
        run: |
          curl -L \
            -X POST \
            -H "Accept: application/vnd.github+json" \
            -H "Authorization: Bearer ${{ secrets.GITHUB_TOKEN }}" \
            -H "X-GitHub-Api-Version: 2022-11-28" \
            https://api.github.com/repos/materialsproject/atomate2/dispatches \
            -d '{"event_type": "pymatgen-ci-trigger", "client_payload": {"pymatgen_ref": "${{ github.sha }}"}}'

  all_pass:
    # This step is added to indicate all the tests have passed to make it easier to do auto-merge of PRs.
    needs: test
    runs-on: ubuntu-latest
    steps:
      - name: Echo
        run: echo "All tests pass"<|MERGE_RESOLUTION|>--- conflicted
+++ resolved
@@ -37,27 +37,15 @@
           - os: windows-latest
             python: "3.11"
             resolution: highest
-<<<<<<< HEAD
             extras: prototypes,optional,numpy-v1 # Test NP1 on Windows (quite buggy ATM)
+          - os: macos-latest
+            python: "3.12"
+            resolution: lowest-direct
+            extras: prototypes # test with only required dependencies installed
           - os: ubuntu-latest
             python: "3.13"
             resolution: lowest-direct
             extras: prototypes,optional
-          - os: macos-latest
-            python: "3.12"
-            resolution: lowest-direct
-            extras: prototypes # test with only required dependencies installed
-=======
-            extras: ci,prototypes,optional,numpy-v1 # Test NP1 on Windows (quite buggy ATM)
-          - os: macos-latest
-            python: "3.12"
-            resolution: lowest-direct
-            extras: ci,prototypes # test with only required dependencies installed
-          - os: ubuntu-latest
-            python: "3.13"
-            resolution: lowest-direct
-            extras: ci,prototypes,optional
->>>>>>> fd41fd15
 
         # pytest-split automatically distributes work load so parallel jobs finish in similar time
         # update durations file with `pytest --store-durations --durations-path tests/files/.pytest-split-durations`
