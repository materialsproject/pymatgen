--- conflicted
+++ resolved
@@ -35,11 +35,7 @@
             resolution: highest
             extras: ci,optional
           - os: windows-latest
-<<<<<<< HEAD
-            python: "3.12"
-=======
             python: "3.13"
->>>>>>> b04042cf
             resolution: highest
             extras: ci,optional,numpy-v1 # Test NP1 on Windows (quite buggy ATM)
           - os: ubuntu-latest
