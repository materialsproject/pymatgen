--- conflicted
+++ resolved
@@ -22,12 +22,7 @@
 
       - name: Install dependencies
         run: |
-<<<<<<< HEAD
-          # TODO: remove mypy pin once #4110 is finished
-          pip install --upgrade ruff mypy==1.11.2 pyright
-=======
           pip install --upgrade ruff 'mypy<1.12' pyright
->>>>>>> 4f7aa35f
 
       - name: ruff
         run: |
