from __future__ import annotations

import json

import matplotlib.pyplot as plt
import pytest
from numpy.testing import assert_allclose

from pymatgen.phonon import CompletePhononDos, PhononBandStructureSymmLine
from pymatgen.phonon.plotter import PhononBSPlotter, PhononDosPlotter, ThermoPlotter
from pymatgen.util.testing import TEST_FILES_DIR

TEST_DIR = f"{TEST_FILES_DIR}/phonon/dos"

plt.rc("text", usetex=False)  # Disabling latex for testing


<<<<<<< HEAD
class TestPhononDosPlotter:
    def setup_method(self):
        with open(f"{TEST_DIR}/NaCl_complete_ph_dos.json") as file:
=======
class TestPhononDosPlotter(TestCase):
    def setUp(self):
        with open(f"{TEST_DIR}/NaCl_complete_ph_dos.json", encoding="utf-8") as file:
>>>>>>> 0d14d724
            self.dos = CompletePhononDos.from_dict(json.load(file))
        self.plotter = PhononDosPlotter(sigma=0.2, stack=True)
        self.plotter_no_stack = PhononDosPlotter(sigma=0.2, stack=False)
        self.plotter_no_sigma = PhononDosPlotter(sigma=None, stack=False)

    def test_add_dos_dict(self):
        dct = self.plotter.get_dos_dict()
        assert len(dct) == 0
        self.plotter.add_dos_dict(self.dos.get_element_dos(), key_sort_func=lambda x: x.X)
        dct = self.plotter.get_dos_dict()
        assert len(dct) == 2

    def test_get_dos_dict(self):
        self.plotter.add_dos_dict(self.dos.get_element_dos(), key_sort_func=lambda x: x.X)
        dct = self.plotter.get_dos_dict()
        assert {*dct} >= {"Na", "Cl"}

    def test_plot(self):
        self.plotter.add_dos("Total", self.dos)
        self.plotter.get_plot(units="mev")
        self.plotter_no_stack.add_dos("Total", self.dos)
        ax = self.plotter_no_stack.get_plot(units="mev")
        assert isinstance(ax, plt.Axes)
        assert ax.get_ylabel() == "$\\mathrm{Density\\ of\\ states}$"
        assert ax.get_xlabel() == "$\\mathrm{Frequencies\\ (meV)}$"
        self.plotter_no_sigma.add_dos("Total", self.dos)
        ax2 = self.plotter_no_sigma.get_plot(units="mev")
        assert_allclose(ax2.get_ylim(), (min(self.dos.densities), max(self.dos.densities)))
        ax3 = self.plotter_no_sigma.get_plot(units="mev", invert_axes=True)
        assert ax3.get_ylabel() == "$\\mathrm{Frequencies\\ (meV)}$"
        assert ax3.get_xlabel() == "$\\mathrm{Density\\ of\\ states}$"
        assert_allclose(ax3.get_xlim(), (min(self.dos.densities), max(self.dos.densities)))
        assert ax3.get_ylim() == ax.get_xlim()


<<<<<<< HEAD
class TestPhononBSPlotter:
    def setup_method(self):
        with open(f"{TEST_FILES_DIR}/electronic_structure/bandstructure/NaCl_phonon_bandstructure.json") as file:
=======
class TestPhononBSPlotter(TestCase):
    def setUp(self):
        with open(
            f"{TEST_FILES_DIR}/electronic_structure/bandstructure/NaCl_phonon_bandstructure.json", encoding="utf-8"
        ) as file:
>>>>>>> 0d14d724
            dct = json.loads(file.read())
        self.bs = PhononBandStructureSymmLine.from_dict(dct)
        self.plotter = PhononBSPlotter(self.bs, label="NaCl")
        with open(
            f"{TEST_FILES_DIR}/electronic_structure/bandstructure/SrTiO3_phonon_bandstructure.json", encoding="utf-8"
        ) as file:
            dct = json.loads(file.read())
        self.bs_sto = PhononBandStructureSymmLine.from_dict(dct)
        self.plotter_sto = PhononBSPlotter(self.bs_sto)

    def test_bs_plot_data(self):
        assert len(self.plotter.bs_plot_data()["distances"][0]) == 51, "wrong number of distances in the first branch"
        assert len(self.plotter.bs_plot_data()["distances"]) == 4, "wrong number of branches"
        assert sum(len(dist) for dist in self.plotter.bs_plot_data()["distances"]) == 204, "wrong number of distances"
        assert self.plotter.bs_plot_data()["ticks"]["label"][4] == "Y", "wrong tick label"
        assert len(self.plotter.bs_plot_data()["ticks"]["label"]) == 8, "wrong number of tick labels"

    def test_plot(self):
        ax = self.plotter.get_plot(units="mev")
        assert isinstance(ax, plt.Axes)
        assert ax.get_ylabel() == "$\\mathrm{Frequencies\\ (meV)}$"
        assert ax.get_xlabel() == "$\\mathrm{Wave\\ Vector}$"

    def test_proj_plot(self):
        self.plotter.get_proj_plot(units="mev")
        self.plotter.get_proj_plot(units="mev", ylim=(15, 30), rgb_labels=("NA", "CL"))
        self.plotter.get_proj_plot(units="mev", site_comb=[[0], [1]])
        self.plotter.get_proj_plot(units="mev", site_comb=[[0], [1]])

        self.plotter_sto.get_proj_plot()
        self.plotter_sto.get_proj_plot(ylim=(-2.5, 5), site_comb=[[0], [1], [2, 3, 4]])
        self.plotter_sto.get_proj_plot(site_comb=[[0], [1], [2, 3, 4]], rgb_labels=("SR", "TI", "O"))
        self.plotter_sto.get_proj_plot(site_comb=[[0], [1], [2], [3, 4]])

    def test_plot_compare(self):
        labels = ("NaCl", "NaCl 2")
        ax = self.plotter.plot_compare({labels[1]: self.plotter}, units="mev")
        assert isinstance(ax, plt.Axes)
        assert ax.get_ylabel() == "$\\mathrm{Frequencies\\ (meV)}$"
        assert ax.get_xlabel() == "$\\mathrm{Wave\\ Vector}$"
        assert ax.get_title() == ""
        assert [itm.get_text() for itm in ax.get_legend().get_texts()] == list(labels)
        ax = self.plotter.plot_compare(self.plotter, units="mev")
        assert [itm.get_text() for itm in ax.get_legend().get_texts()] == [
            "NaCl",
            "NaCl",
        ]
        labels = ("NaCl", "NaCl 2", "NaCl 3")
        ax = self.plotter.plot_compare({labels[1]: self.plotter, labels[2]: self.plotter}, units="mev")
        assert [itm.get_text() for itm in ax.get_legend().get_texts()] == list(labels)
        colors = tuple(itm.get_color() for itm in ax.get_legend().get_lines())
        assert colors == ("blue", "red", "green")
        with pytest.raises(ValueError, match="The two band structures are not compatible."):
            self.plotter.plot_compare(self.plotter_sto)
        ax = self.plotter.plot_compare(self.plotter_sto, on_incompatible="ignore")
        assert ax is None


<<<<<<< HEAD
class TestThermoPlotter:
    def setup_method(self):
        with open(f"{TEST_DIR}/NaCl_complete_ph_dos.json") as file:
=======
class TestThermoPlotter(TestCase):
    def setUp(self):
        with open(f"{TEST_DIR}/NaCl_complete_ph_dos.json", encoding="utf-8") as file:
>>>>>>> 0d14d724
            self.dos = CompletePhononDos.from_dict(json.load(file))
        self.plotter = ThermoPlotter(self.dos, self.dos.structure)

    @pytest.mark.filterwarnings("ignore:More than 20 figures have been opened")
    def test_plot_functions(self):
        fig = self.plotter.plot_cv(5, 100, 5, show=False)
        assert isinstance(fig, plt.Figure)
        fig = self.plotter.plot_entropy(5, 100, 5, show=False)
        assert isinstance(fig, plt.Figure)
        fig = self.plotter.plot_internal_energy(5, 100, 5, show=False)
        assert isinstance(fig, plt.Figure)
        fig = self.plotter.plot_helmholtz_free_energy(5, 100, 5, show=False)
        assert isinstance(fig, plt.Figure)
        fig = self.plotter.plot_thermodynamic_properties(5, 100, 5, show=False, fig_close=True)
        assert isinstance(fig, plt.Figure)


# Gruneisen plotter is already tested in test_gruneisen<|MERGE_RESOLUTION|>--- conflicted
+++ resolved
@@ -15,15 +15,9 @@
 plt.rc("text", usetex=False)  # Disabling latex for testing
 
 
-<<<<<<< HEAD
 class TestPhononDosPlotter:
     def setup_method(self):
-        with open(f"{TEST_DIR}/NaCl_complete_ph_dos.json") as file:
-=======
-class TestPhononDosPlotter(TestCase):
-    def setUp(self):
         with open(f"{TEST_DIR}/NaCl_complete_ph_dos.json", encoding="utf-8") as file:
->>>>>>> 0d14d724
             self.dos = CompletePhononDos.from_dict(json.load(file))
         self.plotter = PhononDosPlotter(sigma=0.2, stack=True)
         self.plotter_no_stack = PhononDosPlotter(sigma=0.2, stack=False)
@@ -59,17 +53,11 @@
         assert ax3.get_ylim() == ax.get_xlim()
 
 
-<<<<<<< HEAD
 class TestPhononBSPlotter:
     def setup_method(self):
-        with open(f"{TEST_FILES_DIR}/electronic_structure/bandstructure/NaCl_phonon_bandstructure.json") as file:
-=======
-class TestPhononBSPlotter(TestCase):
-    def setUp(self):
         with open(
             f"{TEST_FILES_DIR}/electronic_structure/bandstructure/NaCl_phonon_bandstructure.json", encoding="utf-8"
         ) as file:
->>>>>>> 0d14d724
             dct = json.loads(file.read())
         self.bs = PhononBandStructureSymmLine.from_dict(dct)
         self.plotter = PhononBSPlotter(self.bs, label="NaCl")
@@ -128,15 +116,9 @@
         assert ax is None
 
 
-<<<<<<< HEAD
 class TestThermoPlotter:
     def setup_method(self):
-        with open(f"{TEST_DIR}/NaCl_complete_ph_dos.json") as file:
-=======
-class TestThermoPlotter(TestCase):
-    def setUp(self):
         with open(f"{TEST_DIR}/NaCl_complete_ph_dos.json", encoding="utf-8") as file:
->>>>>>> 0d14d724
             self.dos = CompletePhononDos.from_dict(json.load(file))
         self.plotter = ThermoPlotter(self.dos, self.dos.structure)
 
