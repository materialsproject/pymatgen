from __future__ import annotations

import os
import platform
from pathlib import Path

import numpy as np
import pytest
from numpy.testing import assert_allclose, assert_array_equal
from pytest import approx

from pymatgen.core import Element, Structure
from pymatgen.io.phonopy import (
    CompletePhononDos,
    PhononBandStructure,
    PhononBandStructureSymmLine,
    get_complete_ph_dos,
    get_displaced_structures,
    get_gruneisen_ph_bs_symm_line,
    get_gruneisenparameter,
    get_ph_bs_symm_line,
    get_ph_dos,
    get_phonon_band_structure_from_fc,
    get_phonon_band_structure_symm_line_from_fc,
    get_phonon_dos_from_fc,
    get_phonopy_structure,
    get_pmg_structure,
    get_thermal_displacement_matrices,
)
from pymatgen.util.testing import TEST_FILES_DIR, MatSciTest

try:
    from phonopy import Phonopy
    from phonopy.file_IO import parse_FORCE_CONSTANTS
except ImportError as exc:
    print(exc)
    Phonopy = None

TEST_DIR = f"{TEST_FILES_DIR}/io/phonopy"
PHONON_DIR = f"{TEST_FILES_DIR}/phonon"


class TestPhonopyParser(MatSciTest):
    def test_get_ph_bs(self):
        ph_bs = get_ph_bs_symm_line(f"{TEST_DIR}/NaCl_band.yaml", has_nac=True)

        assert ph_bs.bands[1][10] == approx(0.7753555184)
        assert ph_bs.bands[5][100] == approx(5.2548379776)
        assert_array_equal(ph_bs.bands.shape, (6, 204))
        assert_array_equal(ph_bs.eigendisplacements.shape, (6, 204, 2, 3))
        assert_allclose(
            ph_bs.eigendisplacements[3][50][0],
            [0.0 + 0.0j, 0.14166569 + 0.04098339j, -0.14166569 - 0.04098339j],
        )
        assert ph_bs.has_eigendisplacements, True
        assert_array_equal(ph_bs.min_freq()[0].frac_coords, [0, 0, 0])
        assert ph_bs.min_freq()[1] == approx(-0.03700895020)
        assert ph_bs.has_imaginary_freq()
        assert not ph_bs.has_imaginary_freq(tol=0.5)
        assert_allclose(ph_bs.asr_breaking(), [-0.0370089502, -0.0370089502, -0.0221388897])
        assert ph_bs.nb_bands == 6
        assert ph_bs.nb_qpoints == 204
        assert_allclose(ph_bs.qpoints[1].frac_coords, [0.01, 0, 0])
        assert ph_bs.has_nac
        assert ph_bs.get_nac_frequencies_along_dir([1, 1, 0])[3] == approx(4.6084532143)
        assert ph_bs.get_nac_frequencies_along_dir([1, 0, 1]) is None
        assert_allclose(
            ph_bs.get_nac_eigendisplacements_along_dir([1, 1, 0])[3][1],
            [(0.1063906409128248 + 0j), 0j, 0j],
        )
        assert ph_bs.get_nac_eigendisplacements_along_dir([1, 0, 1]) is None

    def test_get_ph_dos(self):
        dos = get_ph_dos(f"{TEST_DIR}/NaCl_total_dos.dat")

        assert dos.densities[15] == approx(0.0001665998)
        assert dos.frequencies[20] == approx(0.0894965119)
        assert dos.get_interpolated_value(3.0) == approx(1.2915532670115628)
        assert len(dos.frequencies) == 201
        assert len(dos.densities) == 201

    def test_get_complete_dos(self):
        cdos = get_complete_ph_dos(
            f"{TEST_DIR}/NaCl_partial_dos.dat",
            f"{TEST_DIR}/NaCl_phonopy.yaml",
        )
        site_Na = cdos.structure[0]
        site_Cl = cdos.structure[1]

        assert len(cdos.frequencies) == 201
        assert cdos.pdos[site_Na][30] == approx(0.008058208)
        assert cdos.pdos[site_Cl][30] == approx(0.0119040783)

        assert Element.Na in cdos.get_element_dos()
        assert Element.Cl in cdos.get_element_dos()


@pytest.mark.skipif(Phonopy is None, reason="Phonopy not present")
class TestStructureConversion(MatSciTest):
    def test_structure_conversion(self):
        struct_pmg = MatSciTest.get_structure("LiFePO4")
        # add magmoms to site_properties
        struct_pmg.add_site_property("magmom", magmoms := [1] * len(struct_pmg))
        struct_ph = get_phonopy_structure(struct_pmg)
        struct_pmg_round_trip = get_pmg_structure(struct_ph)
        assert struct_pmg_round_trip.matches(struct_pmg)

        coords_ph = struct_ph.scaled_positions
        symbols_pmg = {*map(str, struct_pmg.composition)}
        symbols_pmg2 = {*map(str, struct_pmg_round_trip.composition)}

        assert struct_ph.cell[1, 1] == approx(struct_pmg.lattice._matrix[1, 1], abs=1e-7)
        assert struct_pmg.lattice._matrix[1, 1] == approx(struct_pmg_round_trip.lattice._matrix[1, 1], abs=1e-7)
        assert symbols_pmg == set(struct_ph.symbols)
        assert symbols_pmg == symbols_pmg2
        assert_allclose(coords_ph[3], struct_pmg.frac_coords[3])
        assert_allclose(struct_pmg.frac_coords[3], struct_pmg_round_trip.frac_coords[3])
        assert len(struct_ph) == len(struct_pmg)
        assert len(struct_pmg) == len(struct_pmg_round_trip)

        # https://github.com/materialsproject/pymatgen/pull/3555
        assert list(struct_ph.magnetic_moments) == magmoms
        assert struct_pmg_round_trip.site_properties["magmom"] == struct_pmg.site_properties["magmom"]


@pytest.mark.skipif(
    platform.system() == "Windows" and int(np.__version__[0]) >= 2,
    reason="cannot run NP2 on windows, see PR 4224",
)
@pytest.mark.skipif(Phonopy is None, reason="Phonopy not present")
class TestGetDisplacedStructures(MatSciTest):
    def test_get_displaced_structures(self):
        pmg_s = Structure.from_file(f"{TEST_DIR}/POSCAR-unitcell", primitive=False)
        supercell_matrix = np.diag((2, 1, 2))
        structures = get_displaced_structures(pmg_structure=pmg_s, atom_disp=0.01, supercell_matrix=supercell_matrix)

        assert len(structures) == 49
        assert_allclose(
            structures[4].frac_coords[0],
            [0.10872682, 0.21783039, 0.12595286],
            atol=1e-7,
        )
        assert_allclose(
            structures[-1].frac_coords[9],
            [0.89127318, 0.78130015, 0.37404715],
            atol=1e-7,
        )
        assert len(structures[0]) == 128
        assert len(structures[10]) == 128
        assert_allclose(structures[0].lattice._matrix, structures[8].lattice._matrix, atol=1e-8)

        # test writing output
        structures = get_displaced_structures(
            pmg_structure=pmg_s,
            atom_disp=0.01,
            supercell_matrix=supercell_matrix,
            yaml_fname="test.yaml",
        )
        assert os.path.isfile("test.yaml")


@pytest.mark.skipif(
    platform.system() == "Windows" and int(np.__version__[0]) >= 2,
    reason="cannot run NP2 on windows, see PR 4224",
)
<<<<<<< HEAD
class TestPhonopyFromForceConstants:
    def setup_method(self) -> None:
=======
@pytest.mark.skipif(Phonopy is None, reason="Phonopy not present")
class TestPhonopyFromForceConstants(TestCase):
    def setUp(self) -> None:
>>>>>>> da607e86
        test_path = Path(TEST_DIR)
        structure_file = test_path / "POSCAR-NaCl"
        fc_file = test_path / "FORCE_CONSTANTS"

        self.structure = Structure.from_file(structure_file)
        self.supercell_matrix = np.eye(3) * 2
        self.force_constants = parse_FORCE_CONSTANTS(fc_file)

    def test_get_phonon_dos_from_fc(self):
        dos = get_phonon_dos_from_fc(
            self.structure,
            self.supercell_matrix,
            self.force_constants,
            mesh_density=10.0,
        )

        assert dos, CompletePhononDos
        assert len(dos.frequencies) == 201
        assert Element.Na in dos.get_element_dos()
        assert Element.Cl in dos.get_element_dos()

    def test_get_phonon_band_structure_from_fc(self):
        bs = get_phonon_band_structure_from_fc(
            self.structure,
            self.supercell_matrix,
            self.force_constants,
            mesh_density=10.0,
        )

        assert bs, PhononBandStructure
        assert bs.nb_bands == 8
        assert bs.nb_qpoints == 8
        assert bs.bands[2][10] == approx(3.887125285018674)

    def test_get_phonon_band_structure_symm_line_from_fc(self):
        bs = get_phonon_band_structure_symm_line_from_fc(
            self.structure,
            self.supercell_matrix,
            self.force_constants,
            line_density=5.0,
        )

        assert bs, PhononBandStructureSymmLine
        assert bs.nb_bands == 24
        assert bs.nb_qpoints == 48
        assert bs.bands[2][10] == approx(2.869229797603161)


class TestGruneisen:
    def test_ph_bs_symm_line(self):
        self.bs_symm_line_1 = get_gruneisen_ph_bs_symm_line(
            gruneisen_path=f"{PHONON_DIR}/gruneisen/gruneisen_band_Si.yaml",
            structure_path=f"{PHONON_DIR}/gruneisen/eq/POSCAR_Si",
            fit=True,
        )
        self.bs_symm_line_2 = get_gruneisen_ph_bs_symm_line(
            gruneisen_path=f"{PHONON_DIR}/gruneisen/gruneisen_band_Si.yaml",
            structure_path=f"{PHONON_DIR}/gruneisen/eq/POSCAR_Si",
            fit=False,
        )

        # check if a bit of the gruneisen parameters happens

        assert self.bs_symm_line_1.gruneisen[0][0] != self.bs_symm_line_2.gruneisen[0][0]
        with pytest.raises(ValueError, match="Please provide a structure or structure path"):
            get_gruneisen_ph_bs_symm_line(gruneisen_path=f"{PHONON_DIR}/gruneisen/gruneisen_eq_plus_minus_InP.yaml")

    def test_gruneisen_parameter(self):
        self.gruneisenobject_Si = get_gruneisenparameter(
            f"{PHONON_DIR}/gruneisen/gruneisen_mesh_Si.yaml",
            structure_path=f"{PHONON_DIR}/gruneisen/eq/POSCAR_Si",
        )

        assert self.gruneisenobject_Si.frequencies[0][0] == approx(0.2523831291)
        assert self.gruneisenobject_Si.gruneisen[0][0] == approx(-0.1190736091)

        # catch the exception when no structure is present
        with pytest.raises(ValueError, match="Please provide a structure or structure path"):
            get_gruneisenparameter(f"{PHONON_DIR}/gruneisen/gruneisen_mesh_InP_without_struct.yaml")


@pytest.mark.skipif(Phonopy is None, reason="Phonopy not present")
class TestThermalDisplacementMatrices(MatSciTest):
    def test_get_thermal_displacement_matrix(self):
        list_matrices = get_thermal_displacement_matrices(
            f"{PHONON_DIR}/thermal_displacement_matrices/thermal_displacement_matrices.yaml",
            f"{PHONON_DIR}/thermal_displacement_matrices/POSCAR",
        )

        assert_allclose(
            list(list_matrices[0].thermal_displacement_matrix_cart[0]),
            [0.00516, 0.00613, 0.00415, -0.00011, -0.00158, -0.00081],
        )
        assert_allclose(
            list(list_matrices[0].thermal_displacement_matrix_cart[21]),
            [0.00488, 0.00497, 0.00397, -0.00070, -0.00070, 0.00144],
        )

        assert_allclose(
            list(list_matrices[0].thermal_displacement_matrix_cif[0]),
            [0.00457, 0.00613, 0.00415, -0.00011, -0.00081, -0.00082],
        )
        assert_allclose(
            list(list_matrices[0].thermal_displacement_matrix_cif[21]),
            [0.00461, 0.00497, 0.00397, -0.00070, 0.00002, 0.00129],
        )

        # check if correct number of temperatures has been read
        assert len(list_matrices) == 31

        assert list_matrices[-1].temperature == approx(300.0)
        assert list_matrices[0].temperature == approx(0.0)<|MERGE_RESOLUTION|>--- conflicted
+++ resolved
@@ -163,14 +163,9 @@
     platform.system() == "Windows" and int(np.__version__[0]) >= 2,
     reason="cannot run NP2 on windows, see PR 4224",
 )
-<<<<<<< HEAD
+@pytest.mark.skipif(Phonopy is None, reason="Phonopy not present")
 class TestPhonopyFromForceConstants:
     def setup_method(self) -> None:
-=======
-@pytest.mark.skipif(Phonopy is None, reason="Phonopy not present")
-class TestPhonopyFromForceConstants(TestCase):
-    def setUp(self) -> None:
->>>>>>> da607e86
         test_path = Path(TEST_DIR)
         structure_file = test_path / "POSCAR-NaCl"
         fc_file = test_path / "FORCE_CONSTANTS"
