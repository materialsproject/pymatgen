from __future__ import annotations

<<<<<<< HEAD
=======
import importlib.util
import unittest
from unittest import TestCase

>>>>>>> 55d09347
import pytest
from pytest import approx

from pymatgen.analysis.bond_valence import BVAnalyzer
from pymatgen.core import Molecule, Species, Structure
from pymatgen.io.zeopp import (
    ZeoCssr,
    ZeoVoronoiXYZ,
    get_free_sphere_params,
    get_high_accuracy_voronoi_nodes,
    get_voronoi_nodes,
    zeo_found,
    zeo_source,
)
from pymatgen.util.testing import TEST_FILES_DIR, VASP_IN_DIR

# Check if either zeo or pyzeo is available
HAS_ZEO = importlib.util.find_spec("zeo") is not None or importlib.util.find_spec("pyzeo") is not None

if not HAS_ZEO:
    pytest.skip("neither zeo nor pyzeo is installed", allow_module_level=True)

TEST_DIR = f"{TEST_FILES_DIR}/io/zeopp"

__author__ = "Bharat Medasani"
__copyright__ = "Copyright 2013, The Materials Project"
__version__ = "0.1"
__maintainer__ = "Shyue Ping Ong"
__email__ = "bkmedasani@lbl.gov"
__date__ = "Aug 2, 2013"


class TestZeoCssr:
    def setup_method(self):
        filepath = f"{VASP_IN_DIR}/POSCAR"
        self.zeo_cssr = ZeoCssr(Structure.from_file(filepath))

    def test_str(self):
        expected_string = """4.7595 10.4118 6.0672
90.00 90.00 90.00 SPGR =  1 P 1    OPT = 1
24 0
0 Fe4 P4 O16
1 Fe 0.4749 0.2187 0.7500 0 0 0 0 0 0 0 0 0.0000
2 Fe 0.9749 0.2813 0.2500 0 0 0 0 0 0 0 0 0.0000
3 Fe 0.0251 0.7187 0.7500 0 0 0 0 0 0 0 0 0.0000
4 Fe 0.5251 0.7813 0.2500 0 0 0 0 0 0 0 0 0.0000
5 P 0.4182 0.0946 0.2500 0 0 0 0 0 0 0 0 0.0000
6 P 0.9182 0.4054 0.7500 0 0 0 0 0 0 0 0 0.0000
7 P 0.0818 0.5946 0.2500 0 0 0 0 0 0 0 0 0.0000
8 P 0.5818 0.9054 0.7500 0 0 0 0 0 0 0 0 0.0000
9 O 0.7071 0.0434 0.7500 0 0 0 0 0 0 0 0 0.0000
10 O 0.7413 0.0966 0.2500 0 0 0 0 0 0 0 0 0.0000
11 O 0.2854 0.1657 0.0461 0 0 0 0 0 0 0 0 0.0000
12 O 0.2854 0.1657 0.4539 0 0 0 0 0 0 0 0 0.0000
13 O 0.7854 0.3343 0.5461 0 0 0 0 0 0 0 0 0.0000
14 O 0.7854 0.3343 0.9539 0 0 0 0 0 0 0 0 0.0000
15 O 0.2413 0.4034 0.7500 0 0 0 0 0 0 0 0 0.0000
16 O 0.2071 0.4566 0.2500 0 0 0 0 0 0 0 0 0.0000
17 O 0.7929 0.5434 0.7500 0 0 0 0 0 0 0 0 0.0000
18 O 0.7587 0.5966 0.2500 0 0 0 0 0 0 0 0 0.0000
19 O 0.2146 0.6657 0.0461 0 0 0 0 0 0 0 0 0.0000
20 O 0.2146 0.6657 0.4539 0 0 0 0 0 0 0 0 0.0000
21 O 0.7146 0.8343 0.5461 0 0 0 0 0 0 0 0 0.0000
22 O 0.7146 0.8343 0.9539 0 0 0 0 0 0 0 0 0.0000
23 O 0.2587 0.9034 0.7500 0 0 0 0 0 0 0 0 0.0000
24 O 0.2929 0.9566 0.2500 0 0 0 0 0 0 0 0 0.0000"""
        assert str(self.zeo_cssr) == expected_string

    def test_from_file(self):
        filename = f"{TEST_FILES_DIR}/io/cssr/EDI.cssr"
        zeo_cssr = ZeoCssr.from_file(filename)
        assert isinstance(zeo_cssr.structure, Structure)


class TestZeoCssrOxi:
    def setup_method(self):
        filepath = f"{VASP_IN_DIR}/POSCAR"
        structure = BVAnalyzer().get_oxi_state_decorated_structure(Structure.from_file(filepath))
        self.zeo_cssr = ZeoCssr(structure)

    def test_str(self):
        expected_string = """4.7595 10.4118 6.0672
90.00 90.00 90.00 SPGR =  1 P 1    OPT = 1
24 0
0 Fe4 P4 O16
1 Fe3+ 0.4749 0.2187 0.7500 0 0 0 0 0 0 0 0 0.0000
2 Fe3+ 0.9749 0.2813 0.2500 0 0 0 0 0 0 0 0 0.0000
3 Fe3+ 0.0251 0.7187 0.7500 0 0 0 0 0 0 0 0 0.0000
4 Fe3+ 0.5251 0.7813 0.2500 0 0 0 0 0 0 0 0 0.0000
5 P5+ 0.4182 0.0946 0.2500 0 0 0 0 0 0 0 0 0.0000
6 P5+ 0.9182 0.4054 0.7500 0 0 0 0 0 0 0 0 0.0000
7 P5+ 0.0818 0.5946 0.2500 0 0 0 0 0 0 0 0 0.0000
8 P5+ 0.5818 0.9054 0.7500 0 0 0 0 0 0 0 0 0.0000
9 O2- 0.7071 0.0434 0.7500 0 0 0 0 0 0 0 0 0.0000
10 O2- 0.7413 0.0966 0.2500 0 0 0 0 0 0 0 0 0.0000
11 O2- 0.2854 0.1657 0.0461 0 0 0 0 0 0 0 0 0.0000
12 O2- 0.2854 0.1657 0.4539 0 0 0 0 0 0 0 0 0.0000
13 O2- 0.7854 0.3343 0.5461 0 0 0 0 0 0 0 0 0.0000
14 O2- 0.7854 0.3343 0.9539 0 0 0 0 0 0 0 0 0.0000
15 O2- 0.2413 0.4034 0.7500 0 0 0 0 0 0 0 0 0.0000
16 O2- 0.2071 0.4566 0.2500 0 0 0 0 0 0 0 0 0.0000
17 O2- 0.7929 0.5434 0.7500 0 0 0 0 0 0 0 0 0.0000
18 O2- 0.7587 0.5966 0.2500 0 0 0 0 0 0 0 0 0.0000
19 O2- 0.2146 0.6657 0.0461 0 0 0 0 0 0 0 0 0.0000
20 O2- 0.2146 0.6657 0.4539 0 0 0 0 0 0 0 0 0.0000
21 O2- 0.7146 0.8343 0.5461 0 0 0 0 0 0 0 0 0.0000
22 O2- 0.7146 0.8343 0.9539 0 0 0 0 0 0 0 0 0.0000
23 O2- 0.2587 0.9034 0.7500 0 0 0 0 0 0 0 0 0.0000
24 O2- 0.2929 0.9566 0.2500 0 0 0 0 0 0 0 0 0.0000"""
        assert str(self.zeo_cssr) == expected_string

    def test_from_file(self):
        filename = f"{TEST_FILES_DIR}/io/cssr/EDI_oxistate_decorated.cssr"
        zeocssr = ZeoCssr.from_file(filename)
        assert isinstance(zeocssr.structure, Structure)


class TestZeoVoronoiXYZ:
    def setup_method(self):
        coords = [
            [0.000000, 0.000000, 0.000000],
            [0.000000, 0.000000, 1.089000],
            [1.026719, 0.000000, -0.363000],
            [-0.513360, -0.889165, -0.363000],
            [-0.513360, 0.889165, -0.363000],
        ]
        prop = [0.4, 0.2, 0.2, 0.2, 0.2]
        self.mol = Molecule(["C", "H", "H", "H", "H"], coords, site_properties={"voronoi_radius": prop})
        self.xyz = ZeoVoronoiXYZ(self.mol)

    def test_str(self):
        expected = """5
H4 C1
C 0.000000 0.000000 0.000000 0.400000
H 1.089000 0.000000 0.000000 0.200000
H -0.363000 1.026719 0.000000 0.200000
H -0.363000 -0.513360 -0.889165 0.200000
H -0.363000 -0.513360 0.889165 0.200000"""
        assert str(self.xyz) == expected
        assert str(self.xyz) == expected

    def test_from_file(self):
        filename = f"{TEST_DIR}/EDI_voro.xyz"
        voronoi = ZeoVoronoiXYZ.from_file(filename)
        assert isinstance(voronoi.molecule, Molecule)


class TestGetVoronoiNodes:
    def setup_method(self):
        filepath = f"{VASP_IN_DIR}/POSCAR"
        self.structure = Structure.from_file(filepath)
        bv = BVAnalyzer()
        valences = bv.get_valences(self.structure)
        el = [site.species_string for site in self.structure]
        valence_dict = dict(zip(el, valences, strict=True))
        self.rad_dict = {}
        for key, val in valence_dict.items():
            self.rad_dict[key] = float(Species(key, val).ionic_radius)

        assert len(self.rad_dict) == len(self.structure.composition)

    def test_get_voronoi_nodes(self):
        vor_node_struct, vor_edge_center_struct, vor_face_center_struct = get_voronoi_nodes(
            self.structure, self.rad_dict
        )
        assert isinstance(vor_node_struct, Structure)
        assert isinstance(vor_edge_center_struct, Structure)
        assert isinstance(vor_face_center_struct, Structure)


@pytest.mark.skip("TODO: file free_sph.cif not present")
class TestGetFreeSphereParams:
    def setup_method(self):
        filepath = f"{TEST_FILES_DIR}/cif/free_sph.cif"
        self.structure = Structure.from_file(filepath)
        self.rad_dict = {
            "Ge": 0.67,
            "P": 0.52,
            "S": 1.7,
            "La": 1.17,
            "Zr": 0.86,
            "O": 1.26,
        }

    def test_get_free_sphere_params(self):
        free_sph_params = get_free_sphere_params(self.structure, rad_dict=self.rad_dict)
        # Zeo results can change in future. Hence loose comparison
        assert free_sph_params["inc_sph_max_dia"] == approx(2.58251, abs=1e-1)
        assert free_sph_params["free_sph_max_dia"] == approx(1.29452, abs=1e-1)
        assert free_sph_params["inc_sph_along_free_sph_path_max_dia"] == approx(2.58251, abs=1e-1)


class TestGetHighAccuracyVoronoiNodes:
    def setup_method(self):
        filepath = f"{VASP_IN_DIR}/POSCAR"
        self.structure = Structure.from_file(filepath)
        bv = BVAnalyzer()
        valences = bv.get_valences(self.structure)
        el = [site.species_string for site in self.structure]
        valence_dict = dict(zip(el, valences, strict=True))
        self.rad_dict = {}
        for key, val in valence_dict.items():
            self.rad_dict[key] = float(Species(key, val).ionic_radius)

        assert len(self.rad_dict) == len(self.structure.composition)

    def test_get_voronoi_nodes(self):
        vor_node_struct = get_high_accuracy_voronoi_nodes(self.structure, self.rad_dict)
        assert isinstance(vor_node_struct, Structure)


class TestGetVoronoiNodesMultiOxi:
    def setup_method(self):
        filepath = f"{VASP_IN_DIR}/POSCAR"
        self.structure = Structure.from_file(filepath)
        bv = BVAnalyzer()
        self.structure = bv.get_oxi_state_decorated_structure(self.structure)
        valences = bv.get_valences(self.structure)
        radii = []
        for idx, valence in enumerate(valences):
            el = self.structure[idx].specie.symbol
            radius = Species(el, valence).ionic_radius
            radii.append(radius)
        el = [site.species_string for site in self.structure]
        self.rad_dict = dict(zip(el, radii, strict=True))

    def test_get_voronoi_nodes(self):
        vor_node_struct, vor_edge_center_struct, vor_face_center_struct = get_voronoi_nodes(
            self.structure, self.rad_dict
        )
        assert isinstance(vor_node_struct, Structure)
        assert isinstance(vor_edge_center_struct, Structure)
        assert isinstance(vor_face_center_struct, Structure)


class TestZeoSource(TestCase):
    """Test for zeo_source to verify which library was imported."""

    def test_zeo_source_is_defined(self):
        """Test that zeo_source is defined and is either 'zeo' or 'pyzeo'."""
        assert zeo_source in ["zeo", "pyzeo"]

    def test_zeo_found_is_true(self):
        """Test that zeo_found is True when either library is imported."""
        assert zeo_found is True<|MERGE_RESOLUTION|>--- conflicted
+++ resolved
@@ -1,12 +1,7 @@
 from __future__ import annotations
 
-<<<<<<< HEAD
-=======
 import importlib.util
-import unittest
-from unittest import TestCase
-
->>>>>>> 55d09347
+
 import pytest
 from pytest import approx
 
@@ -242,7 +237,7 @@
         assert isinstance(vor_face_center_struct, Structure)
 
 
-class TestZeoSource(TestCase):
+class TestZeoSource:
     """Test for zeo_source to verify which library was imported."""
 
     def test_zeo_source_is_defined(self):
