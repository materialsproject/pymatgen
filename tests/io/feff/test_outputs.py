--- conflicted
+++ resolved
@@ -25,15 +25,9 @@
 
     def test_complete_dos(self):
         complete_dos = TestFeffLdos.ldos.complete_dos
-<<<<<<< HEAD
-        assert complete_dos.as_dict()["spd_dos"]["s"]["efermi"] == approx(
-            -11.430
-        ), "Failed to construct complete_dos dict properly"
-=======
-        assert complete_dos.as_dict()["spd_dos"]["s"]["efermi"] == -11.430, (
+        assert complete_dos.as_dict()["spd_dos"]["s"]["efermi"] == approx(-11.430), (
             "Failed to construct complete_dos dict properly"
         )
->>>>>>> 0d14d724
 
     def test_as_dict_and_from_dict(self):
         l2 = TestFeffLdos.ldos.charge_transfer_to_str()
@@ -47,15 +41,9 @@
 
     def test_reci_complete_dos(self):
         complete_dos = TestFeffLdos.reci_dos.complete_dos
-<<<<<<< HEAD
-        assert complete_dos.as_dict()["spd_dos"]["s"]["efermi"] == approx(
-            -9.672
-        ), "Failed to construct complete_dos dict properly"
-=======
-        assert complete_dos.as_dict()["spd_dos"]["s"]["efermi"] == -9.672, (
+        assert complete_dos.as_dict()["spd_dos"]["s"]["efermi"] == approx(-9.672), (
             "Failed to construct complete_dos dict properly"
         )
->>>>>>> 0d14d724
 
     def test_reci_charge(self):
         charge_trans = TestFeffLdos.reci_dos.charge_transfer
