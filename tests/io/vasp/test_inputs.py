--- conflicted
+++ resolved
@@ -1612,14 +1612,10 @@
         pickle.dumps(self.potcar)
 
 
-<<<<<<< HEAD
 @pytest.mark.filterwarnings("ignore:Please use INCAR KSPACING tag:DeprecationWarning")
 @pytest.mark.filterwarnings(
     "ignore:POTCAR data with symbol .* is not known to pymatgen:pymatgen.io.vasp.inputs.UnknownPotcarWarning"
 )
-=======
-@pytest.mark.filterwarnings("ignore:Please use INCAR KSPACING tag")
->>>>>>> cc63b818
 class TestVaspInput(PymatgenTest):
     def setUp(self):
         filepath = f"{VASP_IN_DIR}/INCAR"
