from __future__ import annotations

import copy
import json
import os
import pickle
import re
import warnings
from shutil import copyfile
from unittest import TestCase
from unittest.mock import patch

import numpy as np
import pytest
import scipy.constants as const
from monty.io import zopen
from monty.serialization import loadfn
from monty.tempfile import ScratchDir
from numpy.testing import assert_allclose
from pytest import approx

from pymatgen.core import SETTINGS
from pymatgen.core.composition import Composition
from pymatgen.core.structure import Structure
from pymatgen.electronic_structure.core import Magmom
from pymatgen.io.vasp.inputs import (
    POTCAR_STATS_PATH,
    BadIncarWarning,
    BadPoscarWarning,
    Incar,
    Kpoints,
    KpointsSupportedModes,
    PmgVaspPspDirError,
    Poscar,
    Potcar,
    PotcarSingle,
    UnknownPotcarWarning,
    VaspInput,
    _gen_potcar_summary_stats,
)
from pymatgen.util.testing import FAKE_POTCAR_DIR, TEST_FILES_DIR, VASP_IN_DIR, VASP_OUT_DIR, PymatgenTest

# Filter some expected warnings
warnings.filterwarnings(
    "ignore", message=r"POTCAR data with symbol .* is not known to pymatgen", category=UnknownPotcarWarning
)
warnings.filterwarnings("ignore", message=r"missing .* POTCAR directory", category=UserWarning)


# make sure _gen_potcar_summary_stats runs and works with all tests in this file
_SUMM_STATS = _gen_potcar_summary_stats(append=False, vasp_psp_dir=str(FAKE_POTCAR_DIR), summary_stats_filename=None)


@pytest.fixture(autouse=True)
def _mock_complete_potcar_summary_stats(monkeypatch: pytest.MonkeyPatch) -> None:
    # Override POTCAR library to use fake scrambled POTCARs
    monkeypatch.setitem(SETTINGS, "PMG_VASP_PSP_DIR", str(FAKE_POTCAR_DIR))
    monkeypatch.setattr(PotcarSingle, "_potcar_summary_stats", _SUMM_STATS)

    # The fake POTCAR library is pretty big even with just a few sub-libraries
    # just copying over entries to work with PotcarSingle.is_valid
    for func in PotcarSingle.functional_dir:
        if func in _SUMM_STATS:
            continue
        if "pbe" in func.lower() or "pw91" in func.lower():
            # Generate POTCAR hashes on the fly
            _SUMM_STATS[func] = _SUMM_STATS["PBE_54_W_HASH"].copy()
        elif "lda" in func.lower() or "perdew_zunger81" in func.lower():
            _SUMM_STATS[func] = _SUMM_STATS["LDA_64"].copy()


@pytest.mark.filterwarnings(
    "ignore:POTCAR data with symbol .* is not known to pymatgen:pymatgen.io.vasp.inputs.UnknownPotcarWarning"
)
class TestPoscar(PymatgenTest):
    def test_init(self):
        comp = Structure.from_file(f"{VASP_IN_DIR}/POSCAR").composition
        assert comp == Composition("Fe4P4O16")

        # VASP 4 type with symbols at the end.
        poscar_str = """Test1
1.0
3.840198 0.000000 0.000000
1.920099 3.325710 0.000000
0.000000 -2.217138 3.135509
1 1
direct
0.000000 0.000000 0.000000 Si
0.750000 0.500000 0.750000 F
"""
        poscar = Poscar.from_str(poscar_str)
        assert poscar.structure.composition == Composition("SiF")

        poscar_str = ""
        with pytest.raises(ValueError, match="Empty POSCAR"):
            Poscar.from_str(poscar_str)

        # VASP 4 style file with default names, i.e. no element symbol found.
        poscar_str = """Test2
1.0
3.840198 0.000000 0.000000
1.920099 3.325710 0.000000
0.000000 -2.217138 3.135509
1 1
direct
0.000000 0.000000 0.000000
0.750000 0.500000 0.750000
"""
        with pytest.warns(BadPoscarWarning, match="Elements in POSCAR cannot be determined"):
            poscar = Poscar.from_str(poscar_str)
        assert poscar.structure.composition == Composition("HHe")

        # VASP 4 style file with default names, i.e. no element symbol found.
        poscar_str = """Test3
1.0
3.840198 0.000000 0.000000
1.920099 3.325710 0.000000
0.000000 -2.217138 3.135509
1 1
Selective dynamics
direct
0.000000 0.000000 0.000000 T T T Si
0.750000 0.500000 0.750000 F F F O
"""
        poscar = Poscar.from_str(poscar_str)
        selective_dynamics = [list(x) for x in poscar.selective_dynamics]

        assert selective_dynamics == [[True, True, True], [False, False, False]]
        self.selective_poscar = poscar

    def test_from_file(self):
        filepath = f"{VASP_IN_DIR}/POSCAR_symbols_natoms_multilines"
        poscar = Poscar.from_file(filepath, check_for_potcar=False, read_velocities=False)
        ordered_expected_elements = [
            "Fe",
            "Cr",
            "Fe",
            "Fe",
            "Cr",
            "Cr",
            "Cr",
            "Cr",
            "Fe",
            "Fe",
            "Cr",
            "Fe",
            "Cr",
            "Fe",
            "Fe",
            "Cr",
            "Fe",
            "Cr",
            "Fe",
            "Fe",
            "Fe",
            "Fe",
            "Cr",
            "Fe",
            "Ni",
            "Fe",
            "Fe",
            "Fe",
            "Fe",
            "Fe",
            "Cr",
            "Cr",
            "Cr",
            "Fe",
            "Fe",
            "Fe",
            "Fe",
            "Fe",
            "Fe",
            "Cr",
            "Fe",
            "Fe",
            "Ni",
            "Fe",
            "Fe",
            "Fe",
            "Cr",
            "Cr",
            "Fe",
            "Fe",
            "Fe",
            "Fe",
            "Fe",
        ]
        assert [site.specie.symbol for site in poscar.structure] == ordered_expected_elements

    def test_from_file_potcar_overwrite_elements(self):
        # Make sure overwriting elements triggers warning
        # The following POTCAR has elements as ["Fe", "P", "O"]
        copyfile(f"{VASP_IN_DIR}/POSCAR_Fe3O4", tmp_poscar_path := f"{self.tmp_path}/POSCAR")
        copyfile(f"{VASP_IN_DIR}/fake_potcars/POTCAR.gz", f"{self.tmp_path}/POTCAR.gz")

        with pytest.warns(UserWarning, match="Elements in POSCAR would be overwritten"):
            _poscar = Poscar.from_file(tmp_poscar_path)

        # Make sure ValueError is raised when POTCAR has fewer elements
        copyfile(f"{VASP_IN_DIR}/POSCAR_Fe3O4", tmp_poscar_path := f"{self.tmp_path}/POSCAR")
        copyfile(f"{VASP_IN_DIR}/POTCAR_C2.gz", f"{self.tmp_path}/POTCAR.gz")

        with pytest.raises(ValueError, match="has fewer elements than POSCAR"):
            _poscar = Poscar.from_file(tmp_poscar_path)

        # Make sure no warning/error is triggered for compatible elements
        copyfile(f"{VASP_IN_DIR}/POSCAR_C2", tmp_poscar_path := f"{self.tmp_path}/POSCAR")
        copyfile(f"{VASP_IN_DIR}/POTCAR_C2.gz", f"{self.tmp_path}/POTCAR.gz")

        with warnings.catch_warnings(record=True) as record:
            _poscar = Poscar.from_file(tmp_poscar_path)
        assert not any("Elements in POSCAR would be overwritten" in str(warning.message) for warning in record)

    def test_from_str_default_names(self):
        """Similar to test_from_file_bad_potcar, ensure "default_names"
        (likely read from POTCAR) triggers correct warning/error.
        """
        poscar_str = """bad default names
1.1
3.840198 0.000000 0.000000
1.920099 3.325710 0.000000
0.000000 -2.217138 3.135509
Si F
1 1
cart
0.000000   0.00000000   0.00000000
3.840198   1.50000000   2.35163175
"""
        # ValueError if default_names shorter than POSCAR
        with pytest.raises(ValueError, match=re.escape("default_names=['Si'] (likely from POTCAR) has fewer elements")):
            _poscar = Poscar.from_str(poscar_str, default_names=["Si"])

        # Warning if overwrite triggered
        with pytest.warns(UserWarning, match="Elements in POSCAR would be overwritten"):
            poscar = Poscar.from_str(poscar_str, default_names=["Si", "O"])
        assert poscar.site_symbols == ["Si", "O"]

        # Assert no warning if using the same elements (or superset)
        with warnings.catch_warnings(record=True) as record:
            poscar = Poscar.from_str(poscar_str, default_names=["Si", "F"])
            assert poscar.site_symbols == ["Si", "F"]

            poscar = Poscar.from_str(poscar_str, default_names=["Si", "F", "O"])
            assert poscar.site_symbols == ["Si", "F"]
        assert not any("Elements in POSCAR would be overwritten" in str(warning.message) for warning in record)

        # Make sure it could be bypassed (by using None, when not check_for_potcar)
        with warnings.catch_warnings(record=True) as record:
            _poscar = Poscar.from_str(poscar_str, default_names=None)
        assert not any("Elements in POSCAR would be overwritten" in str(warning.message) for warning in record)

    def test_from_str_default_names_vasp4(self):
        """Poscar.from_str with default_names given could also be used to
        convert a VASP 4 formatted POSCAR to VASP 5/6, by inserting
        elements to the 5th (0-indexed) line.
        """
        poscar_str_vasp4 = """vasp 4
1.1
3.840198 0.000000 0.000000
1.920099 3.325710 0.000000
0.000000 -2.217138 3.135509
1 1
cart
0.000000   0.00000000   0.00000000
3.840198   1.50000000   2.35163175
"""
        # Test overwrite warning
        with pytest.warns(UserWarning, match="Elements in POSCAR would be overwritten"):
            poscar_vasp4 = Poscar.from_str(poscar_str_vasp4, default_names=["H", "He"])
        assert poscar_vasp4.site_symbols == ["H", "He"]

        # Test default names longer than need but should work the same
        poscar_vasp4 = Poscar.from_str(poscar_str_vasp4, default_names=["H", "He", "Li"])
        assert poscar_vasp4.site_symbols == ["H", "He"]

        with pytest.raises(ValueError, match=re.escape("default_names=['H'] (likely from POTCAR) has fewer elements")):
            _poscar_vasp4 = Poscar.from_str(poscar_str_vasp4, default_names=["H"])

    def test_as_from_dict(self):
        poscar_str = """Test3
1.0
3.840198 0.000000 0.000000
1.920099 3.325710 0.000000
0.000000 -2.217138 3.135509
1 1
Selective dynamics
direct
0.000000 0.000000 0.000000 T T T Si
0.750000 0.500000 0.750000 F F F O
"""
        poscar = Poscar.from_str(poscar_str)
        dct = poscar.as_dict()
        poscar2 = Poscar.from_dict(dct)
        assert poscar2.comment == "Test3"
        assert all(poscar2.selective_dynamics[0])
        assert not all(poscar2.selective_dynamics[1])

    def test_cart_scale(self):
        poscar_str = """Test1
1.1
3.840198 0.000000 0.000000
1.920099 3.325710 0.000000
0.000000 -2.217138 3.135509
Si F
1 1
cart
0.000000   0.00000000   0.00000000
3.840198   1.50000000   2.35163175
"""
        poscar = Poscar.from_str(poscar_str)
        site = poscar.structure[1]
        assert_allclose(site.coords, np.array([3.840198, 1.5, 2.35163175]) * 1.1)

    def test_significant_figures(self):
        si = 14
        coords = [[0, 0, 0], [0.75, 0.5, 0.75]]

        # Silicon structure for testing.
        lattice = [
            [3.8401979337, 0.00, 0.00],
            [1.9200989668, 3.3257101909, 0.00],
            [0.00, -2.2171384943, 3.1355090603],
        ]
        struct = Structure(lattice, [si, si], coords)
        poscar = Poscar(struct)
        expected_str = """Si2
1.0
   3.84    0.00    0.00
   1.92    3.33    0.00
   0.00   -2.22    3.14
Si
2
direct
   0.00    0.00    0.00 Si
   0.75    0.50    0.75 Si
"""

        actual_str = poscar.get_str(significant_figures=2)
        assert actual_str == expected_str, "Wrong POSCAR output!"

    def test_str(self):
        si = 14
        coords = [[0, 0, 0], [0.75, 0.5, 0.75]]

        # Silicon structure for testing.
        lattice = [
            [3.8401979337, 0.00, 0.00],
            [1.9200989668, 3.3257101909, 0.00],
            [0.00, -2.2171384943, 3.1355090603],
        ]
        struct = Structure(lattice, [si, si], coords)
        poscar = Poscar(struct)
        expected_str = """Si2
1.0
   3.8401979336999998    0.0000000000000000    0.0000000000000000
   1.9200989667999999    3.3257101909000002    0.0000000000000000
   0.0000000000000000   -2.2171384942999999    3.1355090603000000
Si
2
direct
   0.0000000000000000    0.0000000000000000    0.0000000000000000 Si
   0.7500000000000000    0.5000000000000000    0.7500000000000000 Si
"""

        assert str(poscar) == expected_str, "Wrong POSCAR output!"

        # VASP 4 type with symbols at the end.
        poscar_str = """Test1
1.0
-3.840198 0.000000 0.000000
1.920099 3.325710 0.000000
0.000000 -2.217138 3.135509
1 1
direct
0.000000 0.000000 0.000000 Si
0.750000 0.500000 0.750000 F
"""

        expected = """Test1
1.0
   3.8401980000000000   -0.0000000000000000   -0.0000000000000000
  -1.9200990000000000   -3.3257099999999999   -0.0000000000000000
  -0.0000000000000000    2.2171379999999998   -3.1355089999999999
Si F
1 1
direct
   0.0000000000000000    0.0000000000000000    0.0000000000000000 Si
   0.7500000000000000    0.5000000000000000    0.7500000000000000 F
"""
        poscar = Poscar.from_str(poscar_str)
        assert str(poscar) == expected

    def test_from_md_run(self):
        # Parsing from an MD type run with velocities and predictor corrector data
        poscar = Poscar.from_file(f"{VASP_OUT_DIR}/CONTCAR.MD", check_for_potcar=False)
        assert np.sum(poscar.velocities) == approx(0.0065417961324)
        assert poscar.predictor_corrector[0][0][0] == 0.33387820e00
        assert poscar.predictor_corrector[0][1][1] == -0.10583589e-02
        assert poscar.lattice_velocities is None

        # Parsing from an MD type run with velocities, predictor corrector data and lattice velocities
        poscar = Poscar.from_file(f"{VASP_OUT_DIR}/CONTCAR.MD.npt", check_for_potcar=False)
        assert np.sum(poscar.velocities) == approx(-0.06193299494)
        assert poscar.predictor_corrector[0][0][0] == 0.63981833
        assert poscar.lattice_velocities.sum() == approx(16.49411358474)

    def test_write_md_poscar(self):
        # Parsing from an MD type run with velocities and predictor corrector data
        # And writing a new POSCAR from the new structure
        poscar = Poscar.from_file(f"{VASP_OUT_DIR}/CONTCAR.MD", check_for_potcar=False)

        path = f"{self.tmp_path}/POSCAR.testing.md"
        poscar.write_file(path)
        p3 = Poscar.from_file(path)

        assert_allclose(poscar.structure.lattice.abc, p3.structure.lattice.abc, 5)
        assert_allclose(poscar.velocities, p3.velocities, 5)
        assert_allclose(poscar.predictor_corrector, p3.predictor_corrector, 5)
        assert poscar.predictor_corrector_preamble == p3.predictor_corrector_preamble

        # Same as above except also has lattice velocities
        poscar = Poscar.from_file(f"{VASP_OUT_DIR}/CONTCAR.MD.npt", check_for_potcar=False)

        poscar.write_file(path)

        # check output produced for lattice velocities has required format and spaces
        # added in https://github.com/materialsproject/pymatgen/pull/3433
        with open(path, encoding="utf-8") as file:
            lines = file.readlines()
        pattern = (r"  [-| ]?\d\.\d{7}E[+-]\d{2}" * 3)[1:]
        for line in lines[18:24]:
            assert re.match(pattern, line.rstrip())

        p3 = Poscar.from_file(path)

        assert_allclose(poscar.structure.lattice.abc, p3.structure.lattice.abc, 5)
        assert_allclose(poscar.velocities, p3.velocities, 5)
        assert_allclose(poscar.predictor_corrector, p3.predictor_corrector, 5)
        assert poscar.predictor_corrector_preamble == p3.predictor_corrector_preamble
        assert_allclose(poscar.lattice_velocities, p3.lattice_velocities, 5)

    def test_setattr(self):
        filepath = f"{VASP_IN_DIR}/POSCAR"
        poscar = Poscar.from_file(filepath, check_for_potcar=False)
        with pytest.raises(ValueError, match="velocities array must be same length as the structure"):
            poscar.velocities = [[0, 0, 0]]
        poscar.selective_dynamics = np.array([[True, False, False]] * 24)
        expected = """Fe4P4O16
1.0
  10.4117668699494264    0.0000000000000000    0.0000000000000000
   0.0000000000000000    6.0671718799705294    0.0000000000000000
   0.0000000000000000    0.0000000000000000    4.7594895399768813
Fe P O
4 4 16
Selective dynamics
direct
   0.2187282200000000    0.7500000000000000    0.4748671100000000 T F F Fe
   0.2812717800000000    0.2500000000000000    0.9748671100000000 T F F Fe
   0.7187282200000000    0.7500000000000000    0.0251328900000000 T F F Fe
   0.7812717800000000    0.2500000000000000    0.5251328900000000 T F F Fe
   0.0946130900000000    0.2500000000000000    0.4182432700000000 T F F P
   0.4053869100000000    0.7500000000000000    0.9182432699999999 T F F P
   0.5946130900000000    0.2500000000000000    0.0817567300000000 T F F P
   0.9053869100000000    0.7500000000000000    0.5817567300000001 T F F P
   0.0433723100000000    0.7500000000000000    0.7071376700000001 T F F O
   0.0966424400000000    0.2500000000000000    0.7413203500000000 T F F O
   0.1657097400000000    0.0460723300000000    0.2853839400000000 T F F O
   0.1657097400000000    0.4539276700000000    0.2853839400000000 T F F O
   0.3342902600000000    0.5460723300000000    0.7853839400000000 T F F O
   0.3342902600000000    0.9539276700000000    0.7853839400000000 T F F O
   0.4033575600000000    0.7500000000000000    0.2413203500000000 T F F O
   0.4566276900000000    0.2500000000000000    0.2071376700000000 T F F O
   0.5433723100000000    0.7500000000000000    0.7928623299999999 T F F O
   0.5966424400000000    0.2500000000000000    0.7586796500000000 T F F O
   0.6657097400000000    0.0460723300000000    0.2146160600000000 T F F O
   0.6657097400000000    0.4539276700000000    0.2146160600000000 T F F O
   0.8342902600000000    0.5460723300000000    0.7146160600000000 T F F O
   0.8342902600000000    0.9539276700000000    0.7146160600000000 T F F O
   0.9033575600000000    0.7500000000000000    0.2586796500000000 T F F O
   0.9566276900000000    0.2500000000000000    0.2928623300000000 T F F O"""
        assert str(poscar).strip() == expected.strip()
        poscar.velocities = np.ones((24, 3))
        assert "velocities" in poscar.structure.site_properties

    def test_velocities(self):
        si = 14
        coords = [[0, 0, 0], [0.75, 0.5, 0.75]]

        # Silicon structure for testing.
        lattice = [
            [3.8401979337, 0.00, 0.00],
            [1.9200989668, 3.3257101909, 0.00],
            [0.00, -2.2171384943, 3.1355090603],
        ]
        struct = Structure(lattice, [si, si], coords)
        poscar = Poscar(struct)
        poscar.set_temperature(900)

        v = np.array(poscar.velocities)

        for x in np.sum(v, axis=0):
            assert x == approx(0, abs=1e-7)

        temperature = struct[0].specie.atomic_mass.to("kg") * np.sum(v**2) / (3 * const.k) * 1e10
        assert temperature == approx(900, abs=1e-4), "Temperature instantiated incorrectly"

        poscar.set_temperature(700)
        v = np.array(poscar.velocities)
        for x in np.sum(v, axis=0):
            assert x == approx(0, abs=1e-7), "Velocities initialized with a net momentum"

        temperature = struct[0].specie.atomic_mass.to("kg") * np.sum(v**2) / (3 * const.k) * 1e10
        assert temperature == approx(700, abs=1e-4), "Temperature instantiated incorrectly"

    def test_write(self):
        filepath = f"{VASP_IN_DIR}/POSCAR"
        poscar = Poscar.from_file(filepath)
        tmp_file = f"{self.tmp_path}/POSCAR.testing"
        poscar.write_file(tmp_file)
        poscar = Poscar.from_file(tmp_file)
        assert_allclose(poscar.structure.lattice.abc, poscar.structure.lattice.abc, 5)

    @pytest.mark.filterwarnings("ignore:Elements in POSCAR would be overwritten")
    def test_selective_dynamics(self):
        # Previously, this test relied on the existence of a file named POTCAR
        # that was sorted to the top of a list of POTCARs for the test to work.
        # That's far too brittle - isolating requisite files here
        copyfile(f"{VASP_IN_DIR}/POSCAR_Fe3O4", tmp_poscar_path := f"{self.tmp_path}/POSCAR")
        copyfile(f"{VASP_IN_DIR}/fake_potcars/POTCAR.gz", f"{self.tmp_path}/POTCAR.gz")

        poscar = Poscar.from_file(tmp_poscar_path)
        structure = poscar.structure

        # Fix bottom half
        fixed_indices = structure.frac_coords[:, 2] >= 0.5

        poscar = Poscar(structure, selective_dynamics=np.tile(fixed_indices.reshape(-1, 1), [1, 3]))
        selective_dynamics = [list(x) for x in poscar.selective_dynamics]

        assert selective_dynamics == [
            [True, True, True],
            [False, False, False],
            [False, False, False],
            [True, True, True],
            [False, False, False],
            [True, True, True],
            [True, True, True],
            [False, False, False],
            [False, False, False],
            [True, True, True],
            [True, True, True],
            [False, False, False],
            [True, True, True],
            [False, False, False],
        ]

    def test_invalid_selective_dynamics(self):
        """
        Check invalid selective dynamics info. The POSCAR string
        'invalid_poscar_str' represents a case with incorrect
        placement of selective dynamics information (Comment like 'Si' should
        be followed by selective dynamics values 'T' or 'F').
        """
        invalid_poscar_str = """POSCAR with invalid selective dynamics info
1.1
3.840198 0.000000 0.000000
1.920099 3.325710 0.000000
0.000000 -2.217138 3.135509
Si F
1 1
Selective dynamics
Cartesian
0.000000   0.00000000   0.00000000 Si T T F
3.840198   1.50000000   2.35163175 F T T F
"""
        with (
            pytest.warns(
                BadPoscarWarning,
                match="Selective dynamics values must be either 'T' or 'F'.",
            ),
            pytest.warns(BadPoscarWarning, match="Selective dynamics toggled with Fluorine"),
        ):
            Poscar.from_str(invalid_poscar_str)

    def test_selective_dynamics_with_fluorine(self):
        """
        Check ambiguous selective dynamics info when Fluorine(F) is
        included and position lines include comments.
        """
        poscar_str_with_fluorine = """Selective dynamics toggled with Fluorine
1.1
3.840198 0.000000 0.000000
1.920099 3.325710 0.000000
0.000000 -2.217138 3.135509
Si F
1 1
Selective dynamics
Cartesian
0.000000   0.00000000   0.00000000 Si T T F
3.840198   1.50000000   2.35163175 F T T F
"""
        with (
            pytest.warns(
                BadPoscarWarning,
                match=(
                    "Selective dynamics toggled with Fluorine element detected. "
                    "Make sure the 4th-6th entry each position line is selective dynamics info."
                ),
            ),
            pytest.warns(BadPoscarWarning, match="Selective dynamics values must be either"),
        ):
            Poscar.from_str(poscar_str_with_fluorine)

    def test_all_DOFs_relaxed(self):
        """
        A warning should be issued when selective dynamics is toggled
        while ALL degrees of freedom are relaxed.
        """
        poscar_str_all_dof_relaxed = """All degrees of freedom relaxed
1.1
3.840198 0.000000 0.000000
1.920099 3.325710 0.000000
0.000000 -2.217138 3.135509
Si O
1 1
Selective dynamics
Cartesian
0.000000   0.00000000   0.00000000 T T T
3.840198   1.50000000   2.35163175 T T T
"""
        with pytest.warns(
            BadPoscarWarning,
            match="Ignoring selective dynamics tag, as no ionic degrees of freedom were fixed.",
        ):
            Poscar.from_str(poscar_str_all_dof_relaxed)

    def test_vasp_6_4_2_format(self):
        # As of vasp 6.4.2, when using POTCARs with SHAs, there can
        # be a slash in the element names
        # Test that Poscar works for these too
        poscar_str = ""
        with open(f"{VASP_IN_DIR}/POSCAR_LiFePO4", encoding="utf-8") as file:
            for idx, line in enumerate(file):
                if idx == 5:
                    line = " ".join(f"{x}/" for x in line.split()) + "\n"
                poscar_str += line
        poscar = Poscar.from_str(poscar_str)
        assert poscar.structure.formula == "Li4 Fe4 P4 O16"


class TestIncar(PymatgenTest):
    def setUp(self):
        self.incar = Incar.from_file(f"{VASP_IN_DIR}/INCAR")

    def test_init(self):
        incar = self.incar
        incar["LDAU"] = "T"
        assert incar["ALGO"] == "Damped", "Wrong Algo"
        assert float(incar["EDIFF"]) == 1e-4, "Wrong EDIFF"
        assert isinstance(incar["LORBIT"], int)

    def test_check_for_duplicate(self):
        incar_str: str = """encut = 400
        ENCUT = 500
        """
        with pytest.warns(
            BadIncarWarning,
            match=re.escape("Duplicate keys found (case-insensitive): ['ENCUT']"),
        ):
            Incar.from_str(incar_str)

        incar_dict = {"ALGO": "Fast", "algo": "fast"}
        with pytest.warns(
            BadIncarWarning,
            match=re.escape("Duplicate keys found (case-insensitive): ['ALGO']"),
        ):
            Incar.from_dict(incar_dict)

    def test_key_case_insensitive(self):
        """Verify that keys are case-insensitive by internally converting
        all keys to upper case. This includes operations such as:
        - set/get: Keys can be set and retrieved with any case.
        - update: Keys in updates are case-insensitive.
        - setdefault: Defaults are set and retrieved case-insensitively.
        """
        test_tag: str = "ENCUT"

        incar_str: str = f"""ALGO = Fast
        {test_tag} = 480
        EDIFF = 1e-07
        """

        # Test setter and getter
        incar: Incar = Incar.from_str(incar_str)
        incar[test_tag.lower()] = 490
        assert incar[test_tag.lower()] == 490
        assert incar[test_tag.upper()] == 490
        assert incar.get(test_tag.lower()) == 490
        assert incar.get(test_tag.upper()) == 490

        incar[test_tag.upper()] = 500
        assert incar[test_tag.lower()] == 500

        # Test delete
        del incar["algo"]
        assert "ALGO" not in incar

        # Test membership check
        assert test_tag.upper() in incar
        assert test_tag.lower() in incar

        # Test update
        incar.update({test_tag.lower(): 510})
        assert incar[test_tag] == 510

        incar.update({test_tag.upper(): 520})
        assert incar[test_tag] == 520

        # Test setdefault
        incar.setdefault("ismear", 0)
        assert incar["ISMEAR"] == 0

        incar.setdefault("NPAR", 4)
        assert incar["npar"] == 4

        # Test pop
        assert incar.pop(test_tag.lower()) == 520
        assert test_tag.upper() not in incar
        assert test_tag.lower() not in incar

        # Test pop with default value
        assert incar.pop("missing_key", 42) == 42

    def test_copy(self):
        incar2 = self.incar.copy()
        assert isinstance(incar2, Incar), f"Expected Incar, got {type(incar2).__name__}"
        assert incar2 == self.incar
        # modify incar2 and check that incar1 is not modified
        incar2["LDAU"] = "F"
        assert incar2["LDAU"] is False
        assert self.incar.get("LDAU") is None

    def test_diff(self):
        incar1 = Incar.from_file(f"{VASP_IN_DIR}/INCAR")
        incar2 = Incar.from_file(f"{VASP_IN_DIR}/INCAR_2")

        assert incar1.diff(incar2) == {
            "Different": {
                "NELM": {"INCAR1": None, "INCAR2": 100},
                "ISPIND": {"INCAR1": 2, "INCAR2": None},
                "LWAVE": {"INCAR1": True, "INCAR2": False},
                "LDAUPRINT": {"INCAR1": None, "INCAR2": 1},
                "MAGMOM": {
                    "INCAR1": [
                        6,
                        -6,
                        -6,
                        6,
                        0.6,
                        0.6,
                        0.6,
                        0.6,
                        0.6,
                        0.6,
                        0.6,
                        0.6,
                        0.6,
                        0.6,
                        0.6,
                        0.6,
                        0.6,
                        0.6,
                        0.6,
                        0.6,
                        0.6,
                        0.6,
                        0.6,
                        0.6,
                    ],
                    "INCAR2": None,
                },
                "NELMIN": {"INCAR1": None, "INCAR2": 3},
                "ENCUTFOCK": {"INCAR1": 0.0, "INCAR2": None},
                "HFSCREEN": {"INCAR1": 0.207, "INCAR2": None},
                "LSCALU": {"INCAR1": False, "INCAR2": None},
                "ENCUT": {"INCAR1": 500, "INCAR2": None},
                "NSIM": {"INCAR1": 1, "INCAR2": None},
                "ICHARG": {"INCAR1": None, "INCAR2": 1},
                "NSW": {"INCAR1": 99, "INCAR2": 51},
                "NKRED": {"INCAR1": 2, "INCAR2": None},
                "NUPDOWN": {"INCAR1": 0, "INCAR2": None},
                "LCHARG": {"INCAR1": True, "INCAR2": None},
                "LPLANE": {"INCAR1": True, "INCAR2": None},
                "ISMEAR": {"INCAR1": 0, "INCAR2": -5},
                "NPAR": {"INCAR1": 8, "INCAR2": 1},
                "SYSTEM": {
                    "INCAR1": "id=[0] dblock_code=[97763-ICSD] formula=[Li Mn (P O4)] sg_name=[P n m a]",
                    "INCAR2": (
                        "id=[91090] dblock_code=[20070929235612LiNiO-59.53134651-VASP] "
                        "formula=[Li3 Ni3 O6] sg_name=[R-3m]"
                    ),
                },
                "ALGO": {"INCAR1": "Damped", "INCAR2": "Fast"},
                "LHFCALC": {"INCAR1": True, "INCAR2": None},
                "TIME": {"INCAR1": 0.4, "INCAR2": None},
            },
            "Same": {
                "IBRION": 2,
                "PREC": "Accurate",
                "ISIF": 3,
                "LMAXMIX": 4,
                "LREAL": "Auto",
                "ISPIN": 2,
                "EDIFF": 0.0001,
                "LORBIT": 11,
                "SIGMA": 0.05,
            },
        }

    def test_as_dict_and_from_dict(self):
        dct = self.incar.as_dict()
        incar2 = Incar.from_dict(dct)
        assert self.incar == incar2
        dct["MAGMOM"] = [Magmom([1, 2, 3]).as_dict()]
        incar3 = Incar.from_dict(dct)
        assert incar3["MAGMOM"] == [Magmom([1, 2, 3])]

    def test_from_file_and_from_dict(self):
        """
        Init from file (from str) should yield the same results as from dict.

        Previously init Incar from dict would bypass the proc_val method for
        float/int, and might yield values in wrong type.
        """
        # Init from dict
        incar_dict = {"ENCUT": 500, "GGA": "PS", "NELM": 60.0, "SYSTEM": "This should NOT BE capitalized"}
        incar_from_dict = Incar(incar_dict)

        # Init from file (from string)
        incar_str = """\
        ENCUT = 500
        GGA = PS
        NELM = 60.0
        SYSTEM = This should NOT BE capitalized
        """

        with ScratchDir("."):
            with open("INCAR", "w", encoding="utf-8") as f:
                f.write(incar_str)

            incar_from_file = Incar.from_file("INCAR")

        # Make sure int/float is cast to correct type when init from dict
        assert incar_from_dict["GGA"] == "Ps"
        assert isinstance(incar_from_dict["ENCUT"], float)
        assert isinstance(incar_from_dict["NELM"], int)

        assert incar_from_dict == incar_from_file
        for key in incar_from_dict:
            assert type(incar_from_dict[key]) is type(incar_from_file[key])
        assert incar_from_file["SYSTEM"] == "This should NOT BE capitalized"

    def test_write(self):
        tmp_file = f"{self.tmp_path}/INCAR.testing"
        self.incar.write_file(tmp_file)
        incar = Incar.from_file(tmp_file)
        assert incar == self.incar

    def test_get_str(self):
        incar_str = self.incar.get_str(pretty=True, sort_keys=True)
        expected = """ALGO       =  Damped
EDIFF      =  0.0001
ENCUT      =  500.0
ENCUTFOCK  =  0.0
HFSCREEN   =  0.207
IBRION     =  2
ISIF       =  3
ISMEAR     =  0
ISPIN      =  2
ISPIND     =  2
LCHARG     =  True
LHFCALC    =  True
LMAXMIX    =  4
LORBIT     =  11
LPLANE     =  True
LREAL      =  Auto
LSCALU     =  False
LWAVE      =  True
MAGMOM     =  1*6.0 2*-6.0 1*6.0 20*0.6
NKRED      =  2
NPAR       =  8
NSIM       =  1
NSW        =  99
NUPDOWN    =  0.0
PREC       =  Accurate
SIGMA      =  0.05
SYSTEM     =  id=[0] dblock_code=[97763-ICSD] formula=[Li Mn (P O4)] sg_name=[P n m a]
TIME       =  0.4"""
        assert incar_str == expected

    def test_lsorbit_magmom(self):
        magmom1 = [[0.0, 0.0, 3.0], [0, 1, 0], [2, 1, 2]]
        magmom2 = [-1, -1, -1, 0, 0, 0, 0, 0]
        magmom4 = [Magmom([1.0, 2.0, 2.0])]

        ans_string1 = "LANGEVIN_GAMMA = 10 10 10\nLSORBIT = True\nMAGMOM = 0.0 0.0 3.0 0 1 0 2 1 2\n"
        ans_string2 = "LANGEVIN_GAMMA = 10\nLSORBIT = True\nMAGMOM = 3*3*-1 3*5*0\n"
        ans_string3 = "LSORBIT = False\nMAGMOM = 2*-1 2*9\n"
        ans_string4_nolsorbit = "LANGEVIN_GAMMA = 10\nLSORBIT = False\nMAGMOM = 1*3.0\n"
        ans_string4_lsorbit = "LANGEVIN_GAMMA = 10\nLSORBIT = True\nMAGMOM = 1.0 2.0 2.0\n"

        incar = Incar({})
        incar["MAGMOM"] = magmom1
        incar["LSORBIT"] = "T"
        incar["LANGEVIN_GAMMA"] = [10, 10, 10]
        assert ans_string1 == str(incar)

        incar["MAGMOM"] = magmom2
        incar["LSORBIT"] = "T"
        incar["LANGEVIN_GAMMA"] = 10
        assert ans_string2 == str(incar)

        incar["MAGMOM"] = magmom4
        incar["LSORBIT"] = "F"
        assert ans_string4_nolsorbit == str(incar)
        incar["LSORBIT"] = "T"
        assert ans_string4_lsorbit == str(incar)

        incar = Incar.from_str(ans_string1)
        assert incar["MAGMOM"] == [[0.0, 0.0, 3.0], [0, 1, 0], [2, 1, 2]]
        assert incar["LANGEVIN_GAMMA"] == [10, 10, 10]

        incar = Incar.from_str(ans_string2)
        assert incar["MAGMOM"] == [
            [-1, -1, -1],
            [-1, -1, -1],
            [-1, -1, -1],
            [0, 0, 0],
            [0, 0, 0],
            [0, 0, 0],
            [0, 0, 0],
            [0, 0, 0],
        ]
        assert incar["LANGEVIN_GAMMA"] == [10]

        incar = Incar.from_str(ans_string3)
        assert not incar["LSORBIT"]
        assert incar["MAGMOM"] == [-1, -1, 9, 9]

    def test_quad_efg(self):
        incar1 = Incar({})
        incar1["LEFG"] = True
        incar1["QUAD_EFG"] = [0.0, 146.6, -25.58]
        ans_string1 = "LEFG = True\nQUAD_EFG = 0.0 146.6 -25.58\n"
        assert ans_string1 == str(incar1)
        incar2 = Incar.from_str(ans_string1)
        assert ans_string1 == str(incar2)

    def test_types(self):
        incar_str = """ALGO = Fast
ENCUT = 510
EDIFF = 1e-07
EINT = -0.85 0.85
IBRION = -1
ICHARG = 11
ISIF = 3
ISMEAR = 1
ISPIN = 1
LPARD = True
NBMOD = -3
PREC = Accurate
SIGMA = 0.1"""
        incar = Incar.from_str(incar_str)
        assert isinstance(incar["EINT"], list)
        assert incar["EINT"][0] == -0.85

        incar_str += "\nLHFCALC = .TRUE. ; HFSCREEN = 0.2"
        incar_str += "\nALGO = All;"
        incar = Incar.from_str(incar_str)
        assert incar["LHFCALC"]
        assert incar["HFSCREEN"] == 0.2
        assert incar["ALGO"] == "All"

    def test_proc_types(self):
        assert Incar.proc_val("HELLO", "-0.85 0.85") == "-0.85 0.85"
        assert Incar.proc_val("ML_MODE", "train") == "train"
        assert Incar.proc_val("ML_MODE", "RUN") == "run"
        assert Incar.proc_val("ALGO", "fast") == "Fast"

    def test_check_params(self):
        # Triggers warnings when running into invalid parameters
        incar = Incar(
            {
                "ADDGRID": True,
                "ALGO": "Normal",
                "AMIN": 0.01,
                "ICHARG": 1,
                "MAGMOM": [1, 2, 4, 5],
                "ML_MODE": "RUN",  # lower case string
                "SYSTEM": "Hello world",  # as is string
                "ENCUT": 500,  # make sure float key is casted
                "GGA": "PS",  # test string case insensitivity
                "LREAL": True,  # special case: Union type
                "NBAND": 250,  # typo in tag
                "METAGGA": "SCAM",  # typo in value
                "EDIFF": 5 + 1j,  # value should be float
                "ISIF": 9,  # value not unknown
                "LASPH": 5,  # value should be bool
                "PHON_TLIST": "is_a_str",  # value should be a list
            }
        )
        with pytest.warns(BadIncarWarning) as record:
            incar.check_params()

        assert record[0].message.args[0] == "Cannot find NBAND in the list of INCAR tags"
        assert record[1].message.args[0] == "METAGGA: Cannot find Scam in the list of values"
        assert record[2].message.args[0] == "EDIFF: (5+1j) is not a float"
        assert record[3].message.args[0] == "ISIF: Cannot find 9 in the list of values"
        assert record[4].message.args[0] == "LASPH: 5 is not a bool"
        assert record[5].message.args[0] == "PHON_TLIST: Is_a_str is not a list"


class TestKpointsSupportedModes:
    @pytest.mark.parametrize("mode", ["Automatic", "Gamma", "Monkhorst", "Line_mode", "Cartesian", "Reciprocal"])
    def test_from_str(self, mode):
        expected = getattr(KpointsSupportedModes, mode)
        assert KpointsSupportedModes.from_str(mode) == expected
        assert KpointsSupportedModes.from_str(mode.lower()) == expected  # case insensitive
        assert KpointsSupportedModes.from_str(mode[0]) == expected  # only first letter matters

    def test_invalid_mode(self):
        mode = "InvalidMode"
        with pytest.raises(ValueError, match=f"Invalid Kpoint {mode=}"):
            KpointsSupportedModes.from_str(mode)


class TestKpoints:
    @pytest.mark.filterwarnings("ignore:Please use INCAR KSPACING tag")
    def test_init(self):
        # Automatic KPOINT grid
        filepath = f"{VASP_IN_DIR}/KPOINTS_auto"
        with pytest.warns(DeprecationWarning, match="Please use INCAR KSPACING tag"):
            kpoints = Kpoints.from_file(filepath)
        assert kpoints.comment == "Automatic mesh"
        assert kpoints.kpts == [(10,)], "Wrong kpoint lattice read"

        filepath = f"{VASP_IN_DIR}/KPOINTS_cartesian"
        kpoints = Kpoints.from_file(filepath)
        assert kpoints.kpts == [
            (0.25, 0, 0),
            (0, 0.25, 0),
            (0, 0, 0.25),
        ], "Wrong kpoint lattice read"
        assert kpoints.kpts_shift == (0.5, 0.5, 0.5)

        # Gamma-centered Kpoint grid
        filepath = f"{VASP_IN_DIR}/KPOINTS_gamma"
        kpoints = Kpoints.from_file(filepath)
        assert kpoints.comment == "Gamma centered mesh"
        assert kpoints.kpts == [(4, 4, 4)]

        # Monkhorst-Pack Kpoint grid
        filepath = f"{VASP_IN_DIR}/KPOINTS"
        kpoints = Kpoints.from_file(filepath)
        assert kpoints.comment == "Auto-generated kpoints file: VaspIO.writeKPOINTS(XX,XX,500)"
        self.kpoints = kpoints
        assert kpoints.kpts == [(2, 4, 6)]

        # Line mode
        filepath = f"{VASP_IN_DIR}/KPOINTS_band"
        kpoints = Kpoints.from_file(filepath)
        assert kpoints.labels is not None
        assert kpoints.style == Kpoints.supported_modes.Line_mode
        assert str(kpoints).split("\n")[3] == "Reciprocal"

        # Explicit K-point mode
        filepath = f"{VASP_IN_DIR}/KPOINTS_explicit"
        kpoints = Kpoints.from_file(filepath)
        assert kpoints.kpts_weights is not None
        expected_kpt_str = """Example file
4
Cartesian
0.0 0.0 0.0 1 None
0.0 0.0 0.5 1 None
0.0 0.5 0.5 2 None
0.5 0.5 0.5 4 None"""
        assert str(kpoints).strip() == expected_kpt_str

        # Explicit tetrahedra method
        filepath = f"{VASP_IN_DIR}/KPOINTS_explicit_tet"
        kpoints = Kpoints.from_file(filepath)
        assert kpoints.comment == "Example file"
        assert kpoints.tet_connections == [(6, [1, 2, 3, 4])]

    def test_property_kpts(self):
        kpoints_0 = Kpoints(kpts=[[1, 1, 1]])
        assert kpoints_0.kpts == [(1, 1, 1)]

        kpoints_1 = Kpoints(kpts=[(1, 1, 1)])
        assert kpoints_1.kpts == [(1, 1, 1)]

        kpoints_2 = Kpoints(kpts=[np.array((1, 1, 1))])
        assert kpoints_2.kpts == [(1, 1, 1)]

        kpoints_3 = Kpoints(
            style=Kpoints.supported_modes.Line_mode,
            kpts=[[1, 1, 1], (2, 2, 2), np.array([3, 3, 3])],
        )
        assert kpoints_3.kpts == [(1, 1, 1), (2, 2, 2), (3, 3, 3)]

        kpoints_4 = Kpoints(kpts=[[1]])
        assert kpoints_4.kpts == [(1,)]

        kpoints_5 = Kpoints(kpts=[1, 1, 1])
        assert kpoints_5.kpts == [(1, 1, 1)]

    @pytest.mark.parametrize(
        "invalid_kpts",
        [
            (("1", "1", "1")),  # invalid data type
            ((1, 1)),  # length not 1 or 3
        ],
    )
    def test_property_kpts_invalid(self, invalid_kpts):
        with pytest.raises(ValueError, match="Invalid Kpoint"):
            Kpoints(kpts=invalid_kpts)

    def test_property_style(self):
        filepath = f"{VASP_IN_DIR}/KPOINTS"
        kpoints = Kpoints.from_file(filepath)
        assert kpoints.style == Kpoints.supported_modes.Monkhorst
        kpoints.style = "G"
        assert kpoints.style == Kpoints.supported_modes.Gamma

    def test_static_constructors(self):
        kpoints = Kpoints.gamma_automatic((3, 3, 3), [0, 0, 0])
        assert kpoints.style == Kpoints.supported_modes.Gamma
        assert kpoints.kpts == [(3, 3, 3)]
        assert all(isinstance(kpt, int) for kpt in kpoints.kpts[0])

        kpoints = Kpoints.monkhorst_automatic((2, 2, 2), [0, 0, 0])
        assert kpoints.style == Kpoints.supported_modes.Monkhorst
        assert kpoints.kpts == [(2, 2, 2)]
        assert all(isinstance(kpt, int) for kpt in kpoints.kpts[0])

        with pytest.deprecated_call(match="Please use INCAR KSPACING tag"):
            kpoints = Kpoints.automatic(100)
        assert kpoints.style == Kpoints.supported_modes.Automatic
        assert kpoints.kpts == [(100,)]
        assert all(isinstance(kpt, int) for kpt in kpoints.kpts[0])

        filepath = f"{VASP_IN_DIR}/POSCAR"
        struct = Structure.from_file(filepath)
        kpoints = Kpoints.automatic_density(struct, 500)
        assert kpoints.kpts == [(1, 3, 3)]
        assert all(isinstance(kpt, int) for kpt in kpoints.kpts[0])
        assert kpoints.style == Kpoints.supported_modes.Gamma

        kpoints = Kpoints.automatic_density(struct, 500, force_gamma=True)
        assert kpoints.style == Kpoints.supported_modes.Gamma
        assert all(isinstance(kpt, int) for kpt in kpoints.kpts[0])

        kpoints = Kpoints.automatic_density_by_vol(struct, 1000)
        assert kpoints.kpts == [(6, 10, 13)]
        assert all(isinstance(kpt, int) for kpt in kpoints.kpts[0])
        assert kpoints.style == Kpoints.supported_modes.Gamma

        kpoints = Kpoints.automatic_density_by_lengths(struct, [50, 50, 1], force_gamma=True)
        assert kpoints.kpts == [(5, 9, 1)]
        assert all(isinstance(kpt, int) for kpt in kpoints.kpts[0]), kpoints.kpts
        assert kpoints.style == Kpoints.supported_modes.Gamma

        struct.make_supercell(3)
        kpoints = Kpoints.automatic_density(struct, 500)
        assert kpoints.kpts == [(1, 1, 1)]
        assert all(isinstance(kpt, int) for kpt in kpoints.kpts[0])
        assert kpoints.style == Kpoints.supported_modes.Gamma
        kpoints = Kpoints.from_str(
            """k-point mesh
            0
            G
            10 10 10
            0.5 0.5 0.5
            """
        )
        assert_allclose(kpoints.kpts_shift, [0.5, 0.5, 0.5])

    def test_as_dict_from_dict(self):
        kpts = Kpoints.monkhorst_automatic((2, 2, 2), [0, 0, 0])
        dct = kpts.as_dict()
        kpts_from_dict = Kpoints.from_dict(dct)
        assert kpts.kpts == kpts_from_dict.kpts
        assert kpts.style == kpts_from_dict.style
        assert kpts.kpts_shift == kpts_from_dict.kpts_shift

    def test_kpt_bands_as_dict_from_dict(self):
        file_name = f"{VASP_IN_DIR}/KPOINTS_band"
        kpts = Kpoints.from_file(file_name)
        dct = kpts.as_dict()

        json.dumps(dct)
        # This doesn't work
        k2 = Kpoints.from_dict(dct)
        assert kpts.kpts == k2.kpts
        assert kpts.style == k2.style
        assert kpts.kpts_shift == k2.kpts_shift
        assert kpts.num_kpts == k2.num_kpts

    def test_pickle(self):
        kpts = Kpoints.gamma_automatic()
        pickle.dumps(kpts)

    def test_eq(self):
        auto_g_kpts = Kpoints.gamma_automatic()
        assert auto_g_kpts == auto_g_kpts
        assert auto_g_kpts == Kpoints.gamma_automatic()
        file_kpts = Kpoints.from_file(f"{VASP_IN_DIR}/KPOINTS")
        assert file_kpts == Kpoints.from_file(f"{VASP_IN_DIR}/KPOINTS")
        assert auto_g_kpts != file_kpts
        auto_m_kpts = Kpoints.monkhorst_automatic((2, 2, 2), [0, 0, 0])
        assert auto_m_kpts == Kpoints.monkhorst_automatic((2, 2, 2), [0, 0, 0])
        assert auto_g_kpts != auto_m_kpts

    def test_copy(self):
        kpts = Kpoints.gamma_automatic()
        kpt_copy = kpts.copy()
        assert kpts == kpt_copy
        kpt_copy.style = Kpoints.supported_modes.Monkhorst
        assert kpts != kpt_copy

    def test_automatic_kpoint(self):
        poscar = Poscar.from_str(
            """Al1
1.0
2.473329 0.000000 1.427977
0.824443 2.331877 1.427977
0.000000 0.000000 2.855955
Al
1
direct
0.000000 0.000000 0.000000 Al"""
        )
        kpoints = Kpoints.automatic_density(poscar.structure, 1000)
        assert_allclose(kpoints.kpts[0], [10, 10, 10])

    def test_automatic_density_by_lengths(self):
        # Load a structure from a POSCAR file
        filepath = f"{VASP_IN_DIR}/POSCAR"
        structure = Structure.from_file(filepath)

        # test different combos of length densities and expected kpoints
        # TODO should test Monkhorst style case and force_gamma=True case
        for length_densities, expected_kpts, expected_style in [
            ([50, 50, 1], [(5, 9, 1)], Kpoints.supported_modes.Gamma),
            ([25, 50, 3], [(3, 9, 1)], Kpoints.supported_modes.Gamma),
            ([24, 48, 2], [(3, 8, 1)], Kpoints.supported_modes.Gamma),
        ]:
            kpoints = Kpoints.automatic_density_by_lengths(structure, length_densities)

            assert kpoints.kpts == expected_kpts

            assert kpoints.style == expected_style

        with pytest.raises(ValueError, match="The dimensions of length_densities must be 3, not 2"):
            Kpoints.automatic_density_by_lengths(structure, [50, 50])

    def test_automatic_monkhorst_vs_gamma_style_selection(self):
        structs = {key: Structure.from_file(f"{VASP_IN_DIR}/POSCAR_{key}") for key in ("bcc", "fcc", "hcp")}

        # bcc structures should allow both Monkhorst and Gamma
        for struct_type, struct in structs.items():
            for density in (500, 600, 700):
                kpoints = Kpoints.automatic_density(struct, density)
                if struct_type == "bcc" and density in (500, 600):
                    assert kpoints.style == Kpoints.supported_modes.Monkhorst
                else:
                    assert kpoints.style == Kpoints.supported_modes.Gamma

        # Kpoints.automatic_density_by_lengths
        for struct_type, struct in structs.items():
            for lengths in [50, 50, 50], [53, 53, 53], [56, 56, 56]:
                kpoints = Kpoints.automatic_density_by_lengths(struct, lengths)
                if struct_type == "bcc" and all(length % 2 == 0 for length in lengths):
                    assert kpoints.style == Kpoints.supported_modes.Monkhorst
                else:
                    assert kpoints.style == Kpoints.supported_modes.Gamma

        # Overkill test to make sure these methods always set the style to Gamma
        for len_density in range(1, 50):
            for struct_type, struct in structs.items():
                if struct_type != "bcc":
                    kpoints = Kpoints.automatic_density_by_lengths(struct, [len_density] * 3)
                    assert kpoints.style == Kpoints.supported_modes.Gamma

    def test_non_ascii_comment(self):
        """Non-ASCII comment like 'Γ' might not be encoded correctly in Windows."""
        kpoints = Kpoints.from_file(f"{VASP_IN_DIR}/KPOINTS_band")
        assert kpoints.labels[0] == "Γ", f"Γ is not encoded correctly, got {kpoints.labels[0]}"


@pytest.mark.filterwarnings(
    "ignore:POTCAR data with symbol .* is not known to pymatgen:pymatgen.io.vasp.inputs.UnknownPotcarWarning"
)
class TestPotcarSingle(TestCase):
    def setUp(self):
        self.psingle_Mn_pv = PotcarSingle.from_file(f"{FAKE_POTCAR_DIR}/POT_GGA_PAW_PBE/POTCAR.Mn_pv.gz")
        self.psingle_Fe = PotcarSingle.from_file(f"{FAKE_POTCAR_DIR}/POT_GGA_PAW_PBE/POTCAR.Fe.gz")
        self.psingle_Fe_54 = PotcarSingle.from_file(f"{FAKE_POTCAR_DIR}/POT_GGA_PAW_PBE_54/POTCAR.Fe.gz")

        self.Mn_pv_attrs = {
            "DEXC": -0.003,
            "EATOM": 2024.8347,
            "EAUG": 569.085,
            "ENMAX": 269.865,
            "ENMIN": 202.399,
            "IUNSCR": 1,
            "LCOR": True,
            "LEXCH": "PE",
            "LPAW": True,
            "LULTRA": False,
            "NDATA": 70,
            "POMASS": 54.938,
            "QCUT": -4.454,
            "QGAM": 8.907,
            "RAUG": 1.3,
            "RCLOC": 1.725,
            "RCORE": 2.3,
            "RDEP": 2.338,
            "RMAX": 2.807,
            "RPACOR": 2.08,
            "RWIGS": 1.323,
            "STEP": [25.286, 0.183],
            "TITEL": "PAW_PBE Mn_pv 07Sep2000",
            "VRHFIN": "Mn: 3p4s3d",
            "ZVAL": 13.0,
        }

    def test_keywords(self):
        for key, val in self.Mn_pv_attrs.items():
            assert self.psingle_Mn_pv.keywords[key] == val

        psingle = self.psingle_Fe_54
        data = {
            "nentries": 9,
            "Orbitals": (
                (1, 0, 0.5, -6993.844, 2.0),
                (2, 0, 0.5, -814.6047, 2.0),
                (2, 1, 1.5, -693.3689, 6.0),
                (3, 0, 0.5, -89.4732, 2.0),
                (3, 1, 1.5, -55.6373, 6.0),
                (3, 2, 2.5, -3.8151, 7.0),
                (4, 0, 0.5, -4.2551, 1.0),
                (4, 1, 1.5, -3.4015, 0.0),
                (4, 3, 2.5, -1.3606, 0.0),
            ),
            "OrbitalDescriptions": (
                (2, -3.8151135, 23, 2.3, None, None),
                (2, -5.1756961, 23, 2.3, None, None),
                (0, -4.2550963, 23, 2.3, None, None),
                (0, 7.2035603, 23, 2.3, None, None),
                (1, -2.7211652, 23, 2.3, None, None),
                (1, 18.4316424, 23, 2.3, None, None),
            ),
        }

        for key, val in data.items():
            assert psingle.keywords[key] == val

    def test_nelectrons(self):
        assert self.psingle_Mn_pv.nelectrons == 13
        assert self.psingle_Fe.nelectrons == 8

    def test_electron_config(self):
        assert self.psingle_Mn_pv.electron_configuration == [
            (3, "d", 5),
            (4, "s", 2),
            (3, "p", 6),
        ]
        assert self.psingle_Fe.electron_configuration == [(3, "d", 6), (4, "s", 2)]

    def test_attributes(self):
        for key, val in self.Mn_pv_attrs.items():
            assert getattr(self.psingle_Mn_pv, key) == val
            assert isinstance(getattr(self.psingle_Fe, key), type(val))

    def test_found_unknown_key(self):
        with pytest.raises(KeyError, match="BAD_KEY"):
            PotcarSingle.parse_functions["BAD_KEY"]

    def test_bad_value(self):
        with pytest.raises(ValueError, match="could not convert string to float"):
            PotcarSingle.parse_functions["ENMAX"]("this should be a float")

    def test_functional_types(self):
        assert self.psingle_Mn_pv.functional == "PBE"
        assert self.psingle_Mn_pv.functional_class == "GGA"
        assert self.psingle_Mn_pv.potential_type == "PAW"

        psingle = PotcarSingle.from_file(f"{FAKE_POTCAR_DIR}/POT_LDA_PAW/POTCAR.Fe.gz")
        assert psingle.functional == "Perdew-Zunger81"
        assert psingle.functional_class == "LDA"
        assert psingle.potential_type == "PAW"
        assert self.psingle_Mn_pv.symbol == "Mn_pv"

    def test_is_valid(self):
        assert self.psingle_Fe.is_valid
        assert self.psingle_Fe_54.is_valid
        assert self.psingle_Mn_pv.is_valid

        # corrupt the file
        psingle = copy.deepcopy(self.psingle_Fe_54)
        assert psingle.keywords["RCORE"] == 2.3
        psingle.keywords["RCORE"] = 2.2
        assert not psingle.is_valid

        psingle = copy.deepcopy(self.psingle_Fe_54)
        psingle.keywords.pop("RCORE")
        assert not psingle.is_valid

        psingle = copy.deepcopy(self.psingle_Fe_54)
        old_data = psingle.data
        psingle.data = psingle.data.replace("RCORE  =    2.3", "RCORE = 2.2")
        assert old_data != psingle.data
        # TODO: should arguably be False but since header is parsed at instantiation time and not reparsed
        # in is_valid, changing the data string in the header section does not currently invalidate POTCAR
        assert psingle.is_valid

        # this POTCAR is valid because the header is only modified in a way that is
        # irrelevant to how FORTRAN reads files, i.e. treated by Fortran as a comment
        filename = f"{FAKE_POTCAR_DIR}/modified_potcars_header/POT_GGA_PAW_PBE/POTCAR.Fe_pv.gz"
        psingle = PotcarSingle.from_file(filename)
        assert psingle.is_valid

    def test_unknown_potcar_warning(self):
        filename = f"{FAKE_POTCAR_DIR}/modified_potcars_data/POT_GGA_PAW_PBE/POTCAR.Fe_pv.gz"
        with pytest.warns(
            UnknownPotcarWarning,
            match="POTCAR data with symbol Fe_pv is not known to pymatgen. ",
        ):
            PotcarSingle.from_file(filename)

    def test_faulty_potcar_has_wrong_hash(self):
        filename = f"{FAKE_POTCAR_DIR}/modified_potcars_data/POT_GGA_PAW_PBE_54/POTCAR.Fe_pv_with_hash.gz"
        psingle = PotcarSingle.from_file(filename)
        assert not psingle.is_valid
        assert psingle.sha256_computed_file_hash != psingle.hash_sha256_from_file

    def test_verify_correct_potcar_with_sha256(self):
        filename = f"{FAKE_POTCAR_DIR}/POT_GGA_PAW_PBE_54/POTCAR.Fe_pv_with_hash.gz"
        psingle = PotcarSingle.from_file(filename)
        assert psingle.sha256_computed_file_hash == psingle.hash_sha256_from_file

    def test_multi_potcar_with_and_without_sha256(self):
        filename = f"{FAKE_POTCAR_DIR}/POT_GGA_PAW_PBE_54/POTCAR.Fe_O.gz"
        potcars = Potcar.from_file(filename)
        # Still need to test the if POTCAR can be read.
        # No longer testing for hashes
        for psingle in potcars:
            if psingle.hash_sha256_from_file:
                assert psingle.sha256_computed_file_hash == psingle.hash_sha256_from_file
            else:
                assert psingle.is_valid

    def test_default_functional(self):
        with patch.dict(SETTINGS, PMG_DEFAULT_FUNCTIONAL="PBE"):
            potcar = PotcarSingle.from_symbol_and_functional("Fe")
            assert potcar.functional_class == "GGA"
        with patch.dict(SETTINGS, PMG_DEFAULT_FUNCTIONAL="LDA"):
            SETTINGS["PMG_DEFAULT_FUNCTIONAL"] = "LDA"
            potcar = PotcarSingle.from_symbol_and_functional("Fe")
            assert potcar.functional_class == "LDA"

    def test_from_symbol_and_functional_raises(self):
        # test FileNotFoundError on non-existent PMG_VASP_PSP_DIR in SETTINGS
        PMG_VASP_PSP_DIR = "missing-dir"
        symbol, functional = "Fe", "PBE_64"
        with (  # test PMG_VASP_PSP_DIR not set in SETTINGS
            patch.dict(SETTINGS, PMG_VASP_PSP_DIR=None),
            pytest.raises(
                PmgVaspPspDirError,
                match=re.escape("Set PMG_VASP_PSP_DIR=<directory-path> in .pmgrc.yaml (needed to find POTCARs)"),
            ),
        ):
            PotcarSingle.from_symbol_and_functional(symbol, functional)

        with (  # test FileNotFoundError on non-existent PMG_VASP_PSP_DIR in SETTINGS
            patch.dict(SETTINGS, PMG_VASP_PSP_DIR=PMG_VASP_PSP_DIR),
            pytest.raises(FileNotFoundError, match=f"{PMG_VASP_PSP_DIR=} does not exist."),
        ):
            PotcarSingle.from_symbol_and_functional(symbol, functional)

        # test different FileNotFoundError on non-existent POTCAR sub-directory
        PMG_VASP_PSP_DIR = SETTINGS["PMG_VASP_PSP_DIR"]
        err_msg = f"You do not have the right POTCAR with {functional=} and {symbol=}\nin your {PMG_VASP_PSP_DIR=}"

        with (
            patch.dict(SETTINGS, PMG_VASP_PSP_SUB_DIRS={"PBE_64": "PBE_64_FOO"}),
            pytest.raises(FileNotFoundError) as exc_info,
        ):
            PotcarSingle.from_symbol_and_functional(symbol, functional)

        assert err_msg in str(exc_info.value)

    def test_repr(self):
        expected_repr = (
            "PotcarSingle(symbol='Mn_pv', functional='PBE', TITEL='PAW_PBE Mn_pv 07Sep2000', "
            "VRHFIN='Mn: 3p4s3d', n_valence_elec=13)"
        )
        assert repr(self.psingle_Mn_pv) == expected_repr

    def test_hash(self):
        assert self.psingle_Mn_pv.md5_header_hash == "b45747d8ceeee91c3b27e8484db32f5a"
        assert self.psingle_Fe.md5_header_hash == "adcc7d2abffa088eccc74948a68235d6"

    def test_potcar_file_hash(self):
        assert self.psingle_Mn_pv.md5_computed_file_hash == "e66e5662ec6e46d6f10ce0bb07b3b742"
        assert self.psingle_Fe.md5_computed_file_hash == "ae761615a0734cc5a2a1db0d5919f12d"

    def test_sha256_file_hash(self):
        assert (
            self.psingle_Mn_pv.sha256_computed_file_hash
            == "3890fe92124e18500817b565a6048a317968613e226ab7b7c2a2d4ca62451e3a"
        )
        assert (
            self.psingle_Fe.sha256_computed_file_hash
            == "7bcf5ad80200e5d74ba63b45d87825b31e6cae2bcd03cebda2f1cbec9870c1cf"
        )

    def test_eq(self):
        assert self.psingle_Mn_pv == self.psingle_Mn_pv
        assert self.psingle_Fe == self.psingle_Fe
        assert self.psingle_Mn_pv != self.psingle_Fe
        assert self.psingle_Mn_pv != self.psingle_Fe_54

    def test_copy(self):
        psingle = self.psingle_Mn_pv.copy()
        assert psingle == self.psingle_Mn_pv
        assert psingle is not self.psingle_Mn_pv

    def test_spec(self):
        for psingle in [self.psingle_Fe, self.psingle_Fe_54, self.psingle_Mn_pv]:
            expected_spec = {
                "titel": psingle.TITEL,
                "hash": psingle.md5_header_hash,
                "summary_stats": psingle._summary_stats,
                "symbol": psingle.symbol,
            }
            assert expected_spec == psingle.spec(extra_spec=["symbol"])


@pytest.mark.filterwarnings(
    "ignore:POTCAR data with symbol .* is not known to pymatgen:pymatgen.io.vasp.inputs.UnknownPotcarWarning"
)
class TestPotcar(PymatgenTest):
    def setUp(self):
        SETTINGS.setdefault("PMG_VASP_PSP_DIR", str(TEST_FILES_DIR))
        self.filepath = f"{FAKE_POTCAR_DIR}/POTCAR.gz"
        self.potcar = Potcar.from_file(self.filepath)

    def test_init(self):
        assert self.potcar.symbols == [
            "Fe",
            "P",
            "O",
        ], "Wrong symbols read in for POTCAR"
        potcar = Potcar(["Fe_pv", "O"])
        assert potcar[0].enmax == 293.238

    def test_from_file(self):
        assert {d.header for d in self.potcar} == {
            "PAW_PBE O 08Apr2002",
            "PAW_PBE P 17Jan2003",
            "PAW_PBE Fe 06Sep2000",
        }

    def test_potcar_map(self):
        fe_potcar = zopen(f"{FAKE_POTCAR_DIR}/POT_GGA_PAW_PBE/POTCAR.Fe_pv.gz", mode="rt", encoding="utf-8").read()
        # specify V instead of Fe - this makes sure the test won't pass if the
        # code just grabs the POTCAR from the config file (the config file would
        # grab the V POTCAR)
        potcar = Potcar(["V"], sym_potcar_map={"V": fe_potcar})
        assert potcar.symbols == ["Fe_pv"], "Wrong symbols read in for POTCAR"

    def test_as_from_dict(self):
        dct = self.potcar.as_dict()
        potcar = Potcar.from_dict(dct)
        assert potcar.symbols == ["Fe", "P", "O"]

    def test_write(self):
        tmp_file = f"{self.tmp_path}/POTCAR.testing"
        self.potcar.write_file(tmp_file)
        potcar = Potcar.from_file(tmp_file)
        assert potcar.symbols == self.potcar.symbols

        with (
            zopen(self.filepath, mode="rt", encoding="utf-8") as f_ref,
            open(tmp_file, encoding="utf-8") as f_new,
        ):
            ref_potcar = f_ref.readlines()
            new_potcar = f_new.readlines()

        assert len(ref_potcar) == len(new_potcar), f"wrong POTCAR line count: {len(ref_potcar)} != {len(new_potcar)}"

        # check line by line
        for line1, line2 in zip(ref_potcar, new_potcar, strict=True):
            assert line1.strip() == line2.strip(), f"wrong POTCAR line: {line1} != {line2}"

    def test_set_symbol(self):
        assert self.potcar.symbols == ["Fe", "P", "O"]
        assert self.potcar[0].nelectrons == 8
        self.potcar.symbols = ["Fe_pv", "O"]
        assert self.potcar.symbols == ["Fe_pv", "O"]
        assert self.potcar[0].nelectrons == 14

    @pytest.mark.skip("TODO: need someone to fix this")
    def test_default_functional(self):
        potcar = Potcar(["Fe", "P"])
        assert potcar[0].functional_class == "GGA"
        assert potcar[1].functional_class == "GGA"
        SETTINGS["PMG_DEFAULT_FUNCTIONAL"] = "LDA"
        potcar = Potcar(["Fe", "P"])
        assert potcar[0].functional_class == "LDA"
        assert potcar[1].functional_class == "LDA"

    def test_pickle(self):
        pickle.dumps(self.potcar)

<<<<<<< HEAD
    def test_from_spec(self):
        orig_potcar = Potcar(symbols=["Fe", "P", "O"], functional="PBE")
        new_potcar = Potcar.from_spec(orig_potcar.spec)
        assert str(new_potcar) == str(orig_potcar)
        assert all(
            [PotcarSingle.compare_potcar_stats(p._summary_stats, orig_potcar[ip]._summary_stats)]
            for ip, p in enumerate(new_potcar)
            if p.TITEL == orig_potcar[ip].TITEL
        )

    # def tearDown(self):
    #     SETTINGS["PMG_DEFAULT_FUNCTIONAL"] = "PBE"

=======
>>>>>>> 0d14d724

@pytest.mark.filterwarnings("ignore:Please use INCAR KSPACING tag:DeprecationWarning")
@pytest.mark.filterwarnings(
    "ignore:POTCAR data with symbol .* is not known to pymatgen:pymatgen.io.vasp.inputs.UnknownPotcarWarning"
)
class TestVaspInput(PymatgenTest):
    def setUp(self):
        filepath = f"{VASP_IN_DIR}/INCAR"
        incar = Incar.from_file(filepath)
        filepath = f"{VASP_IN_DIR}/POSCAR"
        poscar = Poscar.from_file(filepath, check_for_potcar=False)
        os.environ.setdefault("PMG_VASP_PSP_DIR", str(TEST_FILES_DIR))
        filepath = f"{FAKE_POTCAR_DIR}/POTCAR.gz"
        potcar = Potcar.from_file(filepath)
        filepath = f"{VASP_IN_DIR}/KPOINTS_auto"
        kpoints = Kpoints.from_file(filepath)
        self.vasp_input = VaspInput(incar, kpoints, poscar, potcar)

    def test_as_from_dict(self):
        dct = self.vasp_input.as_dict()
        vasp_input = VaspInput.from_dict(dct)
        comp = vasp_input["POSCAR"].structure.composition
        assert comp == Composition("Fe4P4O16")

    def test_write(self):
        tmp_dir = f"{self.tmp_path}/VaspInput.testing"
        self.vasp_input.write_input(tmp_dir)

        incar = Incar.from_file(f"{tmp_dir}/INCAR")
        assert incar["NSW"] == 99

        assert {*os.listdir(tmp_dir)} == {"INCAR", "KPOINTS", "POSCAR", "POTCAR"}

    def test_copy(self):
        vasp_input2 = self.vasp_input.copy(deep=True)
        assert isinstance(vasp_input2, VaspInput)
        # make copy and original serialize to the same dict
        assert vasp_input2.as_dict() == self.vasp_input.as_dict()
        # modify the copy and make sure the original is not modified
        vasp_input2["INCAR"]["NSW"] = 100
        assert vasp_input2["INCAR"]["NSW"] == 100, f"{vasp_input2['INCAR']['NSW']=}"
        orig_nsw_val = self.vasp_input["INCAR"]["NSW"]
        assert orig_nsw_val == 99, f"{orig_nsw_val=}"

        # make a shallow copy and make sure the original is modified
        vasp_input3 = self.vasp_input.copy(deep=False)
        vasp_input3["INCAR"]["NSW"] = 100
        assert vasp_input3["INCAR"]["NSW"] == 100, f"{vasp_input3['INCAR']['NSW']=}"
        orig_nsw_val = self.vasp_input["INCAR"]["NSW"]
        assert orig_nsw_val == 99, f"{orig_nsw_val=}"

    def test_run_vasp(self):
        self.vasp_input.run_vasp(".", vasp_cmd=["cat", "INCAR"])
        with open("vasp.out", encoding="utf-8") as file:
            output = file.read()
            assert output.split("\n")[0] == "ALGO = Damped"

    def test_from_directory(self):
        # Previously, this test relied on the existence of a file named POTCAR
        # that was sorted to the top of a list of POTCARs for the test to work.
        # That's far too brittle - isolating requisite files here
        for file in ("INCAR", "KPOINTS", "POSCAR_Li2O"):
            copyfile(f"{VASP_IN_DIR}/{file}", f"{self.tmp_path}/{file.split('_')[0]}")

        Potcar(symbols=["Li_sv", "O"], functional="PBE").write_file(f"{self.tmp_path}/POTCAR")

        copyfile(f"{VASP_OUT_DIR}/CONTCAR_Li2O", f"{self.tmp_path}/CONTCAR_Li2O")

        vi = VaspInput.from_directory(self.tmp_path, optional_files={"CONTCAR_Li2O": Poscar})

        assert vi["INCAR"]["ALGO"] == "Damped"
        assert "CONTCAR_Li2O" in vi

        vi.as_dict()

        vasp_input = VaspInput.from_dict(vi.as_dict())
        assert "CONTCAR_Li2O" in vasp_input

    def test_input_attr(self):
        # test attributes match dict keys
        assert all(v == getattr(self.vasp_input, k.lower()) for k, v in self.vasp_input.items())

        vis_potcar_spec = VaspInput(
            self.vasp_input.incar,
            self.vasp_input.kpoints,
            self.vasp_input.poscar,
            "\n".join(self.vasp_input.potcar.symbols),
            potcar_spec=True,
        )
        # test has expected keys
        assert {*vis_potcar_spec} == {"INCAR", "KPOINTS", "POSCAR", "POTCAR.spec"}
        # test values match
        assert all(self.vasp_input[k] == getattr(vis_potcar_spec, k.lower()) for k in ("INCAR", "KPOINTS", "POSCAR"))
        assert isinstance(vis_potcar_spec.potcar, str)

        # test incar can be updated in place, see https://github.com/materialsproject/pymatgen/issues/4051
        assert vis_potcar_spec.incar["NSW"] == 99
        vis_potcar_spec.incar["NSW"] = 100
        assert vis_potcar_spec.incar["NSW"] == 100


def test_potcar_summary_stats() -> None:
    potcar_summary_stats = loadfn(POTCAR_STATS_PATH)

    assert len(potcar_summary_stats) == 16
    n_potcars_per_functional = {
        "PBE": 251,
        "PBE_52": 303,
        "PBE_54": 326,
        "PBE_64": 343,
        "LDA": 292,
        "LDA_52": 274,
        "LDA_54": 295,
        "PW91": 169,
        "LDA_US": 74,
        "PW91_US": 75,
        "Perdew_Zunger81": 292,
        "PBE_52_W_HASH": 304,
        "PBE_54_W_HASH": 327,
        "LDA_52_W_HASH": 275,
        "LDA_54_W_HASH": 295,
        "LDA_64": 297,
    }
    assert {*potcar_summary_stats} == {*n_potcars_per_functional}

    for key, expected in n_potcars_per_functional.items():
        actual = len(potcar_summary_stats[key])
        assert actual == expected, f"{key=}, {expected=}, {actual=}"


def test_gen_potcar_summary_stats() -> None:
    assert set(_SUMM_STATS) == set(PotcarSingle.functional_dir)

    expected_funcs = [x for x in os.listdir(str(FAKE_POTCAR_DIR)) if x in PotcarSingle.functional_dir]

    for func in expected_funcs:
        bdir = f"{FAKE_POTCAR_DIR}/{PotcarSingle.functional_dir[func]}"
        valid_elements = [x for x in os.listdir(f"{bdir}") if x[0] != "." and os.path.isdir(f"{bdir}/{x}")]
        for element in valid_elements:
            assert PotcarSingle.from_file(f"{bdir}/POTCAR.{element}.gz").is_valid<|MERGE_RESOLUTION|>--- conflicted
+++ resolved
@@ -1626,7 +1626,6 @@
     def test_pickle(self):
         pickle.dumps(self.potcar)
 
-<<<<<<< HEAD
     def test_from_spec(self):
         orig_potcar = Potcar(symbols=["Fe", "P", "O"], functional="PBE")
         new_potcar = Potcar.from_spec(orig_potcar.spec)
@@ -1640,8 +1639,6 @@
     # def tearDown(self):
     #     SETTINGS["PMG_DEFAULT_FUNCTIONAL"] = "PBE"
 
-=======
->>>>>>> 0d14d724
 
 @pytest.mark.filterwarnings("ignore:Please use INCAR KSPACING tag:DeprecationWarning")
 @pytest.mark.filterwarnings(
