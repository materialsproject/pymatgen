--- conflicted
+++ resolved
@@ -1065,16 +1065,9 @@
     def test_functional_types(self):
         assert self.psingle_Mn_pv.functional == "PBE"
         assert self.psingle_Mn_pv.functional_class == "GGA"
-<<<<<<< HEAD
-
         assert self.psingle_Mn_pv.potential_type == "US"
 
         psingle = PotcarSingle.from_file(f"{fake_potcar_path}/POT_LDA_PAW/POTCAR.Fe.gz")
-
-=======
-        assert self.psingle_Mn_pv.potential_type == "PAW"
-        psingle = PotcarSingle.from_file(f"{TEST_FILES_DIR}/POT_LDA_PAW/POTCAR.Fe.gz")
->>>>>>> a48d541f
         assert psingle.functional == "Perdew-Zunger81"
         assert psingle.functional_class == "LDA"
         assert psingle.potential_type == "PAW"
