from __future__ import annotations

import hashlib
import os
from glob import glob
from zipfile import ZipFile

import numpy as np
import pytest
from _pytest.monkeypatch import MonkeyPatch
from monty.json import MontyDecoder
from monty.serialization import loadfn
from numpy.testing import assert_allclose
from pytest import approx, mark

from pymatgen.analysis.structure_matcher import StructureMatcher
from pymatgen.core import SETTINGS, Lattice, Species, Structure
from pymatgen.core.composition import Composition
from pymatgen.core.surface import SlabGenerator
from pymatgen.core.units import FloatWithUnit
from pymatgen.io.vasp.inputs import Incar, Kpoints, Poscar, PotcarSingle
from pymatgen.io.vasp.outputs import Vasprun
from pymatgen.io.vasp.sets import (
    MODULE_DIR,
    BadInputSetWarning,
    DictSet,
    LobsterSet,
    MatPESStaticSet,
    MITMDSet,
    MITNEBSet,
    MITRelaxSet,
    MPAbsorptionSet,
    MPHSEBSSet,
    MPHSERelaxSet,
    MPMDSet,
    MPMetalRelaxSet,
    MPNMRSet,
    MPNonSCFSet,
    MPRelaxSet,
    MPScanRelaxSet,
    MPScanStaticSet,
    MPSOCSet,
    MPStaticSet,
    MVLElasticSet,
    MVLGBSet,
    MVLGWSet,
    MVLNPTMDSet,
    MVLRelax52Set,
    MVLScanRelaxSet,
    MVLSlabSet,
    VaspInputGenerator,
    VaspInputSet,
    batch_write_input,
    get_structure_from_prev_run,
    get_valid_magmom_struct,
)
from pymatgen.symmetry.analyzer import SpacegroupAnalyzer
from pymatgen.util.testing import FAKE_POTCAR_DIR, TEST_FILES_DIR, PymatgenTest

dec = MontyDecoder()

MonkeyPatch().setitem(SETTINGS, "PMG_VASP_PSP_DIR", str(FAKE_POTCAR_DIR))

NO_PSP_DIR = SETTINGS.get("PMG_VASP_PSP_DIR") is None
skip_if_no_psp_dir = mark.skipif(NO_PSP_DIR, reason="PMG_VASP_PSP_DIR is not set")

dummy_structure = Structure(
    [1, 0, 0, 0, 1, 0, 0, 0, 1],
    ["I"],
    [[0, 0, 0]],
    site_properties={"magmom": [[0, 0, 1]]},
)


@pytest.mark.parametrize(
    "input_set",
    [MPRelaxSet, MPHSERelaxSet, MVLRelax52Set, MPAbsorptionSet],
)
def test_yb_2_warning(input_set: VaspInputSet) -> None:
    # https://github.com/materialsproject/pymatgen/pull/2972

    structure = Structure(
        lattice=Lattice.cubic(5),
        species=("Yb", "O"),
        coords=((0, 0, 0), (0.5, 0.5, 0.5)),
    )

    with pytest.warns(BadInputSetWarning) as record:
        input_set(structure)

    expected = "The structure contains Ytterbium (Yb) and this InputSet uses the Yb_2"
    assert expected in str(record[0].message)


class TestSetChangeCheck(PymatgenTest):
    def test_sets_changed(self):
        msg = (
            "WARNING! These tests will fail when you change an input set. They are included "
            "as a sanity check. When changing an input set, please make sure to "
            "notify the users for that set. For sets starting with 'MVL' this is @shyuep, for "
            "sets starting with 'MP' this is @shyuep and @mkhorton. For sets starting with 'MatPES' "
            "this is @shyuep and @janosh."
        )

        input_sets = glob(f"{MODULE_DIR}/*.yaml")
        hashes = {}
        for input_set in input_sets:
            with open(input_set) as file:
                text = file.read().encode("utf-8")
                name = os.path.basename(input_set)
                hashes[name] = hashlib.sha1(text).hexdigest()

        known_hashes = {
            "MatPESStaticSet.yaml": "8edecff2bbd1932c53159f56a8e6340e900aaa2f",
            "MITRelaxSet.yaml": "1a0970f8cad9417ec810f7ab349dc854eaa67010",
            "MPAbsorptionSet.yaml": "5931e1cb3cf8ba809b3d4f4a5960d728c682adf1",
            "MPHSERelaxSet.yaml": "0d0d96a620461071cfd416ec9d5d6a8d2dfd0855",
            "MPRelaxSet.yaml": "f2949cdc5dc8cd0bee6d39a5df0d6a6b7c144821",
            "MPSCANRelaxSet.yaml": "167668225129002b49dc3550c04659869b9b9e47",
            "MVLGWSet.yaml": "104ae93c3b3be19a13b0ee46ebdd0f40ceb96597",
            "MVLRelax52Set.yaml": "4cfc6b1bd0548e45da3bde4a9c65b3249da13ecd",
            "PBE54Base.yaml": "ec317781a7f344beb54c17a228db790c0eb49282",
            "PBE64Base.yaml": "480c41c2448cb25706181de268090618e282b264",
            "VASPIncarBase.yaml": "19762515f8deefb970f2968fca48a0d67f7964d4",
            "vdW_parameters.yaml": "04bb09bb563d159565bcceac6a11e8bdf0152b79",
        }

        for input_set in hashes:
            assert hashes[input_set] == known_hashes[input_set], f"{input_set=}\n{msg}"


class TestDictSet(PymatgenTest):
    @classmethod
    def setUpClass(cls):
        filepath = f"{TEST_FILES_DIR}/POSCAR"
        cls.structure = Structure.from_file(filepath)

    def test_as_dict(self):
        # https://github.com/materialsproject/pymatgen/pull/3031
        dict_set = DictSet(self.structure, config_dict={"INCAR": {}}, user_potcar_functional="PBE_54")
        assert {*dict_set.as_dict()} >= {
            "@class",
            "@module",
            "@version",
            "auto_ismear",
            "bandgap_tol",
            "config_dict",
            "constrain_total_magmom",
            "files_to_transfer",
            "force_gamma",
            "inherit_incar",
            "international_monoclinic",
            "reduce_structure",
            "sort_structure",
            "standardize",
            "structure",
            "sym_prec",
            "use_structure_charge",
            "user_incar_settings",
            "user_kpoints_settings",
            "user_potcar_functional",
            "user_potcar_settings",
            "validate_magmom",
            "vdw",
        }
        assert dict_set.potcar_functional == dict_set.user_potcar_functional


class TestMITMPRelaxSet(PymatgenTest):
    @classmethod
    def setUpClass(cls):
        cls.set = MITRelaxSet
        cls.mp_set = MPRelaxSet
        cls.monkeypatch = MonkeyPatch()

        filepath = f"{TEST_FILES_DIR}/POSCAR"
        cls.structure = Structure.from_file(filepath)
        cls.coords = [[0, 0, 0], [0.75, 0.5, 0.75]]
        cls.lattice = Lattice([[3.8401979337, 0, 0], [1.9200989668, 3.3257101909, 0], [0, -2.2171384943, 3.1355090603]])

        cls.mit_set = cls.set(cls.structure)
        cls.mit_set_unsorted = cls.set(cls.structure, sort_structure=False)
        cls.mp_set = MPRelaxSet(cls.structure)

    def test_no_structure_init(self):
        # basic test of initialization with no structure.
        vis = MPRelaxSet()
        assert vis.as_dict()["structure"] is None
        assert vis.inherit_incar is False
        props_to_test = ("incar", "kpoints", "poscar")
        for prop in props_to_test:
            with pytest.raises(RuntimeError, match="No structure is associated with the input set!"):
                _ = getattr(vis, prop)

        assert vis.structure is None
        inputs = vis.get_input_set(structure=self.structure)
        assert {*inputs} == {"INCAR", "KPOINTS", "POSCAR", "POTCAR"}
        assert vis.incar["LDAUU"] == [5.3, 0, 0]
        assert vis.as_dict()["structure"] is not None
        assert "structure" not in vis.as_dict(verbosity=1)

    def test_warnings(self):
        structure = Structure.from_spacegroup("Fm-3m", Lattice.cubic(3), ["Cu"], [[0, 0, 0]])

        vis = self.set(structure)
        with pytest.warns(BadInputSetWarning) as warns_metal:
            _ = vis.incar
        assert len(warns_metal) == 1
        vasp_docs_link = "See VASP recommendations on ISMEAR for metals (https://www.vasp.at/wiki/index.php/ISMEAR)."
        assert (
            str(warns_metal[0].message)
            == f"Relaxation of likely metal with ISMEAR < 0 ({vis.incar['ISMEAR']}). {vasp_docs_link}"
        )

        # test different warning for ismear == 0 and sigma > 0.05
        vis = self.set(structure, user_incar_settings={"ISMEAR": 0, "SIGMA": 0.1})
        with pytest.warns(BadInputSetWarning) as warns_metal:
            _ = vis.incar
        assert len(warns_metal) == 1
        assert (
            str(warns_metal[0].message)
            == f"ISMEAR = 0 with a small SIGMA ({vis.incar['SIGMA']}) detected. {vasp_docs_link}"
        )

        with pytest.warns(
            BadInputSetWarning,
            match="Large KSPACING value detected with ISMEAR = -5. Ensure that VASP "
            "generates an adequate number of KPOINTS, lower KSPACING, or set ISMEAR = 0",
        ) as warns_kspacing:
            vis = self.set(structure, user_incar_settings={"KSPACING": 1, "ISMEAR": -5})
            _ = vis.incar
        assert len(warns_kspacing) == 3

    def test_poscar(self):
        structure = Structure(self.lattice, ["Fe", "Mn"], self.coords)
        mit_param_set = self.set(structure, sort_structure=False)
        s_unsorted = mit_param_set.poscar.structure
        mit_param_set = self.set(structure, sort_structure=True)
        s_sorted = mit_param_set.poscar.structure
        assert s_unsorted[0].specie.symbol == "Fe"
        assert s_sorted[0].specie.symbol == "Mn"

    def test_potcar_symbols(self):
        coords = [[0, 0, 0], [0.75, 0.5, 0.75], [0.75, 0.25, 0.75]]
        lattice = Lattice([[3.8401979337, 0, 0], [1.9200989668, 3.3257101909, 0], [0, -2.2171384943, 3.1355090603]])
        structure = Structure(lattice, ["P", "Fe", "O"], coords)
        mit_param_set = self.set(structure)
        syms = mit_param_set.potcar_symbols
        assert syms == ["Fe", "P", "O"]
        param_set = MPRelaxSet(structure, sort_structure=False)
        syms = param_set.potcar_symbols
        assert syms == ["P", "Fe_pv", "O"]

    def test_potcar_validation(self):
        structure = Structure(self.lattice, ["P", "Fe"], self.coords)
        # Use pytest's monkeypatch to temporarily point pymatgen to a directory
        # containing the wrong POTCARs (LDA potcars in a PBE directory)
        with self.monkeypatch.context() as m:
            m.setitem(SETTINGS, "PMG_VASP_PSP_DIR", str(f"{TEST_FILES_DIR}/wrong_potcars"))
            with pytest.warns(BadInputSetWarning, match="not known by pymatgen"):
                _ = self.set(structure).potcar

    def test_potcar_special_defaults(self):
        # https://github.com/materialsproject/pymatgen/pull/3022
        for user_potcar_settings in [{"Fe": "Fe_pv"}, {"W": "W_pv"}, None]:
            for species in [("W", "W"), ("Fe", "W"), ("Fe", "Fe")]:
                struct = Structure(lattice=Lattice.cubic(3), species=species, coords=[[0, 0, 0], [0.5, 0.5, 0.5]])
                relax_set = MPRelaxSet(
                    structure=struct, user_potcar_functional="PBE_54", user_potcar_settings=user_potcar_settings
                )
                expected = {  # noqa: SIM222
                    **({"W": "W_sv"} if "W" in struct.symbol_set else {}),
                    **(user_potcar_settings or {}),
                } or None
                assert relax_set.user_potcar_settings == expected

    @skip_if_no_psp_dir
    def test_lda_potcar(self):
        structure = Structure(self.lattice, ["P", "Fe"], self.coords)
        p = self.set(structure, user_potcar_functional="LDA").potcar
        assert p.functional == "LDA"

    @skip_if_no_psp_dir
    def test_nelect(self):
        coords = [[0] * 3, [0.5] * 3, [0.75] * 3]
        lattice = Lattice.cubic(4)
        struct = Structure(lattice, ["Si", "Si", "Fe"], coords)
        assert self.set(struct).nelect == 16
        assert MPRelaxSet(struct).nelect == 22

        # Expect same answer when oxidation states are present. Was a bug previously.
        oxi_struct = Structure(lattice, ["Si4+", "Si4+", "Fe2+"], coords)
        assert self.set(oxi_struct).nelect == 16
        assert MPRelaxSet(oxi_struct).nelect == 22

        # disordered structure are not supported
        disordered = Structure.from_spacegroup("Im-3m", Lattice.cubic(3), [Composition("Fe0.5Mn0.5")], [[0, 0, 0]])
        with pytest.raises(
            ValueError, match="Disordered structure with partial occupancies cannot be converted into POSCAR"
        ):
            _ = self.set(disordered).nelect

    @skip_if_no_psp_dir
    def test_estimate_nbands(self):
        # estimate_nbands is a function of n_elect, n_ions, magmom, non-collinearity of magnetism, and n_par
        coords = [[0] * 3, [0.5] * 3, [0.75] * 3]
        lattice = Lattice.cubic(4)

        # pure Si
        struct = Structure(lattice, ["Si", "Si", "Si"], coords)
        assert self.set(struct).estimate_nbands() == 11
        assert MPRelaxSet(struct).estimate_nbands() == 11

        # Si + Fe
        struct = Structure(lattice, ["Si", "Si", "Fe"], coords)
        assert self.set(struct).estimate_nbands() == 15
        assert MPRelaxSet(struct).estimate_nbands() == 18

        # Si + Fe with NPAR = 4
        uis = {"NPAR": 4}
        assert self.set(struct, user_incar_settings=uis).estimate_nbands() == approx(16)
        assert MPRelaxSet(struct, user_incar_settings=uis).estimate_nbands() == approx(20)

        # Si + Fe with noncollinear magnetism turned on
        uis = {"LNONCOLLINEAR": True}
        assert self.set(struct, user_incar_settings=uis).estimate_nbands() == approx(30)
        assert MPRelaxSet(struct, user_incar_settings=uis).estimate_nbands() == approx(36)

    @skip_if_no_psp_dir
    def test_get_incar(self):
        incar = self.mp_set.incar

        assert incar["LDAUU"] == [5.3, 0, 0]
        assert incar["EDIFF"] == approx(0.0012)

        incar = self.mit_set.incar
        assert incar["LDAUU"] == [4.0, 0, 0]
        assert incar["EDIFF"] == approx(1e-5)

        si = 14
        coords = []
        coords.extend((np.array([0, 0, 0]), np.array([0.75, 0.5, 0.75])))

        # Silicon structure for testing.
        lattice = [[3.8401979337, 0.00, 0.00], [1.9200989668, 3.3257101909, 0.00], [0.00, -2.2171384943, 3.1355090603]]
        struct = Structure(lattice, [si, si], coords)
        incar = MPRelaxSet(struct).incar
        assert "LDAU" not in incar

        coords = [[0, 0, 0], [0.75, 0.5, 0.75]]
        lattice = [[3.8401979337, 0.00, 0.00], [1.9200989668, 3.3257101909, 0.00], [0.00, -2.2171384943, 3.1355090603]]
        struct = Structure(lattice, ["Fe", "Mn"], coords)

        incar = MPRelaxSet(struct).incar
        assert "LDAU" not in incar

        # check fluorides
        struct = Structure(lattice, ["Fe", "F"], coords)
        incar = MPRelaxSet(struct).incar
        assert incar["LDAUU"] == [5.3, 0]
        assert incar["MAGMOM"] == [5, 0.6]

        struct = Structure(lattice, ["Fe", "F"], coords)
        incar = self.set(struct).incar
        assert incar["LDAUU"] == [4.0, 0]

        # This seems counterintuitive at first, but even if the prior INCAR has a MAGMOM flag,
        # because the structure has no site properties, the default MAGMOM is assigned from the
        # config dictionary.
        struct = Structure(lattice, ["Fe", "F"], coords)
        incar = MPStaticSet(struct, prev_incar=f"{TEST_FILES_DIR}/INCAR").incar
        assert incar["MAGMOM"] == [5, 0.6]

        # Make sure this works with species.
        struct = Structure(lattice, ["Fe2+", "O2-"], coords)
        incar = MPRelaxSet(struct).incar
        assert incar["LDAUU"] == [5.3, 0]

        struct = Structure(lattice, ["Fe", "Mn"], coords, site_properties={"magmom": (5.2, -4.5)})
        incar = MPRelaxSet(struct).incar
        assert incar["MAGMOM"] == [-4.5, 5.2]

        incar = self.set(struct, sort_structure=False).incar
        assert incar["MAGMOM"] == [5.2, -4.5]

        struct = Structure(lattice, [Species("Fe2+", spin=4.1), "Mn"], coords)
        incar = MPRelaxSet(struct).incar
        assert incar["MAGMOM"] == [5, 4.1]

        struct = Structure(lattice, ["Mn3+", "Mn4+"], coords)
        incar = self.set(struct).incar
        assert incar["MAGMOM"] == [4, 3]

        user_set = MPRelaxSet(struct, user_incar_settings={"MAGMOM": {"Fe": 10, "S": -5, "Mn3+": 100}})
        assert user_set.incar["MAGMOM"] == [100, 0.6]

        no_encut_set = MPRelaxSet(struct, user_incar_settings={"ENCUT": None})
        assert "ENCUT" not in no_encut_set.incar

        # sulfide vs sulfate test
        coords = [[0, 0, 0], [0.75, 0.5, 0.75], [0.25, 0.5, 0]]

        struct = Structure(lattice, ["Fe", "Fe", "S"], coords)
        incar = self.set(struct).incar
        assert incar["LDAUU"] == [1.9, 0]

        # Make sure MP sulfides are ok.
        assert "LDAUU" not in MPRelaxSet(struct).incar

        struct = Structure(lattice, ["Fe", "S", "O"], coords)
        incar = self.set(struct).incar
        assert incar["LDAUU"] == [4.0, 0, 0]

        # Make sure MP sulfates are ok.
        assert MPRelaxSet(struct).incar["LDAUU"] == [5.3, 0, 0]

        # test for default LDAUU value
        user_set_ldauu_fallback = MPRelaxSet(struct, user_incar_settings={"LDAUU": {"Fe": 5.0, "S": 0}})
        assert user_set_ldauu_fallback.incar["LDAUU"] == [5.0, 0, 0]

        # Expected to be oxide (O is the most electronegative atom)
        struct = Structure(lattice, ["Fe", "O", "S"], coords)
        incar = self.set(struct).incar
        assert incar["LDAUU"] == [4.0, 0, 0]

        # Expected to be chloride (Cl is the most electronegative atom)
        struct = Structure(lattice, ["Fe", "Cl", "S"], coords)
        incar = self.set(struct, user_incar_settings={"LDAU": True}).incar
        assert "LDAUU" not in incar  # LDAU = False

        # User set a compound to be sulfide by specifying values of "LDAUL" etc.
        struct = Structure(lattice, ["Fe", "Cl", "S"], coords)
        incar = self.set(
            struct,
            user_incar_settings={"LDAU": True, "LDAUL": {"Fe": 3}, "LDAUU": {"Fe": 1.8}},
        ).incar
        assert incar["LDAUL"] == [3.0, 0, 0]
        assert incar["LDAUU"] == [1.8, 0, 0]

        # test that van-der-Waals parameters are parsed correctly

        vdw_par = loadfn(MODULE_DIR / "vdW_parameters.yaml")
        with pytest.raises(
            KeyError,
            match=f"Invalid or unsupported van-der-Waals functional. Supported functionals are {', '.join(vdw_par)}.",
        ):
            self.set(struct, vdw="optB86")
        incar = self.set(struct, vdw="optB86b").incar
        assert incar["GGA"] == "Mk"
        assert incar["LUSE_VDW"]
        assert incar["PARAM1"] == 0.1234

        # Test that NELECT is updated when a charge is present
        si = 14
        coords = []
        coords.append(np.array([0, 0, 0]))
        coords.append(np.array([0.75, 0.5, 0.75]))

        # Silicon structure for testing.
        lattice = [[3.8401979337, 0.00, 0.00], [1.9200989668, 3.3257101909, 0.00], [0.00, -2.2171384943, 3.1355090603]]
        struct = Structure(lattice, [si, si], coords, charge=1)
        mpr = MPRelaxSet(struct, use_structure_charge=True)
        assert mpr.incar["NELECT"] == 7, "NELECT not properly set for nonzero charge"

        # test that NELECT does not get set when use_structure_charge = False
        mpr = MPRelaxSet(struct, use_structure_charge=False)
        assert "NELECT" not in mpr.incar, "NELECT should not be set when use_structure_charge is False"

        struct = Structure(lattice, ["Co", "O"], coords)
        mpr = MPRelaxSet(struct)
        assert mpr.incar["MAGMOM"] == [0.6, 0.6]
        struct = Structure(lattice, ["Co4+", "O"], coords)
        mpr = MPRelaxSet(struct)
        assert mpr.incar["MAGMOM"] == [1, 0.6]

        # test passing user_incar_settings and user_kpoint_settings of None
        for set_cls in [MPRelaxSet, MPStaticSet, MPNonSCFSet]:
            mp_set = set_cls(struct, user_incar_settings=None, user_kpoints_settings=None)
            assert mp_set.kpoints is not None
            assert mp_set.incar is not None

    def test_get_kpoints(self):
        kpoints = MPRelaxSet(self.structure).kpoints
        assert kpoints.kpts == [[2, 4, 5]]
        assert kpoints.style == Kpoints.supported_modes.Gamma

        kpoints = MPRelaxSet(self.structure, user_kpoints_settings={"reciprocal_density": 1000}).kpoints
        assert kpoints.kpts == [[6, 10, 13]]
        assert kpoints.style == Kpoints.supported_modes.Gamma

        kpoints_obj = Kpoints(kpts=[[3, 3, 3]])
        kpoints_return = MPRelaxSet(self.structure, user_kpoints_settings=kpoints_obj).kpoints
        assert kpoints_return.kpts == [[3, 3, 3]]

        kpoints = self.mit_set.kpoints
        assert kpoints.kpts == [[25]]
        assert kpoints.style == Kpoints.supported_modes.Automatic

        recip_param_set = MPRelaxSet(self.structure, force_gamma=True)
        recip_param_set.kpoints_settings = {"reciprocal_density": 40}
        kpoints = recip_param_set.kpoints
        assert kpoints.kpts == [[2, 4, 5]]
        assert kpoints.style == Kpoints.supported_modes.Gamma

    @skip_if_no_psp_dir
    def test_get_vasp_input(self):
        dct = self.mit_set.get_vasp_input()
        assert dct["INCAR"]["ISMEAR"] == -5
        struct = self.structure.copy()
        struct.make_supercell(4)
        relax_set = MPRelaxSet(struct)
        dct = relax_set.get_vasp_input()
        assert dct["INCAR"]["ISMEAR"] == 0

    def test_mp_metal_relax_set(self):
        mp_metal_set = MPMetalRelaxSet(self.get_structure("Sn"))
        incar = mp_metal_set.incar
        assert incar["ISMEAR"] == 1
        assert incar["SIGMA"] == 0.2
        kpoints = mp_metal_set.kpoints
        assert_allclose(kpoints.kpts[0], [5, 5, 5])

    def test_as_from_dict(self):
        mit_set = self.set(self.structure)
        mp_set = MPRelaxSet(self.structure)
        mp_user_set = MPRelaxSet(
            self.structure,
            user_incar_settings={"MAGMOM": {"Fe": 10, "S": -5, "Mn3+": 100}},
        )

        dct = mit_set.as_dict()
        val = dec.process_decoded(dct)
        assert val._config_dict["INCAR"]["LDAUU"]["O"]["Fe"] == 4

        dct = mp_set.as_dict()
        val = dec.process_decoded(dct)
        assert val._config_dict["INCAR"]["LDAUU"]["O"]["Fe"] == 5.3

        dct = mp_user_set.as_dict()
        val = dec.process_decoded(dct)
        assert isinstance(val, VaspInputSet)
        assert val.user_incar_settings["MAGMOM"] == {"Fe": 10, "S": -5, "Mn3+": 100}

    def test_hubbard_off_and_ediff_override(self):
        input_set = MPRelaxSet(self.structure, user_incar_settings={"LDAU": False, "EDIFF": 1e-10})
        assert "LDAUU" not in input_set.incar
        assert input_set.incar["EDIFF"] == 1e-10
        # after testing, we have determined LMAXMIX should still be 4 for d-block
        # even if U is turned off (thanks Andrew Rosen for reporting)
        assert input_set.incar["LMAXMIX"] == 4

    def test_incar_lmaxmix(self):
        # https://github.com/materialsproject/pymatgen/issues/3040

        # structure containing neither f- nor d-electrons
        structure_f = self.get_structure("Si")
        assert "LMAXMIX" not in MPRelaxSet(structure_f).incar

        # structure containing d-electrons but no f-electrons
        structure_d = self.get_structure("LiFePO4")
        assert MPRelaxSet(structure_d).incar["LMAXMIX"] == 4

        # structure containing f-electrons but no d-electrons
        structure_f = structure_d.copy()
        structure_f.replace_species({"Fe": "La"})
        assert MPRelaxSet(structure_f).incar["LMAXMIX"] == 6

        # structure containing f- and d-electrons
        structure_f_and_d = structure_d.copy()
        structure_f_and_d.replace_species({"P": "Ce"})
        assert MPRelaxSet(structure_f_and_d).incar["LMAXMIX"] == 6

        # explicit LMAXMIX in settings overrides automatic selection
        structure_override = Structure(
            lattice=Lattice.cubic(3),
            species=("Fe", "Fe"),
            coords=((0, 0, 0), (0.5, 0.5, 0.5)),
        )
        set_override = MPRelaxSet(structure_override, user_incar_settings={"LMAXMIX": 3})
        assert set_override.incar["LMAXMIX"] == 3

    @skip_if_no_psp_dir
    def test_write_input(self):
        vasp_files = {"INCAR", "KPOINTS", "POSCAR", "POTCAR"}
        self.mit_set.write_input(self.tmp_path)
        assert {*os.listdir(self.tmp_path)} == vasp_files

        self.mit_set.write_input(self.tmp_path, include_cif=True)
        assert {*os.listdir(self.tmp_path)} == {*vasp_files, "Fe4P4O16.cif"}

    @skip_if_no_psp_dir
    def test_write_input_potcar_spec(self):
        self.mit_set.write_input(self.tmp_path, potcar_spec=True)
        assert {*os.listdir(self.tmp_path)} == {"INCAR", "KPOINTS", "POSCAR", "POTCAR.spec"}

    @skip_if_no_psp_dir
    def test_user_potcar_settings(self):
        vis = MPRelaxSet(self.structure, user_potcar_settings={"Fe": "Fe"})
        potcar = vis.potcar
        assert potcar.symbols == ["Fe", "P", "O"]

    @skip_if_no_psp_dir
    def test_valid_magmom_struct(self):
        # First test the helper function
        struct = self.structure.copy()
        get_valid_magmom_struct(structure=struct, inplace=True, spin_mode="v")
        props = [site.properties for site in struct]
        assert props == [{"magmom": [1.0, 1.0, 1.0]}] * len(props)

        struct = self.structure.copy()
        get_valid_magmom_struct(structure=struct, inplace=True, spin_mode="s")
        props = [site.properties for site in struct]
        assert props == [{"magmom": 1.0}] * len(props)
        struct.insert(0, "Li", [0, 0, 0])
        get_valid_magmom_struct(structure=struct, inplace=True, spin_mode="a")
        props = [site.properties for site in struct]
        assert props == [{"magmom": 1.0}] * len(props)

        struct = self.structure.copy()
        get_valid_magmom_struct(structure=struct, inplace=True, spin_mode="v")
        struct.insert(0, "Li", [0, 0, 0], properties={"magmom": 10.0})
        with pytest.raises(TypeError) as exc:
            get_valid_magmom_struct(structure=struct, inplace=True, spin_mode="a")
        assert "Magmom type conflict" in str(exc.value)

        # Test the behavior of MPRelaxSet to automatically fill in the missing magmom
        struct = self.structure.copy()
        get_valid_magmom_struct(structure=struct, inplace=True, spin_mode="s")
        struct.insert(0, "Li", [0, 0, 0])

        # vis = MPRelaxSet(struct, user_potcar_settings={"Fe": "Fe"}, validate_magmom=False)
        # with pytest.raises(TypeError, match=r"float\(\) argument must be a string or a (real )?number,
        #                    not 'NoneType'"):
        #     vis.get_vasp_input()

        vis = MPRelaxSet(struct, user_potcar_settings={"Fe": "Fe"}, validate_magmom=True)
        assert vis.get_vasp_input()["INCAR"]["MAGMOM"] == [1.0] * len(struct)

        # Test the behavior of constraining the net magnetic moment with a non-integer
        struct = self.structure.copy()
        with pytest.warns(UserWarning, match="constrain_total_magmom"):
            vis = MPRelaxSet(
                struct,
                user_incar_settings={"MAGMOM": {"Fe": 5.1}},
                user_potcar_settings={"Fe": "Fe"},
                constrain_total_magmom=True,
            )
            vis.incar.items()


class TestMPStaticSet(PymatgenTest):
    def setUp(self):
        self.set = MPStaticSet

    def test_init(self):
        prev_run = f"{TEST_FILES_DIR}/relaxation"

        vis = self.set.from_prev_calc(prev_calc_dir=prev_run)
        assert vis.inherit_incar is True
        assert vis.incar["NSW"] == 0
        # Check that the ENCUT has been inherited.
        assert vis.incar["ENCUT"] == 600
        assert vis.kpoints.style == Kpoints.supported_modes.Monkhorst

        # Check as from dict.
        vis = self.set.from_dict(vis.as_dict())
        assert vis.incar["NSW"] == 0
        # Check that the ENCUT has been inherited.
        assert vis.incar["ENCUT"] == 600
        assert vis.kpoints.style == Kpoints.supported_modes.Monkhorst

        non_prev_vis = self.set(vis.structure, user_incar_settings={"LORBIT": 12, "LWAVE": True})
        assert non_prev_vis.incar["NSW"] == 0
        # Check that the ENCUT and Kpoints style has NOT been inherited.
        assert non_prev_vis.incar["ENCUT"] == 520
        # Check that user incar settings are applied.
        assert non_prev_vis.incar["LORBIT"] == 12
        assert non_prev_vis.incar["LWAVE"]

        assert non_prev_vis.kpoints.style == Kpoints.supported_modes.Gamma
        v2 = self.set.from_dict(non_prev_vis.as_dict())
        assert v2.incar["ENCUT"] == 520
        # Check that user incar settings are applied.
        assert v2.incar["LORBIT"] == 12
        leps_vis = self.set.from_prev_calc(prev_calc_dir=prev_run, lepsilon=True)
        assert leps_vis.incar["LEPSILON"]
        assert leps_vis.incar["IBRION"] == 8
        assert leps_vis.incar["EDIFF"] == 1e-5
        assert "NPAR" not in leps_vis.incar
        assert leps_vis.incar["NSW"] == 1
        assert non_prev_vis.kpoints.kpts == [[11, 10, 10]]
        non_prev_vis = self.set(vis.structure, reciprocal_density=200)
        assert non_prev_vis.kpoints.kpts == [[14, 12, 12]]
        # Check LCALCPOL flag
        lcalc_pol_vis = self.set.from_prev_calc(prev_calc_dir=prev_run, lcalcpol=True)
        assert lcalc_pol_vis.incar["LCALCPOL"]

        # Check warning if LASPH is set to False for meta-GGAs/hybrids/+U/vdW
        with pytest.warns(BadInputSetWarning, match=r"LASPH"):
            vis = self.set(vis.structure, user_incar_settings={"METAGGA": "M06L", "LASPH": False})
            vis.incar.items()
        with pytest.warns(BadInputSetWarning, match=r"LASPH"):
            vis = self.set(vis.structure, user_incar_settings={"LHFCALC": True, "LASPH": False})
            vis.incar.items()
        with pytest.warns(BadInputSetWarning, match=r"LASPH"):
            vis = self.set(vis.structure, user_incar_settings={"LUSE_VDW": True, "LASPH": False})
            vis.incar.items()
        with pytest.warns(BadInputSetWarning, match=r"LASPH"):
            dummy_struc = Structure(
                lattice=[[0, 2, 2], [2, 0, 2], [2, 2, 0]],
                species=["Fe", "O"],
                coords=[[0, 0, 0], [0.5, 0.5, 0.5]],
            )
            vis = self.set(dummy_struc, user_incar_settings={"LDAU": True, "LASPH": False})
            vis.incar.items()

    def test_user_incar_kspacing(self):
        # Make sure user KSPACING settings properly overrides KPOINTS.
        si = self.get_structure("Si")
        vis = self.set(si, user_incar_settings={"KSPACING": 0.22})
        assert vis.incar["KSPACING"] == 0.22
        assert vis.kpoints is None

    def test_kspacing_override(self):
        # If KSPACING is set and user_kpoints_settings are given,
        # make sure the user_kpoints_settings override KSPACING
        si = self.get_structure("Si")
        vis = self.set(
            si,
            user_incar_settings={"KSPACING": 0.22},
            user_kpoints_settings={"reciprocal_density": 1000},
        )
        assert vis.incar.get("KSPACING") is None
        assert isinstance(vis.kpoints, Kpoints)

    def test_override_from_prev_calc(self):
        # test override_from_prev
        prev_run = f"{TEST_FILES_DIR}/relaxation"

        vis = self.set(dummy_structure)
        vis.override_from_prev_calc(prev_calc_dir=prev_run)
        assert vis.incar["NSW"] == 0
        assert vis.incar["ENCUT"] == 600
        assert vis.kpoints.style == Kpoints.supported_modes.Monkhorst

        # Check LCALCPOL flag
        lcalcpol_vis = self.set(dummy_structure, lcalcpol=True)
        lcalcpol_vis = lcalcpol_vis.override_from_prev_calc(prev_calc_dir=prev_run)
        assert lcalcpol_vis.incar["LCALCPOL"]

    def test_standardize_structure(self):
        sga = SpacegroupAnalyzer(self.get_structure("Si"))
        original_structure = sga.get_conventional_standard_structure()
        sm = StructureMatcher(primitive_cell=False, scale=False)

        vis = self.set(original_structure)
        assert sm.fit(vis.structure, original_structure)

        vis = self.set(original_structure, standardize=True)
        assert not sm.fit(vis.structure, original_structure)

    def test_write_input_zipped(self):
        vis = self.set(self.get_structure("Si"))
        vis.write_input(output_dir=self.tmp_path, potcar_spec=True, zip_output=True)

        assert os.path.isfile(f"{self.tmp_path}/MPStaticSet.zip")
        with ZipFile(f"{self.tmp_path}/MPStaticSet.zip", mode="r") as zip_file:
            contents = zip_file.namelist()
            assert set(contents).issuperset({"INCAR", "POSCAR", "POTCAR.spec", "KPOINTS"})
            spec = zip_file.open("POTCAR.spec", mode="r").read().decode()
            assert spec == "Si"

    def test_grid_size_from_struct(self):
        # TODO grab a bunch_of_calculations store as a list of tuples
        # (structure, ngx, ..., ngxf, ...) where all the grid size values are generated by vasp
        # check that the code produces the same grid sizes
        fname = f"{TEST_FILES_DIR}/grid_data_files/vasp_inputs_for_grid_check.json"
        parsed_vasp_data = loadfn(fname)
        for tt in parsed_vasp_data:
            ng = [tt["input"]["parameters"][ik] for ik in ["NGX", "NGY", "NGZ"]]
            ngf = [tt["input"]["parameters"][ik] for ik in ["NGXF", "NGYF", "NGZF"]]
            struct = tt["input"]["structure"]
            static_set = self.set(struct)
            matched = static_set.calculate_ng() == (ng, ngf)
            assert matched

        assert static_set.calculate_ng() == ([30, 48, 50], [60, 96, 100])
        # test `custom_encut` kwarg for final structure in above test using
        # an (obviously fictitious) custom encut.
        assert static_set.calculate_ng(custom_encut=2000) == ([56, 96, 96], [112, 192, 192])

        assert static_set.calculate_ng() == ([30, 48, 50], [60, 96, 100])
        # test `custom_prec` kwarg for final structure in above test using "NORMAL".
        assert static_set.calculate_ng(custom_prec="NORMAL") == ([24, 36, 40], [48, 72, 80])


class TestMatPESStaticSet(PymatgenTest):
    def setUp(self):
        self.struct = Structure.from_file(f"{TEST_FILES_DIR}/POSCAR")
        self.prev_incar = Incar.from_file(f"{TEST_FILES_DIR}/INCAR")

    def test_default(self):
        input_set = MatPESStaticSet(self.struct)
        incar = input_set.incar
        assert incar["ALGO"] == "Normal"
        assert incar["EDIFF"] == 1.0e-05
        assert incar["ENAUG"] == 1360
        assert incar["ENCUT"] == 680
        assert incar["GGA"] == "Pe"
        assert incar["ISMEAR"] == 0
        assert incar["ISPIN"] == 2
        assert incar["KSPACING"] == 0.22
        assert incar["LAECHG"]
        assert incar["LASPH"]
        assert incar["LCHARG"]
        assert incar["LMIXTAU"]
        assert incar.get("LDAU") is None
        assert incar["LORBIT"] == 11
        assert not incar["LREAL"]
        assert not incar["LWAVE"]
        assert incar["NELM"] == 200
        assert incar["NSW"] == 0
        assert incar["PREC"] == "Accurate"
        assert incar["SIGMA"] == 0.05
        assert incar["LMAXMIX"] == 6
        assert input_set.potcar_symbols == ["Fe_pv", "P", "O"]

        assert input_set.potcar_functional == "PBE_64"  # test POTCARs default to PBE_64
        assert input_set.kpoints is None
        # only runs if POTCAR files to compare against are available
        if os.path.isdir(f"{FAKE_POTCAR_DIR}/POT_GGA_PAW_PBE_64"):
            assert str(input_set.potcar[0]) == str(PotcarSingle.from_symbol_and_functional("Fe_pv", "PBE_64"))

    def test_with_prev_incar(self):
        default_prev = MatPESStaticSet(structure=self.struct, prev_incar=self.prev_incar)
        incar = default_prev.incar
        # check that prev_incar is used.
        assert incar["NPAR"] == 8
        assert incar["LMAXMIX"] == 4
        # test some incar parameters from prev_incar are not inherited
        for key in "ISPIND LSCALU ISIF SYSTEM HFSCREEN NSIM ENCUTFOCK NKRED LPLANE TIME LHFCALC".split():
            assert key not in incar, f"{key=} should be absent, got {incar[key]=}"
        # test if default in MatPESStaticSet is prioritized.
        assert incar["ALGO"] == "Normal"
        assert incar["EDIFF"] == 1.0e-05
        assert incar["ENAUG"] == 1360
        assert incar["ENCUT"] == 680
        assert incar["GGA"] == "Pe"
        assert incar["ISMEAR"] == 0
        assert incar["ISPIN"] == 2
        assert incar["KSPACING"] == 0.22
        assert incar["LAECHG"]
        assert incar["LASPH"]
        assert incar["LCHARG"]
        assert incar["LMIXTAU"]
        assert incar.get("LDAU") is None
        assert incar["LORBIT"] == 11
        assert incar["LREAL"] is False
        assert incar["LWAVE"] is False
        assert incar["NELM"] == 200
        assert incar["NSW"] == 0
        assert incar["PREC"] == "Accurate"
        assert incar["SIGMA"] == 0.05
        # test POTCAR files are default PBE_64 PSPs and functional
        assert default_prev.potcar_symbols == ["Fe_pv", "P", "O"]
        assert default_prev.potcar_functional == "PBE_64"
        assert default_prev.kpoints is None

    def test_r2scan(self):
        scan = MatPESStaticSet(self.struct, xc_functional="R2SCAN")
        incar_scan = scan.incar
        assert incar_scan["METAGGA"] == "R2scan"
        assert incar_scan.get("GGA") is None
        assert incar_scan["ALGO"] == "All"
        assert incar_scan.get("LDAU") is None
        # test POTCAR files are default PBE_64 PSPs and functional
        assert scan.potcar_symbols == ["Fe_pv", "P", "O"]
        assert scan.potcar_functional == "PBE_64"
        assert scan.kpoints is None

    def test_default_u(self):
        default_u = MatPESStaticSet(self.struct, xc_functional="PBE+U")
        incar_u = default_u.incar
        assert incar_u["LDAU"] is True
        assert incar_u["GGA"] == "Pe"
        assert incar_u["ALGO"] == "Normal"
        # test POTCAR files are default PBE_64 PSPs and functional
        assert incar_u["LDAUU"] == [5.3, 0, 0]
        assert default_u.potcar_symbols == ["Fe_pv", "P", "O"]
        assert default_u.potcar_functional == "PBE_64"
        assert default_u.kpoints is None

    def test_functionals(self):
        xc_functional = "LDA"
        with pytest.raises(
            ValueError, match=f"Unrecognized {xc_functional=}. Supported exchange-correlation functionals are "
        ):
            MatPESStaticSet(self.struct, xc_functional=xc_functional)

        with pytest.warns(UserWarning, match="inconsistent with the recommended PBE_64"):
            diff_potcar = MatPESStaticSet(self.struct, user_potcar_functional="PBE")
            assert str(diff_potcar.potcar[0]) == str(PotcarSingle.from_symbol_and_functional("Fe_pv", "PBE"))

    def test_from_prev_calc(self):
        vis = MatPESStaticSet.from_prev_calc(f"{TEST_FILES_DIR}/relaxation")
        incar = vis.incar
        assert incar["GGA"] == "Pe"
        assert incar["ALGO"] == "Normal"
        assert vis.potcar_symbols == ["Li_sv"]
        assert vis.kpoints is None


class TestMPNonSCFSet(PymatgenTest):
    def setUp(self):
        self.set = MPNonSCFSet

    @skip_if_no_psp_dir
    def test_init(self):
        prev_run = f"{TEST_FILES_DIR}/relaxation"
        # check mode belong to ["line", "uniform", "boltztrap"]
        valid_modes = ("line", "uniform", "boltztrap")
        mode = "none"
        with pytest.raises(
            ValueError,
            match=f"Invalid {mode=}. Supported modes for NonSCF runs are {', '.join(map(repr, valid_modes))}",
        ):
            vis = self.set.from_prev_calc(prev_calc_dir=prev_run, mode=mode)

        # check boltztrap mode
        vis = self.set.from_prev_calc(prev_calc_dir=prev_run, mode="Boltztrap")
        assert vis.incar["ISMEAR"] == 0

        # check uniform mode
        vis = self.set.from_prev_calc(prev_calc_dir=prev_run, mode="Uniform")
        assert vis.incar["ISMEAR"] == -5
        assert vis.incar["ISYM"] == 2

        # check uniform mode with automatic nedos
        vis = self.set.from_prev_calc(prev_calc_dir=prev_run, mode="Uniform", nedos=0)
        assert vis.incar["NEDOS"] == 12217

        # test line mode
        vis = self.set.from_prev_calc(
            prev_calc_dir=prev_run,
            mode="Line",
            copy_chgcar=False,
            user_incar_settings={"SIGMA": 0.025},
        )

        assert vis.incar["NSW"] == 0
        assert vis.incar["LORBIT"] == 11
        # Check that the ENCUT has been inherited.
        assert vis.incar["ENCUT"] == 600
        # Check that the user_incar_settings works
        assert vis.incar["SIGMA"] == 0.025
        assert vis.kpoints.style == Kpoints.supported_modes.Reciprocal

        # Check as from dict.
        vis = self.set.from_dict(vis.as_dict())
        assert vis.incar["NSW"] == 0
        # Check that the ENCUT has been inherited.
        assert vis.incar["ENCUT"] == 600
        assert vis.kpoints.style == Kpoints.supported_modes.Reciprocal

        vis.write_input(self.tmp_path)
        assert not os.path.isfile(f"{self.tmp_path}/CHGCAR")

        vis = self.set.from_prev_calc(prev_calc_dir=prev_run, mode="Line", copy_chgcar=True)
        # check ISMEAR set correctly for line mode
        assert vis.incar["ISMEAR"] == 0
        vis.write_input(self.tmp_path)
        assert os.path.isfile(f"{self.tmp_path}/CHGCAR")
        os.remove(f"{self.tmp_path}/CHGCAR")  # needed for next assert

        vis = self.set.from_prev_calc(prev_calc_dir=prev_run, standardize=True, mode="Line", copy_chgcar=True)
        vis.write_input(self.tmp_path)
        assert not os.path.isfile(f"{self.tmp_path}/CHGCAR")

    @skip_if_no_psp_dir
    def test_override_from_prev(self):
        prev_run = f"{TEST_FILES_DIR}/relaxation"

        # test override_from_prev
        vis = self.set(dummy_structure, mode="Boltztrap")
        vis.override_from_prev_calc(prev_calc_dir=prev_run)
        assert vis.incar["ISMEAR"] == 0

        vis = self.set(dummy_structure, mode="Uniform")
        vis.override_from_prev_calc(prev_calc_dir=prev_run)
        assert vis.incar["ISMEAR"] == -5
        assert vis.incar["ISYM"] == 2

        vis = self.set(dummy_structure, mode="Uniform", nedos=0)
        vis.override_from_prev_calc(prev_calc_dir=prev_run)
        assert vis.incar["NEDOS"] == 12217

        # test line mode
        vis = self.set(
            dummy_structure,
            mode="Line",
            copy_chgcar=False,
            user_incar_settings={"SIGMA": 0.025},
        )
        vis.override_from_prev_calc(prev_calc_dir=prev_run)

        assert vis.incar["NSW"] == 0
        assert vis.incar["ENCUT"] == 600
        assert vis.incar["SIGMA"] == 0.025
        assert vis.kpoints.style == Kpoints.supported_modes.Reciprocal

        vis = self.set(dummy_structure, mode="Line", copy_chgcar=True)
        vis.override_from_prev_calc(prev_calc_dir=prev_run)
        assert vis.incar["ISMEAR"] == 0
        vis.write_input(self.tmp_path)
        assert os.path.isfile(f"{self.tmp_path}/CHGCAR")
        os.remove(f"{self.tmp_path}/CHGCAR")  # needed for next assert

        vis = self.set(dummy_structure, standardize=True, mode="Line", copy_chgcar=True)
        vis.override_from_prev_calc(prev_calc_dir=prev_run)
        vis.write_input(self.tmp_path)
        assert not os.path.isfile(f"{self.tmp_path}/CHGCAR")

    def test_kpoints(self):
        # test k-points are generated in the correct format
        prev_run = f"{TEST_FILES_DIR}/relaxation"
        vis = self.set.from_prev_calc(prev_calc_dir=prev_run, mode="Uniform", copy_chgcar=False)
        assert np.array(vis.kpoints.kpts).shape == (1, 3)

        vis = self.set.from_prev_calc(prev_calc_dir=prev_run, mode="Line", copy_chgcar=False)
        assert np.array(vis.kpoints.kpts).shape != (1, 3)

        vis = self.set.from_prev_calc(prev_calc_dir=prev_run, mode="Boltztrap", copy_chgcar=False)
        assert np.array(vis.kpoints.kpts).shape != (1, 3)

    def test_optics(self):
        prev_run = f"{TEST_FILES_DIR}/relaxation"
        vis = self.set.from_prev_calc(
            prev_calc_dir=prev_run,
            copy_chgcar=False,
            optics=True,
            mode="Uniform",
            nedos=2001,
        )

        assert vis.incar["NSW"] == 0
        # Check that the ENCUT has been inherited.
        assert vis.incar["ENCUT"] == 600

        # Check NEDOS and ISMEAR set correctly
        assert vis.incar["NEDOS"] == 2001
        assert vis.incar["ISMEAR"] == -5
        assert vis.incar["ISYM"] == 2

        # Check OPTICS=True INCAR settings, LREAL needs to be False when LOPTICS=True
        assert vis.incar["CSHIFT"] == 1e-5
        assert vis.incar["LREAL"] is False
        assert vis.incar["LOPTICS"]

        # Check spin off for magmom <0.02 for each site
        assert vis.incar["ISPIN"] == 1
        assert vis.kpoints.style == Kpoints.supported_modes.Gamma

    def test_user_kpoint_override(self):
        # default kpoints style is reciprocal, try setting to gamma
        user_kpoints_override = Kpoints(style=Kpoints.supported_modes.Gamma, kpts=((1, 1, 1),))

        prev_run = f"{TEST_FILES_DIR}/relaxation"
        vis = self.set.from_prev_calc(
            prev_calc_dir=prev_run,
            copy_chgcar=False,
            optics=True,
            mode="Uniform",
            nedos=2001,
            user_kpoints_settings=user_kpoints_override,
        )
        assert vis.kpoints.style == Kpoints.supported_modes.Gamma


class TestMagmomLdau(PymatgenTest):
    def test_structure_from_prev_run(self):
        vrun = Vasprun(f"{TEST_FILES_DIR}/vasprun.xml.magmom_ldau.gz")
        structure = vrun.final_structure
        poscar = Poscar(structure)
        structure_decorated = get_structure_from_prev_run(vrun)
        ldau_ans = {"LDAUU": [5.3, 0.0], "LDAUL": [2, 0], "LDAUJ": [0.0, 0.0]}
        magmom_ans = [5.0, 5.0, 5.0, 5.0, 0.6, 0.6, 0.6, 0.6, 0.6, 0.6]
        ldau_dict = {}
        for key in ("LDAUU", "LDAUJ", "LDAUL"):
            if hasattr(structure_decorated[0], key.lower()):
                m = {site.specie.symbol: getattr(site, key.lower()) for site in structure_decorated}
                ldau_dict[key] = [m[sym] for sym in poscar.site_symbols]
        magmom = [site.magmom for site in structure_decorated]
        assert ldau_dict == ldau_ans
        assert magmom == magmom_ans

    def test_ln_magmom(self):
        yaml_path = MODULE_DIR / "VASPIncarBase.yaml"
        magmom_setting = loadfn(yaml_path)["INCAR"]["MAGMOM"]
        structure = Structure.from_file(f"{TEST_FILES_DIR}/La4Fe4O12.cif")
        structure.add_oxidation_state_by_element({"La": +3, "Fe": +3, "O": -2})
        for ion in magmom_setting:
            struct = structure.copy()
            struct.replace_species({"La3+": ion})
            vis = MPRelaxSet(struct)
            fe_pos = vis.poscar.comment.index("Fe")
            if fe_pos == 0:
                magmom_ans = [5] * 4 + [magmom_setting[ion]] * 4 + [0.6] * 12
            else:
                magmom_ans = [magmom_setting[ion]] * 4 + [5] * 4 + [0.6] * 12

            assert vis.incar["MAGMOM"] == magmom_ans


class TestMITMDSet(PymatgenTest):
    def setUp(self):
        self.set = MITMDSet
        filepath = f"{TEST_FILES_DIR}/POSCAR"
        self.struct = Structure.from_file(filepath)
        self.mit_md_param = self.set(structure=self.struct, start_temp=300, end_temp=1200, nsteps=10000)

    def test_params(self):
        param = self.mit_md_param
        syms = param.potcar_symbols
        assert syms == ["Fe", "P", "O"]
        incar = param.incar
        assert "LDAUU" not in incar
        assert incar["EDIFF"] == approx(1e-5)
        assert incar["ALGO"] == "Fast"
        assert incar["ISMEAR"] == 0
        assert incar["IBRION"] == 0
        assert incar["ISYM"] == 0
        kpoints = param.kpoints
        assert kpoints.kpts == [(1, 1, 1)]
        assert kpoints.style == Kpoints.supported_modes.Gamma

    def test_as_from_dict(self):
        dct = self.mit_md_param.as_dict()
        input_set = dec.process_decoded(dct)
        assert isinstance(input_set, self.set)
        assert input_set.incar["TEBEG"] == 300
        assert input_set.incar["TEEND"] == 1200
        assert input_set.incar["PREC"] == "Low"
        assert input_set.incar["POTIM"] == 2
        assert input_set.incar["NSW"] == 10000

    def test_user_heat_speed(self):
        vis = self.set(self.struct, start_temp=0, end_temp=1000, time_step=0.5)
        vis.nsteps = (vis.end_temp - vis.start_temp) / vis.time_step
        assert vis.incar["TEBEG"] == 0
        assert vis.incar["TEEND"] == 1000
        assert vis.incar["POTIM"] == 0.5
        assert vis.incar["NSW"] == 2000


@skip_if_no_psp_dir
class TestMVLNPTMDSet(PymatgenTest):
    def setUp(self):
        file_path = f"{TEST_FILES_DIR}/POSCAR"
        self.struct = Structure.from_file(file_path)
        self.mvl_npt_set = MVLNPTMDSet(self.struct, start_temp=0, end_temp=300, nsteps=1000)

    def test_incar(self):
        npt_set = self.mvl_npt_set

        syms = npt_set.potcar_symbols
        assert syms == ["Fe", "P", "O"]

        incar = npt_set.incar
        assert "LDAUU" not in incar
        assert incar["EDIFF"] == approx(1e-5)
        assert incar["LANGEVIN_GAMMA_L"] == 1
        assert incar["LANGEVIN_GAMMA"] == [10, 10, 10]
        enmax = max(npt_set.potcar[idx].keywords["ENMAX"] for idx in range(self.struct.n_elems))
        assert incar["ENCUT"] == approx(1.5 * enmax)
        assert incar["ALGO"] == "Fast"
        assert incar["ISIF"] == 3
        assert incar["MDALGO"] == 3
        assert incar["SMASS"] == 0
        assert incar["PREC"] == "Low"

        kpoints = npt_set.kpoints
        assert kpoints.kpts == [(1, 1, 1)]
        assert kpoints.style == Kpoints.supported_modes.Gamma

    def test_as_from_dict(self):
        dct = self.mvl_npt_set.as_dict()
        input_set = dec.process_decoded(dct)
        assert isinstance(input_set, MVLNPTMDSet)
        assert input_set.incar["NSW"] == 1000


class TestMPMDSet(PymatgenTest):
    def setUp(self):
        filepath = f"{TEST_FILES_DIR}/POSCAR"
        self.struct = Structure.from_file(filepath)
        self.struct_with_H = Structure.from_file(f"{TEST_FILES_DIR}/POSCAR_hcp")
        self.mp_md_set_noTS = MPMDSet(self.struct, start_temp=0, end_temp=300, nsteps=1000)
        self.mp_md_set_noTS_with_H = MPMDSet(self.struct_with_H, start_temp=0, end_temp=300, nsteps=1000)
        self.mp_md_set_TS1 = MPMDSet(self.struct, start_temp=0, end_temp=300, nsteps=1000, time_step=1.0)

    def test_incar_no_ts(self):
        mpmdset = self.mp_md_set_noTS
        incar = mpmdset.incar

        assert incar["TEBEG"] == 0
        assert incar["TEEND"] == 300
        assert incar["NSW"] == 1000
        assert incar["IBRION"] == 0
        assert incar["ISIF"] == 0
        assert incar["ISYM"] == 0
        assert incar["POTIM"] == 2.0

    def test_incar_no_ts_with_h(self):
        mpmdset = self.mp_md_set_noTS_with_H
        incar = mpmdset.incar

        assert incar["POTIM"] == 0.5
        assert incar["NSW"] == 4000

    def test_incar_ts1(self):
        mpmdset = self.mp_md_set_TS1
        incar = mpmdset.incar

        assert incar["POTIM"] == 1.0
        assert incar["NSW"] == 1000

    def test_as_from_dict(self):
        dct = self.mp_md_set_noTS.as_dict()
        v = dec.process_decoded(dct)
        assert isinstance(v, MPMDSet)
        assert v.incar["NSW"] == 1000


class TestMITNEBSet(PymatgenTest):
    def setUp(self):
        c1 = [[0.5] * 3, [0.9] * 3]
        c2 = [[0.5] * 3, [0.9, 0.1, 0.1]]
        s1 = Structure(Lattice.cubic(5), ["Si", "Si"], c1)
        s2 = Structure(Lattice.cubic(5), ["Si", "Si"], c2)
        self.structures = [Structure.from_sites(s.sites, to_unit_cell=True) for s in s1.interpolate(s2, 3, pbc=True)]
        self.vis = MITNEBSet(self.structures)

    def test_potcar_symbols(self):
        syms = self.vis.potcar_symbols
        assert syms == ["Si"]

    def test_unset_encut(self):
        vis = MITNEBSet(self.structures, unset_encut=True)
        assert "ENCUT" not in vis.incar
        n_structs = 2
        with pytest.raises(ValueError, match=f"You need at least 3 structures for an NEB, got {n_structs}"):
            _ = MITNEBSet(self.structures[:n_structs], unset_encut=True)

    def test_incar(self):
        incar = self.vis.incar
        assert "LDAUU" not in incar
        assert incar["EDIFF"] == approx(0.00001)

    def test_kpoints(self):
        kpoints = self.vis.kpoints
        assert kpoints.kpts == [[25]]
        assert kpoints.style == Kpoints.supported_modes.Automatic

    def test_as_from_dict(self):
        dct = self.vis.as_dict()
        v = dec.process_decoded(dct)
        assert v.incar["IMAGES"] == 2

    @skip_if_no_psp_dir
    def test_write_input(self):
        self.vis.write_input(".", write_cif=True, write_endpoint_inputs=True, write_path_cif=True)
        for file in "INCAR KPOINTS POTCAR 00/POSCAR 01/POSCAR 02/POSCAR 03/POSCAR 00/INCAR path.cif".split():
            assert os.path.isfile(file), f"{file=} not written"
        assert not os.path.isfile("04/POSCAR")


class TestMPSOCSet(PymatgenTest):
    def setUp(self):
        self.set = MPSOCSet

    def test_from_prev_calc(self):
        prev_run = f"{TEST_FILES_DIR}/fe_monomer"
        vis = self.set.from_prev_calc(
            prev_calc_dir=prev_run,
            magmom=[3],
            saxis=(1, 0, 0),
            user_incar_settings={"SIGMA": 0.025},
        )
        assert vis.incar["ISYM"] == -1
        assert vis.incar["LSORBIT"]
        assert vis.incar["ICHARG"] == 11
        assert vis.incar["SAXIS"] == [1, 0, 0]
        assert vis.incar["MAGMOM"] == [[0, 0, 3]]
        assert vis.incar["SIGMA"] == 0.025

    def test_override_from_prev_calc(self):
        # test override_from_prev_calc
        prev_run = f"{TEST_FILES_DIR}/fe_monomer"
        vis = self.set(
            dummy_structure,
            magmom=[3],
            saxis=(1, 0, 0),
            user_incar_settings={"SIGMA": 0.025},
        )
        vis.override_from_prev_calc(prev_calc_dir=prev_run)
        assert vis.incar["ISYM"] == -1
        assert vis.incar["LSORBIT"]
        assert vis.incar["ICHARG"] == 11
        assert vis.incar["SAXIS"] == [1, 0, 0]
        assert vis.incar["MAGMOM"] == [[0, 0, 3]]
        assert vis.incar["SIGMA"] == 0.025


class TestMPNMRSet(PymatgenTest):
    def test_incar(self):
        filepath = f"{TEST_FILES_DIR}/Li.cif"
        structure = Structure.from_file(filepath)

        vis = MPNMRSet(structure)
        assert vis.incar.get("LCHIMAG")
        assert vis.incar.get("QUAD_EFG") is None

        vis = MPNMRSet(structure, mode="efg")
        assert not vis.incar.get("LCHIMAG")
        assert vis.incar.get("QUAD_EFG") == [-0.808]
        for q in vis.incar["QUAD_EFG"]:
            assert isinstance(q, float)
            assert not isinstance(q, FloatWithUnit)

        vis = MPNMRSet(structure, mode="efg", isotopes=["Li-7"])
        assert not vis.incar.get("LCHIMAG")
        assert vis.incar.get("QUAD_EFG") == [-40.1]


@skip_if_no_psp_dir
class TestMVLSlabSet(PymatgenTest):
    def setUp(self):
        self.set = MVLSlabSet
        struct = self.get_structure("Li2O")
        gen = SlabGenerator(struct, (1, 0, 0), 10, 10)
        self.slab = gen.get_slab()
        self.bulk = self.slab.oriented_unit_cell

        vis_bulk = self.set(self.bulk, bulk=True)
        vis = self.set(self.slab)
        vis_dipole = self.set(self.slab, auto_dipole=True)

        self.d_bulk = vis_bulk.get_vasp_input()
        self.d_slab = vis.get_vasp_input()
        self.d_dipole = vis_dipole.get_vasp_input()
        self.vis = vis

    def test_user_incar_settings(self):
        # Make sure user incar settings properly override AMIX.
        si = self.get_structure("Si")
        vis = self.set(si, user_incar_settings={"AMIX": 0.1})
        assert vis.incar["AMIX"] == 0.1

    def test_bulk(self):
        incar_bulk = self.d_bulk["INCAR"]
        poscar_bulk = self.d_bulk["POSCAR"]

        assert incar_bulk["ISIF"] == 3
        assert incar_bulk["EDIFF"] == 1e-4
        assert incar_bulk["EDIFFG"] == -0.02
        assert poscar_bulk.structure.formula == self.bulk.formula

    def test_slab(self):
        incar_slab = self.d_slab["INCAR"]
        poscar_slab = self.d_slab["POSCAR"]
        potcar_slab = self.d_slab["POTCAR"]

        assert incar_slab["AMIN"] == 0.01
        assert incar_slab["AMIX"] == 0.2
        assert incar_slab["BMIX"] == 0.001
        assert incar_slab["NELMIN"] == 8
        # No volume relaxation during slab calculations
        assert incar_slab["ISIF"] == 2
        assert potcar_slab.functional == "PBE"
        assert potcar_slab.symbols[1] == "O"
        assert potcar_slab.symbols[0] == "Li_sv"
        assert poscar_slab.structure.formula == self.slab.formula
        # Test auto-dipole
        dipole_incar = self.d_dipole["INCAR"]
        assert dipole_incar["LDIPOL"]
        assert_allclose(dipole_incar["DIPOL"], [0.2323, 0.2323, 0.2165], atol=1e-4)
        assert dipole_incar["IDIPOL"] == 3

    def test_kpoints(self):
        kpoints_slab = self.d_slab["KPOINTS"].kpts[0]
        kpoints_bulk = self.d_bulk["KPOINTS"].kpts[0]

        assert kpoints_bulk[0] == kpoints_slab[0]
        assert kpoints_bulk[1] == kpoints_slab[1]
        assert kpoints_bulk[0] == 15
        assert kpoints_bulk[1] == 15
        assert kpoints_bulk[2] == 15
        # The last kpoint in a slab should always be 1
        assert kpoints_slab[2] == 1

    def test_as_from_dict(self):
        vis_dict = self.vis.as_dict()
        vis = self.set.from_dict(vis_dict)
        assert {*vis.as_dict()} == {*vis_dict}
        assert "structure" not in self.vis.as_dict(verbosity=1)


class TestMVLElasticSet(PymatgenTest):
    def test_incar(self):
        mvlparam = MVLElasticSet(self.get_structure("Graphite"))
        incar = mvlparam.incar
        assert incar["IBRION"] == 6
        assert incar["NFREE"] == 2
        assert incar["POTIM"] == 0.015
        assert "NPAR" not in incar


@skip_if_no_psp_dir
class TestMVLGWSet(PymatgenTest):
    def setUp(self):
        self.set = MVLGWSet
        self.struct = PymatgenTest.get_structure("Li2O")

    def test_static(self):
        assert self.set.mode == "STATIC"
        mode = "EVGW"
        with pytest.raises(
            ValueError, match=f"Invalid {mode=}, supported modes are {', '.join(map(repr, MVLGWSet.SUPPORTED_MODES))}"
        ):
            _ = self.set(mode=mode)
        mvlgwsc = self.set(self.struct)
        incar = mvlgwsc.incar
        assert incar["SIGMA"] == 0.01
        kpoints = mvlgwsc.kpoints
        assert kpoints.style == Kpoints.supported_modes.Gamma
        symbols = mvlgwsc.potcar.symbols
        assert symbols == ["Li_sv_GW", "O_GW"]

    def test_diag(self):
        prev_run = f"{TEST_FILES_DIR}/relaxation"
        mvlgwdiag = self.set.from_prev_calc(prev_run, copy_wavecar=True, mode="diag")
        mvlgwdiag.write_input(self.tmp_path)
        assert os.path.isfile(f"{self.tmp_path}/WAVECAR")
        assert mvlgwdiag.incar["NBANDS"] == 32
        assert mvlgwdiag.incar["ALGO"] == "Exact"
        assert mvlgwdiag.incar["LOPTICS"]

        # test override_from_prev_calc
        mvlgwdiag = self.set(dummy_structure, copy_wavecar=True, mode="diag")
        mvlgwdiag.override_from_prev_calc(prev_calc_dir=prev_run)
        mvlgwdiag.write_input(self.tmp_path)
        assert os.path.isfile(f"{self.tmp_path}/WAVECAR")
        assert mvlgwdiag.incar["NBANDS"] == 32
        assert mvlgwdiag.incar["ALGO"] == "Exact"
        assert mvlgwdiag.incar["LOPTICS"]

    def test_bse(self):
        prev_run = f"{TEST_FILES_DIR}/relaxation"
        mvlgwgbse = self.set.from_prev_calc(prev_run, copy_wavecar=True, mode="BSE")
        mvlgwgbse.write_input(self.tmp_path)
        assert os.path.isfile(f"{self.tmp_path}/WAVECAR")
        assert os.path.isfile(f"{self.tmp_path}/WAVEDER")

        prev_run = f"{TEST_FILES_DIR}/relaxation"
        mvlgwgbse = self.set.from_prev_calc(prev_run, copy_wavecar=False, mode="GW")
        assert mvlgwgbse.incar["NOMEGA"] == 80
        assert mvlgwgbse.incar["ENCUTGW"] == 250
        assert mvlgwgbse.incar["ALGO"] == "Gw0"
        mvlgwgbse1 = self.set.from_prev_calc(prev_run, copy_wavecar=False, mode="BSE")
        assert mvlgwgbse1.incar["ANTIRES"] == 0
        assert mvlgwgbse1.incar["NBANDSO"] == 20
        assert mvlgwgbse1.incar["ALGO"] == "Bse"

        # test override_from_prev_calc
        prev_run = f"{TEST_FILES_DIR}/relaxation"
        mvlgwgbse = self.set(dummy_structure, copy_wavecar=True, mode="BSE")
        mvlgwgbse.override_from_prev_calc(prev_calc_dir=prev_run)
        mvlgwgbse.write_input(self.tmp_path)
        assert os.path.isfile(f"{self.tmp_path}/WAVECAR")
        assert os.path.isfile(f"{self.tmp_path}/WAVEDER")

        prev_run = f"{TEST_FILES_DIR}/relaxation"
        mvlgwgbse = self.set(dummy_structure, copy_wavecar=True, mode="GW")
        mvlgwgbse.override_from_prev_calc(prev_calc_dir=prev_run)
        assert mvlgwgbse.incar["NOMEGA"] == 80
        assert mvlgwgbse.incar["ENCUTGW"] == 250
        assert mvlgwgbse.incar["ALGO"] == "Gw0"

        mvlgwgbse1 = self.set(dummy_structure, copy_wavecar=False, mode="BSE")
        mvlgwgbse1.override_from_prev_calc(prev_calc_dir=prev_run)
        assert mvlgwgbse1.incar["ANTIRES"] == 0
        assert mvlgwgbse1.incar["NBANDSO"] == 20
        assert mvlgwgbse1.incar["ALGO"] == "Bse"


class TestMPHSEBS(PymatgenTest):
    def setUp(self):
        self.set = MPHSEBSSet

    def test_init(self):
        prev_run = f"{TEST_FILES_DIR}/static_silicon"
        vis = self.set.from_prev_calc(prev_calc_dir=prev_run, mode="uniform")
        assert vis.incar["LHFCALC"]
        assert len(vis.kpoints.kpts) == 16

        vis = self.set.from_prev_calc(prev_calc_dir=prev_run, mode="gap")
        assert vis.incar["LHFCALC"]
        assert len(vis.kpoints.kpts) == 18

        vis = self.set.from_prev_calc(prev_calc_dir=prev_run, mode="line")
        assert vis.incar["LHFCALC"]
        assert vis.incar["HFSCREEN"] == 0.2
        assert vis.incar["NSW"] == 0
        assert vis.incar["ISYM"] == 3
        assert len(vis.kpoints.kpts) == 180

        vis = self.set.from_prev_calc(prev_calc_dir=prev_run, mode="uniform", reciprocal_density=50)
        assert vis.reciprocal_density == 50

        vis = self.set.from_prev_calc(prev_calc_dir=prev_run, mode="uniform", reciprocal_density=100)
        assert vis.reciprocal_density == 100

        uks = {"reciprocal_density": 100}
        vis = self.set.from_prev_calc(prev_calc_dir=prev_run, mode="uniform", user_kpoints_settings=uks)
        assert vis.reciprocal_density == 100

        with pytest.warns(BadInputSetWarning, match=r"Hybrid functionals"):
            vis = self.set(PymatgenTest.get_structure("Li2O"), user_incar_settings={"ALGO": "Fast"})
            vis.incar.items()

    def test_override_from_prev_calc(self):
        prev_run = f"{TEST_FILES_DIR}/static_silicon"
        vis = self.set(dummy_structure, mode="uniform")
        vis = vis.override_from_prev_calc(prev_calc_dir=prev_run)
        assert vis.incar["LHFCALC"]
        assert len(vis.kpoints.kpts) == 16

        vis = self.set(dummy_structure, mode="gap")
        vis = vis.override_from_prev_calc(prev_calc_dir=prev_run)
        assert vis.incar["LHFCALC"]
        assert len(vis.kpoints.kpts) == 18

        vis = self.set(dummy_structure, mode="line")
        vis = vis.override_from_prev_calc(prev_calc_dir=prev_run)
        assert vis.incar["LHFCALC"]
        assert vis.incar["HFSCREEN"] == 0.2
        assert vis.incar["NSW"] == 0
        assert vis.incar["ISYM"] == 3
        assert len(vis.kpoints.kpts) == 180


class TestMVLScanRelaxSet(PymatgenTest):
    def setUp(self):
        self.set = MVLScanRelaxSet
        file_path = f"{TEST_FILES_DIR}/POSCAR"
        self.struct = Structure.from_file(file_path)
        self.mvl_scan_set = self.set(self.struct, user_potcar_functional="PBE_54", user_incar_settings={"NSW": 500})

    def test_incar(self):
        incar = self.mvl_scan_set.incar
        assert incar["METAGGA"] == "Scan"
        assert incar["ADDGRID"] is True
        assert incar["LASPH"] is True
        assert incar["SIGMA"] == 0.05
        assert incar["ISMEAR"] == -5
        assert incar["NSW"] == 500
        # Test SCAN+rVV10
        scan_rvv10_set = self.set(self.struct, vdw="rVV10")
        assert scan_rvv10_set.incar["BPARAM"] == 15.7

    @skip_if_no_psp_dir
    def test_potcar(self):
        assert self.mvl_scan_set.potcar.functional == "PBE_54"

        # the default functional of MVLScanRelex is PBE_52
        input_set = MVLScanRelaxSet(self.struct)
        assert input_set.potcar.functional == "PBE_52"

        with pytest.raises(
            ValueError, match=r"Invalid self.user_potcar_functional='PBE', must be one of \('PBE_52', 'PBE_54'\)"
        ):
            MVLScanRelaxSet(self.struct, user_potcar_functional="PBE")

    # @skip_if_no_psp_dir
    # def test_potcar(self):
    #
    #     test_potcar_set_1 = self.set(self.struct, user_potcar_functional="PBE_54")
    #     assert test_potcar_set_1.potcar.functional == "PBE_54"
    #
    #     with pytest.raises(
    #         ValueError, match=r"Invalid user_potcar_functional='PBE', must be one of \('PBE_52', 'PBE_54'\)"
    #     ):
    #         self.set(self.struct, user_potcar_functional="PBE")
    #
    #     # https://github.com/materialsproject/pymatgen/pull/3022
    #     # same test also in MITMPRelaxSetTest above (for redundancy,
    #     # should apply to all classes inheriting from DictSet)
    #     for user_potcar_settings in [{"Fe": "Fe_pv"}, {"W": "W_pv"}, None]:
    #         for species in [("W", "W"), ("Fe", "W"), ("Fe", "Fe")]:
    #             struct = Structure(lattice=Lattice.cubic(3), species=species, coords=[[0, 0, 0], [0.5, 0.5, 0.5]])
    #             relax_set = MPRelaxSet(
    #                 structure=struct, user_potcar_functional="PBE_54", user_potcar_settings=user_potcar_settings
    #             )
    #             expected = {
    #                 **({"W": "W_sv"} if "W" in struct.symbol_set else {}),
    #                 **(user_potcar_settings or {}),
    #             } or None
    #             assert relax_set.user_potcar_settings == expected

    def test_as_from_dict(self):
        dct = self.mvl_scan_set.as_dict()
        v = dec.process_decoded(dct)
        assert isinstance(v, self.set)
        assert v.incar["METAGGA"] == "Scan"
        assert v.user_incar_settings["NSW"] == 500


class TestMPScanRelaxSet(PymatgenTest):
    def setUp(self):
        file_path = f"{TEST_FILES_DIR}/POSCAR"
        self.struct = Structure.from_file(file_path)
        self.mp_scan_set = MPScanRelaxSet(
            self.struct, user_potcar_functional="PBE_52", user_incar_settings={"NSW": 500}
        )

    def test_incar(self):
        incar = self.mp_scan_set.incar
        assert incar["METAGGA"] == "R2scan"
        assert incar["LASPH"]
        assert incar["ENAUG"] == 1360
        assert incar["ENCUT"] == 680
        assert incar["NSW"] == 500
        # the default POTCAR contains metals
        assert incar["KSPACING"] == 0.22
        assert incar["ISMEAR"] == 2
        assert incar["SIGMA"] == 0.2

        # https://github.com/materialsproject/pymatgen/pull/3036
        for bandgap in (-1e-12, 1e-5, 1e-3):
            set_near_0_bandgap = MPScanRelaxSet(self.struct, bandgap=bandgap)
            expected = (
                {"KSPACING": 0.22, "SIGMA": 0.2, "ISMEAR": 2} if bandgap < 1e-4 else {"ISMEAR": -5, "SIGMA": 0.05}
            )
            for key, val in expected.items():
                assert set_near_0_bandgap.incar.get(key) == val

    def test_scan_substitute(self):
        mp_scan_sub = MPScanRelaxSet(
            self.struct,
            user_potcar_functional="PBE_52",
            user_incar_settings={"METAGGA": "SCAN"},
        )
        incar = mp_scan_sub.incar
        assert incar["METAGGA"] == "Scan"

    def test_bandgap_tol(self):
        # Test that the bandgap tolerance is applied correctly
        bandgap = 0.01
        for bandgap_tol, expected_kspacing in ((0.001, 0.2668137888), (0.02, 0.22)):
            incar = MPScanRelaxSet(self.struct, bandgap=0.01, bandgap_tol=bandgap_tol).incar
            assert incar["KSPACING"] == approx(expected_kspacing, abs=1e-5), f"{bandgap_tol=}, {bandgap=}"
            assert incar["ISMEAR"] == -5 if bandgap > bandgap_tol else 2
            assert incar["SIGMA"] == 0.05 if bandgap > bandgap_tol else 0.2

    def test_kspacing(self):
        # Test that KSPACING is capped at 0.44 for insulators
        file_path = f"{TEST_FILES_DIR}/POSCAR.O2"
        struct = Structure.from_file(file_path)
        for bandgap, expected in ((10, 0.44), (3, 0.4136617), (1.1, 0.3064757), (0.5, 0.2832948), (0, 0.22)):
            incar = MPScanRelaxSet(struct, bandgap=bandgap).incar
            assert incar["KSPACING"] == approx(expected, abs=1e-5)
            assert incar["ISMEAR"] == -5 if bandgap > 1e-4 else 2
            assert incar["SIGMA"] == 0.05 if bandgap > 1e-4 else 0.2

    def test_incar_overrides(self):
        # use 'user_incar_settings' to override the KSPACING, ISMEAR, and SIGMA
        # parameters that MPScanSet normally determines
        mp_scan_set2 = MPScanRelaxSet(
            self.struct,
            user_incar_settings={"KSPACING": 0.5, "ISMEAR": 0, "SIGMA": 0.05},
        )
        incar = mp_scan_set2.incar
        assert incar["KSPACING"] == 0.5
        assert incar["ISMEAR"] == 0
        assert incar["SIGMA"] == 0.05

    # Test SCAN+rVV10
    def test_rvv10(self):
        scan_rvv10_set = MPScanRelaxSet(self.struct, vdw="rVV10")
        assert "LUSE_VDW" in scan_rvv10_set.incar
        assert scan_rvv10_set.incar["BPARAM"] == 15.7

    def test_other_vdw(self):
        # should raise a warning.
        # IVDW key should not be present in the incar
        with pytest.warns(UserWarning, match=r"not supported at this time"):
            scan_vdw_set = MPScanRelaxSet(self.struct, vdw="DFTD3")
            assert "LUSE_VDW" not in scan_vdw_set.incar
            assert "IVDW" not in scan_vdw_set.incar

    @skip_if_no_psp_dir
    def test_potcar(self):
        assert self.mp_scan_set.potcar.functional == "PBE_52"

        # the default functional should be PBE_54
        input_set = MPScanRelaxSet(self.struct)
        assert input_set.potcar.functional == "PBE_54"

        with pytest.raises(
            ValueError, match=r"Invalid self.user_potcar_functional='PBE', must be one of \('PBE_52', 'PBE_54'\)"
        ):
            MPScanRelaxSet(self.struct, user_potcar_functional="PBE")

    def test_as_from_dict(self):
        dct = self.mp_scan_set.as_dict()
        input_set = dec.process_decoded(dct)
        assert isinstance(input_set, MPScanRelaxSet)
        assert input_set._config_dict["INCAR"]["METAGGA"] == "R2SCAN"
        assert input_set.user_incar_settings["NSW"] == 500

    @skip_if_no_psp_dir
    def test_write_input(self):
        self.mp_scan_set.write_input(self.tmp_path)
        assert os.path.isfile(f"{self.tmp_path}/INCAR")
        assert not os.path.isfile(f"{self.tmp_path}/KPOINTS")
        assert os.path.isfile(f"{self.tmp_path}/POTCAR")
        assert os.path.isfile(f"{self.tmp_path}/POSCAR")


class TestMPScanStaticSet(PymatgenTest):
    def setUp(self):
        self.set = MPScanStaticSet
        self.prev_run = f"{TEST_FILES_DIR}/scan_relaxation"
        # test inheriting from a previous SCAN relaxation
        self.vis = self.set.from_prev_calc(prev_calc_dir=self.prev_run)

    def test_init(self):
        vis, prev_run = self.vis, self.prev_run
        # check that StaticSet settings were applied
        assert vis.inherit_incar is True
        assert vis.incar["NSW"] == 0
        assert vis.incar["LREAL"] is False
        assert vis.incar["LORBIT"] == 11
        assert vis.incar["LVHAR"]
        assert vis.incar["ISMEAR"] == -5
        # Check that ENCUT and other INCAR settings were inherited.
        assert vis.incar["ENCUT"] == 680
        assert vis.incar["METAGGA"] == "R2scan"
        assert vis.incar["KSPACING"] == 0.34292842

        non_prev_vis = self.set(
            vis.structure,
            user_incar_settings={"ENCUT": 800, "LORBIT": 12, "LWAVE": True},
        )
        # check that StaticSet settings were applied
        assert non_prev_vis.incar["NSW"] == 0
        assert non_prev_vis.incar["LREAL"] is False
        assert non_prev_vis.incar["LVHAR"]
        assert vis.incar["ISMEAR"] == -5
        # Check that ENCUT and other INCAR settings were inherited.
        assert non_prev_vis.incar["METAGGA"] == "R2scan"
        # the KSPACING will have the default value here, since no previous calc
        assert non_prev_vis.incar["KSPACING"] == 0.22
        # Check that user incar settings are applied.
        assert non_prev_vis.incar["ENCUT"] == 800
        assert non_prev_vis.incar["LORBIT"] == 12
        assert non_prev_vis.incar["LWAVE"]

        v2 = self.set.from_dict(non_prev_vis.as_dict())
        # Check that user incar settings are applied.
        assert v2.incar["ENCUT"] == 800
        assert v2.incar["LORBIT"] == 12
        assert non_prev_vis.incar["LWAVE"]

        # Check LCALCPOL flag
        lcalcpol_vis = self.set.from_prev_calc(prev_calc_dir=prev_run, lcalcpol=True)
        assert lcalcpol_vis.incar["LCALCPOL"]

        # Check LEPSILON flag
        lepsilon_vis = self.set.from_prev_calc(prev_calc_dir=prev_run, lepsilon=True)
        assert lepsilon_vis.incar["LEPSILON"]
        assert lepsilon_vis.incar["LPEAD"]
        assert lepsilon_vis.incar["IBRION"] == 8
        assert lepsilon_vis.incar["NSW"] == 1
        assert lepsilon_vis.incar.get("NPAR") is None

    def test_as_from_dict(self):
        vis_dict = self.vis.as_dict()
        assert vis_dict == self.set.from_dict(vis_dict).as_dict()

    def test_override_from_prev_calc(self):
        vis, prev_run = self.vis, self.prev_run
        vis.override_from_prev_calc(prev_calc_dir=prev_run)
        # check that StaticSet settings were applied
        assert vis.incar["NSW"] == 0
        assert vis.incar["LREAL"] is False
        assert vis.incar["LORBIT"] == 11
        assert vis.incar["LVHAR"]
        assert vis.incar["ISMEAR"] == -5
        # Check that ENCUT and other INCAR settings were inherited.
        assert vis.incar["ENCUT"] == 680
        assert vis.incar["METAGGA"] == "R2scan"
        assert vis.incar["KSPACING"] == 0.34292842

        # Check LCALCPOL flag
        lcalcpol_vis = self.set(dummy_structure, lcalcpol=True)
        lcalcpol_vis = lcalcpol_vis.override_from_prev_calc(prev_calc_dir=prev_run)
        assert lcalcpol_vis.incar["LCALCPOL"]

        # Check LEPSILON flag
        lepsilon_vis = self.set(dummy_structure, lepsilon=True)
        lepsilon_vis = lepsilon_vis.override_from_prev_calc(prev_calc_dir=prev_run)
        assert lepsilon_vis.incar["LEPSILON"]
        assert lepsilon_vis.incar["LPEAD"]
        assert lepsilon_vis.incar["IBRION"] == 8
        assert lepsilon_vis.incar["NSW"] == 1
        assert lepsilon_vis.incar.get("NPAR") is None


class TestFunc(PymatgenTest):
    @skip_if_no_psp_dir
    def test_batch_write_input(self):
        structs = list(map(PymatgenTest.get_structure, ("Li2O", "LiFePO4")))

        batch_write_input(structs, sanitize=True)
        for formula in ("Li4Fe4P4O16_1", "Li2O1_0"):
            for file in ("INCAR", "KPOINTS", "POSCAR", "POTCAR"):
                assert os.path.isfile(f"{formula}/{file}")


@skip_if_no_psp_dir
class TestMVLGBSet(PymatgenTest):
    def setUp(self):
        filepath = f"{TEST_FILES_DIR}/Li.cif"
        self.struct = Structure.from_file(filepath)

        self.bulk = MVLGBSet(self.struct)
        self.slab = MVLGBSet(self.struct, slab_mode=True)

        self.d_bulk = self.bulk.get_vasp_input()
        self.d_slab = self.slab.get_vasp_input()

    def test_bulk(self):
        incar_bulk = self.d_bulk["INCAR"]
        assert incar_bulk["ISIF"] == 3

    def test_slab(self):
        incar_slab = self.d_slab["INCAR"]
        assert incar_slab["ISIF"] == 2

    def test_kpoints(self):
        kpoints = self.d_slab["KPOINTS"]
        k_a = int(40 / (self.struct.lattice.abc[0]) + 0.5)
        k_b = int(40 / (self.struct.lattice.abc[1]) + 0.5)
        assert kpoints.kpts == [[k_a, k_b, 1]]


class TestMVLRelax52Set(PymatgenTest):
    def setUp(self):
        self.set = MVLRelax52Set
        file_path = f"{TEST_FILES_DIR}/POSCAR"
        self.struct = Structure.from_file(file_path)
        self.mvl_rlx_set = self.set(self.struct, user_potcar_functional="PBE_54", user_incar_settings={"NSW": 500})

    def test_incar(self):
        incar = self.mvl_rlx_set.incar
        assert "NSW" in incar
        assert incar["LREAL"] == "Auto"

    @skip_if_no_psp_dir
    def test_potcar(self):
        assert self.mvl_rlx_set.potcar.functional == "PBE_54"
        assert "Fe" in self.mvl_rlx_set.potcar.symbols

        self.struct.remove_species(["Fe"])
        test_potcar_set_1 = self.set(self.struct, user_potcar_functional="PBE_52")
        assert test_potcar_set_1.potcar.functional == "PBE_52"

        with pytest.raises(
            ValueError, match=r"Invalid self.user_potcar_functional='PBE', must be one of \('PBE_52', 'PBE_54'\)"
        ):
            self.set(self.struct, user_potcar_functional="PBE")

    def test_as_from_dict(self):
        dct = self.mvl_rlx_set.as_dict()
        vasp_input = dec.process_decoded(dct)
        assert isinstance(vasp_input, self.set)
        assert vasp_input.incar["NSW"] == 500


class TestLobsterSet(PymatgenTest):
    def setUp(self):
        self.set = LobsterSet
        file_path = f"{TEST_FILES_DIR}/POSCAR"
        self.struct = Structure.from_file(file_path)
        # test for different parameters!
        self.lobsterset1 = self.set(self.struct, isym=-1, ismear=-5)
        self.lobsterset2 = self.set(self.struct, isym=0, ismear=0)
        # only allow isym=-1 and isym=0
        with pytest.raises(ValueError, match="Lobster cannot digest WAVEFUNCTIONS with symmetry. isym must be -1 or 0"):
            self.lobsterset_new = self.set(self.struct, isym=2, ismear=0)
        with pytest.raises(ValueError, match="Lobster usually works with ismear=-5 or ismear=0"):
            self.lobsterset_new = self.set(self.struct, isym=-1, ismear=2)
        # test if one can still hand over grid density of kpoints
        self.lobsterset3 = self.set(self.struct, isym=0, ismear=0, user_kpoints_settings={"grid_density": 6000})
        # check if users can overwrite settings in this class with the help of user_incar_settings
        self.lobsterset4 = self.set(self.struct, user_incar_settings={"ALGO": "Fast"})
        # use basis functions supplied by user
        self.lobsterset5 = self.set(
            self.struct,
            user_supplied_basis={"Fe": "3d 3p 4s", "P": "3p 3s", "O": "2p 2s"},
        )
        with pytest.raises(ValueError, match="There are no basis functions for the atom type O"):
            self.lobsterset6 = self.set(self.struct, user_supplied_basis={"Fe": "3d 3p 4s", "P": "3p 3s"}).incar
        self.lobsterset7 = self.set(
            self.struct,
            address_basis_file=f"{MODULE_DIR}/../lobster/lobster_basis/BASIS_PBE_54_standard.yaml",
        )
        with pytest.warns(BadInputSetWarning, match="Overriding the POTCAR"):
            self.lobsterset6 = self.set(self.struct)

        # test W_sw
        self.lobsterset8 = self.set(Structure.from_file(f"{TEST_FILES_DIR}/cohp/POSCAR.W"))

    def test_incar(self):
        incar1 = self.lobsterset1.incar
        assert "NBANDS" in incar1
        assert incar1["NBANDS"] == 116
        assert incar1["NSW"] == 0
        assert incar1["ISMEAR"] == -5
        assert incar1["ISYM"] == -1
        assert incar1["ALGO"] == "Normal"
        assert incar1["EDIFF"] == 1e-6
        incar2 = self.lobsterset2.incar
        assert incar2["ISYM"] == 0
        assert incar2["ISMEAR"] == 0
        incar4 = self.lobsterset4.incar
        assert incar4["ALGO"] == "Fast"

    def test_kpoints(self):
        kpoints1 = self.lobsterset1.kpoints
        assert kpoints1.comment.split()[6], 6138
        kpoints2 = self.lobsterset2.kpoints
        assert kpoints2.comment.split()[6], 6138
        kpoints3 = self.lobsterset3.kpoints
        assert kpoints3.comment.split()[6], 6000

    @skip_if_no_psp_dir
    def test_potcar(self):
        # PBE_54 is preferred at the moment
        assert self.lobsterset1.user_potcar_functional == "PBE_54"

    def test_as_from_dict(self):
        dict_here = self.lobsterset1.as_dict()

        lobsterset_new = self.set.from_dict(dict_here)
        # test relevant parts again
        incar1 = lobsterset_new.incar
        assert "NBANDS" in incar1
        assert incar1["NBANDS"] == 116
        assert incar1["NSW"] == 0
        assert incar1["NSW"] == 0
        assert incar1["ISMEAR"] == -5
        assert incar1["ISYM"] == -1
        assert incar1["ALGO"] == "Normal"
        kpoints1 = lobsterset_new.kpoints
        assert kpoints1.comment.split()[6], 6138
        assert lobsterset_new.user_potcar_functional == "PBE_54"


@skip_if_no_psp_dir
class TestMPAbsorptionSet(PymatgenTest):
    def setUp(self):
        file_path = f"{TEST_FILES_DIR}/absorption/static/POSCAR"
        self.structure = Structure.from_file(file_path)
        self.set = MPAbsorptionSet
        with pytest.raises(ValueError, match=r"STATIC not one of the support modes : \('IPA', 'RPA'\)"):
            self.set = MPAbsorptionSet(self.structure, mode="STATIC")

    def test_ipa(self):
        prev_run = f"{TEST_FILES_DIR}/absorption/static"
        absorption_ipa = MPAbsorptionSet.from_prev_calc(
            prev_calc_dir=prev_run, user_incar_settings={"NEDOS": 3000}, copy_wavecar=True, mode="IPA"
        )
        absorption_ipa.write_input(self.tmp_path)
        assert absorption_ipa.inherit_incar is True
        assert os.path.isfile(f"{self.tmp_path}/WAVECAR")
        assert absorption_ipa.incar["ENCUT"] == 680
        assert absorption_ipa.incar["NEDOS"] == 3000
        assert absorption_ipa.incar["NBANDS"] == 32
        assert absorption_ipa.incar["ALGO"] == "Exact"
        assert absorption_ipa.incar["LREAL"] is False
        assert absorption_ipa.incar["LWAVE"] is True
        assert absorption_ipa.incar["LOPTICS"]

        # test override_from_prev_calc
        absorption_ipa = MPAbsorptionSet(dummy_structure, copy_wavecar=True, mode="IPA")
        absorption_ipa.override_from_prev_calc(prev_calc_dir=prev_run)
        absorption_ipa.write_input(self.tmp_path)
        assert os.path.isfile(f"{self.tmp_path}/WAVECAR")
        assert absorption_ipa.incar["ENCUT"] == 680
        assert absorption_ipa.incar["NEDOS"] == 2001
        assert absorption_ipa.incar["NBANDS"] == 32
        assert absorption_ipa.incar["ALGO"] == "Exact"
        assert absorption_ipa.incar["LREAL"] is False
        assert absorption_ipa.incar["LWAVE"] is True
        assert absorption_ipa.incar["LOPTICS"]

    def test_rpa(self):
        prev_run = f"{TEST_FILES_DIR}/absorption/ipa"
        absorption_rpa = MPAbsorptionSet.from_prev_calc(
            prev_run, user_incar_settings={"NEDOS": 3000}, copy_wavecar=True, mode="RPA"
        )
        absorption_rpa.write_input(self.tmp_path)
        assert absorption_rpa.inherit_incar
        assert os.path.isfile(f"{self.tmp_path}/WAVECAR")
        assert os.path.isfile(f"{self.tmp_path}/WAVEDER")
        assert absorption_rpa.incar["ENCUT"] == 680
        assert absorption_rpa.incar["NEDOS"] == 3000
        assert absorption_rpa.incar["NOMEGA"] == 1000
        assert absorption_rpa.incar["NBANDS"] == 48
        assert absorption_rpa.incar["NKREDX"] == 13
        assert absorption_rpa.incar["ALGO"] == "Chi"
        assert absorption_rpa.incar["LREAL"] is False
        assert "LOPTICS" not in absorption_rpa.incar
        assert "LWAVE" not in absorption_rpa.incar

        # test override_from_prev_calc
        prev_run = f"{TEST_FILES_DIR}/absorption/ipa"
        absorption_rpa = MPAbsorptionSet(dummy_structure, copy_wavecar=True, mode="RPA")
        absorption_rpa.override_from_prev_calc(prev_calc_dir=prev_run)
        absorption_rpa.write_input(self.tmp_path)
        assert os.path.isfile(f"{self.tmp_path}/WAVECAR")
        assert os.path.isfile(f"{self.tmp_path}/WAVEDER")
        assert absorption_rpa.incar["ENCUT"] == 680
        assert absorption_rpa.incar["NEDOS"] == 2001
        assert absorption_rpa.incar["NOMEGA"] == 1000
        assert absorption_rpa.incar["NBANDS"] == 48
<<<<<<< HEAD
        assert absorption_rpa.incar["ALGO"] == "Chi"


def test_vasp_input_set_alias():
    assert VaspInputSet is VaspInputGenerator
=======
        assert absorption_rpa.incar["NKREDX"] == 13
        assert absorption_rpa.incar["ALGO"] == "Chi"
        assert absorption_rpa.incar["LREAL"] is False
        assert "LOPTICS" not in absorption_rpa.incar
        assert "LWAVE" not in absorption_rpa.incar

    def test_kpoints(self):
        # Check IPA kpoints
        prev_run = f"{TEST_FILES_DIR}/absorption/static"
        absorption_ipa = MPAbsorptionSet.from_prev_calc(prev_calc_dir=prev_run, mode="IPA")
        kpoints1 = absorption_ipa.kpoints
        assert kpoints1.kpts == [[13, 13, 13]]
        assert kpoints1.style == Kpoints.supported_modes.Gamma
        # Check RPA kpoints
        prev_run = f"{TEST_FILES_DIR}/absorption/ipa"
        absorption_rpa = MPAbsorptionSet.from_prev_calc(prev_run, mode="RPA")
        kpoints2 = absorption_rpa.kpoints
        assert kpoints2.kpts == [[13, 13, 13]]
        assert kpoints2.style == Kpoints.supported_modes.Gamma

    def test_as_from_dict(self):
        # IPA_as_dict
        prev_run = f"{TEST_FILES_DIR}/absorption/static"
        absorption_ipa = MPAbsorptionSet.from_prev_calc(prev_calc_dir=prev_run, mode="IPA")
        dct = absorption_ipa.as_dict()
        vasp_input = dec.process_decoded(dct)
        assert vasp_input.incar["ALGO"] == "Exact"
        assert vasp_input.incar["LOPTICS"]
        assert vasp_input.incar["GGA"] == "Ps"
        # RPA_as_dict
        prev_run = f"{TEST_FILES_DIR}/absorption/ipa"
        absorption_rpa = MPAbsorptionSet.from_prev_calc(prev_run, mode="RPA")
        dct = absorption_rpa.as_dict()
        vasp_input = dec.process_decoded(dct)
        assert vasp_input.incar["ALGO"] == "Chi"
        assert vasp_input.incar["NBANDS"] == 48
        assert vasp_input.incar["GGA"] == "Ps"
>>>>>>> daf42d2a
<|MERGE_RESOLUTION|>--- conflicted
+++ resolved
@@ -2036,15 +2036,9 @@
         assert absorption_rpa.incar["NEDOS"] == 2001
         assert absorption_rpa.incar["NOMEGA"] == 1000
         assert absorption_rpa.incar["NBANDS"] == 48
-<<<<<<< HEAD
-        assert absorption_rpa.incar["ALGO"] == "Chi"
-
-
-def test_vasp_input_set_alias():
-    assert VaspInputSet is VaspInputGenerator
-=======
         assert absorption_rpa.incar["NKREDX"] == 13
         assert absorption_rpa.incar["ALGO"] == "Chi"
+
         assert absorption_rpa.incar["LREAL"] is False
         assert "LOPTICS" not in absorption_rpa.incar
         assert "LWAVE" not in absorption_rpa.incar
@@ -2080,4 +2074,7 @@
         assert vasp_input.incar["ALGO"] == "Chi"
         assert vasp_input.incar["NBANDS"] == 48
         assert vasp_input.incar["GGA"] == "Ps"
->>>>>>> daf42d2a
+
+
+def test_vasp_input_set_alias():
+    assert VaspInputSet is VaspInputGenerator