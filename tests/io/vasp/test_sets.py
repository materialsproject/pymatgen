--- conflicted
+++ resolved
@@ -682,11 +682,7 @@
         #     vis.get_input_set()
 
         vis = MPRelaxSet(struct, user_potcar_settings={"Fe": "Fe"}, validate_magmom=True)
-<<<<<<< HEAD
-        assert_allclose(vis.get_vasp_input()["INCAR"]["MAGMOM"], [1.0] * len(struct))
-=======
-        assert vis.get_input_set()["INCAR"]["MAGMOM"] == [1.0] * len(struct)
->>>>>>> 8f24c979
+        assert_allclose(vis.get_input_set()["INCAR"]["MAGMOM"], [1.0] * len(struct))
 
         # Test the behavior of constraining the net magnetic moment with a non-integer
         struct = self.structure.copy()
