from __future__ import annotations

from monty.io import zopen
from numpy.testing import assert_allclose

from pymatgen.core import Composition, Structure
from pymatgen.io.pwmat.inputs import ACExtractor, ACstrExtractor, AtomConfig, GenKpt, HighSymmetryPoint
from pymatgen.util.testing import TEST_FILES_DIR, PymatgenTest


class TestACstrExtractor(PymatgenTest):
    def test_extract(self):
        filepath = f"{TEST_FILES_DIR}/pwmat/atom.config"
        ac_extractor = ACExtractor(file_path=filepath)
        with zopen(filepath, "rt") as f:
            ac_str_extractor = ACstrExtractor(atom_config_str="".join(f.readlines()))
        assert (ac_extractor.num_atoms == ac_str_extractor.get_num_atoms())
        for ii in range(9):
            assert (ac_extractor.lattice[ii] == ac_str_extractor.get_lattice()[ii])
        for ii in range(ac_extractor.num_atoms):
<<<<<<< HEAD
            assert (ac_extractor.types[ii] == ac_str_extractor.get_types()[ii])
            assert (ac_extractor.coords[ii*3 + 0] == ac_str_extractor.get_coords()[ii*3 + 0])
            assert (ac_extractor.coords[ii*3 + 1] == ac_str_extractor.get_coords()[ii*3 + 1])
            assert (ac_extractor.coords[ii*3 + 2] == ac_str_extractor.get_coords()[ii*3 + 2])
=======
            assert (ac_extractor.types[ii], ac_str_extractor.get_types()[ii])
            assert (ac_extractor.coords[ii * 3 + 0], ac_str_extractor.get_coords()[ii * 3 + 0])
            assert (ac_extractor.coords[ii * 3 + 1], ac_str_extractor.get_coords()[ii * 3 + 1])
            assert (ac_extractor.coords[ii * 3 + 2], ac_str_extractor.get_coords()[ii * 3 + 2])
>>>>>>> 15a78e89
            assert (ac_extractor.magmoms[ii], ac_str_extractor.get_magmoms()[ii])


class TestAtomConfig(PymatgenTest):
    def test_init(self):
        filepath = f"{TEST_FILES_DIR}/pwmat/atom.config"
        structure = Structure.from_file(filepath)
        atom_config = AtomConfig(structure, sort_structure=False)
        assert atom_config.structure.composition == Composition("Cr2I6")

    def test_from_file(self):
        filepath = f"{TEST_FILES_DIR}/pwmat/atom.config"
        atom_config = AtomConfig.from_file(filename=filepath, mag=True)
        assert (Composition("Cr2I6").formula == atom_config.true_names)
        for ii in range(8):
            assert "magmom" in atom_config.structure.sites[ii].properties

    def test_write_file(self):
        filepath = f"{TEST_FILES_DIR}/pwmat/atom.config"
        atom_config = AtomConfig.from_file(filepath)
        tmp_file = f"{TEST_FILES_DIR}/pwmat/atom.config.testing"
        atom_config.write_file(tmp_file)
        tmp_atom_config = AtomConfig.from_file(filepath)
        assert_allclose(atom_config.structure.lattice.abc, tmp_atom_config.structure.lattice.abc, 5)


class TestGenKpt(PymatgenTest):
    def test_from_structure(self):
        filepath = f"{TEST_FILES_DIR}/pwmat/atom.config"
        structure = Structure.from_file(filepath)
        dim = 2
        density = 0.01
        gen_kpt = GenKpt.from_structure(structure, dim, density)
        assert hasattr(gen_kpt, "_kpath")
        assert hasattr(gen_kpt, "_reciprocal_lattice")
        assert hasattr(gen_kpt, "_density")

    def test_write_file(self):
        filepath = f"{TEST_FILES_DIR}/pwmat/atom.config"
        structure = Structure.from_file(filepath)
        dim = 2
        density = 0.01
        gen_kpt = GenKpt.from_structure(structure, dim, density)
        tmp_file = f"{TEST_FILES_DIR}/pwmat/gen.kpt.testing"
        gen_kpt.write_file(tmp_file)
        tmp_gen_kpt_str = ""
        with zopen(tmp_file) as f:
            tmp_gen_kpt_str = f.read()
        assert gen_kpt.get_str() == tmp_gen_kpt_str


class TestHighSymmetryPoint(PymatgenTest):
    def test_from_structure(self):
        filepath = f"{TEST_FILES_DIR}/pwmat/atom.config"
        structure = Structure.from_file(filepath)
        dim = 2
        density = 0.01
        high_symmetry_points = HighSymmetryPoint.from_structure(structure, dim, density)
        assert hasattr(high_symmetry_points, "_reciprocal_lattice")
        assert hasattr(high_symmetry_points, "_kpath")
        assert hasattr(high_symmetry_points, "_density")

    def test_write_file(self):
        filepath = f"{TEST_FILES_DIR}/pwmat/atom.config"
        structure = Structure.from_file(filepath)
        dim = 2
        density = 0.01
        high_symmetry_points = HighSymmetryPoint.from_structure(structure, dim, density)
        tmp_filepath = f"{TEST_FILES_DIR}/pwmat/HIGH_SYMMETRY_POINTS.testing"
        high_symmetry_points.write_file(tmp_filepath)
        tmp_high_symmetry_points_str = ""
        with zopen(tmp_high_symmetry_points_str, "rt") as f:
            tmp_high_symmetry_points_str = f.read()
        assert tmp_high_symmetry_points_str == high_symmetry_points.get_str()<|MERGE_RESOLUTION|>--- conflicted
+++ resolved
@@ -18,17 +18,10 @@
         for ii in range(9):
             assert (ac_extractor.lattice[ii] == ac_str_extractor.get_lattice()[ii])
         for ii in range(ac_extractor.num_atoms):
-<<<<<<< HEAD
             assert (ac_extractor.types[ii] == ac_str_extractor.get_types()[ii])
             assert (ac_extractor.coords[ii*3 + 0] == ac_str_extractor.get_coords()[ii*3 + 0])
             assert (ac_extractor.coords[ii*3 + 1] == ac_str_extractor.get_coords()[ii*3 + 1])
             assert (ac_extractor.coords[ii*3 + 2] == ac_str_extractor.get_coords()[ii*3 + 2])
-=======
-            assert (ac_extractor.types[ii], ac_str_extractor.get_types()[ii])
-            assert (ac_extractor.coords[ii * 3 + 0], ac_str_extractor.get_coords()[ii * 3 + 0])
-            assert (ac_extractor.coords[ii * 3 + 1], ac_str_extractor.get_coords()[ii * 3 + 1])
-            assert (ac_extractor.coords[ii * 3 + 2], ac_str_extractor.get_coords()[ii * 3 + 2])
->>>>>>> 15a78e89
             assert (ac_extractor.magmoms[ii], ac_str_extractor.get_magmoms()[ii])
 
 
