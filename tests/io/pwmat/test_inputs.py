from __future__ import annotations

from monty.io import zopen
from numpy.testing import assert_allclose

from pymatgen.core import Composition, Structure
from pymatgen.io.pwmat.inputs import ACExtractor, ACstrExtractor, AtomConfig, GenKpt, HighSymmetryPoint
from pymatgen.util.testing import TEST_FILES_DIR, PymatgenTest


class TestACstrExtractor(PymatgenTest):
    def test_extract(self):
        filepath = f"{TEST_FILES_DIR}/pwmat/atom.config"
        ac_extractor = ACExtractor(file_path=filepath)
        with zopen(filepath, "rt") as f:
            ac_str_extractor = ACstrExtractor(atom_config_str="".join(f.readlines()))
<<<<<<< HEAD
        assert (ac_extractor.num_atoms, ac_str_extractor.get_num_atoms())
        for ii in range(9):
            assert (ac_extractor.lattice[ii], ac_str_extractor.get_lattice()[ii])
        for ii in range(ac_extractor.num_atoms):
            assert (ac_extractor.types[ii], ac_str_extractor.get_types()[ii])
            assert (ac_extractor.coords[ii*3 + 0], ac_str_extractor.get_coords()[ii*3 + 0])
            assert (ac_extractor.coords[ii*3 + 1], ac_str_extractor.get_coords()[ii*3 + 1])
            assert (ac_extractor.coords[ii*3 + 2], ac_str_extractor.get_coords()[ii*3 + 2])
            assert (ac_extractor.magmoms[ii], ac_str_extractor.get_magmoms()[ii])
    
    
=======
        assert ac_extractor.num_atoms == ac_str_extractor.get_num_atoms()
        for ii in range(9):
            assert ac_extractor.lattice[ii] == ac_str_extractor.get_lattice()[ii]
        for ii in range(ac_extractor.num_atoms):
            assert ac_extractor.types[ii] == ac_str_extractor.get_types()[ii]
            assert ac_extractor.coords[ii * 3 + 0] == ac_str_extractor.get_coords()[ii * 3 + 0]
            assert ac_extractor.coords[ii * 3 + 1] == ac_str_extractor.get_coords()[ii * 3 + 1]
            assert ac_extractor.coords[ii * 3 + 2] == ac_str_extractor.get_coords()[ii * 3 + 2]
            assert ac_extractor.magmoms[ii] == ac_str_extractor.get_magmoms()[ii]


>>>>>>> 94ee8eb4
class TestAtomConfig(PymatgenTest):
    def test_init(self):
        filepath = f"{TEST_FILES_DIR}/pwmat/atom.config"
        structure = Structure.from_file(filepath)
        atom_config = AtomConfig(structure, False)
        assert atom_config.structure.composition == Composition("Cr2I6")

    def test_from_file(self):
        filepath = f"{TEST_FILES_DIR}/pwmat/atom.config"
        atom_config = AtomConfig.from_file(filename=filepath, mag=True)
        assert (Composition("Cr2I6").formula, atom_config.true_names)
        for ii in range(8):
            assert "magmom" in atom_config.structure.sites[ii].properties

    def test_write_file(self):
        filepath = f"{TEST_FILES_DIR}/pwmat/atom.config"
        atom_config = AtomConfig.from_file(filepath)
        tmp_file = f"{TEST_FILES_DIR}/pwmat/atom.config.testing"
        atom_config.write_file(tmp_file)
        tmp_atom_config = AtomConfig.from_file(filepath)
        assert_allclose(atom_config.structure.lattice.abc, tmp_atom_config.structure.lattice.abc, 5)


class TestGenKpt(PymatgenTest):
    def test_from_structure(self):
        filepath = f"{TEST_FILES_DIR}/pwmat/atom.config"
        structure = Structure.from_file(filepath)
        dim = 2
        density = 0.01
        gen_kpt = GenKpt.from_structure(structure, dim, density)
        assert hasattr(gen_kpt, "_kpath")
        assert hasattr(gen_kpt, "_reciprocal_lattice")
        assert hasattr(gen_kpt, "_density")

    def test_write_file(self):
        filepath = f"{TEST_FILES_DIR}/pwmat/atom.config"
        structure = Structure.from_file(filepath)
        dim = 2
        density = 0.01
        gen_kpt = GenKpt.from_structure(structure, dim, density)
        tmp_file = f"{TEST_FILES_DIR}/pwmat/gen.kpt.testing"
        gen_kpt.write_file(tmp_file)
        tmp_gen_kpt_str = ""
        with zopen(tmp_file) as f:
            tmp_gen_kpt_str = f.read()
        assert gen_kpt.get_str() == tmp_gen_kpt_str


class TestHighSymmetryPoint(PymatgenTest):
    def test_from_structure(self):
        filepath = f"{TEST_FILES_DIR}/pwmat/atom.config"
        structure = Structure.from_file(filepath)
        dim = 2
        density = 0.01
        high_symmetry_points = HighSymmetryPoint.from_structure(structure, dim, density)
        assert hasattr(high_symmetry_points, "_reciprocal_lattice")
        assert hasattr(high_symmetry_points, "_kpath")
        assert hasattr(high_symmetry_points, "_density")

    def test_write_file(self):
        filepath = f"{TEST_FILES_DIR}/pwmat/atom.config"
        structure = Structure.from_file(filepath)
        dim = 2
        density = 0.01
        high_symmetry_points = HighSymmetryPoint.from_structure(structure, dim, density)
        tmp_filepath = f"{TEST_FILES_DIR}/pwmat/HIGH_SYMMETRY_POINTS.testing"
        high_symmetry_points.write_file(tmp_filepath)
        tmp_high_symmetry_points_str = ""
        with zopen(tmp_high_symmetry_points_str, "rt") as f:
            tmp_high_symmetry_points_str = f.read()
        assert tmp_high_symmetry_points_str == high_symmetry_points.get_str()<|MERGE_RESOLUTION|>--- conflicted
+++ resolved
@@ -14,7 +14,6 @@
         ac_extractor = ACExtractor(file_path=filepath)
         with zopen(filepath, "rt") as f:
             ac_str_extractor = ACstrExtractor(atom_config_str="".join(f.readlines()))
-<<<<<<< HEAD
         assert (ac_extractor.num_atoms, ac_str_extractor.get_num_atoms())
         for ii in range(9):
             assert (ac_extractor.lattice[ii], ac_str_extractor.get_lattice()[ii])
@@ -26,19 +25,6 @@
             assert (ac_extractor.magmoms[ii], ac_str_extractor.get_magmoms()[ii])
     
     
-=======
-        assert ac_extractor.num_atoms == ac_str_extractor.get_num_atoms()
-        for ii in range(9):
-            assert ac_extractor.lattice[ii] == ac_str_extractor.get_lattice()[ii]
-        for ii in range(ac_extractor.num_atoms):
-            assert ac_extractor.types[ii] == ac_str_extractor.get_types()[ii]
-            assert ac_extractor.coords[ii * 3 + 0] == ac_str_extractor.get_coords()[ii * 3 + 0]
-            assert ac_extractor.coords[ii * 3 + 1] == ac_str_extractor.get_coords()[ii * 3 + 1]
-            assert ac_extractor.coords[ii * 3 + 2] == ac_str_extractor.get_coords()[ii * 3 + 2]
-            assert ac_extractor.magmoms[ii] == ac_str_extractor.get_magmoms()[ii]
-
-
->>>>>>> 94ee8eb4
 class TestAtomConfig(PymatgenTest):
     def test_init(self):
         filepath = f"{TEST_FILES_DIR}/pwmat/atom.config"
