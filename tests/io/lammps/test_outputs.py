--- conflicted
+++ resolved
@@ -15,13 +15,8 @@
 
 class TestLammpsDump:
     @classmethod
-<<<<<<< HEAD
     def setup_class(cls):
-        with open(f"{TEST_DIR}/dump.rdx_wc.100") as file:
-=======
-    def setUpClass(cls):
         with open(f"{TEST_DIR}/dump.rdx_wc.100", encoding="utf-8") as file:
->>>>>>> 0d14d724
             rdx_str = file.read()
         cls.rdx = LammpsDump.from_str(string=rdx_str)
         with open(f"{TEST_DIR}/dump.tatb", encoding="utf-8") as file:
