from __future__ import annotations

import gzip
import json
from pathlib import Path

import numpy as np
import pytest
from monty.json import MontyDecoder, MontyEncoder
from numpy.testing import assert_allclose
<<<<<<< HEAD
from pymatgen.core import SETTINGS, Lattice, Species, Structure
=======

from pymatgen.core import SETTINGS
>>>>>>> 252efa78
from pymatgen.io.aims.inputs import (
    ALLOWED_AIMS_CUBE_TYPES,
    ALLOWED_AIMS_CUBE_TYPES_STATE,
    AimsControlIn,
    AimsCube,
    AimsGeometryIn,
    AimsSpeciesFile,
    SpeciesDefaults,
)
from pymatgen.util.testing.aims import compare_single_files as compare_files

TEST_DIR = Path(__file__).parent / "input_files"


def test_read_write_si_in(tmp_path: Path):
    si = AimsGeometryIn.from_file(TEST_DIR / "geometry.in.si.gz")

    in_lattice = np.array([[0, 2.715, 2.716], [2.717, 0, 2.718], [2.719, 2.720, 0]])
    in_coords = np.array([[0, 0, 0], [0.25, 0.24, 0.26]])

    assert all(sp.symbol == "Si" for sp in si.structure.species)
    assert_allclose(si.structure.lattice.matrix, in_lattice)
    assert_allclose(si.structure.frac_coords.flatten(), in_coords.flatten())

    si_test_from_struct = AimsGeometryIn.from_structure(si.structure)
    assert si.structure == si_test_from_struct.structure

    si_test_from_struct.write_file(directory=tmp_path, overwrite=True)
    with pytest.raises(ValueError, match="geometry.in file exists in "):
        si_test_from_struct.write_file(directory=tmp_path, overwrite=False)

    compare_files(TEST_DIR / "geometry.in.si.ref", f"{tmp_path}/geometry.in")

    with gzip.open(f"{TEST_DIR}/si_ref.json.gz", mode="rt") as si_ref_json:
        si_from_dct = json.load(si_ref_json, cls=MontyDecoder)

    assert si.structure == si_from_dct.structure


def test_read_h2o_in(tmp_path: Path):
    h2o = AimsGeometryIn.from_file(TEST_DIR / "geometry.in.h2o.gz")

    in_coords = [
        [0, 0, 0.119262],
        [0, 0.763239, -0.477047],
        [0, -0.763239, -0.477047],
    ]

    assert all(sp.symbol == symb for sp, symb in zip(h2o.structure.species, ["O", "H", "H"]))
    assert_allclose(h2o.structure.cart_coords, in_coords)

    h2o_test_from_struct = AimsGeometryIn.from_structure(h2o.structure)
    assert h2o.structure == h2o_test_from_struct.structure

    h2o_test_from_struct.write_file(directory=tmp_path, overwrite=True)

    with pytest.raises(ValueError, match="geometry.in file exists in "):
        h2o_test_from_struct.write_file(directory=tmp_path, overwrite=False)

    compare_files(TEST_DIR / "geometry.in.h2o.ref", f"{tmp_path}/geometry.in")

    with gzip.open(f"{TEST_DIR}/h2o_ref.json.gz", mode="rt") as h2o_ref_json:
        h2o_from_dct = json.load(h2o_ref_json, cls=MontyDecoder)

    assert h2o.structure == h2o_from_dct.structure


def test_write_spins(tmp_path: Path):
    mg2mn4o8 = Structure(
        lattice=Lattice(
            [
                [5.06882343, 0.00012488, -2.66110167],
                [-1.39704234, 4.87249911, -2.66110203],
                [0.00986091, 0.01308528, 6.17649359],
            ]
        ),
        species=[
            "Mg",
            "Mg",
            Species("Mn", spin=5.0),
            Species("Mn", spin=5.0),
            Species("Mn", spin=5.0),
            Species("Mn", spin=5.0),
            "O",
            "O",
            "O",
            "O",
            "O",
            "O",
            "O",
            "O",
        ],
        coords=[
            [0.37489726, 0.62510274, 0.75000002],
            [0.62510274, 0.37489726, 0.24999998],
            [-0.00000000, -0.00000000, 0.50000000],
            [-0.00000000, 0.50000000, 0.00000000],
            [0.50000000, -0.00000000, 0.50000000],
            [-0.00000000, -0.00000000, 0.00000000],
            [0.75402309, 0.77826750, 0.50805882],
            [0.77020285, 0.24594779, 0.99191316],
            [0.22173254, 0.24597689, 0.99194116],
            [0.24597691, 0.22173250, 0.49194118],
            [0.24594765, 0.77020288, 0.49191313],
            [0.22979715, 0.75405221, 0.00808684],
            [0.75405235, 0.22979712, 0.50808687],
            [0.77826746, 0.75402311, 0.00805884],
        ],
    )

    geo_in = AimsGeometryIn.from_structure(mg2mn4o8)

    magmom_lines = [line for line in geo_in.content.split("\n") if "initial_moment" in line]
    assert len(magmom_lines) == 4

    magmoms = np.array([float(line.strip().split()[-1]) for line in magmom_lines])
    assert np.all(magmoms == 5.0)

    mg2mn4o8 = Structure(
        lattice=mg2mn4o8.lattice,
        species=mg2mn4o8.species,
        coords=mg2mn4o8.frac_coords,
        site_properties={"magmom": np.zeros(mg2mn4o8.num_sites)},
    )
    with pytest.raises(ValueError, match="species.spin and magnetic moments don't agree. Please only define one"):
        geo_in = AimsGeometryIn.from_structure(mg2mn4o8)


def check_wrong_type_aims_cube(cube_type, exp_err):
    with pytest.raises(ValueError, match=exp_err):
        AimsCube(type=cube_type)


def test_aims_cube():
    check_wrong_type_aims_cube(cube_type="INCORRECT_TYPE", exp_err="Cube type undefined")

    for cube_type in ALLOWED_AIMS_CUBE_TYPES_STATE:
        check_wrong_type_aims_cube(
            cube_type=cube_type,
            exp_err=f"{cube_type=} must have a state associated with it",
        )

    for cube_type in ALLOWED_AIMS_CUBE_TYPES:
        check_wrong_type_aims_cube(
            cube_type=f"{cube_type} 1",
            exp_err=f"{cube_type=} can not have a state associated with it",
        )

    with pytest.raises(
        ValueError,
        match="TEST_ERR is invalid. Cube files must have a format of",
    ):
        AimsCube(type=ALLOWED_AIMS_CUBE_TYPES[0], format="TEST_ERR")

    with pytest.raises(ValueError, match=r"Spin state must be one of \(1, 2, None\)"):
        AimsCube(type=ALLOWED_AIMS_CUBE_TYPES[0], spin_state=3)

    with pytest.raises(ValueError, match="The cube origin must have 3 components"):
        AimsCube(type=ALLOWED_AIMS_CUBE_TYPES[0], origin=[0])

    with pytest.raises(ValueError, match="Only three cube edges can be passed"):
        AimsCube(type=ALLOWED_AIMS_CUBE_TYPES[0], edges=[[0, 0, 0.1]])

    with pytest.raises(ValueError, match="Each cube edge must have 3 components"):
        AimsCube(
            type=ALLOWED_AIMS_CUBE_TYPES[0],
            edges=[[0, 0, 0.1], [0.1, 0, 0], [0.1, 0]],
        )

    with pytest.raises(ValueError, match="elf_type is only used when the cube type is elf. Otherwise it must be None"):
        AimsCube(type=ALLOWED_AIMS_CUBE_TYPES[0], elf_type=1)

    with pytest.raises(ValueError, match="The number of points per edge must have 3 components"):
        AimsCube(type=ALLOWED_AIMS_CUBE_TYPES[0], points=[100, 100, 100, 100])

    test_cube = AimsCube(
        type="elf",
        origin=[0, 0, 0],
        edges=[[0.01, 0, 0], [0, 0.01, 0], [0, 0, 0.01]],
        points=[100, 100, 100],
        spin_state=1,
        kpoint=1,
        filename="test.cube",
        format="cube",
        elf_type=1,
    )

    test_cube_block = [
        "output cube elf",
        "    cube origin  0.000000000000e+00  0.000000000000e+00  0.000000000000e+00",
        "    cube edge 100  1.000000000000e-02  0.000000000000e+00  0.000000000000e+00",
        "    cube edge 100  0.000000000000e+00  1.000000000000e-02  0.000000000000e+00",
        "    cube edge 100  0.000000000000e+00  0.000000000000e+00  1.000000000000e-02",
        "    cube format cube",
        "    cube spinstate 1",
        "    cube kpoint 1",
        "    cube filename test.cube",
        "    cube elf_type 1",
        "",
    ]
    assert test_cube.control_block == "\n".join(test_cube_block)

    test_cube_from_dict = json.loads(json.dumps(test_cube.as_dict(), cls=MontyEncoder), cls=MontyDecoder)
    assert test_cube_from_dict.control_block == test_cube.control_block


def test_aims_control_in(tmp_path: Path):
    parameters = {
        "cubes": [
            AimsCube(type="eigenstate 1", points=[10, 10, 10]),
            AimsCube(type="total_density", points=[10, 10, 10]),
        ],
        "xc": "LDA",
        "smearing": ["fermi-dirac", 0.01],
        "vdw_correction_hirshfeld": True,
        "compute_forces": True,
        "relax_geometry": ["trm", "1e-3"],
        "batch_size_limit": 200,
        "species_dir": "light",
    }

    aims_control = AimsControlIn(parameters.copy())

    for key, val in parameters.items():
        assert aims_control[key] == val

    del aims_control["xc"]
    assert "xc" not in aims_control.parameters
    aims_control.parameters = parameters

    h2o = AimsGeometryIn.from_file(TEST_DIR / "geometry.in.h2o.gz").structure

    si = AimsGeometryIn.from_file(TEST_DIR / "geometry.in.si.gz").structure
    aims_control.write_file(h2o, directory=tmp_path, overwrite=True)

    compare_files(TEST_DIR / "control.in.h2o", f"{tmp_path}/control.in")

    with pytest.raises(ValueError, match="k-grid must be defined for periodic systems"):
        aims_control.write_file(si, directory=tmp_path, overwrite=True)
    aims_control["k_grid"] = [1, 1, 1]

    with pytest.raises(ValueError, match="control.in file already in "):
        aims_control.write_file(si, directory=tmp_path, overwrite=False)

    aims_control["output"] = "band 0 0 0 0.5 0 0.5 10 G X"
    aims_control["output"] = "band 0 0 0 0.5 0.5 0.5 10 G L"

    aims_control_from_dict = json.loads(json.dumps(aims_control.as_dict(), cls=MontyEncoder), cls=MontyDecoder)
    for key, val in aims_control.parameters.items():
        print("\n\n", key, "\n", val, "\n", aims_control_from_dict[key], "\n\n")
        if key in ["output", "cubes"]:
            np.all(aims_control_from_dict[key] == val)
        assert aims_control_from_dict[key] == val

    aims_control_from_dict.write_file(si, directory=tmp_path, verbose_header=True, overwrite=True)
    compare_files(TEST_DIR / "control.in.si", f"{tmp_path}/control.in")


def test_species_file(monkeypatch: pytest.MonkeyPatch):
    """Tests an AimsSpeciesFile class"""
    monkeypatch.setitem(SETTINGS, "AIMS_SPECIES_DIR", str(TEST_DIR.parent / "species_directory"))
    species_file = AimsSpeciesFile.from_element_and_basis_name("Si", "light", label="Si_surface")
    assert species_file.label == "Si_surface"
    assert species_file.element == "Si"


def test_species_defaults(monkeypatch: pytest.MonkeyPatch):
    """Tests an AimsSpeciesDefaults class"""
    monkeypatch.setitem(SETTINGS, "AIMS_SPECIES_DIR", str(TEST_DIR.parent / "species_directory"))
    si = AimsGeometryIn.from_file(TEST_DIR / "geometry.in.si.gz").structure
    species_defaults = SpeciesDefaults.from_structure(si, "light")
    assert species_defaults.labels == [
        "Si",
    ]
    assert species_defaults.elements == {"Si": "Si"}

    si.relabel_sites()
    species_defaults = SpeciesDefaults.from_structure(si, "light")
    assert species_defaults.labels == ["Si_1", "Si_2"]
    assert species_defaults.elements == {"Si_1": "Si", "Si_2": "Si"}
    assert "Si_1" in str(species_defaults)
    assert "Si_2" in str(species_defaults)<|MERGE_RESOLUTION|>--- conflicted
+++ resolved
@@ -8,12 +8,9 @@
 import pytest
 from monty.json import MontyDecoder, MontyEncoder
 from numpy.testing import assert_allclose
-<<<<<<< HEAD
+
 from pymatgen.core import SETTINGS, Lattice, Species, Structure
-=======
-
-from pymatgen.core import SETTINGS
->>>>>>> 252efa78
+
 from pymatgen.io.aims.inputs import (
     ALLOWED_AIMS_CUBE_TYPES,
     ALLOWED_AIMS_CUBE_TYPES_STATE,
