--- conflicted
+++ resolved
@@ -8,12 +8,8 @@
 import pytest
 from monty.json import MontyDecoder, MontyEncoder
 from numpy.testing import assert_allclose
-<<<<<<< HEAD
-
-from pymatgen.core import Lattice, Species, Structure
-=======
-from pymatgen.core import SETTINGS
->>>>>>> d77f7769
+
+from pymatgen.core import Lattice, Species, Structure, SETTINGS
 from pymatgen.io.aims.inputs import (
     ALLOWED_AIMS_CUBE_TYPES,
     ALLOWED_AIMS_CUBE_TYPES_STATE,
@@ -81,7 +77,6 @@
     assert h2o.structure == h2o_from_dct.structure
 
 
-<<<<<<< HEAD
 def test_write_spins(tmp_path: Path):
     mg2mn4o8 = Structure(
         lattice=Lattice(
@@ -143,10 +138,7 @@
         geo_in = AimsGeometryIn.from_structure(mg2mn4o8)
 
 
-def check_wrong_type_aims_cube(type, exp_err):
-=======
 def check_wrong_type_aims_cube(cube_type, exp_err):
->>>>>>> d77f7769
     with pytest.raises(ValueError, match=exp_err):
         AimsCube(type=cube_type)
 
