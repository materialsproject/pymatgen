--- conflicted
+++ resolved
@@ -15,280 +15,8 @@
 TEST_DIR = Path("/home/purcellt/git/pymatgen/tests/files/io/aims/input_files")
 
 
-# def test_read_write_si_in(tmp_path: Path):
-#     si = AimsGeometryIn.from_file(TEST_DIR / "geometry.in.si.gz")
-
-#     in_lattice = np.array([[0, 2.715, 2.716], [2.717, 0, 2.718], [2.719, 2.720, 0]])
-#     in_coords = np.array([[0, 0, 0], [0.25, 0.24, 0.26]])
-
-#     assert all(sp.symbol == "Si" for sp in si.structure.species)
-#     assert_allclose(si.structure.lattice.matrix, in_lattice)
-#     assert_allclose(si.structure.frac_coords.flatten(), in_coords.flatten())
-
-<<<<<<< HEAD
-#     si_test_from_struct = AimsGeometryIn.from_structure(si.structure)
-#     assert si.structure == si_test_from_struct.structure
-
-#     si_test_from_struct.write_file(directory=tmp_path, overwrite=True)
-#     with pytest.raises(ValueError, match="geometry.in file exists in "):
-#         si_test_from_struct.write_file(directory=tmp_path, overwrite=False)
-
-#     compare_files(TEST_DIR / "geometry.in.si.ref", f"{tmp_path}/geometry.in")
-
-#     si.structure.to(tmp_path / "si.in", fmt="aims")
-#     compare_files(TEST_DIR / "geometry.in.si.ref", f"{tmp_path}/si.in")
-
-#     si_from_file = Structure.from_file(f"{tmp_path}/geometry.in")
-#     assert all(sp.symbol == "Si" for sp in si_from_file.species)
-
-#     with gzip.open(f"{TEST_DIR}/si_ref.json.gz", mode="rt") as si_ref_json:
-#         si_from_dct = json.load(si_ref_json, cls=MontyDecoder)
-
-#     assert si.structure == si_from_dct.structure
-
-
-# def test_read_h2o_in(tmp_path: Path):
-#     h2o = AimsGeometryIn.from_file(TEST_DIR / "geometry.in.h2o.gz")
-
-#     in_coords = [
-#         [0, 0, 0.119262],
-#         [0, 0.763239, -0.477047],
-#         [0, -0.763239, -0.477047],
-#     ]
-
-#     assert all(sp.symbol == symb for sp, symb in zip(h2o.structure.species, ["O", "H", "H"], strict=True))
-#     assert_allclose(h2o.structure.cart_coords, in_coords)
-
-#     h2o_test_from_struct = AimsGeometryIn.from_structure(h2o.structure)
-#     assert h2o.structure == h2o_test_from_struct.structure
-
-#     h2o_test_from_struct.write_file(directory=tmp_path, overwrite=True)
-
-#     with pytest.raises(ValueError, match="geometry.in file exists in "):
-#         h2o_test_from_struct.write_file(directory=tmp_path, overwrite=False)
-
-#     compare_files(TEST_DIR / "geometry.in.h2o.ref", f"{tmp_path}/geometry.in")
-
-#     with gzip.open(f"{TEST_DIR}/h2o_ref.json.gz", mode="rt") as h2o_ref_json:
-#         h2o_from_dct = json.load(h2o_ref_json, cls=MontyDecoder)
-
-#     assert h2o.structure == h2o_from_dct.structure
-
-
-# def test_write_spins(tmp_path: Path):
-#     mg2mn4o8 = Structure(
-#         lattice=Lattice(
-#             [
-#                 [5.06882343, 0.00012488, -2.66110167],
-#                 [-1.39704234, 4.87249911, -2.66110203],
-#                 [0.00986091, 0.01308528, 6.17649359],
-#             ]
-#         ),
-#         species=[
-#             "Mg",
-#             "Mg",
-#             Species("Mn", spin=5.0),
-#             Species("Mn", spin=5.0),
-#             Species("Mn", spin=5.0),
-#             Species("Mn", spin=5.0),
-#             "O",
-#             "O",
-#             "O",
-#             "O",
-#             "O",
-#             "O",
-#             "O",
-#             "O",
-#         ],
-#         coords=[
-#             [0.37489726, 0.62510274, 0.75000002],
-#             [0.62510274, 0.37489726, 0.24999998],
-#             [-0.00000000, -0.00000000, 0.50000000],
-#             [-0.00000000, 0.50000000, 0.00000000],
-#             [0.50000000, -0.00000000, 0.50000000],
-#             [-0.00000000, -0.00000000, 0.00000000],
-#             [0.75402309, 0.77826750, 0.50805882],
-#             [0.77020285, 0.24594779, 0.99191316],
-#             [0.22173254, 0.24597689, 0.99194116],
-#             [0.24597691, 0.22173250, 0.49194118],
-#             [0.24594765, 0.77020288, 0.49191313],
-#             [0.22979715, 0.75405221, 0.00808684],
-#             [0.75405235, 0.22979712, 0.50808687],
-#             [0.77826746, 0.75402311, 0.00805884],
-#         ],
-#     )
-
-#     geo_in = AimsGeometryIn.from_structure(mg2mn4o8)
-
-#     magmom_lines = [line for line in geo_in.content.split("\n") if "initial_moment" in line]
-#     assert len(magmom_lines) == 4
-
-#     magmoms = np.array([float(line.strip().split()[-1]) for line in magmom_lines])
-#     assert np.all(magmoms == 5.0)
-
-#     mg2mn4o8 = Structure(
-#         lattice=mg2mn4o8.lattice,
-#         species=mg2mn4o8.species,
-#         coords=mg2mn4o8.frac_coords,
-#         site_properties={"magmom": np.zeros(mg2mn4o8.num_sites)},
-#     )
-#     with pytest.raises(
-#         ValueError,
-#         match="species.spin and magnetic moments don't agree. Please only define one",
-#     ):
-#         geo_in = AimsGeometryIn.from_structure(mg2mn4o8)
-
-
 def test_aims_control_in():
     tmp_path = Path.cwd()
-=======
-def test_write_spins(tmp_path: Path):
-    mg2mn4o8 = Structure(
-        lattice=Lattice(
-            [
-                [5.06882343, 0.00012488, -2.66110167],
-                [-1.39704234, 4.87249911, -2.66110203],
-                [0.00986091, 0.01308528, 6.17649359],
-            ]
-        ),
-        species=[
-            "Mg",
-            "Mg",
-            Species("Mn", spin=5.0),
-            Species("Mn", spin=5.0),
-            Species("Mn", spin=5.0),
-            Species("Mn", spin=5.0),
-            "O",
-            "O",
-            "O",
-            "O",
-            "O",
-            "O",
-            "O",
-            "O",
-        ],
-        coords=[
-            [0.37489726, 0.62510274, 0.75000002],
-            [0.62510274, 0.37489726, 0.24999998],
-            [-0.00000000, -0.00000000, 0.50000000],
-            [-0.00000000, 0.50000000, 0.00000000],
-            [0.50000000, -0.00000000, 0.50000000],
-            [-0.00000000, -0.00000000, 0.00000000],
-            [0.75402309, 0.77826750, 0.50805882],
-            [0.77020285, 0.24594779, 0.99191316],
-            [0.22173254, 0.24597689, 0.99194116],
-            [0.24597691, 0.22173250, 0.49194118],
-            [0.24594765, 0.77020288, 0.49191313],
-            [0.22979715, 0.75405221, 0.00808684],
-            [0.75405235, 0.22979712, 0.50808687],
-            [0.77826746, 0.75402311, 0.00805884],
-        ],
-    )
-
-    geo_in = AimsGeometryIn.from_structure(mg2mn4o8)
-
-    magmom_lines = [line for line in geo_in.content.split("\n") if "initial_moment" in line]
-    assert len(magmom_lines) == 4
-
-    magmoms = np.array([float(line.strip().split()[-1]) for line in magmom_lines])
-    assert_allclose(magmoms, 5.0)
-
-    mg2mn4o8 = Structure(
-        lattice=mg2mn4o8.lattice,
-        species=mg2mn4o8.species,
-        coords=mg2mn4o8.frac_coords,
-        site_properties={"magmom": np.zeros(mg2mn4o8.num_sites)},
-    )
-    with pytest.raises(
-        ValueError,
-        match="species.spin and magnetic moments don't agree. Please only define one",
-    ):
-        geo_in = AimsGeometryIn.from_structure(mg2mn4o8)
-
-
-def check_wrong_type_aims_cube(cube_type, exp_err):
-    with pytest.raises(ValueError, match=exp_err):
-        AimsCube(type=cube_type)
-
-
-def test_aims_cube():
-    check_wrong_type_aims_cube(cube_type="INCORRECT_TYPE", exp_err="Cube type undefined")
-
-    for cube_type in ALLOWED_AIMS_CUBE_TYPES_STATE:
-        check_wrong_type_aims_cube(
-            cube_type=cube_type,
-            exp_err=f"{cube_type=} must have a state associated with it",
-        )
-
-    for cube_type in ALLOWED_AIMS_CUBE_TYPES:
-        check_wrong_type_aims_cube(
-            cube_type=f"{cube_type} 1",
-            exp_err=f"{cube_type=} can not have a state associated with it",
-        )
-
-    with pytest.raises(
-        ValueError,
-        match="TEST_ERR is invalid. Cube files must have a format of",
-    ):
-        AimsCube(type=ALLOWED_AIMS_CUBE_TYPES[0], format="TEST_ERR")
-
-    with pytest.raises(ValueError, match=r"Spin state must be one of \(1, 2, None\)"):
-        AimsCube(type=ALLOWED_AIMS_CUBE_TYPES[0], spin_state=3)
-
-    with pytest.raises(ValueError, match="The cube origin must have 3 components"):
-        AimsCube(type=ALLOWED_AIMS_CUBE_TYPES[0], origin=[0])
-
-    with pytest.raises(ValueError, match="Only three cube edges can be passed"):
-        AimsCube(type=ALLOWED_AIMS_CUBE_TYPES[0], edges=[[0, 0, 0.1]])
-
-    with pytest.raises(ValueError, match="Each cube edge must have 3 components"):
-        AimsCube(
-            type=ALLOWED_AIMS_CUBE_TYPES[0],
-            edges=[[0, 0, 0.1], [0.1, 0, 0], [0.1, 0]],
-        )
-
-    with pytest.raises(
-        ValueError,
-        match="elf_type is only used when the cube type is elf. Otherwise it must be None",
-    ):
-        AimsCube(type=ALLOWED_AIMS_CUBE_TYPES[0], elf_type=1)
-
-    with pytest.raises(ValueError, match="The number of points per edge must have 3 components"):
-        AimsCube(type=ALLOWED_AIMS_CUBE_TYPES[0], points=[100, 100, 100, 100])
-
-    test_cube = AimsCube(
-        type="elf",
-        origin=[0, 0, 0],
-        edges=[[0.01, 0, 0], [0, 0.01, 0], [0, 0, 0.01]],
-        points=[100, 100, 100],
-        spin_state=1,
-        kpoint=1,
-        filename="test.cube",
-        format="cube",
-        elf_type=1,
-    )
-
-    test_cube_block = [
-        "output cube elf",
-        "    cube origin  0.000000000000e+00  0.000000000000e+00  0.000000000000e+00",
-        "    cube edge 100  1.000000000000e-02  0.000000000000e+00  0.000000000000e+00",
-        "    cube edge 100  0.000000000000e+00  1.000000000000e-02  0.000000000000e+00",
-        "    cube edge 100  0.000000000000e+00  0.000000000000e+00  1.000000000000e-02",
-        "    cube format cube",
-        "    cube spinstate 1",
-        "    cube kpoint 1",
-        "    cube filename test.cube",
-        "    cube elf_type 1",
-        "",
-    ]
-    assert test_cube.control_block == "\n".join(test_cube_block)
-
-    test_cube_from_dict = json.loads(json.dumps(test_cube.as_dict(), cls=MontyEncoder), cls=MontyDecoder)
-    assert test_cube_from_dict.control_block == test_cube.control_block
-
-
-def test_aims_control_in(tmp_path: Path):
->>>>>>> 55d09347
     parameters = {
         "cubes": [
             AimsCube(type="eigenstate 1", points=[10, 10, 10]),
@@ -319,11 +47,8 @@
     si = AimsGeometryIn.from_file(TEST_DIR / "geometry.in.si.gz").structure
     with pytest.raises(ValueError, match="k-grid must be defined for periodic systems"):
         aims_control.write_file(si, directory=tmp_path, overwrite=True)
-<<<<<<< HEAD
-=======
     aims_control["k_grid"] = [1, 1, 1]
     aims_control["xc"] = "libxc LDA_X+LDA_C_PW"
->>>>>>> 55d09347
 
     aims_control["k_grid"] = [1, 1, 1]
     with pytest.raises(ValueError, match="control.in file already in "):
