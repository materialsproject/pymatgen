--- conflicted
+++ resolved
@@ -716,23 +716,13 @@
         for bond in results2[1]:
             assert bond == approx(-5.64455, abs=1e-2)
         assert results2[2] == 6
-<<<<<<< HEAD
+
         assert results2[3] == ['48', '27', '64', '73', '49', '30']
         from collections import Counter
         assert Counter(map(tuple, results2[4])) == Counter([
             ('Re1', 'O2'), ('Re1', 'O2'), ('Re1', 'O3'), ('Re1', 'O3'), ('Re1', 'O4'), ('Re1', 'O4')
         ])
-=======
-        assert results2[3] == ["48", "27", "64", "73", "49", "30"]
-        assert results2[4] == [
-            ["Re1", "O2"],
-            ["Re1", "O2"],
-            ["Re1", "O3"],
-            ["Re1", "O3"],
-            ["Re1", "O4"],
-            ["Re1", "O4"],
-        ]
->>>>>>> 5436d407
+
 
     def test_get_sum_icohps_between_neighbors_of_atom(self):
         # will only look at icohps between cations or anions
