from __future__ import annotations

import json
import os
import tempfile
import unittest

import numpy as np
import pytest
from numpy.testing import assert_allclose, assert_array_equal
from pytest import approx

from pymatgen.core.structure import Structure
from pymatgen.electronic_structure.core import Orbital, Spin
from pymatgen.io.lobster import (
    Bandoverlaps,
    Charge,
    Cohpcar,
    Doscar,
    Fatband,
    Grosspop,
    Icohplist,
    Lobsterin,
    Lobsterout,
    MadelungEnergies,
    NciCobiList,
    SitePotential,
    Wavefunction,
)
from pymatgen.io.lobster.inputs import get_all_possible_basis_combinations
from pymatgen.io.vasp import Vasprun
from pymatgen.io.vasp.inputs import Incar, Kpoints, Potcar
from pymatgen.util.testing import TEST_FILES_DIR, PymatgenTest

__author__ = "Janine George, Marco Esters"
__copyright__ = "Copyright 2017, The Materials Project"
__version__ = "0.2"
__email__ = "janine.george@uclouvain.be, esters@uoregon.edu"
__date__ = "Dec 10, 2017"


this_dir = os.path.dirname(os.path.abspath(__file__))


class TestCohpcar(PymatgenTest):
    def setUp(self):
        self.cohp_bise = Cohpcar(filename=f"{TEST_FILES_DIR}/cohp/COHPCAR.lobster.BiSe.gz")
        self.coop_bise = Cohpcar(
            filename=f"{TEST_FILES_DIR}/cohp/COOPCAR.lobster.BiSe.gz",
            are_coops=True,
        )
        self.cohp_fe = Cohpcar(filename=f"{TEST_FILES_DIR}/cohp/COOPCAR.lobster.gz")
        self.coop_fe = Cohpcar(
            filename=f"{TEST_FILES_DIR}/cohp/COOPCAR.lobster.gz",
            are_coops=True,
        )
        self.orb = Cohpcar(filename=f"{TEST_FILES_DIR}/cohp/COHPCAR.lobster.orbitalwise.gz")
        self.orb_notot = Cohpcar(filename=f"{TEST_FILES_DIR}/cohp/COHPCAR.lobster.notot.orbitalwise.gz")

        # Lobster 3.1 (Test data is from prerelease of Lobster 3.1)
        self.cohp_KF = Cohpcar(filename=f"{TEST_FILES_DIR}/cohp/COHPCAR.lobster.KF.gz")
        self.coop_KF = Cohpcar(
            filename=f"{TEST_FILES_DIR}/cohp/COHPCAR.lobster.KF.gz",
            are_coops=True,
        )

        # example with f electrons
        self.cohp_Na2UO4 = Cohpcar(filename=f"{TEST_FILES_DIR}/cohp/COHPCAR.lobster.Na2UO4.gz")
        self.coop_Na2UO4 = Cohpcar(
            filename=f"{TEST_FILES_DIR}/cohp/COOPCAR.lobster.Na2UO4.gz",
            are_coops=True,
        )
        self.cobi = Cohpcar(
            filename=f"{TEST_FILES_DIR}/cohp/COBICAR.lobster.gz",
            are_cobis=True,
        )

    def test_attributes(self):
        assert not self.cohp_bise.are_coops
        assert self.coop_bise.are_coops
        assert not self.cohp_bise.is_spin_polarized
        assert not self.coop_bise.is_spin_polarized
        assert not self.cohp_fe.are_coops
        assert self.coop_fe.are_coops
        assert self.cohp_fe.is_spin_polarized
        assert self.coop_fe.is_spin_polarized
        assert len(self.cohp_bise.energies) == 241
        assert len(self.coop_bise.energies) == 241
        assert len(self.cohp_fe.energies) == 301
        assert len(self.coop_fe.energies) == 301
        assert len(self.cohp_bise.cohp_data) == 12
        assert len(self.coop_bise.cohp_data) == 12
        assert len(self.cohp_fe.cohp_data) == 3
        assert len(self.coop_fe.cohp_data) == 3

        # Lobster 3.1
        assert not self.cohp_KF.are_coops
        assert self.coop_KF.are_coops
        assert not self.cohp_KF.is_spin_polarized
        assert not self.coop_KF.is_spin_polarized
        assert len(self.cohp_KF.energies) == 6
        assert len(self.coop_KF.energies) == 6
        assert len(self.cohp_KF.cohp_data) == 7
        assert len(self.coop_KF.cohp_data) == 7

        # Lobster 4.1.0
        assert not self.cohp_KF.are_cobis
        assert not self.coop_KF.are_cobis
        assert not self.cobi.are_coops
        assert self.cobi.are_cobis
        assert not self.cobi.is_spin_polarized

    def test_energies(self):
        efermi_bise = 5.90043
        elim_bise = (-0.124679, 11.9255)
        efermi_fe = 9.75576
        elim_fe = (-0.277681, 14.7725)
        efermi_KF = -2.87475
        elim_KF = (-11.25000 + efermi_KF, 7.5000 + efermi_KF)

        assert self.cohp_bise.efermi == efermi_bise
        assert self.coop_bise.efermi == efermi_bise
        assert self.cohp_fe.efermi == efermi_fe
        assert self.coop_fe.efermi == efermi_fe
        # Lobster 3.1
        assert self.cohp_KF.efermi == efermi_KF
        assert self.coop_KF.efermi == efermi_KF

        assert self.cohp_bise.energies[0] + self.cohp_bise.efermi == approx(elim_bise[0], abs=1e-4)
        assert self.cohp_bise.energies[-1] + self.cohp_bise.efermi == approx(elim_bise[1], abs=1e-4)
        assert self.coop_bise.energies[0] + self.coop_bise.efermi == approx(elim_bise[0], abs=1e-4)
        assert self.coop_bise.energies[-1] + self.coop_bise.efermi == approx(elim_bise[1], abs=1e-4)

        assert self.cohp_fe.energies[0] + self.cohp_fe.efermi == approx(elim_fe[0], abs=1e-4)
        assert self.cohp_fe.energies[-1] + self.cohp_fe.efermi == approx(elim_fe[1], abs=1e-4)
        assert self.coop_fe.energies[0] + self.coop_fe.efermi == approx(elim_fe[0], abs=1e-4)
        assert self.coop_fe.energies[-1] + self.coop_fe.efermi == approx(elim_fe[1], abs=1e-4)

        # Lobster 3.1
        assert self.cohp_KF.energies[0] + self.cohp_KF.efermi == approx(elim_KF[0], abs=1e-4)
        assert self.cohp_KF.energies[-1] + self.cohp_KF.efermi == approx(elim_KF[1], abs=1e-4)
        assert self.coop_KF.energies[0] + self.coop_KF.efermi == approx(elim_KF[0], abs=1e-4)
        assert self.coop_KF.energies[-1] + self.coop_KF.efermi == approx(elim_KF[1], abs=1e-4)

    def test_cohp_data(self):
        lengths_sites_bise = {
            "1": (2.882308829886294, (0, 6)),
            "2": (3.1014396233274444, (0, 9)),
            "3": (2.8823088298862083, (1, 7)),
            "4": (3.1014396233275434, (1, 8)),
            "5": (3.0500070394403904, (2, 9)),
            "6": (2.9167594580335807, (2, 10)),
            "7": (3.05000703944039, (3, 8)),
            "8": (2.9167594580335803, (3, 11)),
            "9": (3.3752173204052101, (4, 11)),
            "10": (3.0729354518345948, (4, 5)),
            "11": (3.3752173204052101, (5, 10)),
        }
        lengths_sites_fe = {
            "1": (2.8318907764979082, (7, 6)),
            "2": (2.4524893531900283, (7, 8)),
        }
        # Lobster 3.1
        lengths_sites_KF = {
            "1": (2.7119923200622269, (0, 1)),
            "2": (2.7119923200622269, (0, 1)),
            "3": (2.7119923576010501, (0, 1)),
            "4": (2.7119923576010501, (0, 1)),
            "5": (2.7119923200622269, (0, 1)),
            "6": (2.7119923200622269, (0, 1)),
        }

        for data in [self.cohp_bise.cohp_data, self.coop_bise.cohp_data]:
            for bond, val in data.items():
                if bond != "average":
                    assert val["length"] == lengths_sites_bise[bond][0]
                    assert val["sites"] == lengths_sites_bise[bond][1]
                    assert len(val["COHP"][Spin.up]) == 241
                    assert len(val["ICOHP"][Spin.up]) == 241
        for data in [self.cohp_fe.cohp_data, self.coop_fe.cohp_data]:
            for bond, val in data.items():
                if bond != "average":
                    assert val["length"] == lengths_sites_fe[bond][0]
                    assert val["sites"] == lengths_sites_fe[bond][1]
                    assert len(val["COHP"][Spin.up]) == 301
                    assert len(val["ICOHP"][Spin.up]) == 301

        # Lobster 3.1
        for data in [self.cohp_KF.cohp_data, self.coop_KF.cohp_data]:
            for bond, val in data.items():
                if bond != "average":
                    assert val["length"] == lengths_sites_KF[bond][0]
                    assert val["sites"] == lengths_sites_KF[bond][1]
                    assert len(val["COHP"][Spin.up]) == 6
                    assert len(val["ICOHP"][Spin.up]) == 6

    def test_orbital_resolved_cohp(self):
        orbitals = [(Orbital(i), Orbital(j)) for j in range(4) for i in range(4)]
        assert self.cohp_bise.orb_res_cohp is None
        assert self.coop_bise.orb_res_cohp is None
        assert self.cohp_fe.orb_res_cohp is None
        assert self.coop_fe.orb_res_cohp is None
        assert self.orb_notot.cohp_data["1"]["COHP"] is None
        assert self.orb_notot.cohp_data["1"]["ICOHP"] is None
        for orbs in self.orb.orb_res_cohp["1"]:
            orb_set = self.orb.orb_res_cohp["1"][orbs]["orbitals"]
            assert orb_set[0][0] == 4
            assert orb_set[1][0] == 4
            assert (orb_set[0][1], orb_set[1][1]) in orbitals

        # test d and f orbitals
        comparelist = [
            5,
            5,
            5,
            5,
            5,
            5,
            5,
            5,
            5,
            5,
            5,
            5,
            5,
            5,
            5,
            5,
            5,
            5,
            5,
            5,
            5,
            5,
            5,
            5,
            5,
            5,
            5,
            5,
            6,
            6,
            6,
            6,
            6,
            6,
            6,
            6,
            6,
            6,
            6,
            6,
            6,
            6,
            6,
            6,
            6,
            6,
            6,
            6,
            6,
            6,
            6,
            6,
            6,
            6,
            6,
            6,
            6,
            6,
            6,
            6,
            6,
            6,
            6,
            6,
            7,
            7,
            7,
            7,
        ]
        comparelist2 = [
            "f0",
            "f0",
            "f0",
            "f0",
            "f1",
            "f1",
            "f1",
            "f1",
            "f2",
            "f2",
            "f2",
            "f2",
            "f3",
            "f3",
            "f3",
            "f3",
            "f_1",
            "f_1",
            "f_1",
            "f_1",
            "f_2",
            "f_2",
            "f_2",
            "f_2",
            "f_3",
            "f_3",
            "f_3",
            "f_3",
            "dx2",
            "dx2",
            "dx2",
            "dx2",
            "dxy",
            "dxy",
            "dxy",
            "dxy",
            "dxz",
            "dxz",
            "dxz",
            "dxz",
            "dyz",
            "dyz",
            "dyz",
            "dyz",
            "dz2",
            "dz2",
            "dz2",
            "dz2",
            "px",
            "px",
            "px",
            "px",
            "py",
            "py",
            "py",
            "py",
            "pz",
            "pz",
            "pz",
            "pz",
            "s",
            "s",
            "s",
            "s",
            "s",
            "s",
            "s",
            "s",
        ]
        for iorb, orbs in enumerate(sorted(self.cohp_Na2UO4.orb_res_cohp["49"])):
            orb_set = self.cohp_Na2UO4.orb_res_cohp["49"][orbs]["orbitals"]
            assert orb_set[0][0] == comparelist[iorb]
            assert str(orb_set[0][1]) == comparelist2[iorb]

        # The sum of the orbital-resolved COHPs should be approximately
        # the total COHP. Due to small deviations in the LOBSTER calculation,
        # the precision is not very high though.
        cohp = self.orb.cohp_data["1"]["COHP"][Spin.up]
        icohp = self.orb.cohp_data["1"]["ICOHP"][Spin.up]
        tot = np.sum(
            [self.orb.orb_res_cohp["1"][orbs]["COHP"][Spin.up] for orbs in self.orb.orb_res_cohp["1"]],
            axis=0,
        )
        assert_allclose(tot, cohp, atol=1e-3)
        tot = np.sum(
            [self.orb.orb_res_cohp["1"][orbs]["ICOHP"][Spin.up] for orbs in self.orb.orb_res_cohp["1"]],
            axis=0,
        )
        assert_allclose(tot, icohp, atol=1e-3)

        # Lobster 3.1
        cohp_KF = self.cohp_KF.cohp_data["1"]["COHP"][Spin.up]
        icohp_KF = self.cohp_KF.cohp_data["1"]["ICOHP"][Spin.up]
        tot_KF = np.sum(
            [self.cohp_KF.orb_res_cohp["1"][orbs]["COHP"][Spin.up] for orbs in self.cohp_KF.orb_res_cohp["1"]],
            axis=0,
        )
        assert_allclose(tot_KF, cohp_KF, atol=1e-3)
        tot_KF = np.sum(
            [self.cohp_KF.orb_res_cohp["1"][orbs]["ICOHP"][Spin.up] for orbs in self.cohp_KF.orb_res_cohp["1"]],
            axis=0,
        )
        assert_allclose(tot_KF, icohp_KF, atol=1e-3)

        # d and f orbitals
        cohp_Na2UO4 = self.cohp_Na2UO4.cohp_data["49"]["COHP"][Spin.up]
        icohp_Na2UO4 = self.cohp_Na2UO4.cohp_data["49"]["ICOHP"][Spin.up]
        tot_Na2UO4 = np.sum(
            [
                self.cohp_Na2UO4.orb_res_cohp["49"][orbs]["COHP"][Spin.up]
                for orbs in self.cohp_Na2UO4.orb_res_cohp["49"]
            ],
            axis=0,
        )
        assert_allclose(tot_Na2UO4, cohp_Na2UO4, atol=1e-3)
        tot_Na2UO4 = np.sum(
            [
                self.cohp_Na2UO4.orb_res_cohp["49"][orbs]["ICOHP"][Spin.up]
                for orbs in self.cohp_Na2UO4.orb_res_cohp["49"]
            ],
            axis=0,
        )
        assert_allclose(tot_Na2UO4, icohp_Na2UO4, atol=1e-3)


class TestIcohplist(unittest.TestCase):
    def setUp(self):
        self.icohp_bise = Icohplist(filename=f"{TEST_FILES_DIR}/cohp/ICOHPLIST.lobster.BiSe")
        self.icoop_bise = Icohplist(
            filename=f"{TEST_FILES_DIR}/cohp/ICOOPLIST.lobster.BiSe",
            are_coops=True,
        )
        self.icohp_fe = Icohplist(filename=f"{TEST_FILES_DIR}/cohp/ICOHPLIST.lobster")
        # allow gzipped files
        self.icohp_gzipped = Icohplist(filename=f"{TEST_FILES_DIR}/cohp/ICOHPLIST.lobster.gz")
        self.icoop_fe = Icohplist(
            filename=f"{TEST_FILES_DIR}/cohp/ICOHPLIST.lobster",
            are_coops=True,
        )
        # ICOBIs and orbitalwise ICOBILIST.lobster
        self.icobi_orbitalwise = Icohplist(
            filename=f"{TEST_FILES_DIR}/cohp/ICOBILIST.lobster",
            are_cobis=True,
        )
        # TODO: test orbitalwise ICOHPs with and without spin polarization

        self.icobi = Icohplist(
            filename=f"{TEST_FILES_DIR}/cohp/ICOBILIST.lobster.withoutorbitals",
            are_cobis=True,
        )
        self.icobi_orbitalwise_spinpolarized = Icohplist(
            filename=f"{TEST_FILES_DIR}/cohp/ICOBILIST.lobster.spinpolarized",
            are_cobis=True,
        )
        # make sure the correct line is read to check if this is a orbitalwise ICOBILIST
        self.icobi_orbitalwise_add = Icohplist(
            filename=f"{TEST_FILES_DIR}/cohp/ICOBILIST.lobster.additional_case",
            are_cobis=True,
        )
        self.icobi_orbitalwise_spinpolarized_add = Icohplist(
            filename=os.path.join(
                TEST_FILES_DIR,
                "cohp",
                "ICOBILIST.lobster.spinpolarized.additional_case",
            ),
            are_cobis=True,
        )

    def test_attributes(self):
        assert not self.icohp_bise.are_coops
        assert self.icoop_bise.are_coops
        assert not self.icohp_bise.is_spin_polarized
        assert not self.icoop_bise.is_spin_polarized
        assert len(self.icohp_bise.icohplist) == 11
        assert len(self.icoop_bise.icohplist) == 11
        assert not self.icohp_fe.are_coops
        assert self.icoop_fe.are_coops
        assert self.icohp_fe.is_spin_polarized
        assert self.icoop_fe.is_spin_polarized
        assert len(self.icohp_fe.icohplist) == 2
        assert len(self.icoop_fe.icohplist) == 2
        # test are_cobis
        assert not self.icohp_fe.are_coops
        assert not self.icohp_fe.are_cobis
        assert self.icoop_fe.are_coops
        assert not self.icoop_fe.are_cobis
        assert self.icobi.are_cobis
        assert not self.icobi.are_coops

        # orbitalwise
        assert self.icobi_orbitalwise.orbitalwise
        assert not self.icobi.orbitalwise

        assert self.icobi_orbitalwise_spinpolarized.orbitalwise

        assert self.icobi_orbitalwise_add.orbitalwise
        assert self.icobi_orbitalwise_spinpolarized_add.orbitalwise

    def test_values(self):
        icohplist_bise = {
            "1": {
                "length": 2.88231,
                "number_of_bonds": 3,
                "icohp": {Spin.up: -2.18042},
                "translation": [0, 0, 0],
                "orbitals": None,
            },
            "2": {
                "length": 3.10144,
                "number_of_bonds": 3,
                "icohp": {Spin.up: -1.14347},
                "translation": [0, 0, 0],
                "orbitals": None,
            },
            "3": {
                "length": 2.88231,
                "number_of_bonds": 3,
                "icohp": {Spin.up: -2.18042},
                "translation": [0, 0, 0],
                "orbitals": None,
            },
            "4": {
                "length": 3.10144,
                "number_of_bonds": 3,
                "icohp": {Spin.up: -1.14348},
                "translation": [0, 0, 0],
                "orbitals": None,
            },
            "5": {
                "length": 3.05001,
                "number_of_bonds": 3,
                "icohp": {Spin.up: -1.30006},
                "translation": [0, 0, 0],
                "orbitals": None,
            },
            "6": {
                "length": 2.91676,
                "number_of_bonds": 3,
                "icohp": {Spin.up: -1.96843},
                "translation": [0, 0, 0],
                "orbitals": None,
            },
            "7": {
                "length": 3.05001,
                "number_of_bonds": 3,
                "icohp": {Spin.up: -1.30006},
                "translation": [0, 0, 0],
                "orbitals": None,
            },
            "8": {
                "length": 2.91676,
                "number_of_bonds": 3,
                "icohp": {Spin.up: -1.96843},
                "translation": [0, 0, 0],
                "orbitals": None,
            },
            "9": {
                "length": 3.37522,
                "number_of_bonds": 3,
                "icohp": {Spin.up: -0.47531},
                "translation": [0, 0, 0],
                "orbitals": None,
            },
            "10": {
                "length": 3.07294,
                "number_of_bonds": 3,
                "icohp": {Spin.up: -2.38796},
                "translation": [0, 0, 0],
                "orbitals": None,
            },
            "11": {
                "length": 3.37522,
                "number_of_bonds": 3,
                "icohp": {Spin.up: -0.47531},
                "translation": [0, 0, 0],
                "orbitals": None,
            },
        }
        icooplist_bise = {
            "1": {
                "length": 2.88231,
                "number_of_bonds": 3,
                "icohp": {Spin.up: 0.14245},
                "translation": [0, 0, 0],
                "orbitals": None,
            },
            "2": {
                "length": 3.10144,
                "number_of_bonds": 3,
                "icohp": {Spin.up: -0.04118},
                "translation": [0, 0, 0],
                "orbitals": None,
            },
            "3": {
                "length": 2.88231,
                "number_of_bonds": 3,
                "icohp": {Spin.up: 0.14245},
                "translation": [0, 0, 0],
                "orbitals": None,
            },
            "4": {
                "length": 3.10144,
                "number_of_bonds": 3,
                "icohp": {Spin.up: -0.04118},
                "translation": [0, 0, 0],
                "orbitals": None,
            },
            "5": {
                "length": 3.05001,
                "number_of_bonds": 3,
                "icohp": {Spin.up: -0.03516},
                "translation": [0, 0, 0],
                "orbitals": None,
            },
            "6": {
                "length": 2.91676,
                "number_of_bonds": 3,
                "icohp": {Spin.up: 0.10745},
                "translation": [0, 0, 0],
                "orbitals": None,
            },
            "7": {
                "length": 3.05001,
                "number_of_bonds": 3,
                "icohp": {Spin.up: -0.03516},
                "translation": [0, 0, 0],
                "orbitals": None,
            },
            "8": {
                "length": 2.91676,
                "number_of_bonds": 3,
                "icohp": {Spin.up: 0.10745},
                "translation": [0, 0, 0],
                "orbitals": None,
            },
            "9": {
                "length": 3.37522,
                "number_of_bonds": 3,
                "icohp": {Spin.up: -0.12395},
                "translation": [0, 0, 0],
                "orbitals": None,
            },
            "10": {
                "length": 3.07294,
                "number_of_bonds": 3,
                "icohp": {Spin.up: 0.24714},
                "translation": [0, 0, 0],
                "orbitals": None,
            },
            "11": {
                "length": 3.37522,
                "number_of_bonds": 3,
                "icohp": {Spin.up: -0.12395},
                "translation": [0, 0, 0],
                "orbitals": None,
            },
        }
        icooplist_fe = {
            "1": {
                "length": 2.83189,
                "number_of_bonds": 2,
                "icohp": {Spin.up: -0.10218, Spin.down: -0.19701},
                "translation": [0, 0, 0],
                "orbitals": None,
            },
            "2": {
                "length": 2.45249,
                "number_of_bonds": 1,
                "icohp": {Spin.up: -0.28485, Spin.down: -0.58279},
                "translation": [0, 0, 0],
                "orbitals": None,
            },
        }

        assert icohplist_bise == self.icohp_bise.icohplist
        assert self.icohp_bise.icohpcollection.extremum_icohpvalue() == -2.38796
        assert icooplist_fe == self.icoop_fe.icohplist
        assert self.icoop_fe.icohpcollection.extremum_icohpvalue() == -0.29919
        assert icooplist_bise == self.icoop_bise.icohplist
        assert self.icoop_bise.icohpcollection.extremum_icohpvalue() == 0.24714
        assert self.icobi.icohplist["1"]["icohp"][Spin.up] == approx(0.58649)
        assert self.icobi_orbitalwise.icohplist["2"]["icohp"][Spin.up] == approx(0.58649)
        assert self.icobi_orbitalwise.icohplist["1"]["icohp"][Spin.up] == approx(0.58649)
        assert self.icobi_orbitalwise_spinpolarized.icohplist["1"]["icohp"][Spin.up] == approx(0.58649 / 2, abs=1e-3)
        assert self.icobi_orbitalwise_spinpolarized.icohplist["1"]["icohp"][Spin.down] == approx(0.58649 / 2, abs=1e-3)
        assert self.icobi_orbitalwise_spinpolarized.icohplist["2"]["icohp"][Spin.down] == approx(0.58649 / 2, abs=1e-3)
        assert self.icobi.icohpcollection.extremum_icohpvalue() == 0.58649
        assert self.icobi_orbitalwise_spinpolarized.icohplist["2"]["orbitals"]["2s-6s"]["icohp"][Spin.up] == 0.0247


class TestNciCobiList(unittest.TestCase):
    def setUp(self):
        self.ncicobi = NciCobiList(filename=f"{TEST_FILES_DIR}/cohp/NcICOBILIST.lobster")
        self.ncicobi_gz = NciCobiList(filename=f"{TEST_FILES_DIR}/cohp/NcICOBILIST.lobster.gz")
        self.ncicobi_no_spin = NciCobiList(filename=f"{TEST_FILES_DIR}/cohp/NcICOBILIST.lobster.nospin")
        self.ncicobi_no_spin_wo = NciCobiList(
            filename=f"{TEST_FILES_DIR}/cohp/NcICOBILIST.lobster.nospin.withoutorbitals"
        )
        self.ncicobi_wo = NciCobiList(filename=f"{TEST_FILES_DIR}/cohp/NcICOBILIST.lobster.withoutorbitals")

    def test_ncicobilist(self):
        assert self.ncicobi.is_spin_polarized
        assert not self.ncicobi_no_spin.is_spin_polarized
        assert self.ncicobi_wo.is_spin_polarized
        assert not self.ncicobi_no_spin_wo.is_spin_polarized
        assert self.ncicobi.orbital_wise
        assert self.ncicobi_no_spin.orbital_wise
        assert not self.ncicobi_wo.orbital_wise
        assert not self.ncicobi_no_spin_wo.orbital_wise
        assert len(self.ncicobi.ncicobi_list) == 2
        assert self.ncicobi.ncicobi_list["2"]["number_of_atoms"] == 3
        assert self.ncicobi.ncicobi_list["2"]["ncicobi"][Spin.up] == approx(0.00009)
        assert self.ncicobi.ncicobi_list["2"]["ncicobi"][Spin.down] == approx(0.00009)
        assert self.ncicobi.ncicobi_list["2"]["interaction_type"] == "[X22[0,0,0]->Xs42[0,0,0]->X31[0,0,0]]"
<<<<<<< HEAD
        assert self.ncicobi.ncicobi_list["2"]["ncicobi"][Spin.up] == \
               self.ncicobi_wo.ncicobi_list["2"]["ncicobi"][Spin.up]
        assert self.ncicobi.ncicobi_list["2"]["ncicobi"][Spin.up] \
               == self.ncicobi_gz.ncicobi_list["2"]["ncicobi"][Spin.up]
        assert self.ncicobi.ncicobi_list["2"]["interaction_type"] \
               == self.ncicobi_gz.ncicobi_list["2"]["interaction_type"]
=======
        assert (
            self.ncicobi.ncicobi_list["2"]["ncicobi"][Spin.up] == self.ncicobi_wo.ncicobi_list["2"]["ncicobi"][Spin.up]
        )
        assert (
            self.ncicobi.ncicobi_list["2"]["ncicobi"][Spin.up] == self.ncicobi_gz.ncicobi_list["2"]["ncicobi"][Spin.up]
        )
        assert (
            self.ncicobi.ncicobi_list["2"]["interaction_type"] == self.ncicobi_gz.ncicobi_list["2"]["interaction_type"]
        )
>>>>>>> 1227781c
        assert sum(self.ncicobi.ncicobi_list["2"]["ncicobi"].values()) == approx(
            self.ncicobi_no_spin.ncicobi_list["2"]["ncicobi"][Spin.up]
        )


class TestDoscar(unittest.TestCase):
    def setUp(self):
        # first for spin polarized version
        doscar = f"{TEST_FILES_DIR}/DOSCAR.lobster.spin"
        poscar = f"{TEST_FILES_DIR}/POSCAR.lobster.spin_DOS"
        # not spin polarized
        doscar2 = f"{TEST_FILES_DIR}/DOSCAR.lobster.nonspin"
        poscar2 = f"{TEST_FILES_DIR}/POSCAR.lobster.nonspin_DOS"
        f"{TEST_FILES_DIR}/DOSCAR.lobster.nonspin_zip.gz"
        f"{TEST_FILES_DIR}/POSCAR.lobster.nonspin_DOS_zip.gz"
        self.DOSCAR_spin_pol = Doscar(doscar=doscar, structure_file=poscar)
        self.DOSCAR_nonspin_pol = Doscar(doscar=doscar2, structure_file=poscar2)

        self.DOSCAR_spin_pol = Doscar(doscar=doscar, structure_file=poscar)
        self.DOSCAR_nonspin_pol = Doscar(doscar=doscar2, structure_file=poscar2)

        with open(f"{TEST_FILES_DIR}/structure_KF.json") as f:
            data = json.load(f)

        self.structure = Structure.from_dict(data)

        # test structure argument
        self.DOSCAR_spin_pol2 = Doscar(doscar=doscar, structure_file=None, structure=Structure.from_file(poscar))

    def test_complete_dos(self):
        # first for spin polarized version
        energies_spin = [-11.25000, -7.50000, -3.75000, 0.00000, 3.75000, 7.50000]
        tdos_up = [0.00000, 0.79999, 0.00000, 0.79999, 0.00000, 0.02577]
        tdos_down = [0.00000, 0.79999, 0.00000, 0.79999, 0.00000, 0.02586]
        fermi = 0.0

        PDOS_F_2s_up = [0.00000, 0.00159, 0.00000, 0.00011, 0.00000, 0.00069]
        PDOS_F_2s_down = [0.00000, 0.00159, 0.00000, 0.00011, 0.00000, 0.00069]
        PDOS_F_2py_up = [0.00000, 0.00160, 0.00000, 0.25801, 0.00000, 0.00029]
        PDOS_F_2py_down = [0.00000, 0.00161, 0.00000, 0.25819, 0.00000, 0.00029]
        PDOS_F_2pz_up = [0.00000, 0.00161, 0.00000, 0.25823, 0.00000, 0.00029]
        PDOS_F_2pz_down = [0.00000, 0.00160, 0.00000, 0.25795, 0.00000, 0.00029]
        PDOS_F_2px_up = [0.00000, 0.00160, 0.00000, 0.25805, 0.00000, 0.00029]
        PDOS_F_2px_down = [0.00000, 0.00161, 0.00000, 0.25814, 0.00000, 0.00029]

        assert energies_spin == self.DOSCAR_spin_pol.completedos.energies.tolist()
        assert tdos_up == self.DOSCAR_spin_pol.completedos.densities[Spin.up].tolist()
        assert tdos_down == self.DOSCAR_spin_pol.completedos.densities[Spin.down].tolist()
        assert fermi == approx(self.DOSCAR_spin_pol.completedos.efermi)

        assert_allclose(
            self.DOSCAR_spin_pol.completedos.structure.frac_coords,
            self.structure.frac_coords,
        )
        assert_allclose(
            self.DOSCAR_spin_pol2.completedos.structure.frac_coords,
            self.structure.frac_coords,
        )
        assert self.DOSCAR_spin_pol.completedos.pdos[self.structure[0]]["2s"][Spin.up].tolist() == PDOS_F_2s_up
        assert self.DOSCAR_spin_pol.completedos.pdos[self.structure[0]]["2s"][Spin.down].tolist() == PDOS_F_2s_down
        assert self.DOSCAR_spin_pol.completedos.pdos[self.structure[0]]["2p_y"][Spin.up].tolist() == PDOS_F_2py_up
        assert self.DOSCAR_spin_pol.completedos.pdos[self.structure[0]]["2p_y"][Spin.down].tolist() == PDOS_F_2py_down
        assert self.DOSCAR_spin_pol.completedos.pdos[self.structure[0]]["2p_z"][Spin.up].tolist() == PDOS_F_2pz_up
        assert self.DOSCAR_spin_pol.completedos.pdos[self.structure[0]]["2p_z"][Spin.down].tolist() == PDOS_F_2pz_down
        assert self.DOSCAR_spin_pol.completedos.pdos[self.structure[0]]["2p_x"][Spin.up].tolist() == PDOS_F_2px_up
        assert self.DOSCAR_spin_pol.completedos.pdos[self.structure[0]]["2p_x"][Spin.down].tolist() == PDOS_F_2px_down

        energies_nonspin = [-11.25000, -7.50000, -3.75000, 0.00000, 3.75000, 7.50000]
        tdos_nonspin = [0.00000, 1.60000, 0.00000, 1.60000, 0.00000, 0.02418]
        PDOS_F_2s = [0.00000, 0.00320, 0.00000, 0.00017, 0.00000, 0.00060]
        PDOS_F_2py = [0.00000, 0.00322, 0.00000, 0.51635, 0.00000, 0.00037]
        PDOS_F_2pz = [0.00000, 0.00322, 0.00000, 0.51636, 0.00000, 0.00037]
        PDOS_F_2px = [0.00000, 0.00322, 0.00000, 0.51634, 0.00000, 0.00037]

        assert energies_nonspin == self.DOSCAR_nonspin_pol.completedos.energies.tolist()

        assert tdos_nonspin == self.DOSCAR_nonspin_pol.completedos.densities[Spin.up].tolist()

        assert fermi == approx(self.DOSCAR_nonspin_pol.completedos.efermi)

        assert self.DOSCAR_nonspin_pol.completedos.structure == self.structure

        assert self.DOSCAR_nonspin_pol.completedos.pdos[self.structure[0]]["2s"][Spin.up].tolist() == PDOS_F_2s
        assert self.DOSCAR_nonspin_pol.completedos.pdos[self.structure[0]]["2p_y"][Spin.up].tolist() == PDOS_F_2py
        assert self.DOSCAR_nonspin_pol.completedos.pdos[self.structure[0]]["2p_z"][Spin.up].tolist() == PDOS_F_2pz
        assert self.DOSCAR_nonspin_pol.completedos.pdos[self.structure[0]]["2p_x"][Spin.up].tolist() == PDOS_F_2px

    def test_pdos(self):
        # first for spin polarized version

        PDOS_F_2s_up = [0.00000, 0.00159, 0.00000, 0.00011, 0.00000, 0.00069]
        PDOS_F_2s_down = [0.00000, 0.00159, 0.00000, 0.00011, 0.00000, 0.00069]
        PDOS_F_2py_up = [0.00000, 0.00160, 0.00000, 0.25801, 0.00000, 0.00029]
        PDOS_F_2py_down = [0.00000, 0.00161, 0.00000, 0.25819, 0.00000, 0.00029]
        PDOS_F_2pz_up = [0.00000, 0.00161, 0.00000, 0.25823, 0.00000, 0.00029]
        PDOS_F_2pz_down = [0.00000, 0.00160, 0.00000, 0.25795, 0.00000, 0.00029]
        PDOS_F_2px_up = [0.00000, 0.00160, 0.00000, 0.25805, 0.00000, 0.00029]
        PDOS_F_2px_down = [0.00000, 0.00161, 0.00000, 0.25814, 0.00000, 0.00029]

        assert self.DOSCAR_spin_pol.pdos[0]["2s"][Spin.up].tolist() == PDOS_F_2s_up
        assert self.DOSCAR_spin_pol.pdos[0]["2s"][Spin.down].tolist() == PDOS_F_2s_down
        assert self.DOSCAR_spin_pol.pdos[0]["2p_y"][Spin.up].tolist() == PDOS_F_2py_up
        assert self.DOSCAR_spin_pol.pdos[0]["2p_y"][Spin.down].tolist() == PDOS_F_2py_down
        assert self.DOSCAR_spin_pol.pdos[0]["2p_z"][Spin.up].tolist() == PDOS_F_2pz_up
        assert self.DOSCAR_spin_pol.pdos[0]["2p_z"][Spin.down].tolist() == PDOS_F_2pz_down
        assert self.DOSCAR_spin_pol.pdos[0]["2p_x"][Spin.up].tolist() == PDOS_F_2px_up
        assert self.DOSCAR_spin_pol.pdos[0]["2p_x"][Spin.down].tolist() == PDOS_F_2px_down

        # non spin
        PDOS_F_2s = [0.00000, 0.00320, 0.00000, 0.00017, 0.00000, 0.00060]
        PDOS_F_2py = [0.00000, 0.00322, 0.00000, 0.51635, 0.00000, 0.00037]
        PDOS_F_2pz = [0.00000, 0.00322, 0.00000, 0.51636, 0.00000, 0.00037]
        PDOS_F_2px = [0.00000, 0.00322, 0.00000, 0.51634, 0.00000, 0.00037]

        assert self.DOSCAR_nonspin_pol.pdos[0]["2s"][Spin.up].tolist() == PDOS_F_2s
        assert self.DOSCAR_nonspin_pol.pdos[0]["2p_y"][Spin.up].tolist() == PDOS_F_2py
        assert self.DOSCAR_nonspin_pol.pdos[0]["2p_z"][Spin.up].tolist() == PDOS_F_2pz
        assert self.DOSCAR_nonspin_pol.pdos[0]["2p_x"][Spin.up].tolist() == PDOS_F_2px

    def test_tdos(self):
        # first for spin polarized version
        energies_spin = [-11.25000, -7.50000, -3.75000, 0.00000, 3.75000, 7.50000]
        tdos_up = [0.00000, 0.79999, 0.00000, 0.79999, 0.00000, 0.02577]
        tdos_down = [0.00000, 0.79999, 0.00000, 0.79999, 0.00000, 0.02586]
        fermi = 0.0

        assert energies_spin == self.DOSCAR_spin_pol.tdos.energies.tolist()
        assert tdos_up == self.DOSCAR_spin_pol.tdos.densities[Spin.up].tolist()
        assert tdos_down == self.DOSCAR_spin_pol.tdos.densities[Spin.down].tolist()
        assert fermi == approx(self.DOSCAR_spin_pol.tdos.efermi)

        energies_nonspin = [-11.25000, -7.50000, -3.75000, 0.00000, 3.75000, 7.50000]
        tdos_nonspin = [0.00000, 1.60000, 0.00000, 1.60000, 0.00000, 0.02418]
        fermi = 0.0

        assert energies_nonspin == self.DOSCAR_nonspin_pol.tdos.energies.tolist()
        assert tdos_nonspin == self.DOSCAR_nonspin_pol.tdos.densities[Spin.up].tolist()
        assert fermi == approx(self.DOSCAR_nonspin_pol.tdos.efermi)

    def test_energies(self):
        # first for spin polarized version
        energies_spin = [-11.25000, -7.50000, -3.75000, 0.00000, 3.75000, 7.50000]

        assert energies_spin == self.DOSCAR_spin_pol.energies.tolist()

        energies_nonspin = [-11.25000, -7.50000, -3.75000, 0.00000, 3.75000, 7.50000]
        assert energies_nonspin == self.DOSCAR_nonspin_pol.energies.tolist()

    def test_tdensities(self):
        # first for spin polarized version
        tdos_up = [0.00000, 0.79999, 0.00000, 0.79999, 0.00000, 0.02577]
        tdos_down = [0.00000, 0.79999, 0.00000, 0.79999, 0.00000, 0.02586]

        assert tdos_up == self.DOSCAR_spin_pol.tdensities[Spin.up].tolist()
        assert tdos_down == self.DOSCAR_spin_pol.tdensities[Spin.down].tolist()

        tdos_nonspin = [0.00000, 1.60000, 0.00000, 1.60000, 0.00000, 0.02418]
        assert tdos_nonspin == self.DOSCAR_nonspin_pol.tdensities[Spin.up].tolist()

    def test_itdensities(self):
        itdos_up = [1.99997, 4.99992, 4.99992, 7.99987, 7.99987, 8.09650]
        itdos_down = [1.99997, 4.99992, 4.99992, 7.99987, 7.99987, 8.09685]
        assert itdos_up == self.DOSCAR_spin_pol.itdensities[Spin.up].tolist()
        assert itdos_down == self.DOSCAR_spin_pol.itdensities[Spin.down].tolist()

        itdos_nonspin = [4.00000, 10.00000, 10.00000, 16.00000, 16.00000, 16.09067]
        assert itdos_nonspin == self.DOSCAR_nonspin_pol.itdensities[Spin.up].tolist()

    def test_is_spin_polarized(self):
        # first for spin polarized version
        assert self.DOSCAR_spin_pol.is_spin_polarized

        assert not self.DOSCAR_nonspin_pol.is_spin_polarized


class TestCharge(PymatgenTest):
    def setUp(self):
        self.charge2 = Charge(filename=f"{TEST_FILES_DIR}/cohp/CHARGE.lobster.MnO")
        # gzipped file
        self.charge = Charge(filename=f"{TEST_FILES_DIR}/cohp/CHARGE.lobster.MnO2.gz")

    def testattributes(self):
        charge_Loewdin = [-1.25, 1.25]
        charge_Mulliken = [-1.30, 1.30]
        atomlist = ["O1", "Mn2"]
        types = ["O", "Mn"]
        num_atoms = 2
        assert_array_equal(charge_Mulliken, self.charge2.Mulliken)
        assert_array_equal(charge_Loewdin, self.charge2.Loewdin)
        assert_array_equal(atomlist, self.charge2.atomlist)
        assert_array_equal(types, self.charge2.types)
        assert_array_equal(num_atoms, self.charge2.num_atoms)

    def test_get_structure_with_charges(self):
        structure_dict2 = {
            "lattice": {
                "c": 3.198244,
                "volume": 23.132361565928807,
                "b": 3.1982447183003364,
                "gamma": 60.00000011873414,
                "beta": 60.00000401737447,
                "alpha": 60.00000742944491,
                "matrix": [
                    [2.769761, 0.0, 1.599122],
                    [0.923254, 2.611356, 1.599122],
                    [0.0, 0.0, 3.198244],
                ],
                "a": 3.1982443884113985,
            },
            "@class": "Structure",
            "sites": [
                {
                    "xyz": [1.846502883732, 1.305680611356, 3.198248797366],
                    "properties": {"Loewdin Charges": -1.25, "Mulliken Charges": -1.3},
                    "abc": [0.499998, 0.500001, 0.500002],
                    "species": [{"occu": 1, "element": "O"}],
                    "label": "O",
                },
                {
                    "xyz": [0.0, 0.0, 0.0],
                    "properties": {"Loewdin Charges": 1.25, "Mulliken Charges": 1.3},
                    "abc": [0.0, 0.0, 0.0],
                    "species": [{"occu": 1, "element": "Mn"}],
                    "label": "Mn",
                },
            ],
            "charge": None,
            "@module": "pymatgen.core.structure",
        }
        s2 = Structure.from_dict(structure_dict2)
        assert s2 == self.charge2.get_structure_with_charges(TEST_FILES_DIR / "POSCAR.MnO")


class TestLobsterout(PymatgenTest):
    def setUp(self):
        self.lobsterout_normal = Lobsterout(filename=f"{TEST_FILES_DIR}/cohp/lobsterout.normal")
        # make sure .gz files are also read correctly
        self.lobsterout_normal = Lobsterout(filename=f"{TEST_FILES_DIR}/cohp/lobsterout.normal2.gz")
        self.lobsterout_fatband_grosspop_densityofenergies = Lobsterout(
            filename=os.path.join(
                TEST_FILES_DIR,
                "cohp",
                "lobsterout.fatband_grosspop_densityofenergy",
            )
        )
        self.lobsterout_saveprojection = Lobsterout(filename=f"{TEST_FILES_DIR}/cohp/lobsterout.saveprojection")
        self.lobsterout_skipping_all = Lobsterout(filename=f"{TEST_FILES_DIR}/cohp/lobsterout.skipping_all")
        self.lobsterout_twospins = Lobsterout(filename=f"{TEST_FILES_DIR}/cohp/lobsterout.twospins")
        self.lobsterout_GaAs = Lobsterout(filename=f"{TEST_FILES_DIR}/cohp/lobsterout.GaAs")
        self.lobsterout_from_projection = Lobsterout(filename=f"{TEST_FILES_DIR}/cohp/lobsterout_from_projection")
        self.lobsterout_onethread = Lobsterout(filename=f"{TEST_FILES_DIR}/cohp/lobsterout.onethread")
        self.lobsterout_cobi_madelung = Lobsterout(filename=f"{TEST_FILES_DIR}/cohp/lobsterout_cobi_madelung")
        self.lobsterout_doscar_lso = Lobsterout(filename=f"{TEST_FILES_DIR}/cohp/lobsterout_doscar_lso")

        # TODO: implement skipping madelung/cobi
        self.lobsterout_skipping_cobi_madelung = Lobsterout(
            filename=f"{TEST_FILES_DIR}/cohp/lobsterout.skip_cobi_madelung"
        )

    def testattributes(self):
        assert self.lobsterout_normal.basis_functions == [
            [
                "3s",
                "4s",
                "3p_y",
                "3p_z",
                "3p_x",
                "3d_xy",
                "3d_yz",
                "3d_z^2",
                "3d_xz",
                "3d_x^2-y^2",
            ]
        ]
        assert self.lobsterout_normal.basis_type == ["pbeVaspFit2015"]
        assert self.lobsterout_normal.charge_spilling == [0.0268]
        assert self.lobsterout_normal.dft_program == "VASP"
        assert self.lobsterout_normal.elements == ["Ti"]
        assert self.lobsterout_normal.has_charge
        assert self.lobsterout_normal.has_cohpcar
        assert self.lobsterout_normal.has_coopcar
        assert self.lobsterout_normal.has_doscar
        assert not self.lobsterout_normal.has_projection
        assert self.lobsterout_normal.has_bandoverlaps
        assert not self.lobsterout_normal.has_density_of_energies
        assert not self.lobsterout_normal.has_fatbands
        assert not self.lobsterout_normal.has_grosspopulation
        assert self.lobsterout_normal.info_lines == [
            "There are more PAW bands than local basis functions available.",
            "To prevent trouble in orthonormalization and Hamiltonian reconstruction",
            "the PAW bands from 21 and upwards will be ignored.",
        ]
        assert self.lobsterout_normal.info_orthonormalization == [
            "3 of 147 k-points could not be orthonormalized with an accuracy of 1.0E-5."
        ]
        assert not self.lobsterout_normal.is_restart_from_projection
        assert self.lobsterout_normal.lobster_version == "v3.1.0"
        assert self.lobsterout_normal.number_of_spins == 1
        assert self.lobsterout_normal.number_of_threads == 8
        assert self.lobsterout_normal.timing == {
            "wall_time": {"h": "0", "min": "0", "s": "2", "ms": "702"},
            "user_time": {"h": "0", "min": "0", "s": "20", "ms": "330"},
            "sys_time": {"h": "0", "min": "0", "s": "0", "ms": "310"},
        }
        assert self.lobsterout_normal.total_spilling[0] == approx([0.044000000000000004][0])
        assert self.lobsterout_normal.warning_lines == [
            "3 of 147 k-points could not be orthonormalized with an accuracy of 1.0E-5.",
            "Generally, this is not a critical error. But to help you analyze it,",
            "I dumped the band overlap matrices to the file bandOverlaps.lobster.",
            "Please check how much they deviate from the identity matrix and decide to",
            "use your results only, if you are sure that this is ok.",
        ]

        assert self.lobsterout_fatband_grosspop_densityofenergies.basis_functions == [
            [
                "3s",
                "4s",
                "3p_y",
                "3p_z",
                "3p_x",
                "3d_xy",
                "3d_yz",
                "3d_z^2",
                "3d_xz",
                "3d_x^2-y^2",
            ]
        ]
        assert self.lobsterout_fatband_grosspop_densityofenergies.basis_type == ["pbeVaspFit2015"]
        assert self.lobsterout_fatband_grosspop_densityofenergies.charge_spilling == [0.0268]
        assert self.lobsterout_fatband_grosspop_densityofenergies.dft_program == "VASP"
        assert self.lobsterout_fatband_grosspop_densityofenergies.elements == ["Ti"]
        assert self.lobsterout_fatband_grosspop_densityofenergies.has_charge
        assert not self.lobsterout_fatband_grosspop_densityofenergies.has_cohpcar
        assert not self.lobsterout_fatband_grosspop_densityofenergies.has_coopcar
        assert not self.lobsterout_fatband_grosspop_densityofenergies.has_doscar
        assert not self.lobsterout_fatband_grosspop_densityofenergies.has_projection
        assert self.lobsterout_fatband_grosspop_densityofenergies.has_bandoverlaps
        assert self.lobsterout_fatband_grosspop_densityofenergies.has_density_of_energies
        assert self.lobsterout_fatband_grosspop_densityofenergies.has_fatbands
        assert self.lobsterout_fatband_grosspop_densityofenergies.has_grosspopulation
        assert self.lobsterout_fatband_grosspop_densityofenergies.info_lines == [
            "There are more PAW bands than local basis functions available.",
            "To prevent trouble in orthonormalization and Hamiltonian reconstruction",
            "the PAW bands from 21 and upwards will be ignored.",
        ]
        assert self.lobsterout_fatband_grosspop_densityofenergies.info_orthonormalization == [
            "3 of 147 k-points could not be orthonormalized with an accuracy of 1.0E-5."
        ]
        assert not self.lobsterout_fatband_grosspop_densityofenergies.is_restart_from_projection
        assert self.lobsterout_fatband_grosspop_densityofenergies.lobster_version == "v3.1.0"
        assert self.lobsterout_fatband_grosspop_densityofenergies.number_of_spins == 1
        assert self.lobsterout_fatband_grosspop_densityofenergies.number_of_threads == 8
        assert self.lobsterout_fatband_grosspop_densityofenergies.timing == {
            "wall_time": {"h": "0", "min": "0", "s": "4", "ms": "136"},
            "user_time": {"h": "0", "min": "0", "s": "18", "ms": "280"},
            "sys_time": {"h": "0", "min": "0", "s": "0", "ms": "290"},
        }
        assert self.lobsterout_fatband_grosspop_densityofenergies.total_spilling[0] == approx([0.044000000000000004][0])
        assert self.lobsterout_fatband_grosspop_densityofenergies.warning_lines == [
            "3 of 147 k-points could not be orthonormalized with an accuracy of 1.0E-5.",
            "Generally, this is not a critical error. But to help you analyze it,",
            "I dumped the band overlap matrices to the file bandOverlaps.lobster.",
            "Please check how much they deviate from the identity matrix and decide to",
            "use your results only, if you are sure that this is ok.",
        ]

        assert self.lobsterout_saveprojection.basis_functions == [
            [
                "3s",
                "4s",
                "3p_y",
                "3p_z",
                "3p_x",
                "3d_xy",
                "3d_yz",
                "3d_z^2",
                "3d_xz",
                "3d_x^2-y^2",
            ]
        ]
        assert self.lobsterout_saveprojection.basis_type == ["pbeVaspFit2015"]
        assert self.lobsterout_saveprojection.charge_spilling == [0.0268]
        assert self.lobsterout_saveprojection.dft_program == "VASP"
        assert self.lobsterout_saveprojection.elements == ["Ti"]
        assert self.lobsterout_saveprojection.has_charge
        assert not self.lobsterout_saveprojection.has_cohpcar
        assert not self.lobsterout_saveprojection.has_coopcar
        assert not self.lobsterout_saveprojection.has_doscar
        assert self.lobsterout_saveprojection.has_projection
        assert self.lobsterout_saveprojection.has_bandoverlaps
        assert self.lobsterout_saveprojection.has_density_of_energies
        assert not self.lobsterout_saveprojection.has_fatbands
        assert not self.lobsterout_saveprojection.has_grosspopulation
        assert self.lobsterout_saveprojection.info_lines == [
            "There are more PAW bands than local basis functions available.",
            "To prevent trouble in orthonormalization and Hamiltonian reconstruction",
            "the PAW bands from 21 and upwards will be ignored.",
        ]
        assert self.lobsterout_saveprojection.info_orthonormalization == [
            "3 of 147 k-points could not be orthonormalized with an accuracy of 1.0E-5."
        ]
        assert not self.lobsterout_saveprojection.is_restart_from_projection
        assert self.lobsterout_saveprojection.lobster_version == "v3.1.0"
        assert self.lobsterout_saveprojection.number_of_spins == 1
        assert self.lobsterout_saveprojection.number_of_threads == 8
        assert self.lobsterout_saveprojection.timing == {
            "wall_time": {"h": "0", "min": "0", "s": "2", "ms": "574"},
            "user_time": {"h": "0", "min": "0", "s": "18", "ms": "250"},
            "sys_time": {"h": "0", "min": "0", "s": "0", "ms": "320"},
        }
        assert self.lobsterout_saveprojection.total_spilling[0] == approx([0.044000000000000004][0])
        assert self.lobsterout_saveprojection.warning_lines == [
            "3 of 147 k-points could not be orthonormalized with an accuracy of 1.0E-5.",
            "Generally, this is not a critical error. But to help you analyze it,",
            "I dumped the band overlap matrices to the file bandOverlaps.lobster.",
            "Please check how much they deviate from the identity matrix and decide to",
            "use your results only, if you are sure that this is ok.",
        ]

        assert self.lobsterout_skipping_all.basis_functions == [
            [
                "3s",
                "4s",
                "3p_y",
                "3p_z",
                "3p_x",
                "3d_xy",
                "3d_yz",
                "3d_z^2",
                "3d_xz",
                "3d_x^2-y^2",
            ]
        ]
        assert self.lobsterout_skipping_all.basis_type == ["pbeVaspFit2015"]
        assert self.lobsterout_skipping_all.charge_spilling == [0.0268]
        assert self.lobsterout_skipping_all.dft_program == "VASP"
        assert self.lobsterout_skipping_all.elements == ["Ti"]
        assert not self.lobsterout_skipping_all.has_charge
        assert not self.lobsterout_skipping_all.has_cohpcar
        assert not self.lobsterout_skipping_all.has_coopcar
        assert not self.lobsterout_skipping_all.has_doscar
        assert not self.lobsterout_skipping_all.has_projection
        assert self.lobsterout_skipping_all.has_bandoverlaps
        assert not self.lobsterout_skipping_all.has_density_of_energies
        assert not self.lobsterout_skipping_all.has_fatbands
        assert not self.lobsterout_skipping_all.has_grosspopulation
        assert not self.lobsterout_skipping_all.has_cobicar
        assert not self.lobsterout_skipping_all.has_madelung
        assert self.lobsterout_skipping_all.info_lines == [
            "There are more PAW bands than local basis functions available.",
            "To prevent trouble in orthonormalization and Hamiltonian reconstruction",
            "the PAW bands from 21 and upwards will be ignored.",
        ]
        assert self.lobsterout_skipping_all.info_orthonormalization == [
            "3 of 147 k-points could not be orthonormalized with an accuracy of 1.0E-5."
        ]
        assert not self.lobsterout_skipping_all.is_restart_from_projection
        assert self.lobsterout_skipping_all.lobster_version == "v3.1.0"
        assert self.lobsterout_skipping_all.number_of_spins == 1
        assert self.lobsterout_skipping_all.number_of_threads == 8
        assert self.lobsterout_skipping_all.timing == {
            "wall_time": {"h": "0", "min": "0", "s": "2", "ms": "117"},
            "user_time": {"h": "0", "min": "0", "s": "16", "ms": "79"},
            "sys_time": {"h": "0", "min": "0", "s": "0", "ms": "320"},
        }
        assert self.lobsterout_skipping_all.total_spilling[0] == approx([0.044000000000000004][0])
        assert self.lobsterout_skipping_all.warning_lines == [
            "3 of 147 k-points could not be orthonormalized with an accuracy of 1.0E-5.",
            "Generally, this is not a critical error. But to help you analyze it,",
            "I dumped the band overlap matrices to the file bandOverlaps.lobster.",
            "Please check how much they deviate from the identity matrix and decide to",
            "use your results only, if you are sure that this is ok.",
        ]

        assert self.lobsterout_twospins.basis_functions == [
            [
                "4s",
                "4p_y",
                "4p_z",
                "4p_x",
                "3d_xy",
                "3d_yz",
                "3d_z^2",
                "3d_xz",
                "3d_x^2-y^2",
            ]
        ]
        assert self.lobsterout_twospins.basis_type == ["pbeVaspFit2015"]
        assert self.lobsterout_twospins.charge_spilling[0] == approx(0.36619999999999997)
        assert self.lobsterout_twospins.charge_spilling[1] == approx(0.36619999999999997)
        assert self.lobsterout_twospins.dft_program == "VASP"
        assert self.lobsterout_twospins.elements == ["Ti"]
        assert self.lobsterout_twospins.has_charge
        assert self.lobsterout_twospins.has_cohpcar
        assert self.lobsterout_twospins.has_coopcar
        assert self.lobsterout_twospins.has_doscar
        assert not self.lobsterout_twospins.has_projection
        assert self.lobsterout_twospins.has_bandoverlaps
        assert not self.lobsterout_twospins.has_density_of_energies
        assert not self.lobsterout_twospins.has_fatbands
        assert not self.lobsterout_twospins.has_grosspopulation
        assert self.lobsterout_twospins.info_lines == [
            "There are more PAW bands than local basis functions available.",
            "To prevent trouble in orthonormalization and Hamiltonian reconstruction",
            "the PAW bands from 19 and upwards will be ignored.",
        ]
        assert self.lobsterout_twospins.info_orthonormalization == [
            "60 of 294 k-points could not be orthonormalized with an accuracy of 1.0E-5."
        ]
        assert not self.lobsterout_twospins.is_restart_from_projection
        assert self.lobsterout_twospins.lobster_version == "v3.1.0"
        assert self.lobsterout_twospins.number_of_spins == 2
        assert self.lobsterout_twospins.number_of_threads == 8
        assert self.lobsterout_twospins.timing == {
            "wall_time": {"h": "0", "min": "0", "s": "3", "ms": "71"},
            "user_time": {"h": "0", "min": "0", "s": "22", "ms": "660"},
            "sys_time": {"h": "0", "min": "0", "s": "0", "ms": "310"},
        }
        assert self.lobsterout_twospins.total_spilling[0] == approx([0.2567][0])
        assert self.lobsterout_twospins.total_spilling[1] == approx([0.2567][0])
        assert self.lobsterout_twospins.warning_lines == [
            "60 of 294 k-points could not be orthonormalized with an accuracy of 1.0E-5.",
            "Generally, this is not a critical error. But to help you analyze it,",
            "I dumped the band overlap matrices to the file bandOverlaps.lobster.",
            "Please check how much they deviate from the identity matrix and decide to",
            "use your results only, if you are sure that this is ok.",
        ]

        assert self.lobsterout_from_projection.basis_functions == []
        assert self.lobsterout_from_projection.basis_type == []
        assert self.lobsterout_from_projection.charge_spilling[0] == approx(0.0177)
        assert self.lobsterout_from_projection.dft_program is None
        assert self.lobsterout_from_projection.elements == []
        assert self.lobsterout_from_projection.has_charge
        assert self.lobsterout_from_projection.has_cohpcar
        assert self.lobsterout_from_projection.has_coopcar
        assert self.lobsterout_from_projection.has_doscar
        assert not self.lobsterout_from_projection.has_projection
        assert not self.lobsterout_from_projection.has_bandoverlaps
        assert not self.lobsterout_from_projection.has_density_of_energies
        assert not self.lobsterout_from_projection.has_fatbands
        assert not self.lobsterout_from_projection.has_grosspopulation
        assert self.lobsterout_from_projection.info_lines == []
        assert self.lobsterout_from_projection.info_orthonormalization == []
        assert self.lobsterout_from_projection.is_restart_from_projection
        assert self.lobsterout_from_projection.lobster_version == "v3.1.0"
        assert self.lobsterout_from_projection.number_of_spins == 1
        assert self.lobsterout_from_projection.number_of_threads == 8
        assert self.lobsterout_from_projection.timing == {
            "wall_time": {"h": "0", "min": "2", "s": "1", "ms": "890"},
            "user_time": {"h": "0", "min": "15", "s": "10", "ms": "530"},
            "sys_time": {"h": "0", "min": "0", "s": "0", "ms": "400"},
        }
        assert self.lobsterout_from_projection.total_spilling[0] == approx([0.1543][0])
        assert self.lobsterout_from_projection.warning_lines == []

        assert self.lobsterout_GaAs.basis_functions == [
            ["4s", "4p_y", "4p_z", "4p_x"],
            [
                "4s",
                "4p_y",
                "4p_z",
                "4p_x",
                "3d_xy",
                "3d_yz",
                "3d_z^2",
                "3d_xz",
                "3d_x^2-y^2",
            ],
        ]
        assert self.lobsterout_GaAs.basis_type == ["Bunge", "Bunge"]
        assert self.lobsterout_GaAs.charge_spilling[0] == approx(0.0089)
        assert self.lobsterout_GaAs.dft_program == "VASP"
        assert self.lobsterout_GaAs.elements == ["As", "Ga"]
        assert self.lobsterout_GaAs.has_charge
        assert self.lobsterout_GaAs.has_cohpcar
        assert self.lobsterout_GaAs.has_coopcar
        assert self.lobsterout_GaAs.has_doscar
        assert not self.lobsterout_GaAs.has_projection
        assert not self.lobsterout_GaAs.has_bandoverlaps
        assert not self.lobsterout_GaAs.has_density_of_energies
        assert not self.lobsterout_GaAs.has_fatbands
        assert not self.lobsterout_GaAs.has_grosspopulation
        assert self.lobsterout_GaAs.info_lines == [
            "There are more PAW bands than local basis functions available.",
            "To prevent trouble in orthonormalization and Hamiltonian reconstruction",
            "the PAW bands from 14 and upwards will be ignored.",
        ]
        assert self.lobsterout_GaAs.info_orthonormalization == []
        assert not self.lobsterout_GaAs.is_restart_from_projection
        assert self.lobsterout_GaAs.lobster_version == "v3.1.0"
        assert self.lobsterout_GaAs.number_of_spins == 1
        assert self.lobsterout_GaAs.number_of_threads == 8
        assert self.lobsterout_GaAs.timing == {
            "wall_time": {"h": "0", "min": "0", "s": "2", "ms": "726"},
            "user_time": {"h": "0", "min": "0", "s": "12", "ms": "370"},
            "sys_time": {"h": "0", "min": "0", "s": "0", "ms": "180"},
        }
        assert self.lobsterout_GaAs.total_spilling[0] == approx([0.0859][0])

        assert self.lobsterout_onethread.number_of_threads == 1
        # Test lobsterout of lobster-4.1.0
        assert self.lobsterout_cobi_madelung.has_cobicar
        assert self.lobsterout_cobi_madelung.has_cohpcar
        assert self.lobsterout_cobi_madelung.has_madelung
        assert not self.lobsterout_cobi_madelung.has_doscar_lso

        assert self.lobsterout_doscar_lso.has_doscar_lso

        assert self.lobsterout_skipping_cobi_madelung.has_cobicar is False
        assert self.lobsterout_skipping_cobi_madelung.has_madelung is False

    def test_get_doc(self):
        comparedict = {
            "restart_from_projection": False,
            "lobster_version": "v3.1.0",
            "threads": 8,
            "dft_program": "VASP",
            "charge_spilling": [0.0268],
            "total_spilling": [0.044000000000000004],
            "elements": ["Ti"],
            "basis_type": ["pbeVaspFit2015"],
            "basis_functions": [
                [
                    "3s",
                    "4s",
                    "3p_y",
                    "3p_z",
                    "3p_x",
                    "3d_xy",
                    "3d_yz",
                    "3d_z^2",
                    "3d_xz",
                    "3d_x^2-y^2",
                ]
            ],
            "timing": {
                "wall_time": {"h": "0", "min": "0", "s": "2", "ms": "702"},
                "user_time": {"h": "0", "min": "0", "s": "20", "ms": "330"},
                "sys_time": {"h": "0", "min": "0", "s": "0", "ms": "310"},
            },
            "warning_lines": [
                "3 of 147 k-points could not be orthonormalized with an accuracy of 1.0E-5.",
                "Generally, this is not a critical error. But to help you analyze it,",
                "I dumped the band overlap matrices to the file bandOverlaps.lobster.",
                "Please check how much they deviate from the identity matrix and decide to",
                "use your results only, if you are sure that this is ok.",
            ],
            "info_orthonormalization": ["3 of 147 k-points could not be orthonormalized with an accuracy of 1.0E-5."],
            "info_lines": [
                "There are more PAW bands than local basis functions available.",
                "To prevent trouble in orthonormalization and Hamiltonian reconstruction",
                "the PAW bands from 21 and upwards will be ignored.",
            ],
            "has_doscar": True,
            "has_doscar_lso": False,
            "has_cohpcar": True,
            "has_coopcar": True,
            "has_charge": True,
            "has_projection": False,
            "has_bandoverlaps": True,
            "has_fatbands": False,
            "has_grosspopulation": False,
            "has_density_of_energies": False,
        }
        for key, item in self.lobsterout_normal.get_doc().items():
            if key not in ["has_cobicar", "has_madelung"]:
                if isinstance(item, str):
                    assert comparedict[key], item
                elif isinstance(item, int):
                    assert comparedict[key] == item
                elif key in ("charge_spilling", "total_spilling"):
                    assert item[0] == approx(comparedict[key][0])
                elif isinstance(item, (list, dict)):
                    assert item == comparedict[key]


class TestFatband(PymatgenTest):
    def setUp(self):
        self.fatband_SiO2_p_x = Fatband(
            filenames=f"{TEST_FILES_DIR}/cohp/Fatband_SiO2/Test_p_x",
            Kpointsfile=f"{TEST_FILES_DIR}/cohp/Fatband_SiO2/Test_p_x/KPOINTS",
            vasprun=f"{TEST_FILES_DIR}/cohp/Fatband_SiO2/Test_p_x/vasprun.xml",
        )
        self.vasprun_SiO2_p_x = Vasprun(filename=f"{TEST_FILES_DIR}/cohp/Fatband_SiO2/Test_p_x/vasprun.xml")
        self.bs_symmline = self.vasprun_SiO2_p_x.get_band_structure(line_mode=True, force_hybrid_mode=True)
        self.fatband_SiO2_p = Fatband(
            filenames=f"{TEST_FILES_DIR}/cohp/Fatband_SiO2/Test_p",
            Kpointsfile=f"{TEST_FILES_DIR}/cohp/Fatband_SiO2/Test_p/KPOINTS",
            vasprun=f"{TEST_FILES_DIR}/cohp/Fatband_SiO2/Test_p/vasprun.xml",
        )
        self.vasprun_SiO2_p = Vasprun(filename=f"{TEST_FILES_DIR}/cohp/Fatband_SiO2/Test_p/vasprun.xml")
        self.bs_symmline2 = self.vasprun_SiO2_p.get_band_structure(line_mode=True, force_hybrid_mode=True)
        self.fatband_SiO2_spin = Fatband(
            filenames=f"{TEST_FILES_DIR}/cohp/Fatband_SiO2/Test_Spin",
            Kpointsfile=f"{TEST_FILES_DIR}/cohp/Fatband_SiO2/Test_Spin/KPOINTS",
            vasprun=os.path.join(
                TEST_FILES_DIR,
                "cohp",
                "Fatband_SiO2/Test_Spin/vasprun.xml",
            ),
        )
        self.vasprun_SiO2_spin = Vasprun(
            filename=os.path.join(
                TEST_FILES_DIR,
                "cohp",
                "Fatband_SiO2/Test_Spin/vasprun.xml",
            )
        )
        self.bs_symmline_spin = self.vasprun_SiO2_p.get_band_structure(line_mode=True, force_hybrid_mode=True)

    def test_attributes(self):
        assert list(self.fatband_SiO2_p_x.label_dict["M"]) == approx([0.5, 0.0, 0.0])
        assert self.fatband_SiO2_p_x.efermi == self.vasprun_SiO2_p_x.efermi
        lattice1 = self.bs_symmline.lattice_rec.as_dict()
        lattice2 = self.fatband_SiO2_p_x.lattice.as_dict()
        for idx in range(3):
            assert lattice1["matrix"][idx] == approx(lattice2["matrix"][idx])
        assert self.fatband_SiO2_p_x.eigenvals[Spin.up][1][1] - self.fatband_SiO2_p_x.efermi == -18.245
        assert self.fatband_SiO2_p_x.is_spinpolarized is False
        assert self.fatband_SiO2_p_x.kpoints_array[3] == approx([0.03409091, 0, 0])
        assert self.fatband_SiO2_p_x.nbands == 36
        assert self.fatband_SiO2_p_x.p_eigenvals[Spin.up][2][1]["Si1"]["3p_x"] == 0.002
        assert self.fatband_SiO2_p_x.structure[0].frac_coords == approx([0.0, 0.47634315, 0.666667])
        assert self.fatband_SiO2_p_x.structure[0].species_string == "Si"
        assert self.fatband_SiO2_p_x.structure[0].coords == approx([-1.19607309, 2.0716597, 3.67462144])

        assert list(self.fatband_SiO2_p.label_dict["M"]) == approx([0.5, 0.0, 0.0])
        assert self.fatband_SiO2_p.efermi == self.vasprun_SiO2_p.efermi
        lattice1 = self.bs_symmline2.lattice_rec.as_dict()
        lattice2 = self.fatband_SiO2_p.lattice.as_dict()
        for idx in range(3):
            assert lattice1["matrix"][idx] == approx(lattice2["matrix"][idx])
        assert self.fatband_SiO2_p.eigenvals[Spin.up][1][1] - self.fatband_SiO2_p.efermi == -18.245
        assert self.fatband_SiO2_p.is_spinpolarized is False
        assert self.fatband_SiO2_p.kpoints_array[3] == approx([0.03409091, 0, 0])
        assert self.fatband_SiO2_p.nbands == 36
        assert self.fatband_SiO2_p.p_eigenvals[Spin.up][2][1]["Si1"]["3p"] == 0.042
        assert self.fatband_SiO2_p.structure[0].frac_coords == approx([0.0, 0.47634315, 0.666667])
        assert self.fatband_SiO2_p.structure[0].species_string == "Si"
        assert self.fatband_SiO2_p.structure[0].coords == approx([-1.19607309, 2.0716597, 3.67462144])

        assert list(self.fatband_SiO2_spin.label_dict["M"]) == approx([0.5, 0.0, 0.0])
        assert self.fatband_SiO2_spin.efermi == self.vasprun_SiO2_spin.efermi
        lattice1 = self.bs_symmline_spin.lattice_rec.as_dict()
        lattice2 = self.fatband_SiO2_spin.lattice.as_dict()
        for idx in range(3):
            assert lattice1["matrix"][idx] == approx(lattice2["matrix"][idx])
        assert self.fatband_SiO2_spin.eigenvals[Spin.up][1][1] - self.fatband_SiO2_spin.efermi == -18.245
        assert self.fatband_SiO2_spin.eigenvals[Spin.down][1][1] - self.fatband_SiO2_spin.efermi == -18.245
        assert self.fatband_SiO2_spin.is_spinpolarized
        assert self.fatband_SiO2_spin.kpoints_array[3] == approx([0.03409091, 0, 0])
        assert self.fatband_SiO2_spin.nbands == 36

        assert self.fatband_SiO2_spin.p_eigenvals[Spin.up][2][1]["Si1"]["3p"] == 0.042
        assert self.fatband_SiO2_spin.structure[0].frac_coords == approx([0.0, 0.47634315, 0.666667])
        assert self.fatband_SiO2_spin.structure[0].species_string == "Si"
        assert self.fatband_SiO2_spin.structure[0].coords == approx([-1.19607309, 2.0716597, 3.67462144])

    def test_raises(self):
        with pytest.raises(
            ValueError, match="The are two FATBAND files for the same atom and orbital. The program will stop"
        ):
            self.fatband_SiO2_p_x = Fatband(
                filenames=[
                    f"{TEST_FILES_DIR}/cohp/Fatband_SiO2/Test_p_x/FATBAND_si1_3p_x.lobster",
                    f"{TEST_FILES_DIR}/cohp/Fatband_SiO2/Test_p_x/FATBAND_si1_3p_x.lobster",
                ],
                Kpointsfile=f"{TEST_FILES_DIR}/cohp/Fatband_SiO2/Test_p_x/KPOINTS",
                vasprun=f"{TEST_FILES_DIR}/cohp/Fatband_SiO2/Test_p_x/vasprun.xml",
            )

        with pytest.raises(
            ValueError,
            match=r"Make sure all relevant orbitals were generated and that no duplicates \(2p and 2p_x\) are present",
        ):
            self.fatband_SiO2_p_x = Fatband(
                filenames=[
                    f"{TEST_FILES_DIR}/cohp/Fatband_SiO2/Test_p_x/FATBAND_si1_3p_x.lobster",
                    f"{TEST_FILES_DIR}/cohp/Fatband_SiO2/Test_p/FATBAND_si1_3p.lobster",
                ],
                Kpointsfile=f"{TEST_FILES_DIR}/cohp/Fatband_SiO2/Test_p_x/KPOINTS",
                vasprun=f"{TEST_FILES_DIR}/cohp/Fatband_SiO2/Test_p_x/vasprun.xml",
            )

        with pytest.raises(ValueError, match="No FATBAND files in folder or given"):
            self.fatband_SiO2_p_x = Fatband(
                filenames=".",
                Kpointsfile=f"{TEST_FILES_DIR}/cohp/Fatband_SiO2/Test_p_x/KPOINTS",
                vasprun=f"{TEST_FILES_DIR}/cohp/Fatband_SiO2/Test_p_x/vasprun.xml",
            )

    def test_get_bandstructure(self):
        bs_p = self.fatband_SiO2_p.get_bandstructure()
        atom1 = bs_p.structure[0]
        atom2 = self.bs_symmline2.structure[0]
        assert atom1.frac_coords[0] == approx(atom2.frac_coords[0])
        assert atom1.frac_coords[1] == approx(atom2.frac_coords[1])
        assert atom1.frac_coords[2] == approx(atom2.frac_coords[2])
        assert atom1.coords[0] == approx(atom2.coords[0])
        assert atom1.coords[1] == approx(atom2.coords[1])
        assert atom1.coords[2] == approx(atom2.coords[2])
        assert atom1.species_string == atom2.species_string
        assert bs_p.efermi == self.bs_symmline2.efermi
        branch1 = bs_p.branches[0]
        branch2 = self.bs_symmline2.branches[0]
        assert branch2["name"] == branch1["name"]
        assert branch2["start_index"] == branch1["start_index"]
        assert branch2["end_index"] == branch1["end_index"]

        assert bs_p.distance[30] == approx(self.bs_symmline2.distance[30])
        lattice1 = bs_p.lattice_rec.as_dict()
        lattice2 = self.bs_symmline2.lattice_rec.as_dict()
        assert lattice1["matrix"][0] == approx(lattice2["matrix"][0])
        assert lattice1["matrix"][1] == approx(lattice2["matrix"][1])
        assert lattice1["matrix"][2] == approx(lattice2["matrix"][2])

        assert bs_p.kpoints[8].frac_coords[0] == approx(self.bs_symmline2.kpoints[8].frac_coords[0])
        assert bs_p.kpoints[8].frac_coords[1] == approx(self.bs_symmline2.kpoints[8].frac_coords[1])
        assert bs_p.kpoints[8].frac_coords[2] == approx(self.bs_symmline2.kpoints[8].frac_coords[2])
        assert bs_p.kpoints[8].cart_coords[0] == approx(self.bs_symmline2.kpoints[8].cart_coords[0])
        assert bs_p.kpoints[8].cart_coords[1] == approx(self.bs_symmline2.kpoints[8].cart_coords[1])
        assert bs_p.kpoints[8].cart_coords[2] == approx(self.bs_symmline2.kpoints[8].cart_coords[2])
        assert bs_p.kpoints[50].frac_coords[0] == approx(self.bs_symmline2.kpoints[50].frac_coords[0])
        assert bs_p.kpoints[50].frac_coords[1] == approx(self.bs_symmline2.kpoints[50].frac_coords[1])
        assert bs_p.kpoints[50].frac_coords[2] == approx(self.bs_symmline2.kpoints[50].frac_coords[2])
        assert bs_p.kpoints[50].cart_coords[0] == approx(self.bs_symmline2.kpoints[50].cart_coords[0])
        assert bs_p.kpoints[50].cart_coords[1] == approx(self.bs_symmline2.kpoints[50].cart_coords[1])
        assert bs_p.kpoints[50].cart_coords[2] == approx(self.bs_symmline2.kpoints[50].cart_coords[2])
        assert bs_p.get_band_gap()["energy"] == approx(self.bs_symmline2.get_band_gap()["energy"], abs=1e-2)
        assert bs_p.get_projection_on_elements()[Spin.up][0][0]["Si"] == approx(3 * (0.001 + 0.064))
        assert bs_p.get_projections_on_elements_and_orbitals({"Si": ["3p"]})[Spin.up][0][0]["Si"]["3p"] == approx(0.003)
        assert bs_p.get_projections_on_elements_and_orbitals({"O": ["2p"]})[Spin.up][0][0]["O"]["2p"] == approx(
            0.002 * 3 + 0.003 * 3
        )
        dict_here = bs_p.get_projections_on_elements_and_orbitals({"Si": ["3s", "3p"], "O": ["2s", "2p"]})[Spin.up][0][
            0
        ]
        assert dict_here["Si"]["3s"] == approx(0.192)
        assert dict_here["Si"]["3p"] == approx(0.003)
        assert dict_here["O"]["2s"] == approx(0.792)
        assert dict_here["O"]["2p"] == approx(0.015)

        bs_spin = self.fatband_SiO2_spin.get_bandstructure()
        assert bs_spin.get_projection_on_elements()[Spin.up][0][0]["Si"] == approx(3 * (0.001 + 0.064))
        assert bs_spin.get_projections_on_elements_and_orbitals({"Si": ["3p"]})[Spin.up][0][0]["Si"]["3p"] == approx(
            0.003
        )
        assert bs_spin.get_projections_on_elements_and_orbitals({"O": ["2p"]})[Spin.up][0][0]["O"]["2p"] == approx(
            0.002 * 3 + 0.003 * 3
        )
        dict_here = bs_spin.get_projections_on_elements_and_orbitals({"Si": ["3s", "3p"], "O": ["2s", "2p"]})[Spin.up][
            0
        ][0]
        assert dict_here["Si"]["3s"] == approx(0.192)
        assert dict_here["Si"]["3p"] == approx(0.003)
        assert dict_here["O"]["2s"] == approx(0.792)
        assert dict_here["O"]["2p"] == approx(0.015)

        assert bs_spin.get_projection_on_elements()[Spin.up][0][0]["Si"] == approx(3 * (0.001 + 0.064))
        assert bs_spin.get_projections_on_elements_and_orbitals({"Si": ["3p"]})[Spin.down][0][0]["Si"]["3p"] == approx(
            0.003
        )
        assert bs_spin.get_projections_on_elements_and_orbitals({"O": ["2p"]})[Spin.down][0][0]["O"]["2p"] == approx(
            0.002 * 3 + 0.003 * 3
        )
        dict_here = bs_spin.get_projections_on_elements_and_orbitals({"Si": ["3s", "3p"], "O": ["2s", "2p"]})[
            Spin.down
        ][0][0]
        assert dict_here["Si"]["3s"] == approx(0.192)
        assert dict_here["Si"]["3p"] == approx(0.003)
        assert dict_here["O"]["2s"] == approx(0.792)
        assert dict_here["O"]["2p"] == approx(0.015)
        bs_p_x = self.fatband_SiO2_p_x.get_bandstructure()
        assert bs_p_x.get_projection_on_elements()[Spin.up][0][0]["Si"] == approx(3 * (0.001 + 0.064), abs=1e-2)


class TestLobsterin(unittest.TestCase):
    def setUp(self):
        self.Lobsterinfromfile = Lobsterin.from_file(f"{TEST_FILES_DIR}/cohp/lobsterin.1")
        self.Lobsterinfromfile2 = Lobsterin.from_file(f"{TEST_FILES_DIR}/cohp/lobsterin.2")
        self.Lobsterinfromfile3 = Lobsterin.from_file(f"{TEST_FILES_DIR}/cohp/lobsterin.3")
        self.Lobsterinfromfile4 = Lobsterin.from_file(f"{TEST_FILES_DIR}/cohp/lobsterin.4.gz")

    def test_from_file(self):
        # test read from file
        assert self.Lobsterinfromfile["cohpstartenergy"] == approx(-15.0)
        assert self.Lobsterinfromfile["cohpendenergy"] == approx(5.0)
        assert self.Lobsterinfromfile["basisset"] == "pbeVaspFit2015"
        assert self.Lobsterinfromfile["gaussiansmearingwidth"] == approx(0.1)
        assert self.Lobsterinfromfile["basisfunctions"][0] == "Fe 3d 4p 4s"
        assert self.Lobsterinfromfile["basisfunctions"][1] == "Co 3d 4p 4s"
        assert self.Lobsterinfromfile["skipdos"]
        assert self.Lobsterinfromfile["skipcohp"]
        assert self.Lobsterinfromfile["skipcoop"]
        assert self.Lobsterinfromfile["skippopulationanalysis"]
        assert self.Lobsterinfromfile["skipgrosspopulation"]

        # test if comments are correctly removed
        assert self.Lobsterinfromfile == self.Lobsterinfromfile2

    def test_getitem(self):
        # tests implementation of getitem, should be case independent
        assert self.Lobsterinfromfile["COHPSTARTENERGY"] == approx(-15.0)

    def test_setitem(self):
        # test implementation of setitem
        self.Lobsterinfromfile["skipCOHP"] = False
        assert self.Lobsterinfromfile["skipcohp"] is False

    def test_initialize_from_dict(self):
        # initialize from dict
        lobsterin = Lobsterin(
            {
                "cohpstartenergy": -15.0,
                "cohpendenergy": 5.0,
                "basisset": "pbeVaspFit2015",
                "gaussiansmearingwidth": 0.1,
                "basisfunctions": ["Fe 3d 4p 4s", "Co 3d 4p 4s"],
                "skipdos": True,
                "skipcohp": True,
                "skipcoop": True,
                "skippopulationanalysis": True,
                "skipgrosspopulation": True,
            }
        )
        assert lobsterin["cohpstartenergy"] == approx(-15.0)
        assert lobsterin["cohpendenergy"] == approx(5.0)
        assert lobsterin["basisset"] == "pbeVaspFit2015"
        assert lobsterin["gaussiansmearingwidth"] == approx(0.1)
        assert lobsterin["basisfunctions"][0] == "Fe 3d 4p 4s"
        assert lobsterin["basisfunctions"][1] == "Co 3d 4p 4s"
        assert {*lobsterin} >= {"skipdos", "skipcohp", "skipcoop", "skippopulationanalysis", "skipgrosspopulation"}
        with pytest.raises(IOError, match="There are duplicates for the keywords! The program will stop here."):
            lobsterin2 = Lobsterin({"cohpstartenergy": -15.0, "cohpstartEnergy": -20.0})
        lobsterin2 = Lobsterin({"cohpstartenergy": -15.0})
        # can only calculate nbands if basis functions are provided
        with pytest.raises(IOError, match="No basis functions are provided. The program cannot calculate nbands"):
            lobsterin2._get_nbands(structure=Structure.from_file(f"{TEST_FILES_DIR}/POSCAR.Fe3O4"))

    def test_standard_settings(self):
        # test standard settings
        for option in [
            "standard",
            "standard_from_projection",
            "standard_with_fatband",
            "onlyprojection",
            "onlydos",
            "onlycohp",
            "onlycoop",
            "onlycobi",
            "onlycohpcoop",
            "onlycohpcoopcobi",
        ]:
            lobsterin1 = Lobsterin.standard_calculations_from_vasp_files(
                f"{TEST_FILES_DIR}/POSCAR.Fe3O4",
                f"{TEST_FILES_DIR}/INCAR.lobster",
                f"{TEST_FILES_DIR}/POTCAR.Fe3O4",
                option=option,
            )
            assert lobsterin1["cohpstartenergy"] == approx(-35.0)
            assert lobsterin1["cohpendenergy"] == approx(5.0)
            assert lobsterin1["basisset"] == "pbeVaspFit2015"
            assert lobsterin1["gaussiansmearingwidth"] == approx(0.1)
            assert lobsterin1["basisfunctions"][0] == "Fe 3d 4p 4s "
            assert lobsterin1["basisfunctions"][1] == "O 2p 2s "

            if option in [
                "standard",
                "standard_with_fatband",
                "onlyprojection",
                "onlycohp",
                "onlycoop",
                "onlycohpcoop",
            ]:
                assert lobsterin1["saveProjectiontoFile"]
            if option in [
                "standard",
                "standard_with_fatband",
                "onlycohp",
                "onlycoop",
                "onlycohpcoop",
            ]:
                assert lobsterin1["cohpGenerator"] == "from 0.1 to 6.0 orbitalwise"
            if option in ["standard"]:
                assert "skipdos" not in lobsterin1
                assert "skipcohp" not in lobsterin1
                assert "skipcoop" not in lobsterin1
            if option in ["standard_with_fatband"]:
                assert lobsterin1["createFatband"] == ["Fe 3d 4p 4s ", "O 2p 2s "]
                assert "skipdos" not in lobsterin1
                assert "skipcohp" not in lobsterin1
                assert "skipcoop" not in lobsterin1
            if option in ["standard_from_projection"]:
                assert lobsterin1["loadProjectionFromFile"], True
            if option in [
                "onlyprojection",
                "onlycohp",
                "onlycoop",
                "onlycobi",
                "onlycohpcoop",
                "onlycohpcoopcobi",
            ]:
                assert lobsterin1["skipdos"], True
                assert lobsterin1["skipPopulationAnalysis"], True
                assert lobsterin1["skipGrossPopulation"], True
                assert lobsterin1["skipMadelungEnergy"], True

            if option in ["onlydos"]:
                assert lobsterin1["skipPopulationAnalysis"], True
                assert lobsterin1["skipGrossPopulation"], True
                assert lobsterin1["skipcohp"], True
                assert lobsterin1["skipcoop"], True
                assert lobsterin1["skipcobi"], True
                assert lobsterin1["skipMadelungEnergy"], True
            if option in ["onlycohp"]:
                assert lobsterin1["skipcoop"], True
                assert lobsterin1["skipcobi"], True
            if option in ["onlycoop"]:
                assert lobsterin1["skipcohp"], True
                assert lobsterin1["skipcobi"], True
            if option in ["onlyprojection"]:
                assert lobsterin1["skipdos"], True
            if option in ["onlymadelung"]:
                assert lobsterin1["skipPopulationAnalysis"], True
                assert lobsterin1["skipGrossPopulation"], True
                assert lobsterin1["skipcohp"], True
                assert lobsterin1["skipcoop"], True
                assert lobsterin1["skipcobi"], True
                assert lobsterin1["skipdos"], True
        # test basis functions by dict
        lobsterin_new = Lobsterin.standard_calculations_from_vasp_files(
            f"{TEST_FILES_DIR}/POSCAR.Fe3O4",
            f"{TEST_FILES_DIR}/INCAR.lobster",
            dict_for_basis={"Fe": "3d 4p 4s", "O": "2s 2p"},
            option="standard",
        )
        assert lobsterin_new["basisfunctions"] == ["Fe 3d 4p 4s", "O 2s 2p"]

        # test gaussian smearing
        lobsterin_new = Lobsterin.standard_calculations_from_vasp_files(
            f"{TEST_FILES_DIR}/POSCAR.Fe3O4",
            f"{TEST_FILES_DIR}/INCAR.lobster2",
            dict_for_basis={"Fe": "3d 4p 4s", "O": "2s 2p"},
            option="standard",
        )
        assert "gaussiansmearingwidth" not in lobsterin_new

        # fatband and ISMEAR=-5 does not work together
        with pytest.raises(ValueError, match="ISMEAR has to be 0 for a fatband calculation with Lobster"):
            lobsterin_new = Lobsterin.standard_calculations_from_vasp_files(
                f"{TEST_FILES_DIR}/POSCAR.Fe3O4",
                f"{TEST_FILES_DIR}/INCAR.lobster2",
                dict_for_basis={"Fe": "3d 4p 4s", "O": "2s 2p"},
                option="standard_with_fatband",
            )

    def test_standard_with_energy_range_from_vasprun(self):
        # test standard_with_energy_range_from_vasprun
        lobsterin_comp = Lobsterin.standard_calculations_from_vasp_files(
            f"{TEST_FILES_DIR}/POSCAR.C2.gz",
            f"{TEST_FILES_DIR}/INCAR.C2.gz",
            f"{TEST_FILES_DIR}/POTCAR.C2.gz",
            f"{TEST_FILES_DIR}/vasprun.xml.C2.gz",
            option="standard_with_energy_range_from_vasprun",
        )
        assert lobsterin_comp["COHPstartEnergy"] == -28.3679
        assert lobsterin_comp["COHPendEnergy"] == 32.8968
        assert lobsterin_comp["COHPSteps"] == 301

    def test_diff(self):
        # test diff
        assert self.Lobsterinfromfile.diff(self.Lobsterinfromfile2)["Different"] == {}
        assert self.Lobsterinfromfile.diff(self.Lobsterinfromfile2)["Same"]["COHPSTARTENERGY"] == approx(-15.0)

        # test diff in both directions
        for entry in self.Lobsterinfromfile.diff(self.Lobsterinfromfile3)["Same"]:
            assert entry in self.Lobsterinfromfile3.diff(self.Lobsterinfromfile)["Same"]
        for entry in self.Lobsterinfromfile3.diff(self.Lobsterinfromfile)["Same"]:
            assert entry in self.Lobsterinfromfile.diff(self.Lobsterinfromfile3)["Same"]
        for entry in self.Lobsterinfromfile.diff(self.Lobsterinfromfile3)["Different"]:
            assert entry in self.Lobsterinfromfile3.diff(self.Lobsterinfromfile)["Different"]
        for entry in self.Lobsterinfromfile3.diff(self.Lobsterinfromfile)["Different"]:
            assert entry in self.Lobsterinfromfile.diff(self.Lobsterinfromfile3)["Different"]

        assert (
            self.Lobsterinfromfile.diff(self.Lobsterinfromfile3)["Different"]["SKIPCOHP"]["lobsterin1"]
            == self.Lobsterinfromfile3.diff(self.Lobsterinfromfile)["Different"]["SKIPCOHP"]["lobsterin2"]
        )

    def test_get_basis(self):
        # get basis functions
        lobsterin1 = Lobsterin({})
        potcar = Potcar.from_file(f"{TEST_FILES_DIR}/POTCAR.Fe3O4")
        Potcar_names = [name["symbol"] for name in potcar.spec]

        assert lobsterin1.get_basis(
            Structure.from_file(f"{TEST_FILES_DIR}/Fe3O4.cif"),
            potcar_symbols=Potcar_names,
        ) == ["Fe 3d 4p 4s ", "O 2p 2s "]
        potcar = Potcar.from_file(f"{TEST_FILES_DIR}/cohp/POTCAR.GaAs")
        Potcar_names = [name["symbol"] for name in potcar.spec]
        assert lobsterin1.get_basis(
            Structure.from_file(f"{TEST_FILES_DIR}/cohp/POSCAR.GaAs"),
            potcar_symbols=Potcar_names,
        ) == ["Ga 3d 4p 4s ", "As 4p 4s "]

    def test_get_all_possible_basis_functions(self):
        potcar = Potcar.from_file(f"{TEST_FILES_DIR}/POTCAR.Fe3O4")
        Potcar_names = [name["symbol"] for name in potcar.spec]
        result = Lobsterin.get_all_possible_basis_functions(
            Structure.from_file(f"{TEST_FILES_DIR}/Fe3O4.cif"),
            potcar_symbols=Potcar_names,
        )
        assert result[0] == {"Fe": "3d 4s", "O": "2p 2s"}
        assert result[1] == {"Fe": "3d 4s 4p", "O": "2p 2s"}

        potcar2 = Potcar.from_file(f"{TEST_FILES_DIR}/POT_GGA_PAW_PBE_54/POTCAR.Fe.gz")
        Potcar_names2 = [name["symbol"] for name in potcar2.spec]
        result2 = Lobsterin.get_all_possible_basis_functions(
            Structure.from_file(f"{TEST_FILES_DIR}/Fe.cif"),
            potcar_symbols=Potcar_names2,
        )
        assert result2[0] == {"Fe": "3d 4s"}

    def test_get_potcar_symbols(self):
        lobsterin1 = Lobsterin({})
        assert lobsterin1._get_potcar_symbols(f"{TEST_FILES_DIR}/POTCAR.Fe3O4") == ["Fe", "O"]
        assert lobsterin1._get_potcar_symbols(f"{TEST_FILES_DIR}/cohp/POTCAR.GaAs") == ["Ga_d", "As"]

    def test_write_lobsterin(self):
        # write lobsterin, read it and compare it
        outfile_path = tempfile.mkstemp()[1]
        lobsterin1 = Lobsterin.standard_calculations_from_vasp_files(
            f"{TEST_FILES_DIR}/POSCAR.Fe3O4",
            f"{TEST_FILES_DIR}/INCAR.lobster",
            f"{TEST_FILES_DIR}/POTCAR.Fe3O4",
            option="standard",
        )
        lobsterin1.write_lobsterin(outfile_path)
        lobsterin2 = Lobsterin.from_file(outfile_path)
        assert lobsterin1.diff(lobsterin2)["Different"] == {}

    def test_write_incar(self):
        # write INCAR and compare
        outfile_path = tempfile.mkstemp()[1]
        lobsterin1 = Lobsterin.standard_calculations_from_vasp_files(
            f"{TEST_FILES_DIR}/POSCAR.Fe3O4",
            f"{TEST_FILES_DIR}/INCAR.lobster",
            f"{TEST_FILES_DIR}/POTCAR.Fe3O4",
            option="standard",
        )
        lobsterin1.write_INCAR(
            f"{TEST_FILES_DIR}/INCAR.lobster3",
            outfile_path,
            f"{TEST_FILES_DIR}/POSCAR.Fe3O4",
        )

        incar1 = Incar.from_file(f"{TEST_FILES_DIR}/INCAR.lobster3")
        incar2 = Incar.from_file(outfile_path)

        assert incar1.diff(incar2)["Different"] == {
            "ISYM": {"INCAR1": 2, "INCAR2": -1},
            "NBANDS": {"INCAR1": None, "INCAR2": 86},
            "NSW": {"INCAR1": 500, "INCAR2": 0},
            "LWAVE": {"INCAR1": False, "INCAR2": True},
        }

    def test_write_kpoints(self):
        # line mode
        outfile_path = tempfile.mkstemp()[1]
        outfile_path2 = tempfile.mkstemp(prefix="POSCAR")[1]
        lobsterin1 = Lobsterin({})
        # test writing primitive cell
        lobsterin1.write_POSCAR_with_standard_primitive(
            POSCAR_input=f"{TEST_FILES_DIR}/POSCAR.Fe3O4", POSCAR_output=outfile_path2
        )

        lobsterin1.write_KPOINTS(
            POSCAR_input=outfile_path2,
            KPOINTS_output=outfile_path,
            kpoints_line_density=58,
        )
        kpoint = Kpoints.from_file(outfile_path)
        assert kpoint.num_kpts == 562
        assert kpoint.kpts[-1][0] == approx(-0.5)
        assert kpoint.kpts[-1][1] == approx(0.5)
        assert kpoint.kpts[-1][2] == approx(0.5)
        assert kpoint.labels[-1] == "T"
        kpoint2 = Kpoints.from_file(f"{TEST_FILES_DIR}/KPOINTS_band.lobster")

        labels = []
        number = 0
        for label in kpoint.labels:
            if label is not None:
                if number != 0:
                    if label != labels[number - 1]:
                        labels.append(label)
                        number += 1
                else:
                    labels.append(label)
                    number += 1

        labels2 = []
        number2 = 0
        for label in kpoint2.labels:
            if label is not None:
                if number2 != 0:
                    if label != labels2[number2 - 1]:
                        labels2.append(label)
                        number2 += 1
                else:
                    labels2.append(label)
                    number2 += 1
        assert labels == labels2

        # without line mode
        lobsterin1.write_KPOINTS(POSCAR_input=outfile_path2, KPOINTS_output=outfile_path, line_mode=False)
        kpoint = Kpoints.from_file(outfile_path)
        kpoint2 = Kpoints.from_file(f"{TEST_FILES_DIR}/IBZKPT.lobster")

        for num_kpt, list_kpoint in enumerate(kpoint.kpts):
            assert list_kpoint[0] == approx(kpoint2.kpts[num_kpt][0])
            assert list_kpoint[1] == approx(kpoint2.kpts[num_kpt][1])
            assert list_kpoint[2] == approx(kpoint2.kpts[num_kpt][2])

        assert kpoint.num_kpts == 108

        # without line mode, use grid instead of reciprocal density
        lobsterin1.write_KPOINTS(
            POSCAR_input=outfile_path2,
            KPOINTS_output=outfile_path,
            line_mode=False,
            from_grid=True,
            input_grid=[6, 6, 3],
        )
        kpoint = Kpoints.from_file(outfile_path)
        kpoint2 = Kpoints.from_file(f"{TEST_FILES_DIR}/IBZKPT.lobster")

        for num_kpt, list_kpoint in enumerate(kpoint.kpts):
            assert list_kpoint[0] == approx(kpoint2.kpts[num_kpt][0])
            assert list_kpoint[1] == approx(kpoint2.kpts[num_kpt][1])
            assert list_kpoint[2] == approx(kpoint2.kpts[num_kpt][2])

        assert kpoint.num_kpts == 108

        #
        # #without line mode, using a certain grid, isym=0 instead of -1
        lobsterin1.write_KPOINTS(
            POSCAR_input=f"{TEST_FILES_DIR}/cohp/POSCAR.Li",
            KPOINTS_output=outfile_path,
            line_mode=False,
            from_grid=True,
            input_grid=[3, 3, 3],
            isym=0,
        )

        kpoint1 = Kpoints.from_file(outfile_path)
        kpoint2 = Kpoints.from_file(f"{TEST_FILES_DIR}/cohp/IBZKPT_3_3_3_Li")
        for ikpoint, kpoint in enumerate(kpoint1.kpts):
            assert self.is_kpoint_in_list(
                kpoint,
                kpoint2.kpts,
                kpoint1.kpts_weights[ikpoint],
                kpoint2.kpts_weights,
            )
        for ikpoint, kpoint in enumerate(kpoint2.kpts):
            assert self.is_kpoint_in_list(
                kpoint,
                kpoint1.kpts,
                kpoint2.kpts_weights[ikpoint],
                kpoint1.kpts_weights,
            )

        lobsterin1.write_KPOINTS(
            POSCAR_input=f"{TEST_FILES_DIR}/cohp/POSCAR.Li",
            KPOINTS_output=outfile_path,
            line_mode=False,
            from_grid=True,
            input_grid=[2, 2, 2],
            isym=0,
        )

        kpoint1 = Kpoints.from_file(outfile_path)
        kpoint2 = Kpoints.from_file(f"{TEST_FILES_DIR}/cohp/IBZKPT_2_2_2_Li")
        for ikpoint, kpoint in enumerate(kpoint1.kpts):
            assert self.is_kpoint_in_list(
                kpoint,
                kpoint2.kpts,
                kpoint1.kpts_weights[ikpoint],
                kpoint2.kpts_weights,
            )
        for ikpoint, kpoint in enumerate(kpoint2.kpts):
            assert self.is_kpoint_in_list(
                kpoint,
                kpoint1.kpts,
                kpoint2.kpts_weights[ikpoint],
                kpoint1.kpts_weights,
            )

    def is_kpoint_in_list(self, kpoint, kpointlist, weight, weightlist) -> bool:
        found = 0
        for ikpoint2, kpoint2 in enumerate(kpointlist):
            if (
                np.isclose(kpoint[0], kpoint2[0])
                and np.isclose(kpoint[1], kpoint2[1])
                and np.isclose(kpoint[2], kpoint2[2])
            ):
                if weight == weightlist[ikpoint2]:
                    found += 1
            elif (
                np.isclose(-kpoint[0], kpoint2[0])
                and np.isclose(-kpoint[1], kpoint2[1])
                and np.isclose(-kpoint[2], kpoint2[2])
            ) and weight == weightlist[ikpoint2]:
                found += 1
        return found == 1

    def test_msonable_implementation(self):
        # tests as dict and from dict methods
        newLobsterin = Lobsterin.from_dict(self.Lobsterinfromfile.as_dict())
        assert newLobsterin == self.Lobsterinfromfile
        newLobsterin.to_json()


class TestBandoverlaps(unittest.TestCase):
    def setUp(self):
        # test spin polarlized calc and non spinpolarized calc

        self.bandoverlaps1 = Bandoverlaps(f"{TEST_FILES_DIR}/cohp/bandOverlaps.lobster.1")
        self.bandoverlaps2 = Bandoverlaps(f"{TEST_FILES_DIR}/cohp/bandOverlaps.lobster.2")

        self.bandoverlaps1_new = Bandoverlaps(f"{TEST_FILES_DIR}/cohp/bandOverlaps.lobster.new.1")
        self.bandoverlaps2_new = Bandoverlaps(f"{TEST_FILES_DIR}/cohp/bandOverlaps.lobster.new.2")

    def test_attributes(self):
        # bandoverlapsdict
        assert self.bandoverlaps1.bandoverlapsdict[Spin.up]["0.5 0 0"]["maxDeviation"] == approx(0.000278953)
        assert self.bandoverlaps1_new.bandoverlapsdict[Spin.up]["0 0 0"]["maxDeviation"] == approx(0.0640933)
        assert self.bandoverlaps1.bandoverlapsdict[Spin.up]["0.5 0 0"]["matrix"][-1][-1] == approx(0.0188058)
        assert self.bandoverlaps1_new.bandoverlapsdict[Spin.up]["0 0 0"]["matrix"][-1][-1] == approx(1.0)
        assert self.bandoverlaps1.bandoverlapsdict[Spin.up]["0.5 0 0"]["matrix"][0][0] == approx(1)
        assert self.bandoverlaps1_new.bandoverlapsdict[Spin.up]["0 0 0"]["matrix"][0][0] == approx(0.995849)

        assert self.bandoverlaps1.bandoverlapsdict[Spin.down]["0.0261194 0.0261194 0.473881"]["maxDeviation"] == approx(
            4.31567e-05
        )
        assert self.bandoverlaps1_new.bandoverlapsdict[Spin.down]["0 0 0"]["maxDeviation"] == approx(0.064369)
        assert self.bandoverlaps1.bandoverlapsdict[Spin.down]["0.0261194 0.0261194 0.473881"]["matrix"][0][
            -1
        ] == approx(4.0066e-07)
        assert self.bandoverlaps1_new.bandoverlapsdict[Spin.down]["0 0 0"]["matrix"][0][-1] == approx(1.37447e-09)

        # maxDeviation
        assert self.bandoverlaps1.max_deviation[0] == approx(0.000278953)
        assert self.bandoverlaps1_new.max_deviation[0] == approx(0.39824)
        assert self.bandoverlaps1.max_deviation[-1] == approx(4.31567e-05)
        assert self.bandoverlaps1_new.max_deviation[-1] == approx(0.324898)

        assert self.bandoverlaps2.max_deviation[0] == approx(0.000473319)
        assert self.bandoverlaps2_new.max_deviation[0] == approx(0.403249)
        assert self.bandoverlaps2.max_deviation[-1] == approx(1.48451e-05)
        assert self.bandoverlaps2_new.max_deviation[-1] == approx(0.45154)

    def test_has_good_quality(self):
        assert not self.bandoverlaps1.has_good_quality_maxDeviation(limit_maxDeviation=0.1)
        assert not self.bandoverlaps1_new.has_good_quality_maxDeviation(limit_maxDeviation=0.1)
        assert not self.bandoverlaps1.has_good_quality_check_occupied_bands(
            number_occ_bands_spin_up=9,
            number_occ_bands_spin_down=5,
            limit_deviation=0.1,
            spin_polarized=True,
        )
        assert not self.bandoverlaps1_new.has_good_quality_check_occupied_bands(
            number_occ_bands_spin_up=9,
            number_occ_bands_spin_down=5,
            limit_deviation=0.1,
            spin_polarized=True,
        )
        assert self.bandoverlaps1.has_good_quality_check_occupied_bands(
            number_occ_bands_spin_up=3,
            number_occ_bands_spin_down=0,
            limit_deviation=0.001,
            spin_polarized=True,
        )
        assert self.bandoverlaps1_new.has_good_quality_check_occupied_bands(
            number_occ_bands_spin_up=3,
            number_occ_bands_spin_down=0,
            limit_deviation=0.01,
            spin_polarized=True,
        )
        assert not self.bandoverlaps1.has_good_quality_check_occupied_bands(
            number_occ_bands_spin_up=1,
            number_occ_bands_spin_down=1,
            limit_deviation=0.000001,
            spin_polarized=True,
        )
        assert not self.bandoverlaps1_new.has_good_quality_check_occupied_bands(
            number_occ_bands_spin_up=1,
            number_occ_bands_spin_down=1,
            limit_deviation=0.000001,
            spin_polarized=True,
        )
        assert not self.bandoverlaps1.has_good_quality_check_occupied_bands(
            number_occ_bands_spin_up=1,
            number_occ_bands_spin_down=0,
            limit_deviation=0.000001,
            spin_polarized=True,
        )
        assert not self.bandoverlaps1_new.has_good_quality_check_occupied_bands(
            number_occ_bands_spin_up=1,
            number_occ_bands_spin_down=0,
            limit_deviation=0.000001,
            spin_polarized=True,
        )
        assert not self.bandoverlaps1.has_good_quality_check_occupied_bands(
            number_occ_bands_spin_up=0,
            number_occ_bands_spin_down=1,
            limit_deviation=0.000001,
            spin_polarized=True,
        )
        assert not self.bandoverlaps1_new.has_good_quality_check_occupied_bands(
            number_occ_bands_spin_up=0,
            number_occ_bands_spin_down=1,
            limit_deviation=0.000001,
            spin_polarized=True,
        )
        assert not self.bandoverlaps1.has_good_quality_check_occupied_bands(
            number_occ_bands_spin_up=4,
            number_occ_bands_spin_down=4,
            limit_deviation=0.001,
            spin_polarized=True,
        )
        assert not self.bandoverlaps1_new.has_good_quality_check_occupied_bands(
            number_occ_bands_spin_up=4,
            number_occ_bands_spin_down=4,
            limit_deviation=0.001,
            spin_polarized=True,
        )

        assert self.bandoverlaps1.has_good_quality_maxDeviation(limit_maxDeviation=100)
        assert self.bandoverlaps1_new.has_good_quality_maxDeviation(limit_maxDeviation=100)
        assert self.bandoverlaps2.has_good_quality_maxDeviation()
        assert not self.bandoverlaps2_new.has_good_quality_maxDeviation()
        assert not self.bandoverlaps2.has_good_quality_maxDeviation(limit_maxDeviation=0.0000001)
        assert not self.bandoverlaps2_new.has_good_quality_maxDeviation(limit_maxDeviation=0.0000001)
        assert not self.bandoverlaps2.has_good_quality_check_occupied_bands(
            number_occ_bands_spin_up=10, limit_deviation=0.0000001
        )
        assert not self.bandoverlaps2_new.has_good_quality_check_occupied_bands(
            number_occ_bands_spin_up=10, limit_deviation=0.0000001
        )
        assert self.bandoverlaps2.has_good_quality_check_occupied_bands(number_occ_bands_spin_up=1, limit_deviation=0.1)
        assert self.bandoverlaps2_new.has_good_quality_check_occupied_bands(
            number_occ_bands_spin_up=1, limit_deviation=0.1
        )

        assert not self.bandoverlaps2.has_good_quality_check_occupied_bands(
            number_occ_bands_spin_up=1, limit_deviation=1e-8
        )
        assert not self.bandoverlaps2_new.has_good_quality_check_occupied_bands(
            number_occ_bands_spin_up=1, limit_deviation=1e-8
        )
        assert self.bandoverlaps2.has_good_quality_check_occupied_bands(
            number_occ_bands_spin_up=10, limit_deviation=0.1
        )
        assert self.bandoverlaps2_new.has_good_quality_check_occupied_bands(
            number_occ_bands_spin_up=2, limit_deviation=0.1
        )

        assert self.bandoverlaps2.has_good_quality_check_occupied_bands(number_occ_bands_spin_up=1, limit_deviation=0.1)
        assert self.bandoverlaps2_new.has_good_quality_check_occupied_bands(
            number_occ_bands_spin_up=1, limit_deviation=0.1
        )


class TestGrosspop(unittest.TestCase):
    def setUp(self):
        self.grosspop1 = Grosspop(f"{TEST_FILES_DIR}/cohp/GROSSPOP.lobster")

    def testattributes(self):
        assert self.grosspop1.list_dict_grosspop[0]["Mulliken GP"]["3s"] == approx(0.52)
        assert self.grosspop1.list_dict_grosspop[0]["Mulliken GP"]["3p_y"] == approx(0.38)
        assert self.grosspop1.list_dict_grosspop[0]["Mulliken GP"]["3p_z"] == approx(0.37)
        assert self.grosspop1.list_dict_grosspop[0]["Mulliken GP"]["3p_x"] == approx(0.37)
        assert self.grosspop1.list_dict_grosspop[0]["Mulliken GP"]["total"] == approx(1.64)
        assert self.grosspop1.list_dict_grosspop[0]["element"] == "Si"
        assert self.grosspop1.list_dict_grosspop[0]["Loewdin GP"]["3s"] == approx(0.61)
        assert self.grosspop1.list_dict_grosspop[0]["Loewdin GP"]["3p_y"] == approx(0.52)
        assert self.grosspop1.list_dict_grosspop[0]["Loewdin GP"]["3p_z"] == approx(0.52)
        assert self.grosspop1.list_dict_grosspop[0]["Loewdin GP"]["3p_x"] == approx(0.52)
        assert self.grosspop1.list_dict_grosspop[0]["Loewdin GP"]["total"] == approx(2.16)
        assert self.grosspop1.list_dict_grosspop[5]["Mulliken GP"]["2s"] == approx(1.80)
        assert self.grosspop1.list_dict_grosspop[5]["Loewdin GP"]["2s"] == approx(1.60)
        assert self.grosspop1.list_dict_grosspop[5]["element"] == "O"
        assert self.grosspop1.list_dict_grosspop[8]["Mulliken GP"]["2s"] == approx(1.80)
        assert self.grosspop1.list_dict_grosspop[8]["Loewdin GP"]["2s"] == approx(1.60)
        assert self.grosspop1.list_dict_grosspop[8]["element"] == "O"

    def test_structure_with_grosspop(self):
        struct_dict = {
            "@module": "pymatgen.core.structure",
            "@class": "Structure",
            "charge": None,
            "lattice": {
                "matrix": [
                    [5.021897888834907, 4.53806e-11, 0.0],
                    [-2.5109484443388332, 4.349090983701526, 0.0],
                    [0.0, 0.0, 5.511929408565514],
                ],
                "a": 5.021897888834907,
                "b": 5.0218974974248045,
                "c": 5.511929408565514,
                "alpha": 90.0,
                "beta": 90.0,
                "gamma": 119.99999598960493,
                "volume": 120.38434608659402,
            },
            "sites": [
                {
                    "species": [{"element": "Si", "occu": 1}],
                    "abc": [-3e-16, 0.4763431475490085, 0.6666669999999968],
                    "xyz": [-1.1960730853096477, 2.0716596881533986, 3.674621443020128],
                    "label": "Si",
                    "properties": {"Total Mulliken GP": 1.64, "Total Loewdin GP": 2.16},
                },
                {
                    "species": [{"element": "Si", "occu": 1}],
                    "abc": [0.5236568524509936, 0.5236568524509926, 0.0],
                    "xyz": [1.3148758827683875, 2.277431295571896, 0.0],
                    "label": "Si",
                    "properties": {"Total Mulliken GP": 1.64, "Total Loewdin GP": 2.16},
                },
                {
                    "species": [{"element": "Si", "occu": 1}],
                    "abc": [0.4763431475490066, -1.2e-15, 0.3333330000000032],
                    "xyz": [
                        2.392146647037334,
                        2.1611518932482004e-11,
                        1.8373079655453863,
                    ],
                    "label": "Si",
                    "properties": {"Total Mulliken GP": 1.64, "Total Loewdin GP": 2.16},
                },
                {
                    "species": [{"element": "O", "occu": 1}],
                    "abc": [0.1589037798059321, 0.7440031622164922, 0.4613477252144715],
                    "xyz": [-1.0701550264153763, 3.235737444648381, 2.5429160941844473],
                    "label": "O",
                    "properties": {"Total Mulliken GP": 7.18, "Total Loewdin GP": 6.92},
                },
                {
                    "species": [{"element": "O", "occu": 1}],
                    "abc": [0.2559968377835071, 0.4149006175894398, 0.7946807252144676],
                    "xyz": [0.2437959189219816, 1.8044405351020447, 4.380224059729795],
                    "label": "O",
                    "properties": {"Total Mulliken GP": 7.18, "Total Loewdin GP": 6.92},
                },
                {
                    "species": [{"element": "O", "occu": 1}],
                    "abc": [0.5850993824105679, 0.8410962201940679, 0.1280147252144683],
                    "xyz": [0.8263601076506712, 3.6580039876980064, 0.7056081286390611],
                    "label": "O",
                    "properties": {"Total Mulliken GP": 7.18, "Total Loewdin GP": 6.92},
                },
                {
                    "species": [{"element": "O", "occu": 1}],
                    "abc": [0.7440031622164928, 0.1589037798059326, 0.5386522747855285],
                    "xyz": [3.337308710918233, 0.6910869960638374, 2.969013314381067],
                    "label": "O",
                    "properties": {"Total Mulliken GP": 7.18, "Total Loewdin GP": 6.92},
                },
                {
                    "species": [{"element": "O", "occu": 1}],
                    "abc": [0.4149006175894392, 0.2559968377835, 0.2053192747855324],
                    "xyz": [1.4407936739605638, 1.1133535390791505, 1.13170534883572],
                    "label": "O",
                    "properties": {"Total Mulliken GP": 7.18, "Total Loewdin GP": 6.92},
                },
                {
                    "species": [{"element": "O", "occu": 1}],
                    "abc": [0.841096220194068, 0.5850993824105675, 0.8719852747855317],
                    "xyz": [2.754744948452184, 2.5446504486493, 4.806321279926453],
                    "label": "O",
                    "properties": {"Total Mulliken GP": 7.18, "Total Loewdin GP": 6.92},
                },
            ],
        }

        new_structure = self.grosspop1.get_structure_with_total_grosspop(f"{TEST_FILES_DIR}/cohp/POSCAR.SiO2")
        assert_allclose(new_structure.frac_coords, Structure.from_dict(struct_dict).frac_coords)


class TestUtils(PymatgenTest):
    def test_get_all_possible_basis_combinations(self):
        # this basis is just for testing (not correct)
        min_basis = ["Li 1s 2s ", "Na 1s 2s", "Si 1s 2s"]
        max_basis = ["Li 1s 2p 2s ", "Na 1s 2p 2s", "Si 1s 2s"]
        combinations_basis = get_all_possible_basis_combinations(min_basis, max_basis)
        assert combinations_basis == [
            ["Li 1s 2s", "Na 1s 2s", "Si 1s 2s"],
            ["Li 1s 2s", "Na 1s 2s 2p", "Si 1s 2s"],
            ["Li 1s 2s 2p", "Na 1s 2s", "Si 1s 2s"],
            ["Li 1s 2s 2p", "Na 1s 2s 2p", "Si 1s 2s"],
        ]

        min_basis = ["Li 1s 2s"]
        max_basis = ["Li 1s 2s 2p 3s"]
        combinations_basis = get_all_possible_basis_combinations(min_basis, max_basis)
        assert combinations_basis == [["Li 1s 2s"], ["Li 1s 2s 2p"], ["Li 1s 2s 3s"], ["Li 1s 2s 2p 3s"]]

        min_basis = ["Li 1s 2s", "Na 1s 2s"]
        max_basis = ["Li 1s 2s 2p 3s", "Na 1s 2s 2p 3s"]
        combinations_basis = get_all_possible_basis_combinations(min_basis, max_basis)
        assert combinations_basis == [
            ["Li 1s 2s", "Na 1s 2s"],
            ["Li 1s 2s", "Na 1s 2s 2p"],
            ["Li 1s 2s", "Na 1s 2s 3s"],
            ["Li 1s 2s", "Na 1s 2s 2p 3s"],
            ["Li 1s 2s 2p", "Na 1s 2s"],
            ["Li 1s 2s 2p", "Na 1s 2s 2p"],
            ["Li 1s 2s 2p", "Na 1s 2s 3s"],
            ["Li 1s 2s 2p", "Na 1s 2s 2p 3s"],
            ["Li 1s 2s 3s", "Na 1s 2s"],
            ["Li 1s 2s 3s", "Na 1s 2s 2p"],
            ["Li 1s 2s 3s", "Na 1s 2s 3s"],
            ["Li 1s 2s 3s", "Na 1s 2s 2p 3s"],
            ["Li 1s 2s 2p 3s", "Na 1s 2s"],
            ["Li 1s 2s 2p 3s", "Na 1s 2s 2p"],
            ["Li 1s 2s 2p 3s", "Na 1s 2s 3s"],
            ["Li 1s 2s 2p 3s", "Na 1s 2s 2p 3s"],
        ]

        min_basis = ["Si 1s 2s 2p", "Na 1s 2s"]
        max_basis = ["Si 1s 2s 2p 3s", "Na 1s 2s 2p 3s"]
        combinations_basis = get_all_possible_basis_combinations(min_basis, max_basis)
        assert combinations_basis == [
            ["Si 1s 2s 2p", "Na 1s 2s"],
            ["Si 1s 2s 2p", "Na 1s 2s 2p"],
            ["Si 1s 2s 2p", "Na 1s 2s 3s"],
            ["Si 1s 2s 2p", "Na 1s 2s 2p 3s"],
            ["Si 1s 2s 2p 3s", "Na 1s 2s"],
            ["Si 1s 2s 2p 3s", "Na 1s 2s 2p"],
            ["Si 1s 2s 2p 3s", "Na 1s 2s 3s"],
            ["Si 1s 2s 2p 3s", "Na 1s 2s 2p 3s"],
        ]


class TestWavefunction(PymatgenTest):
    def test_parse_file(self):
        grid, points, real, imaginary, distance = Wavefunction._parse_file(
            os.path.join(
                TEST_FILES_DIR,
                "cohp",
                "LCAOWaveFunctionAfterLSO1PlotOfSpin1Kpoint1band1.gz",
            )
        )
        assert_array_equal([41, 41, 41], grid)
        assert points[4][0] == approx(0.0000)
        assert points[4][1] == approx(0.0000)
        assert points[4][2] == approx(0.4000)
        assert real[8] == approx(1.38863e-01)
        assert imaginary[8] == approx(2.89645e-01)
        assert len(imaginary) == 41 * 41 * 41
        assert len(real) == 41 * 41 * 41
        assert len(points) == 41 * 41 * 41
        assert distance[0] == approx(0.0000)

    def test_set_volumetric_data(self):
        wave1 = Wavefunction(
            filename=f"{TEST_FILES_DIR}/cohp/LCAOWaveFunctionAfterLSO1PlotOfSpin1Kpoint1band1.gz",
            structure=Structure.from_file(f"{TEST_FILES_DIR}/cohp/POSCAR_O.gz"),
        )

        wave1.set_volumetric_data(grid=wave1.grid, structure=wave1.structure)
        assert hasattr(wave1, "volumetricdata_real")
        assert hasattr(wave1, "volumetricdata_imaginary")

    def test_get_volumetricdata_real(self):
        wave1 = Wavefunction(
            filename=os.path.join(
                TEST_FILES_DIR,
                "cohp",
                "LCAOWaveFunctionAfterLSO1PlotOfSpin1Kpoint1band1.gz",
            ),
            structure=Structure.from_file(f"{TEST_FILES_DIR}/cohp/POSCAR_O.gz"),
        )
        volumetricdata_real = wave1.get_volumetricdata_real()
        assert volumetricdata_real.data["total"][0, 0, 0] == approx(-3.0966)

    def test_get_volumetricdata_imaginary(self):
        wave1 = Wavefunction(
            filename=os.path.join(
                TEST_FILES_DIR,
                "cohp",
                "LCAOWaveFunctionAfterLSO1PlotOfSpin1Kpoint1band1.gz",
            ),
            structure=Structure.from_file(f"{TEST_FILES_DIR}/cohp/POSCAR_O.gz"),
        )
        volumetricdata_imaginary = wave1.get_volumetricdata_imaginary()
        assert volumetricdata_imaginary.data["total"][0, 0, 0] == approx(-6.45895e00)

    def test_get_volumetricdata_density(self):
        wave1 = Wavefunction(
            filename=os.path.join(TEST_FILES_DIR, "cohp", "LCAOWaveFunctionAfterLSO1PlotOfSpin1Kpoint1band1.gz"),
            structure=Structure.from_file(f"{TEST_FILES_DIR}/cohp/POSCAR_O.gz"),
        )
        volumetricdata_density = wave1.get_volumetricdata_density()
        assert volumetricdata_density.data["total"][0, 0, 0] == approx((-3.0966 * -3.0966) + (-6.45895 * -6.45895))

    def test_write_file(self):
        wave1 = Wavefunction(
            filename=f"{TEST_FILES_DIR}/cohp/LCAOWaveFunctionAfterLSO1PlotOfSpin1Kpoint1band1.gz",
            structure=Structure.from_file(f"{TEST_FILES_DIR}/cohp/POSCAR_O.gz"),
        )
        wave1.write_file(filename="wavecar_test.vasp", part="real")
        assert os.path.isfile("wavecar_test.vasp")

        wave1.write_file(filename="wavecar_test.vasp", part="imaginary")
        assert os.path.isfile("wavecar_test.vasp")
        os.remove("wavecar_test.vasp")
        wave1.write_file(filename="density.vasp", part="density")
        assert os.path.isfile("density.vasp")
        os.remove("density.vasp")


class TestSitePotentials(PymatgenTest):
    def setUp(self) -> None:
        self.sitepotential = SitePotential(filename=f"{TEST_FILES_DIR}/cohp/SitePotentials.lobster.perovskite")

    def test_attributes(self):
        assert self.sitepotential.sitepotentials_Loewdin == [-8.77, -17.08, 9.57, 9.57, 8.45]
        assert self.sitepotential.sitepotentials_Mulliken == [-11.38, -19.62, 11.18, 11.18, 10.09]
        assert self.sitepotential.madelungenergies_Loewdin == approx(-28.64)
        assert self.sitepotential.madelungenergies_Mulliken == approx(-40.02)
        assert self.sitepotential.atomlist == ["La1", "Ta2", "N3", "N4", "O5"]
        assert self.sitepotential.types == ["La", "Ta", "N", "N", "O"]
        assert self.sitepotential.num_atoms == 5
        assert self.sitepotential.ewald_splitting == approx(3.14)

    def test_get_structure(self):
        structure = self.sitepotential.get_structure_with_site_potentials(f"{TEST_FILES_DIR}/cohp/POSCAR.perovskite")
        assert structure.site_properties["Loewdin Site Potentials (eV)"] == [-8.77, -17.08, 9.57, 9.57, 8.45]
        assert structure.site_properties["Mulliken Site Potentials (eV)"] == [-11.38, -19.62, 11.18, 11.18, 10.09]


class TestMadelungEnergies(PymatgenTest):
    def setUp(self) -> None:
        self.madelungenergies = MadelungEnergies(filename=f"{TEST_FILES_DIR}/cohp/MadelungEnergies.lobster.perovskite")

    def test_attributes(self):
        assert self.madelungenergies.madelungenergies_Loewdin == approx(-28.64)
        assert self.madelungenergies.madelungenergies_Mulliken == approx(-40.02)
        assert self.madelungenergies.ewald_splitting == approx(3.14)<|MERGE_RESOLUTION|>--- conflicted
+++ resolved
@@ -694,14 +694,6 @@
         assert self.ncicobi.ncicobi_list["2"]["ncicobi"][Spin.up] == approx(0.00009)
         assert self.ncicobi.ncicobi_list["2"]["ncicobi"][Spin.down] == approx(0.00009)
         assert self.ncicobi.ncicobi_list["2"]["interaction_type"] == "[X22[0,0,0]->Xs42[0,0,0]->X31[0,0,0]]"
-<<<<<<< HEAD
-        assert self.ncicobi.ncicobi_list["2"]["ncicobi"][Spin.up] == \
-               self.ncicobi_wo.ncicobi_list["2"]["ncicobi"][Spin.up]
-        assert self.ncicobi.ncicobi_list["2"]["ncicobi"][Spin.up] \
-               == self.ncicobi_gz.ncicobi_list["2"]["ncicobi"][Spin.up]
-        assert self.ncicobi.ncicobi_list["2"]["interaction_type"] \
-               == self.ncicobi_gz.ncicobi_list["2"]["interaction_type"]
-=======
         assert (
             self.ncicobi.ncicobi_list["2"]["ncicobi"][Spin.up] == self.ncicobi_wo.ncicobi_list["2"]["ncicobi"][Spin.up]
         )
@@ -711,7 +703,6 @@
         assert (
             self.ncicobi.ncicobi_list["2"]["interaction_type"] == self.ncicobi_gz.ncicobi_list["2"]["interaction_type"]
         )
->>>>>>> 1227781c
         assert sum(self.ncicobi.ncicobi_list["2"]["ncicobi"].values()) == approx(
             self.ncicobi_no_spin.ncicobi_list["2"]["ncicobi"][Spin.up]
         )
