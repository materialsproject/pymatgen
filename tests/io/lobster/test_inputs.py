from __future__ import annotations

import json
import os
import tempfile
import unittest

import numpy as np
import pytest
from numpy.testing import assert_allclose, assert_array_equal
from pytest import approx

from pymatgen.core.structure import Structure
from pymatgen.electronic_structure.core import Orbital, Spin
from pymatgen.io.lobster import (
    Bandoverlaps,
    Charge,
    Cohpcar,
    Doscar,
    Fatband,
    Grosspop,
    Icohplist,
    Lobsterin,
    LobsterMatrices,
    Lobsterout,
    MadelungEnergies,
    NciCobiList,
    SitePotential,
    Wavefunction,
)
from pymatgen.io.lobster.inputs import get_all_possible_basis_combinations
from pymatgen.io.vasp import Vasprun
from pymatgen.io.vasp.inputs import Incar, Kpoints, Potcar
from pymatgen.util.testing import TEST_FILES_DIR, PymatgenTest

__author__ = "Janine George, Marco Esters"
__copyright__ = "Copyright 2017, The Materials Project"
__version__ = "0.2"
__email__ = "janine.george@uclouvain.be, esters@uoregon.edu"
__date__ = "Dec 10, 2017"


module_dir = os.path.dirname(os.path.abspath(__file__))


class TestCohpcar(PymatgenTest):
    def setUp(self):
        self.cohp_bise = Cohpcar(filename=f"{TEST_FILES_DIR}/cohp/COHPCAR.lobster.BiSe.gz")
        self.coop_bise = Cohpcar(
            filename=f"{TEST_FILES_DIR}/cohp/COOPCAR.lobster.BiSe.gz",
            are_coops=True,
        )
        self.cohp_fe = Cohpcar(filename=f"{TEST_FILES_DIR}/cohp/COOPCAR.lobster.gz")
        self.coop_fe = Cohpcar(
            filename=f"{TEST_FILES_DIR}/cohp/COOPCAR.lobster.gz",
            are_coops=True,
        )
        self.orb = Cohpcar(filename=f"{TEST_FILES_DIR}/cohp/COHPCAR.lobster.orbitalwise.gz")
        self.orb_notot = Cohpcar(filename=f"{TEST_FILES_DIR}/cohp/COHPCAR.lobster.notot.orbitalwise.gz")

        # Lobster 3.1 (Test data is from prerelease of Lobster 3.1)
        self.cohp_KF = Cohpcar(filename=f"{TEST_FILES_DIR}/cohp/COHPCAR.lobster.KF.gz")
        self.coop_KF = Cohpcar(
            filename=f"{TEST_FILES_DIR}/cohp/COHPCAR.lobster.KF.gz",
            are_coops=True,
        )

        # example with f electrons
        self.cohp_Na2UO4 = Cohpcar(filename=f"{TEST_FILES_DIR}/cohp/COHPCAR.lobster.Na2UO4.gz")
        self.coop_Na2UO4 = Cohpcar(
            filename=f"{TEST_FILES_DIR}/cohp/COOPCAR.lobster.Na2UO4.gz",
            are_coops=True,
        )
        self.cobi = Cohpcar(
            filename=f"{TEST_FILES_DIR}/cohp/COBICAR.lobster.gz",
            are_cobis=True,
        )

    def test_attributes(self):
        assert not self.cohp_bise.are_coops
        assert self.coop_bise.are_coops
        assert not self.cohp_bise.is_spin_polarized
        assert not self.coop_bise.is_spin_polarized
        assert not self.cohp_fe.are_coops
        assert self.coop_fe.are_coops
        assert self.cohp_fe.is_spin_polarized
        assert self.coop_fe.is_spin_polarized
        assert len(self.cohp_bise.energies) == 241
        assert len(self.coop_bise.energies) == 241
        assert len(self.cohp_fe.energies) == 301
        assert len(self.coop_fe.energies) == 301
        assert len(self.cohp_bise.cohp_data) == 12
        assert len(self.coop_bise.cohp_data) == 12
        assert len(self.cohp_fe.cohp_data) == 3
        assert len(self.coop_fe.cohp_data) == 3

        # Lobster 3.1
        assert not self.cohp_KF.are_coops
        assert self.coop_KF.are_coops
        assert not self.cohp_KF.is_spin_polarized
        assert not self.coop_KF.is_spin_polarized
        assert len(self.cohp_KF.energies) == 6
        assert len(self.coop_KF.energies) == 6
        assert len(self.cohp_KF.cohp_data) == 7
        assert len(self.coop_KF.cohp_data) == 7

        # Lobster 4.1.0
        assert not self.cohp_KF.are_cobis
        assert not self.coop_KF.are_cobis
        assert not self.cobi.are_coops
        assert self.cobi.are_cobis
        assert not self.cobi.is_spin_polarized

    def test_energies(self):
        efermi_bise = 5.90043
        elim_bise = (-0.124679, 11.9255)
        efermi_fe = 9.75576
        elim_fe = (-0.277681, 14.7725)
        efermi_KF = -2.87475
        elim_KF = (-11.25000 + efermi_KF, 7.5000 + efermi_KF)

        assert self.cohp_bise.efermi == efermi_bise
        assert self.coop_bise.efermi == efermi_bise
        assert self.cohp_fe.efermi == efermi_fe
        assert self.coop_fe.efermi == efermi_fe
        # Lobster 3.1
        assert self.cohp_KF.efermi == efermi_KF
        assert self.coop_KF.efermi == efermi_KF

        assert self.cohp_bise.energies[0] + self.cohp_bise.efermi == approx(elim_bise[0], abs=1e-4)
        assert self.cohp_bise.energies[-1] + self.cohp_bise.efermi == approx(elim_bise[1], abs=1e-4)
        assert self.coop_bise.energies[0] + self.coop_bise.efermi == approx(elim_bise[0], abs=1e-4)
        assert self.coop_bise.energies[-1] + self.coop_bise.efermi == approx(elim_bise[1], abs=1e-4)

        assert self.cohp_fe.energies[0] + self.cohp_fe.efermi == approx(elim_fe[0], abs=1e-4)
        assert self.cohp_fe.energies[-1] + self.cohp_fe.efermi == approx(elim_fe[1], abs=1e-4)
        assert self.coop_fe.energies[0] + self.coop_fe.efermi == approx(elim_fe[0], abs=1e-4)
        assert self.coop_fe.energies[-1] + self.coop_fe.efermi == approx(elim_fe[1], abs=1e-4)

        # Lobster 3.1
        assert self.cohp_KF.energies[0] + self.cohp_KF.efermi == approx(elim_KF[0], abs=1e-4)
        assert self.cohp_KF.energies[-1] + self.cohp_KF.efermi == approx(elim_KF[1], abs=1e-4)
        assert self.coop_KF.energies[0] + self.coop_KF.efermi == approx(elim_KF[0], abs=1e-4)
        assert self.coop_KF.energies[-1] + self.coop_KF.efermi == approx(elim_KF[1], abs=1e-4)

    def test_cohp_data(self):
        lengths_sites_bise = {
            "1": (2.882308829886294, (0, 6)),
            "2": (3.1014396233274444, (0, 9)),
            "3": (2.8823088298862083, (1, 7)),
            "4": (3.1014396233275434, (1, 8)),
            "5": (3.0500070394403904, (2, 9)),
            "6": (2.9167594580335807, (2, 10)),
            "7": (3.05000703944039, (3, 8)),
            "8": (2.9167594580335803, (3, 11)),
            "9": (3.3752173204052101, (4, 11)),
            "10": (3.0729354518345948, (4, 5)),
            "11": (3.3752173204052101, (5, 10)),
        }
        lengths_sites_fe = {
            "1": (2.8318907764979082, (7, 6)),
            "2": (2.4524893531900283, (7, 8)),
        }
        # Lobster 3.1
        lengths_sites_KF = {
            "1": (2.7119923200622269, (0, 1)),
            "2": (2.7119923200622269, (0, 1)),
            "3": (2.7119923576010501, (0, 1)),
            "4": (2.7119923576010501, (0, 1)),
            "5": (2.7119923200622269, (0, 1)),
            "6": (2.7119923200622269, (0, 1)),
        }

        for data in [self.cohp_bise.cohp_data, self.coop_bise.cohp_data]:
            for bond, val in data.items():
                if bond != "average":
                    assert val["length"] == lengths_sites_bise[bond][0]
                    assert val["sites"] == lengths_sites_bise[bond][1]
                    assert len(val["COHP"][Spin.up]) == 241
                    assert len(val["ICOHP"][Spin.up]) == 241
        for data in [self.cohp_fe.cohp_data, self.coop_fe.cohp_data]:
            for bond, val in data.items():
                if bond != "average":
                    assert val["length"] == lengths_sites_fe[bond][0]
                    assert val["sites"] == lengths_sites_fe[bond][1]
                    assert len(val["COHP"][Spin.up]) == 301
                    assert len(val["ICOHP"][Spin.up]) == 301

        # Lobster 3.1
        for data in [self.cohp_KF.cohp_data, self.coop_KF.cohp_data]:
            for bond, val in data.items():
                if bond != "average":
                    assert val["length"] == lengths_sites_KF[bond][0]
                    assert val["sites"] == lengths_sites_KF[bond][1]
                    assert len(val["COHP"][Spin.up]) == 6
                    assert len(val["ICOHP"][Spin.up]) == 6

    def test_orbital_resolved_cohp(self):
        orbitals = [(Orbital(i), Orbital(j)) for j in range(4) for i in range(4)]
        assert self.cohp_bise.orb_res_cohp is None
        assert self.coop_bise.orb_res_cohp is None
        assert self.cohp_fe.orb_res_cohp is None
        assert self.coop_fe.orb_res_cohp is None
        assert self.orb_notot.cohp_data["1"]["COHP"] is None
        assert self.orb_notot.cohp_data["1"]["ICOHP"] is None
        for orbs in self.orb.orb_res_cohp["1"]:
            orb_set = self.orb.orb_res_cohp["1"][orbs]["orbitals"]
            assert orb_set[0][0] == 4
            assert orb_set[1][0] == 4
            assert (orb_set[0][1], orb_set[1][1]) in orbitals

        # test d and f orbitals
        ref_list1 = [*[5] * 28, *[6] * 36, *[7] * 4]
        ref_list2 = [
            *["f0"] * 4,
            *["f1"] * 4,
            *["f2"] * 4,
            *["f3"] * 4,
            *["f_1"] * 4,
            *["f_2"] * 4,
            *["f_3"] * 4,
            *["dx2"] * 4,
            *["dxy"] * 4,
            *["dxz"] * 4,
            *["dyz"] * 4,
            *["dz2"] * 4,
            *["px"] * 4,
            *["py"] * 4,
            *["pz"] * 4,
            *["s"] * 8,
        ]
        for iorb, orbs in enumerate(sorted(self.cohp_Na2UO4.orb_res_cohp["49"])):
            orb_set = self.cohp_Na2UO4.orb_res_cohp["49"][orbs]["orbitals"]
            assert orb_set[0][0] == ref_list1[iorb]
            assert str(orb_set[0][1]) == ref_list2[iorb]

        # The sum of the orbital-resolved COHPs should be approximately
        # the total COHP. Due to small deviations in the LOBSTER calculation,
        # the precision is not very high though.
        cohp = self.orb.cohp_data["1"]["COHP"][Spin.up]
        icohp = self.orb.cohp_data["1"]["ICOHP"][Spin.up]
        tot = np.sum(
            [self.orb.orb_res_cohp["1"][orbs]["COHP"][Spin.up] for orbs in self.orb.orb_res_cohp["1"]],
            axis=0,
        )
        assert_allclose(tot, cohp, atol=1e-3)
        tot = np.sum(
            [self.orb.orb_res_cohp["1"][orbs]["ICOHP"][Spin.up] for orbs in self.orb.orb_res_cohp["1"]],
            axis=0,
        )
        assert_allclose(tot, icohp, atol=1e-3)

        # Lobster 3.1
        cohp_KF = self.cohp_KF.cohp_data["1"]["COHP"][Spin.up]
        icohp_KF = self.cohp_KF.cohp_data["1"]["ICOHP"][Spin.up]
        tot_KF = np.sum(
            [self.cohp_KF.orb_res_cohp["1"][orbs]["COHP"][Spin.up] for orbs in self.cohp_KF.orb_res_cohp["1"]],
            axis=0,
        )
        assert_allclose(tot_KF, cohp_KF, atol=1e-3)
        tot_KF = np.sum(
            [self.cohp_KF.orb_res_cohp["1"][orbs]["ICOHP"][Spin.up] for orbs in self.cohp_KF.orb_res_cohp["1"]],
            axis=0,
        )
        assert_allclose(tot_KF, icohp_KF, atol=1e-3)

        # d and f orbitals
        cohp_Na2UO4 = self.cohp_Na2UO4.cohp_data["49"]["COHP"][Spin.up]
        icohp_Na2UO4 = self.cohp_Na2UO4.cohp_data["49"]["ICOHP"][Spin.up]
        tot_Na2UO4 = np.sum(
            [
                self.cohp_Na2UO4.orb_res_cohp["49"][orbs]["COHP"][Spin.up]
                for orbs in self.cohp_Na2UO4.orb_res_cohp["49"]
            ],
            axis=0,
        )
        assert_allclose(tot_Na2UO4, cohp_Na2UO4, atol=1e-3)
        tot_Na2UO4 = np.sum(
            [
                self.cohp_Na2UO4.orb_res_cohp["49"][orbs]["ICOHP"][Spin.up]
                for orbs in self.cohp_Na2UO4.orb_res_cohp["49"]
            ],
            axis=0,
        )
        assert_allclose(tot_Na2UO4, icohp_Na2UO4, atol=1e-3)


class TestIcohplist(unittest.TestCase):
    def setUp(self):
        self.icohp_bise = Icohplist(filename=f"{TEST_FILES_DIR}/cohp/ICOHPLIST.lobster.BiSe")
        self.icoop_bise = Icohplist(
            filename=f"{TEST_FILES_DIR}/cohp/ICOOPLIST.lobster.BiSe",
            are_coops=True,
        )
        self.icohp_fe = Icohplist(filename=f"{TEST_FILES_DIR}/cohp/ICOHPLIST.lobster")
        # allow gzipped files
        self.icohp_gzipped = Icohplist(filename=f"{TEST_FILES_DIR}/cohp/ICOHPLIST.lobster.gz")
        self.icoop_fe = Icohplist(
            filename=f"{TEST_FILES_DIR}/cohp/ICOHPLIST.lobster",
            are_coops=True,
        )
        # ICOBIs and orbitalwise ICOBILIST.lobster
        self.icobi_orbitalwise = Icohplist(
            filename=f"{TEST_FILES_DIR}/cohp/ICOBILIST.lobster",
            are_cobis=True,
        )
        # TODO: test orbitalwise ICOHPs with and without spin polarization

        self.icobi = Icohplist(
            filename=f"{TEST_FILES_DIR}/cohp/ICOBILIST.lobster.withoutorbitals",
            are_cobis=True,
        )
        self.icobi_orbitalwise_spinpolarized = Icohplist(
            filename=f"{TEST_FILES_DIR}/cohp/ICOBILIST.lobster.spinpolarized",
            are_cobis=True,
        )
        # make sure the correct line is read to check if this is a orbitalwise ICOBILIST
        self.icobi_orbitalwise_add = Icohplist(
            filename=f"{TEST_FILES_DIR}/cohp/ICOBILIST.lobster.additional_case",
            are_cobis=True,
        )
        self.icobi_orbitalwise_spinpolarized_add = Icohplist(
            filename=os.path.join(
                TEST_FILES_DIR,
                "cohp",
                "ICOBILIST.lobster.spinpolarized.additional_case",
            ),
            are_cobis=True,
        )

    def test_attributes(self):
        assert not self.icohp_bise.are_coops
        assert self.icoop_bise.are_coops
        assert not self.icohp_bise.is_spin_polarized
        assert not self.icoop_bise.is_spin_polarized
        assert len(self.icohp_bise.icohplist) == 11
        assert len(self.icoop_bise.icohplist) == 11
        assert not self.icohp_fe.are_coops
        assert self.icoop_fe.are_coops
        assert self.icohp_fe.is_spin_polarized
        assert self.icoop_fe.is_spin_polarized
        assert len(self.icohp_fe.icohplist) == 2
        assert len(self.icoop_fe.icohplist) == 2
        # test are_cobis
        assert not self.icohp_fe.are_coops
        assert not self.icohp_fe.are_cobis
        assert self.icoop_fe.are_coops
        assert not self.icoop_fe.are_cobis
        assert self.icobi.are_cobis
        assert not self.icobi.are_coops

        # orbitalwise
        assert self.icobi_orbitalwise.orbitalwise
        assert not self.icobi.orbitalwise

        assert self.icobi_orbitalwise_spinpolarized.orbitalwise

        assert self.icobi_orbitalwise_add.orbitalwise
        assert self.icobi_orbitalwise_spinpolarized_add.orbitalwise

    def test_values(self):
        icohplist_bise = {
            "1": {
                "length": 2.88231,
                "number_of_bonds": 3,
                "icohp": {Spin.up: -2.18042},
                "translation": [0, 0, 0],
                "orbitals": None,
            },
            "2": {
                "length": 3.10144,
                "number_of_bonds": 3,
                "icohp": {Spin.up: -1.14347},
                "translation": [0, 0, 0],
                "orbitals": None,
            },
            "3": {
                "length": 2.88231,
                "number_of_bonds": 3,
                "icohp": {Spin.up: -2.18042},
                "translation": [0, 0, 0],
                "orbitals": None,
            },
            "4": {
                "length": 3.10144,
                "number_of_bonds": 3,
                "icohp": {Spin.up: -1.14348},
                "translation": [0, 0, 0],
                "orbitals": None,
            },
            "5": {
                "length": 3.05001,
                "number_of_bonds": 3,
                "icohp": {Spin.up: -1.30006},
                "translation": [0, 0, 0],
                "orbitals": None,
            },
            "6": {
                "length": 2.91676,
                "number_of_bonds": 3,
                "icohp": {Spin.up: -1.96843},
                "translation": [0, 0, 0],
                "orbitals": None,
            },
            "7": {
                "length": 3.05001,
                "number_of_bonds": 3,
                "icohp": {Spin.up: -1.30006},
                "translation": [0, 0, 0],
                "orbitals": None,
            },
            "8": {
                "length": 2.91676,
                "number_of_bonds": 3,
                "icohp": {Spin.up: -1.96843},
                "translation": [0, 0, 0],
                "orbitals": None,
            },
            "9": {
                "length": 3.37522,
                "number_of_bonds": 3,
                "icohp": {Spin.up: -0.47531},
                "translation": [0, 0, 0],
                "orbitals": None,
            },
            "10": {
                "length": 3.07294,
                "number_of_bonds": 3,
                "icohp": {Spin.up: -2.38796},
                "translation": [0, 0, 0],
                "orbitals": None,
            },
            "11": {
                "length": 3.37522,
                "number_of_bonds": 3,
                "icohp": {Spin.up: -0.47531},
                "translation": [0, 0, 0],
                "orbitals": None,
            },
        }
        icooplist_bise = {
            "1": {
                "length": 2.88231,
                "number_of_bonds": 3,
                "icohp": {Spin.up: 0.14245},
                "translation": [0, 0, 0],
                "orbitals": None,
            },
            "2": {
                "length": 3.10144,
                "number_of_bonds": 3,
                "icohp": {Spin.up: -0.04118},
                "translation": [0, 0, 0],
                "orbitals": None,
            },
            "3": {
                "length": 2.88231,
                "number_of_bonds": 3,
                "icohp": {Spin.up: 0.14245},
                "translation": [0, 0, 0],
                "orbitals": None,
            },
            "4": {
                "length": 3.10144,
                "number_of_bonds": 3,
                "icohp": {Spin.up: -0.04118},
                "translation": [0, 0, 0],
                "orbitals": None,
            },
            "5": {
                "length": 3.05001,
                "number_of_bonds": 3,
                "icohp": {Spin.up: -0.03516},
                "translation": [0, 0, 0],
                "orbitals": None,
            },
            "6": {
                "length": 2.91676,
                "number_of_bonds": 3,
                "icohp": {Spin.up: 0.10745},
                "translation": [0, 0, 0],
                "orbitals": None,
            },
            "7": {
                "length": 3.05001,
                "number_of_bonds": 3,
                "icohp": {Spin.up: -0.03516},
                "translation": [0, 0, 0],
                "orbitals": None,
            },
            "8": {
                "length": 2.91676,
                "number_of_bonds": 3,
                "icohp": {Spin.up: 0.10745},
                "translation": [0, 0, 0],
                "orbitals": None,
            },
            "9": {
                "length": 3.37522,
                "number_of_bonds": 3,
                "icohp": {Spin.up: -0.12395},
                "translation": [0, 0, 0],
                "orbitals": None,
            },
            "10": {
                "length": 3.07294,
                "number_of_bonds": 3,
                "icohp": {Spin.up: 0.24714},
                "translation": [0, 0, 0],
                "orbitals": None,
            },
            "11": {
                "length": 3.37522,
                "number_of_bonds": 3,
                "icohp": {Spin.up: -0.12395},
                "translation": [0, 0, 0],
                "orbitals": None,
            },
        }
        icooplist_fe = {
            "1": {
                "length": 2.83189,
                "number_of_bonds": 2,
                "icohp": {Spin.up: -0.10218, Spin.down: -0.19701},
                "translation": [0, 0, 0],
                "orbitals": None,
            },
            "2": {
                "length": 2.45249,
                "number_of_bonds": 1,
                "icohp": {Spin.up: -0.28485, Spin.down: -0.58279},
                "translation": [0, 0, 0],
                "orbitals": None,
            },
        }

        assert icohplist_bise == self.icohp_bise.icohplist
        assert self.icohp_bise.icohpcollection.extremum_icohpvalue() == -2.38796
        assert icooplist_fe == self.icoop_fe.icohplist
        assert self.icoop_fe.icohpcollection.extremum_icohpvalue() == -0.29919
        assert icooplist_bise == self.icoop_bise.icohplist
        assert self.icoop_bise.icohpcollection.extremum_icohpvalue() == 0.24714
        assert self.icobi.icohplist["1"]["icohp"][Spin.up] == approx(0.58649)
        assert self.icobi_orbitalwise.icohplist["2"]["icohp"][Spin.up] == approx(0.58649)
        assert self.icobi_orbitalwise.icohplist["1"]["icohp"][Spin.up] == approx(0.58649)
        assert self.icobi_orbitalwise_spinpolarized.icohplist["1"]["icohp"][Spin.up] == approx(0.58649 / 2, abs=1e-3)
        assert self.icobi_orbitalwise_spinpolarized.icohplist["1"]["icohp"][Spin.down] == approx(0.58649 / 2, abs=1e-3)
        assert self.icobi_orbitalwise_spinpolarized.icohplist["2"]["icohp"][Spin.down] == approx(0.58649 / 2, abs=1e-3)
        assert self.icobi.icohpcollection.extremum_icohpvalue() == 0.58649
        assert self.icobi_orbitalwise_spinpolarized.icohplist["2"]["orbitals"]["2s-6s"]["icohp"][Spin.up] == 0.0247


class TestNciCobiList(unittest.TestCase):
    def setUp(self):
        self.ncicobi = NciCobiList(filename=f"{TEST_FILES_DIR}/cohp/NcICOBILIST.lobster")
        self.ncicobi_gz = NciCobiList(filename=f"{TEST_FILES_DIR}/cohp/NcICOBILIST.lobster.gz")
        self.ncicobi_no_spin = NciCobiList(filename=f"{TEST_FILES_DIR}/cohp/NcICOBILIST.lobster.nospin")
        self.ncicobi_no_spin_wo = NciCobiList(
            filename=f"{TEST_FILES_DIR}/cohp/NcICOBILIST.lobster.nospin.withoutorbitals"
        )
        self.ncicobi_wo = NciCobiList(filename=f"{TEST_FILES_DIR}/cohp/NcICOBILIST.lobster.withoutorbitals")

    def test_ncicobilist(self):
        assert self.ncicobi.is_spin_polarized
        assert not self.ncicobi_no_spin.is_spin_polarized
        assert self.ncicobi_wo.is_spin_polarized
        assert not self.ncicobi_no_spin_wo.is_spin_polarized
        assert self.ncicobi.orbital_wise
        assert self.ncicobi_no_spin.orbital_wise
        assert not self.ncicobi_wo.orbital_wise
        assert not self.ncicobi_no_spin_wo.orbital_wise
        assert len(self.ncicobi.ncicobi_list) == 2
        assert self.ncicobi.ncicobi_list["2"]["number_of_atoms"] == 3
        assert self.ncicobi.ncicobi_list["2"]["ncicobi"][Spin.up] == approx(0.00009)
        assert self.ncicobi.ncicobi_list["2"]["ncicobi"][Spin.down] == approx(0.00009)
        assert self.ncicobi.ncicobi_list["2"]["interaction_type"] == "[X22[0,0,0]->Xs42[0,0,0]->X31[0,0,0]]"
        assert (
            self.ncicobi.ncicobi_list["2"]["ncicobi"][Spin.up] == self.ncicobi_wo.ncicobi_list["2"]["ncicobi"][Spin.up]
        )
        assert (
            self.ncicobi.ncicobi_list["2"]["ncicobi"][Spin.up] == self.ncicobi_gz.ncicobi_list["2"]["ncicobi"][Spin.up]
        )
        assert (
            self.ncicobi.ncicobi_list["2"]["interaction_type"] == self.ncicobi_gz.ncicobi_list["2"]["interaction_type"]
        )
        assert sum(self.ncicobi.ncicobi_list["2"]["ncicobi"].values()) == approx(
            self.ncicobi_no_spin.ncicobi_list["2"]["ncicobi"][Spin.up]
        )


class TestDoscar(unittest.TestCase):
    def setUp(self):
        # first for spin polarized version
        doscar = f"{TEST_FILES_DIR}/DOSCAR.lobster.spin"
        poscar = f"{TEST_FILES_DIR}/POSCAR.lobster.spin_DOS"
        # not spin polarized
        doscar2 = f"{TEST_FILES_DIR}/DOSCAR.lobster.nonspin"
        poscar2 = f"{TEST_FILES_DIR}/POSCAR.lobster.nonspin_DOS"
        f"{TEST_FILES_DIR}/DOSCAR.lobster.nonspin_zip.gz"
        f"{TEST_FILES_DIR}/POSCAR.lobster.nonspin_DOS_zip.gz"
        self.DOSCAR_spin_pol = Doscar(doscar=doscar, structure_file=poscar)
        self.DOSCAR_nonspin_pol = Doscar(doscar=doscar2, structure_file=poscar2)

        self.DOSCAR_spin_pol = Doscar(doscar=doscar, structure_file=poscar)
        self.DOSCAR_nonspin_pol = Doscar(doscar=doscar2, structure_file=poscar2)

        with open(f"{TEST_FILES_DIR}/structure_KF.json") as f:
            data = json.load(f)

        self.structure = Structure.from_dict(data)

        # test structure argument
        self.DOSCAR_spin_pol2 = Doscar(doscar=doscar, structure_file=None, structure=Structure.from_file(poscar))

    def test_complete_dos(self):
        # first for spin polarized version
        energies_spin = [-11.25000, -7.50000, -3.75000, 0.00000, 3.75000, 7.50000]
        tdos_up = [0.00000, 0.79999, 0.00000, 0.79999, 0.00000, 0.02577]
        tdos_down = [0.00000, 0.79999, 0.00000, 0.79999, 0.00000, 0.02586]
        fermi = 0.0

        pdos_f_2s_up = [0.00000, 0.00159, 0.00000, 0.00011, 0.00000, 0.00069]
        pdos_f_2s_down = [0.00000, 0.00159, 0.00000, 0.00011, 0.00000, 0.00069]
        pdos_f_2py_up = [0.00000, 0.00160, 0.00000, 0.25801, 0.00000, 0.00029]
        pdos_f_2py_down = [0.00000, 0.00161, 0.00000, 0.25819, 0.00000, 0.00029]
        pdos_f_2pz_up = [0.00000, 0.00161, 0.00000, 0.25823, 0.00000, 0.00029]
        pdos_f_2pz_down = [0.00000, 0.00160, 0.00000, 0.25795, 0.00000, 0.00029]
        pdos_f_2px_up = [0.00000, 0.00160, 0.00000, 0.25805, 0.00000, 0.00029]
        pdos_f_2px_down = [0.00000, 0.00161, 0.00000, 0.25814, 0.00000, 0.00029]

        assert energies_spin == self.DOSCAR_spin_pol.completedos.energies.tolist()
        assert tdos_up == self.DOSCAR_spin_pol.completedos.densities[Spin.up].tolist()
        assert tdos_down == self.DOSCAR_spin_pol.completedos.densities[Spin.down].tolist()
        assert fermi == approx(self.DOSCAR_spin_pol.completedos.efermi)

        assert_allclose(
            self.DOSCAR_spin_pol.completedos.structure.frac_coords,
            self.structure.frac_coords,
        )
        assert_allclose(
            self.DOSCAR_spin_pol2.completedos.structure.frac_coords,
            self.structure.frac_coords,
        )
        assert self.DOSCAR_spin_pol.completedos.pdos[self.structure[0]]["2s"][Spin.up].tolist() == pdos_f_2s_up
        assert self.DOSCAR_spin_pol.completedos.pdos[self.structure[0]]["2s"][Spin.down].tolist() == pdos_f_2s_down
        assert self.DOSCAR_spin_pol.completedos.pdos[self.structure[0]]["2p_y"][Spin.up].tolist() == pdos_f_2py_up
        assert self.DOSCAR_spin_pol.completedos.pdos[self.structure[0]]["2p_y"][Spin.down].tolist() == pdos_f_2py_down
        assert self.DOSCAR_spin_pol.completedos.pdos[self.structure[0]]["2p_z"][Spin.up].tolist() == pdos_f_2pz_up
        assert self.DOSCAR_spin_pol.completedos.pdos[self.structure[0]]["2p_z"][Spin.down].tolist() == pdos_f_2pz_down
        assert self.DOSCAR_spin_pol.completedos.pdos[self.structure[0]]["2p_x"][Spin.up].tolist() == pdos_f_2px_up
        assert self.DOSCAR_spin_pol.completedos.pdos[self.structure[0]]["2p_x"][Spin.down].tolist() == pdos_f_2px_down

        energies_nonspin = [-11.25000, -7.50000, -3.75000, 0.00000, 3.75000, 7.50000]
        tdos_nonspin = [0.00000, 1.60000, 0.00000, 1.60000, 0.00000, 0.02418]
        pdos_f_2s = [0.00000, 0.00320, 0.00000, 0.00017, 0.00000, 0.00060]
        pdos_f_2py = [0.00000, 0.00322, 0.00000, 0.51635, 0.00000, 0.00037]
        pdos_f_2pz = [0.00000, 0.00322, 0.00000, 0.51636, 0.00000, 0.00037]
        pdos_f_2px = [0.00000, 0.00322, 0.00000, 0.51634, 0.00000, 0.00037]

        assert energies_nonspin == self.DOSCAR_nonspin_pol.completedos.energies.tolist()

        assert tdos_nonspin == self.DOSCAR_nonspin_pol.completedos.densities[Spin.up].tolist()

        assert fermi == approx(self.DOSCAR_nonspin_pol.completedos.efermi)

        assert self.DOSCAR_nonspin_pol.completedos.structure == self.structure

        assert self.DOSCAR_nonspin_pol.completedos.pdos[self.structure[0]]["2s"][Spin.up].tolist() == pdos_f_2s
        assert self.DOSCAR_nonspin_pol.completedos.pdos[self.structure[0]]["2p_y"][Spin.up].tolist() == pdos_f_2py
        assert self.DOSCAR_nonspin_pol.completedos.pdos[self.structure[0]]["2p_z"][Spin.up].tolist() == pdos_f_2pz
        assert self.DOSCAR_nonspin_pol.completedos.pdos[self.structure[0]]["2p_x"][Spin.up].tolist() == pdos_f_2px

    def test_pdos(self):
        # first for spin polarized version

        pdos_f_2s_up = [0.00000, 0.00159, 0.00000, 0.00011, 0.00000, 0.00069]
        pdos_f_2s_down = [0.00000, 0.00159, 0.00000, 0.00011, 0.00000, 0.00069]
        pdos_f_2py_up = [0.00000, 0.00160, 0.00000, 0.25801, 0.00000, 0.00029]
        pdos_f_2py_down = [0.00000, 0.00161, 0.00000, 0.25819, 0.00000, 0.00029]
        pdos_f_2pz_up = [0.00000, 0.00161, 0.00000, 0.25823, 0.00000, 0.00029]
        pdos_f_2pz_down = [0.00000, 0.00160, 0.00000, 0.25795, 0.00000, 0.00029]
        pdos_f_2px_up = [0.00000, 0.00160, 0.00000, 0.25805, 0.00000, 0.00029]
        pdos_f_2px_down = [0.00000, 0.00161, 0.00000, 0.25814, 0.00000, 0.00029]

        assert self.DOSCAR_spin_pol.pdos[0]["2s"][Spin.up].tolist() == pdos_f_2s_up
        assert self.DOSCAR_spin_pol.pdos[0]["2s"][Spin.down].tolist() == pdos_f_2s_down
        assert self.DOSCAR_spin_pol.pdos[0]["2p_y"][Spin.up].tolist() == pdos_f_2py_up
        assert self.DOSCAR_spin_pol.pdos[0]["2p_y"][Spin.down].tolist() == pdos_f_2py_down
        assert self.DOSCAR_spin_pol.pdos[0]["2p_z"][Spin.up].tolist() == pdos_f_2pz_up
        assert self.DOSCAR_spin_pol.pdos[0]["2p_z"][Spin.down].tolist() == pdos_f_2pz_down
        assert self.DOSCAR_spin_pol.pdos[0]["2p_x"][Spin.up].tolist() == pdos_f_2px_up
        assert self.DOSCAR_spin_pol.pdos[0]["2p_x"][Spin.down].tolist() == pdos_f_2px_down

        # non spin
        pdos_f_2s = [0.00000, 0.00320, 0.00000, 0.00017, 0.00000, 0.00060]
        pdos_f_2py = [0.00000, 0.00322, 0.00000, 0.51635, 0.00000, 0.00037]
        pdos_f_2pz = [0.00000, 0.00322, 0.00000, 0.51636, 0.00000, 0.00037]
        pdos_f_2px = [0.00000, 0.00322, 0.00000, 0.51634, 0.00000, 0.00037]

        assert self.DOSCAR_nonspin_pol.pdos[0]["2s"][Spin.up].tolist() == pdos_f_2s
        assert self.DOSCAR_nonspin_pol.pdos[0]["2p_y"][Spin.up].tolist() == pdos_f_2py
        assert self.DOSCAR_nonspin_pol.pdos[0]["2p_z"][Spin.up].tolist() == pdos_f_2pz
        assert self.DOSCAR_nonspin_pol.pdos[0]["2p_x"][Spin.up].tolist() == pdos_f_2px

    def test_tdos(self):
        # first for spin polarized version
        energies_spin = [-11.25000, -7.50000, -3.75000, 0.00000, 3.75000, 7.50000]
        tdos_up = [0.00000, 0.79999, 0.00000, 0.79999, 0.00000, 0.02577]
        tdos_down = [0.00000, 0.79999, 0.00000, 0.79999, 0.00000, 0.02586]
        fermi = 0.0

        assert energies_spin == self.DOSCAR_spin_pol.tdos.energies.tolist()
        assert tdos_up == self.DOSCAR_spin_pol.tdos.densities[Spin.up].tolist()
        assert tdos_down == self.DOSCAR_spin_pol.tdos.densities[Spin.down].tolist()
        assert fermi == approx(self.DOSCAR_spin_pol.tdos.efermi)

        energies_nonspin = [-11.25000, -7.50000, -3.75000, 0.00000, 3.75000, 7.50000]
        tdos_nonspin = [0.00000, 1.60000, 0.00000, 1.60000, 0.00000, 0.02418]
        fermi = 0.0

        assert energies_nonspin == self.DOSCAR_nonspin_pol.tdos.energies.tolist()
        assert tdos_nonspin == self.DOSCAR_nonspin_pol.tdos.densities[Spin.up].tolist()
        assert fermi == approx(self.DOSCAR_nonspin_pol.tdos.efermi)

    def test_energies(self):
        # first for spin polarized version
        energies_spin = [-11.25000, -7.50000, -3.75000, 0.00000, 3.75000, 7.50000]

        assert energies_spin == self.DOSCAR_spin_pol.energies.tolist()

        energies_nonspin = [-11.25000, -7.50000, -3.75000, 0.00000, 3.75000, 7.50000]
        assert energies_nonspin == self.DOSCAR_nonspin_pol.energies.tolist()

    def test_tdensities(self):
        # first for spin polarized version
        tdos_up = [0.00000, 0.79999, 0.00000, 0.79999, 0.00000, 0.02577]
        tdos_down = [0.00000, 0.79999, 0.00000, 0.79999, 0.00000, 0.02586]

        assert tdos_up == self.DOSCAR_spin_pol.tdensities[Spin.up].tolist()
        assert tdos_down == self.DOSCAR_spin_pol.tdensities[Spin.down].tolist()

        tdos_nonspin = [0.00000, 1.60000, 0.00000, 1.60000, 0.00000, 0.02418]
        assert tdos_nonspin == self.DOSCAR_nonspin_pol.tdensities[Spin.up].tolist()

    def test_itdensities(self):
        itdos_up = [1.99997, 4.99992, 4.99992, 7.99987, 7.99987, 8.09650]
        itdos_down = [1.99997, 4.99992, 4.99992, 7.99987, 7.99987, 8.09685]
        assert itdos_up == self.DOSCAR_spin_pol.itdensities[Spin.up].tolist()
        assert itdos_down == self.DOSCAR_spin_pol.itdensities[Spin.down].tolist()

        itdos_nonspin = [4.00000, 10.00000, 10.00000, 16.00000, 16.00000, 16.09067]
        assert itdos_nonspin == self.DOSCAR_nonspin_pol.itdensities[Spin.up].tolist()

    def test_is_spin_polarized(self):
        # first for spin polarized version
        assert self.DOSCAR_spin_pol.is_spin_polarized

        assert not self.DOSCAR_nonspin_pol.is_spin_polarized


class TestCharge(PymatgenTest):
    def setUp(self):
        self.charge2 = Charge(filename=f"{TEST_FILES_DIR}/cohp/CHARGE.lobster.MnO")
        # gzipped file
        self.charge = Charge(filename=f"{TEST_FILES_DIR}/cohp/CHARGE.lobster.MnO2.gz")

    def test_attributes(self):
        charge_Loewdin = [-1.25, 1.25]
        charge_Mulliken = [-1.30, 1.30]
        atomlist = ["O1", "Mn2"]
        types = ["O", "Mn"]
        num_atoms = 2
        assert_array_equal(charge_Mulliken, self.charge2.Mulliken)
        assert_array_equal(charge_Loewdin, self.charge2.Loewdin)
        assert_array_equal(atomlist, self.charge2.atomlist)
        assert_array_equal(types, self.charge2.types)
        assert_array_equal(num_atoms, self.charge2.num_atoms)

    def test_get_structure_with_charges(self):
        structure_dict2 = {
            "lattice": {
                "c": 3.198244,
                "volume": 23.132361565928807,
                "b": 3.1982447183003364,
                "gamma": 60.00000011873414,
                "beta": 60.00000401737447,
                "alpha": 60.00000742944491,
                "matrix": [
                    [2.769761, 0.0, 1.599122],
                    [0.923254, 2.611356, 1.599122],
                    [0.0, 0.0, 3.198244],
                ],
                "a": 3.1982443884113985,
            },
            "@class": "Structure",
            "sites": [
                {
                    "xyz": [1.846502883732, 1.305680611356, 3.198248797366],
                    "properties": {"Loewdin Charges": -1.25, "Mulliken Charges": -1.3},
                    "abc": [0.499998, 0.500001, 0.500002],
                    "species": [{"occu": 1, "element": "O"}],
                    "label": "O",
                },
                {
                    "xyz": [0.0, 0.0, 0.0],
                    "properties": {"Loewdin Charges": 1.25, "Mulliken Charges": 1.3},
                    "abc": [0.0, 0.0, 0.0],
                    "species": [{"occu": 1, "element": "Mn"}],
                    "label": "Mn",
                },
            ],
            "charge": None,
            "@module": "pymatgen.core.structure",
        }
        s2 = Structure.from_dict(structure_dict2)
        assert s2 == self.charge2.get_structure_with_charges(TEST_FILES_DIR / "POSCAR.MnO")


class TestLobsterout(PymatgenTest):
    def setUp(self):
        self.lobsterout_normal = Lobsterout(filename=f"{TEST_FILES_DIR}/cohp/lobsterout.normal")
        # make sure .gz files are also read correctly
        self.lobsterout_normal = Lobsterout(filename=f"{TEST_FILES_DIR}/cohp/lobsterout.normal2.gz")
        self.lobsterout_fatband_grosspop_densityofenergies = Lobsterout(
            filename=os.path.join(
                TEST_FILES_DIR,
                "cohp",
                "lobsterout.fatband_grosspop_densityofenergy",
            )
        )
        self.lobsterout_saveprojection = Lobsterout(filename=f"{TEST_FILES_DIR}/cohp/lobsterout.saveprojection")
        self.lobsterout_skipping_all = Lobsterout(filename=f"{TEST_FILES_DIR}/cohp/lobsterout.skipping_all")
        self.lobsterout_twospins = Lobsterout(filename=f"{TEST_FILES_DIR}/cohp/lobsterout.twospins")
        self.lobsterout_GaAs = Lobsterout(filename=f"{TEST_FILES_DIR}/cohp/lobsterout.GaAs")
        self.lobsterout_from_projection = Lobsterout(filename=f"{TEST_FILES_DIR}/cohp/lobsterout_from_projection")
        self.lobsterout_onethread = Lobsterout(filename=f"{TEST_FILES_DIR}/cohp/lobsterout.onethread")
        self.lobsterout_cobi_madelung = Lobsterout(filename=f"{TEST_FILES_DIR}/cohp/lobsterout_cobi_madelung")
        self.lobsterout_doscar_lso = Lobsterout(filename=f"{TEST_FILES_DIR}/cohp/lobsterout_doscar_lso")

        # TODO: implement skipping madelung/cobi
        self.lobsterout_skipping_cobi_madelung = Lobsterout(
            filename=f"{TEST_FILES_DIR}/cohp/lobsterout.skip_cobi_madelung"
        )

    def test_attributes(self):
        assert self.lobsterout_normal.basis_functions == [
            ["3s", "4s", "3p_y", "3p_z", "3p_x", "3d_xy", "3d_yz", "3d_z^2", "3d_xz", "3d_x^2-y^2"]
        ]
        assert self.lobsterout_normal.basis_type == ["pbeVaspFit2015"]
        assert self.lobsterout_normal.charge_spilling == [0.0268]
        assert self.lobsterout_normal.dft_program == "VASP"
        assert self.lobsterout_normal.elements == ["Ti"]
        assert self.lobsterout_normal.has_charge
        assert self.lobsterout_normal.has_cohpcar
        assert self.lobsterout_normal.has_coopcar
        assert self.lobsterout_normal.has_doscar
        assert not self.lobsterout_normal.has_projection
        assert self.lobsterout_normal.has_bandoverlaps
        assert not self.lobsterout_normal.has_density_of_energies
        assert not self.lobsterout_normal.has_fatbands
        assert not self.lobsterout_normal.has_grosspopulation
        assert self.lobsterout_normal.info_lines == [
            "There are more PAW bands than local basis functions available.",
            "To prevent trouble in orthonormalization and Hamiltonian reconstruction",
            "the PAW bands from 21 and upwards will be ignored.",
        ]
        assert self.lobsterout_normal.info_orthonormalization == [
            "3 of 147 k-points could not be orthonormalized with an accuracy of 1.0E-5."
        ]
        assert not self.lobsterout_normal.is_restart_from_projection
        assert self.lobsterout_normal.lobster_version == "v3.1.0"
        assert self.lobsterout_normal.number_of_spins == 1
        assert self.lobsterout_normal.number_of_threads == 8
        assert self.lobsterout_normal.timing == {
            "wall_time": {"h": "0", "min": "0", "s": "2", "ms": "702"},
            "user_time": {"h": "0", "min": "0", "s": "20", "ms": "330"},
            "sys_time": {"h": "0", "min": "0", "s": "0", "ms": "310"},
        }
        assert self.lobsterout_normal.total_spilling[0] == approx([0.044000000000000004][0])
        assert self.lobsterout_normal.warning_lines == [
            "3 of 147 k-points could not be orthonormalized with an accuracy of 1.0E-5.",
            "Generally, this is not a critical error. But to help you analyze it,",
            "I dumped the band overlap matrices to the file bandOverlaps.lobster.",
            "Please check how much they deviate from the identity matrix and decide to",
            "use your results only, if you are sure that this is ok.",
        ]

        assert self.lobsterout_fatband_grosspop_densityofenergies.basis_functions == [
            ["3s", "4s", "3p_y", "3p_z", "3p_x", "3d_xy", "3d_yz", "3d_z^2", "3d_xz", "3d_x^2-y^2"]
        ]
        assert self.lobsterout_fatband_grosspop_densityofenergies.basis_type == ["pbeVaspFit2015"]
        assert self.lobsterout_fatband_grosspop_densityofenergies.charge_spilling == [0.0268]
        assert self.lobsterout_fatband_grosspop_densityofenergies.dft_program == "VASP"
        assert self.lobsterout_fatband_grosspop_densityofenergies.elements == ["Ti"]
        assert self.lobsterout_fatband_grosspop_densityofenergies.has_charge
        assert not self.lobsterout_fatband_grosspop_densityofenergies.has_cohpcar
        assert not self.lobsterout_fatband_grosspop_densityofenergies.has_coopcar
        assert not self.lobsterout_fatband_grosspop_densityofenergies.has_doscar
        assert not self.lobsterout_fatband_grosspop_densityofenergies.has_projection
        assert self.lobsterout_fatband_grosspop_densityofenergies.has_bandoverlaps
        assert self.lobsterout_fatband_grosspop_densityofenergies.has_density_of_energies
        assert self.lobsterout_fatband_grosspop_densityofenergies.has_fatbands
        assert self.lobsterout_fatband_grosspop_densityofenergies.has_grosspopulation
        assert self.lobsterout_fatband_grosspop_densityofenergies.info_lines == [
            "There are more PAW bands than local basis functions available.",
            "To prevent trouble in orthonormalization and Hamiltonian reconstruction",
            "the PAW bands from 21 and upwards will be ignored.",
        ]
        assert self.lobsterout_fatband_grosspop_densityofenergies.info_orthonormalization == [
            "3 of 147 k-points could not be orthonormalized with an accuracy of 1.0E-5."
        ]
        assert not self.lobsterout_fatband_grosspop_densityofenergies.is_restart_from_projection
        assert self.lobsterout_fatband_grosspop_densityofenergies.lobster_version == "v3.1.0"
        assert self.lobsterout_fatband_grosspop_densityofenergies.number_of_spins == 1
        assert self.lobsterout_fatband_grosspop_densityofenergies.number_of_threads == 8
        assert self.lobsterout_fatband_grosspop_densityofenergies.timing == {
            "wall_time": {"h": "0", "min": "0", "s": "4", "ms": "136"},
            "user_time": {"h": "0", "min": "0", "s": "18", "ms": "280"},
            "sys_time": {"h": "0", "min": "0", "s": "0", "ms": "290"},
        }
        assert self.lobsterout_fatband_grosspop_densityofenergies.total_spilling[0] == approx([0.044000000000000004][0])
        assert self.lobsterout_fatband_grosspop_densityofenergies.warning_lines == [
            "3 of 147 k-points could not be orthonormalized with an accuracy of 1.0E-5.",
            "Generally, this is not a critical error. But to help you analyze it,",
            "I dumped the band overlap matrices to the file bandOverlaps.lobster.",
            "Please check how much they deviate from the identity matrix and decide to",
            "use your results only, if you are sure that this is ok.",
        ]

        assert self.lobsterout_saveprojection.basis_functions == [
            [
                "3s",
                "4s",
                "3p_y",
                "3p_z",
                "3p_x",
                "3d_xy",
                "3d_yz",
                "3d_z^2",
                "3d_xz",
                "3d_x^2-y^2",
            ]
        ]
        assert self.lobsterout_saveprojection.basis_type == ["pbeVaspFit2015"]
        assert self.lobsterout_saveprojection.charge_spilling == [0.0268]
        assert self.lobsterout_saveprojection.dft_program == "VASP"
        assert self.lobsterout_saveprojection.elements == ["Ti"]
        assert self.lobsterout_saveprojection.has_charge
        assert not self.lobsterout_saveprojection.has_cohpcar
        assert not self.lobsterout_saveprojection.has_coopcar
        assert not self.lobsterout_saveprojection.has_doscar
        assert self.lobsterout_saveprojection.has_projection
        assert self.lobsterout_saveprojection.has_bandoverlaps
        assert self.lobsterout_saveprojection.has_density_of_energies
        assert not self.lobsterout_saveprojection.has_fatbands
        assert not self.lobsterout_saveprojection.has_grosspopulation
        assert self.lobsterout_saveprojection.info_lines == [
            "There are more PAW bands than local basis functions available.",
            "To prevent trouble in orthonormalization and Hamiltonian reconstruction",
            "the PAW bands from 21 and upwards will be ignored.",
        ]
        assert self.lobsterout_saveprojection.info_orthonormalization == [
            "3 of 147 k-points could not be orthonormalized with an accuracy of 1.0E-5."
        ]
        assert not self.lobsterout_saveprojection.is_restart_from_projection
        assert self.lobsterout_saveprojection.lobster_version == "v3.1.0"
        assert self.lobsterout_saveprojection.number_of_spins == 1
        assert self.lobsterout_saveprojection.number_of_threads == 8
        assert self.lobsterout_saveprojection.timing == {
            "wall_time": {"h": "0", "min": "0", "s": "2", "ms": "574"},
            "user_time": {"h": "0", "min": "0", "s": "18", "ms": "250"},
            "sys_time": {"h": "0", "min": "0", "s": "0", "ms": "320"},
        }
        assert self.lobsterout_saveprojection.total_spilling[0] == approx([0.044000000000000004][0])
        assert self.lobsterout_saveprojection.warning_lines == [
            "3 of 147 k-points could not be orthonormalized with an accuracy of 1.0E-5.",
            "Generally, this is not a critical error. But to help you analyze it,",
            "I dumped the band overlap matrices to the file bandOverlaps.lobster.",
            "Please check how much they deviate from the identity matrix and decide to",
            "use your results only, if you are sure that this is ok.",
        ]

        assert self.lobsterout_skipping_all.basis_functions == [
            [
                "3s",
                "4s",
                "3p_y",
                "3p_z",
                "3p_x",
                "3d_xy",
                "3d_yz",
                "3d_z^2",
                "3d_xz",
                "3d_x^2-y^2",
            ]
        ]
        assert self.lobsterout_skipping_all.basis_type == ["pbeVaspFit2015"]
        assert self.lobsterout_skipping_all.charge_spilling == [0.0268]
        assert self.lobsterout_skipping_all.dft_program == "VASP"
        assert self.lobsterout_skipping_all.elements == ["Ti"]
        assert not self.lobsterout_skipping_all.has_charge
        assert not self.lobsterout_skipping_all.has_cohpcar
        assert not self.lobsterout_skipping_all.has_coopcar
        assert not self.lobsterout_skipping_all.has_doscar
        assert not self.lobsterout_skipping_all.has_projection
        assert self.lobsterout_skipping_all.has_bandoverlaps
        assert not self.lobsterout_skipping_all.has_density_of_energies
        assert not self.lobsterout_skipping_all.has_fatbands
        assert not self.lobsterout_skipping_all.has_grosspopulation
        assert not self.lobsterout_skipping_all.has_cobicar
        assert not self.lobsterout_skipping_all.has_madelung
        assert self.lobsterout_skipping_all.info_lines == [
            "There are more PAW bands than local basis functions available.",
            "To prevent trouble in orthonormalization and Hamiltonian reconstruction",
            "the PAW bands from 21 and upwards will be ignored.",
        ]
        assert self.lobsterout_skipping_all.info_orthonormalization == [
            "3 of 147 k-points could not be orthonormalized with an accuracy of 1.0E-5."
        ]
        assert not self.lobsterout_skipping_all.is_restart_from_projection
        assert self.lobsterout_skipping_all.lobster_version == "v3.1.0"
        assert self.lobsterout_skipping_all.number_of_spins == 1
        assert self.lobsterout_skipping_all.number_of_threads == 8
        assert self.lobsterout_skipping_all.timing == {
            "wall_time": {"h": "0", "min": "0", "s": "2", "ms": "117"},
            "user_time": {"h": "0", "min": "0", "s": "16", "ms": "79"},
            "sys_time": {"h": "0", "min": "0", "s": "0", "ms": "320"},
        }
        assert self.lobsterout_skipping_all.total_spilling[0] == approx([0.044000000000000004][0])
        assert self.lobsterout_skipping_all.warning_lines == [
            "3 of 147 k-points could not be orthonormalized with an accuracy of 1.0E-5.",
            "Generally, this is not a critical error. But to help you analyze it,",
            "I dumped the band overlap matrices to the file bandOverlaps.lobster.",
            "Please check how much they deviate from the identity matrix and decide to",
            "use your results only, if you are sure that this is ok.",
        ]

        assert self.lobsterout_twospins.basis_functions == [
            [
                "4s",
                "4p_y",
                "4p_z",
                "4p_x",
                "3d_xy",
                "3d_yz",
                "3d_z^2",
                "3d_xz",
                "3d_x^2-y^2",
            ]
        ]
        assert self.lobsterout_twospins.basis_type == ["pbeVaspFit2015"]
        assert self.lobsterout_twospins.charge_spilling[0] == approx(0.36619999999999997)
        assert self.lobsterout_twospins.charge_spilling[1] == approx(0.36619999999999997)
        assert self.lobsterout_twospins.dft_program == "VASP"
        assert self.lobsterout_twospins.elements == ["Ti"]
        assert self.lobsterout_twospins.has_charge
        assert self.lobsterout_twospins.has_cohpcar
        assert self.lobsterout_twospins.has_coopcar
        assert self.lobsterout_twospins.has_doscar
        assert not self.lobsterout_twospins.has_projection
        assert self.lobsterout_twospins.has_bandoverlaps
        assert not self.lobsterout_twospins.has_density_of_energies
        assert not self.lobsterout_twospins.has_fatbands
        assert not self.lobsterout_twospins.has_grosspopulation
        assert self.lobsterout_twospins.info_lines == [
            "There are more PAW bands than local basis functions available.",
            "To prevent trouble in orthonormalization and Hamiltonian reconstruction",
            "the PAW bands from 19 and upwards will be ignored.",
        ]
        assert self.lobsterout_twospins.info_orthonormalization == [
            "60 of 294 k-points could not be orthonormalized with an accuracy of 1.0E-5."
        ]
        assert not self.lobsterout_twospins.is_restart_from_projection
        assert self.lobsterout_twospins.lobster_version == "v3.1.0"
        assert self.lobsterout_twospins.number_of_spins == 2
        assert self.lobsterout_twospins.number_of_threads == 8
        assert self.lobsterout_twospins.timing == {
            "wall_time": {"h": "0", "min": "0", "s": "3", "ms": "71"},
            "user_time": {"h": "0", "min": "0", "s": "22", "ms": "660"},
            "sys_time": {"h": "0", "min": "0", "s": "0", "ms": "310"},
        }
        assert self.lobsterout_twospins.total_spilling[0] == approx([0.2567][0])
        assert self.lobsterout_twospins.total_spilling[1] == approx([0.2567][0])
        assert self.lobsterout_twospins.warning_lines == [
            "60 of 294 k-points could not be orthonormalized with an accuracy of 1.0E-5.",
            "Generally, this is not a critical error. But to help you analyze it,",
            "I dumped the band overlap matrices to the file bandOverlaps.lobster.",
            "Please check how much they deviate from the identity matrix and decide to",
            "use your results only, if you are sure that this is ok.",
        ]

        assert self.lobsterout_from_projection.basis_functions == []
        assert self.lobsterout_from_projection.basis_type == []
        assert self.lobsterout_from_projection.charge_spilling[0] == approx(0.0177)
        assert self.lobsterout_from_projection.dft_program is None
        assert self.lobsterout_from_projection.elements == []
        assert self.lobsterout_from_projection.has_charge
        assert self.lobsterout_from_projection.has_cohpcar
        assert self.lobsterout_from_projection.has_coopcar
        assert self.lobsterout_from_projection.has_doscar
        assert not self.lobsterout_from_projection.has_projection
        assert not self.lobsterout_from_projection.has_bandoverlaps
        assert not self.lobsterout_from_projection.has_density_of_energies
        assert not self.lobsterout_from_projection.has_fatbands
        assert not self.lobsterout_from_projection.has_grosspopulation
        assert self.lobsterout_from_projection.info_lines == []
        assert self.lobsterout_from_projection.info_orthonormalization == []
        assert self.lobsterout_from_projection.is_restart_from_projection
        assert self.lobsterout_from_projection.lobster_version == "v3.1.0"
        assert self.lobsterout_from_projection.number_of_spins == 1
        assert self.lobsterout_from_projection.number_of_threads == 8
        assert self.lobsterout_from_projection.timing == {
            "wall_time": {"h": "0", "min": "2", "s": "1", "ms": "890"},
            "user_time": {"h": "0", "min": "15", "s": "10", "ms": "530"},
            "sys_time": {"h": "0", "min": "0", "s": "0", "ms": "400"},
        }
        assert self.lobsterout_from_projection.total_spilling[0] == approx([0.1543][0])
        assert self.lobsterout_from_projection.warning_lines == []

        assert self.lobsterout_GaAs.basis_functions == [
            ["4s", "4p_y", "4p_z", "4p_x"],
            [
                "4s",
                "4p_y",
                "4p_z",
                "4p_x",
                "3d_xy",
                "3d_yz",
                "3d_z^2",
                "3d_xz",
                "3d_x^2-y^2",
            ],
        ]
        assert self.lobsterout_GaAs.basis_type == ["Bunge", "Bunge"]
        assert self.lobsterout_GaAs.charge_spilling[0] == approx(0.0089)
        assert self.lobsterout_GaAs.dft_program == "VASP"
        assert self.lobsterout_GaAs.elements == ["As", "Ga"]
        assert self.lobsterout_GaAs.has_charge
        assert self.lobsterout_GaAs.has_cohpcar
        assert self.lobsterout_GaAs.has_coopcar
        assert self.lobsterout_GaAs.has_doscar
        assert not self.lobsterout_GaAs.has_projection
        assert not self.lobsterout_GaAs.has_bandoverlaps
        assert not self.lobsterout_GaAs.has_density_of_energies
        assert not self.lobsterout_GaAs.has_fatbands
        assert not self.lobsterout_GaAs.has_grosspopulation
        assert self.lobsterout_GaAs.info_lines == [
            "There are more PAW bands than local basis functions available.",
            "To prevent trouble in orthonormalization and Hamiltonian reconstruction",
            "the PAW bands from 14 and upwards will be ignored.",
        ]
        assert self.lobsterout_GaAs.info_orthonormalization == []
        assert not self.lobsterout_GaAs.is_restart_from_projection
        assert self.lobsterout_GaAs.lobster_version == "v3.1.0"
        assert self.lobsterout_GaAs.number_of_spins == 1
        assert self.lobsterout_GaAs.number_of_threads == 8
        assert self.lobsterout_GaAs.timing == {
            "wall_time": {"h": "0", "min": "0", "s": "2", "ms": "726"},
            "user_time": {"h": "0", "min": "0", "s": "12", "ms": "370"},
            "sys_time": {"h": "0", "min": "0", "s": "0", "ms": "180"},
        }
        assert self.lobsterout_GaAs.total_spilling[0] == approx([0.0859][0])

        assert self.lobsterout_onethread.number_of_threads == 1
        # Test lobsterout of lobster-4.1.0
        assert self.lobsterout_cobi_madelung.has_cobicar
        assert self.lobsterout_cobi_madelung.has_cohpcar
        assert self.lobsterout_cobi_madelung.has_madelung
        assert not self.lobsterout_cobi_madelung.has_doscar_lso

        assert self.lobsterout_doscar_lso.has_doscar_lso

        assert self.lobsterout_skipping_cobi_madelung.has_cobicar is False
        assert self.lobsterout_skipping_cobi_madelung.has_madelung is False

    def test_get_doc(self):
        comparedict = {
            "restart_from_projection": False,
            "lobster_version": "v3.1.0",
            "threads": 8,
            "dft_program": "VASP",
            "charge_spilling": [0.0268],
            "total_spilling": [0.044000000000000004],
            "elements": ["Ti"],
            "basis_type": ["pbeVaspFit2015"],
            "basis_functions": [
                [
                    "3s",
                    "4s",
                    "3p_y",
                    "3p_z",
                    "3p_x",
                    "3d_xy",
                    "3d_yz",
                    "3d_z^2",
                    "3d_xz",
                    "3d_x^2-y^2",
                ]
            ],
            "timing": {
                "wall_time": {"h": "0", "min": "0", "s": "2", "ms": "702"},
                "user_time": {"h": "0", "min": "0", "s": "20", "ms": "330"},
                "sys_time": {"h": "0", "min": "0", "s": "0", "ms": "310"},
            },
            "warning_lines": [
                "3 of 147 k-points could not be orthonormalized with an accuracy of 1.0E-5.",
                "Generally, this is not a critical error. But to help you analyze it,",
                "I dumped the band overlap matrices to the file bandOverlaps.lobster.",
                "Please check how much they deviate from the identity matrix and decide to",
                "use your results only, if you are sure that this is ok.",
            ],
            "info_orthonormalization": ["3 of 147 k-points could not be orthonormalized with an accuracy of 1.0E-5."],
            "info_lines": [
                "There are more PAW bands than local basis functions available.",
                "To prevent trouble in orthonormalization and Hamiltonian reconstruction",
                "the PAW bands from 21 and upwards will be ignored.",
            ],
            "has_doscar": True,
            "has_doscar_lso": False,
            "has_cohpcar": True,
            "has_coopcar": True,
            "has_charge": True,
            "has_projection": False,
            "has_bandoverlaps": True,
            "has_fatbands": False,
            "has_grosspopulation": False,
            "has_density_of_energies": False,
        }
        for key, item in self.lobsterout_normal.get_doc().items():
            if key not in ["has_cobicar", "has_madelung"]:
                if isinstance(item, str):
                    assert comparedict[key], item
                elif isinstance(item, int):
                    assert comparedict[key] == item
                elif key in ("charge_spilling", "total_spilling"):
                    assert item[0] == approx(comparedict[key][0])
                elif isinstance(item, (list, dict)):
                    assert item == comparedict[key]


class TestFatband(PymatgenTest):
    def setUp(self):
        self.fatband_SiO2_p_x = Fatband(
            filenames=f"{TEST_FILES_DIR}/cohp/Fatband_SiO2/Test_p_x",
            Kpointsfile=f"{TEST_FILES_DIR}/cohp/Fatband_SiO2/Test_p_x/KPOINTS",
            vasprun=f"{TEST_FILES_DIR}/cohp/Fatband_SiO2/Test_p_x/vasprun.xml",
        )
        self.vasprun_SiO2_p_x = Vasprun(filename=f"{TEST_FILES_DIR}/cohp/Fatband_SiO2/Test_p_x/vasprun.xml")
        self.bs_symmline = self.vasprun_SiO2_p_x.get_band_structure(line_mode=True, force_hybrid_mode=True)
        self.fatband_SiO2_p = Fatband(
            filenames=f"{TEST_FILES_DIR}/cohp/Fatband_SiO2/Test_p",
            Kpointsfile=f"{TEST_FILES_DIR}/cohp/Fatband_SiO2/Test_p/KPOINTS",
            vasprun=f"{TEST_FILES_DIR}/cohp/Fatband_SiO2/Test_p/vasprun.xml",
        )
        self.vasprun_SiO2_p = Vasprun(filename=f"{TEST_FILES_DIR}/cohp/Fatband_SiO2/Test_p/vasprun.xml")
        self.bs_symmline2 = self.vasprun_SiO2_p.get_band_structure(line_mode=True, force_hybrid_mode=True)
        self.fatband_SiO2_spin = Fatband(
            filenames=f"{TEST_FILES_DIR}/cohp/Fatband_SiO2/Test_Spin",
            Kpointsfile=f"{TEST_FILES_DIR}/cohp/Fatband_SiO2/Test_Spin/KPOINTS",
            vasprun=os.path.join(
                TEST_FILES_DIR,
                "cohp",
                "Fatband_SiO2/Test_Spin/vasprun.xml",
            ),
        )
        self.vasprun_SiO2_spin = Vasprun(
            filename=os.path.join(
                TEST_FILES_DIR,
                "cohp",
                "Fatband_SiO2/Test_Spin/vasprun.xml",
            )
        )
        self.bs_symmline_spin = self.vasprun_SiO2_p.get_band_structure(line_mode=True, force_hybrid_mode=True)

    def test_attributes(self):
        assert list(self.fatband_SiO2_p_x.label_dict["M"]) == approx([0.5, 0.0, 0.0])
        assert self.fatband_SiO2_p_x.efermi == self.vasprun_SiO2_p_x.efermi
        lattice1 = self.bs_symmline.lattice_rec.as_dict()
        lattice2 = self.fatband_SiO2_p_x.lattice.as_dict()
        for idx in range(3):
            assert lattice1["matrix"][idx] == approx(lattice2["matrix"][idx])
        assert self.fatband_SiO2_p_x.eigenvals[Spin.up][1][1] - self.fatband_SiO2_p_x.efermi == -18.245
        assert self.fatband_SiO2_p_x.is_spinpolarized is False
        assert self.fatband_SiO2_p_x.kpoints_array[3] == approx([0.03409091, 0, 0])
        assert self.fatband_SiO2_p_x.nbands == 36
        assert self.fatband_SiO2_p_x.p_eigenvals[Spin.up][2][1]["Si1"]["3p_x"] == 0.002
        assert self.fatband_SiO2_p_x.structure[0].frac_coords == approx([0.0, 0.47634315, 0.666667])
        assert self.fatband_SiO2_p_x.structure[0].species_string == "Si"
        assert self.fatband_SiO2_p_x.structure[0].coords == approx([-1.19607309, 2.0716597, 3.67462144])

        assert list(self.fatband_SiO2_p.label_dict["M"]) == approx([0.5, 0.0, 0.0])
        assert self.fatband_SiO2_p.efermi == self.vasprun_SiO2_p.efermi
        lattice1 = self.bs_symmline2.lattice_rec.as_dict()
        lattice2 = self.fatband_SiO2_p.lattice.as_dict()
        for idx in range(3):
            assert lattice1["matrix"][idx] == approx(lattice2["matrix"][idx])
        assert self.fatband_SiO2_p.eigenvals[Spin.up][1][1] - self.fatband_SiO2_p.efermi == -18.245
        assert self.fatband_SiO2_p.is_spinpolarized is False
        assert self.fatband_SiO2_p.kpoints_array[3] == approx([0.03409091, 0, 0])
        assert self.fatband_SiO2_p.nbands == 36
        assert self.fatband_SiO2_p.p_eigenvals[Spin.up][2][1]["Si1"]["3p"] == 0.042
        assert self.fatband_SiO2_p.structure[0].frac_coords == approx([0.0, 0.47634315, 0.666667])
        assert self.fatband_SiO2_p.structure[0].species_string == "Si"
        assert self.fatband_SiO2_p.structure[0].coords == approx([-1.19607309, 2.0716597, 3.67462144])

        assert list(self.fatband_SiO2_spin.label_dict["M"]) == approx([0.5, 0.0, 0.0])
        assert self.fatband_SiO2_spin.efermi == self.vasprun_SiO2_spin.efermi
        lattice1 = self.bs_symmline_spin.lattice_rec.as_dict()
        lattice2 = self.fatband_SiO2_spin.lattice.as_dict()
        for idx in range(3):
            assert lattice1["matrix"][idx] == approx(lattice2["matrix"][idx])
        assert self.fatband_SiO2_spin.eigenvals[Spin.up][1][1] - self.fatband_SiO2_spin.efermi == -18.245
        assert self.fatband_SiO2_spin.eigenvals[Spin.down][1][1] - self.fatband_SiO2_spin.efermi == -18.245
        assert self.fatband_SiO2_spin.is_spinpolarized
        assert self.fatband_SiO2_spin.kpoints_array[3] == approx([0.03409091, 0, 0])
        assert self.fatband_SiO2_spin.nbands == 36

        assert self.fatband_SiO2_spin.p_eigenvals[Spin.up][2][1]["Si1"]["3p"] == 0.042
        assert self.fatband_SiO2_spin.structure[0].frac_coords == approx([0.0, 0.47634315, 0.666667])
        assert self.fatband_SiO2_spin.structure[0].species_string == "Si"
        assert self.fatband_SiO2_spin.structure[0].coords == approx([-1.19607309, 2.0716597, 3.67462144])

    def test_raises(self):
        with pytest.raises(
            ValueError, match="The are two FATBAND files for the same atom and orbital. The program will stop"
        ):
            self.fatband_SiO2_p_x = Fatband(
                filenames=[
                    f"{TEST_FILES_DIR}/cohp/Fatband_SiO2/Test_p_x/FATBAND_si1_3p_x.lobster",
                    f"{TEST_FILES_DIR}/cohp/Fatband_SiO2/Test_p_x/FATBAND_si1_3p_x.lobster",
                ],
                Kpointsfile=f"{TEST_FILES_DIR}/cohp/Fatband_SiO2/Test_p_x/KPOINTS",
                vasprun=f"{TEST_FILES_DIR}/cohp/Fatband_SiO2/Test_p_x/vasprun.xml",
            )

        with pytest.raises(
            ValueError,
            match=r"Make sure all relevant orbitals were generated and that no duplicates \(2p and 2p_x\) are present",
        ):
            self.fatband_SiO2_p_x = Fatband(
                filenames=[
                    f"{TEST_FILES_DIR}/cohp/Fatband_SiO2/Test_p_x/FATBAND_si1_3p_x.lobster",
                    f"{TEST_FILES_DIR}/cohp/Fatband_SiO2/Test_p/FATBAND_si1_3p.lobster",
                ],
                Kpointsfile=f"{TEST_FILES_DIR}/cohp/Fatband_SiO2/Test_p_x/KPOINTS",
                vasprun=f"{TEST_FILES_DIR}/cohp/Fatband_SiO2/Test_p_x/vasprun.xml",
            )

        with pytest.raises(ValueError, match="No FATBAND files in folder or given"):
            self.fatband_SiO2_p_x = Fatband(
                filenames=".",
                Kpointsfile=f"{TEST_FILES_DIR}/cohp/Fatband_SiO2/Test_p_x/KPOINTS",
                vasprun=f"{TEST_FILES_DIR}/cohp/Fatband_SiO2/Test_p_x/vasprun.xml",
            )

    def test_get_bandstructure(self):
        bs_p = self.fatband_SiO2_p.get_bandstructure()
        atom1 = bs_p.structure[0]
        atom2 = self.bs_symmline2.structure[0]
        assert atom1.frac_coords[0] == approx(atom2.frac_coords[0])
        assert atom1.frac_coords[1] == approx(atom2.frac_coords[1])
        assert atom1.frac_coords[2] == approx(atom2.frac_coords[2])
        assert atom1.coords[0] == approx(atom2.coords[0])
        assert atom1.coords[1] == approx(atom2.coords[1])
        assert atom1.coords[2] == approx(atom2.coords[2])
        assert atom1.species_string == atom2.species_string
        assert bs_p.efermi == self.bs_symmline2.efermi
        branch1 = bs_p.branches[0]
        branch2 = self.bs_symmline2.branches[0]
        assert branch2["name"] == branch1["name"]
        assert branch2["start_index"] == branch1["start_index"]
        assert branch2["end_index"] == branch1["end_index"]

        assert bs_p.distance[30] == approx(self.bs_symmline2.distance[30])
        lattice1 = bs_p.lattice_rec.as_dict()
        lattice2 = self.bs_symmline2.lattice_rec.as_dict()
        assert lattice1["matrix"][0] == approx(lattice2["matrix"][0])
        assert lattice1["matrix"][1] == approx(lattice2["matrix"][1])
        assert lattice1["matrix"][2] == approx(lattice2["matrix"][2])

        assert bs_p.kpoints[8].frac_coords[0] == approx(self.bs_symmline2.kpoints[8].frac_coords[0])
        assert bs_p.kpoints[8].frac_coords[1] == approx(self.bs_symmline2.kpoints[8].frac_coords[1])
        assert bs_p.kpoints[8].frac_coords[2] == approx(self.bs_symmline2.kpoints[8].frac_coords[2])
        assert bs_p.kpoints[8].cart_coords[0] == approx(self.bs_symmline2.kpoints[8].cart_coords[0])
        assert bs_p.kpoints[8].cart_coords[1] == approx(self.bs_symmline2.kpoints[8].cart_coords[1])
        assert bs_p.kpoints[8].cart_coords[2] == approx(self.bs_symmline2.kpoints[8].cart_coords[2])
        assert bs_p.kpoints[50].frac_coords[0] == approx(self.bs_symmline2.kpoints[50].frac_coords[0])
        assert bs_p.kpoints[50].frac_coords[1] == approx(self.bs_symmline2.kpoints[50].frac_coords[1])
        assert bs_p.kpoints[50].frac_coords[2] == approx(self.bs_symmline2.kpoints[50].frac_coords[2])
        assert bs_p.kpoints[50].cart_coords[0] == approx(self.bs_symmline2.kpoints[50].cart_coords[0])
        assert bs_p.kpoints[50].cart_coords[1] == approx(self.bs_symmline2.kpoints[50].cart_coords[1])
        assert bs_p.kpoints[50].cart_coords[2] == approx(self.bs_symmline2.kpoints[50].cart_coords[2])
        assert bs_p.get_band_gap()["energy"] == approx(self.bs_symmline2.get_band_gap()["energy"], abs=1e-2)
        assert bs_p.get_projection_on_elements()[Spin.up][0][0]["Si"] == approx(3 * (0.001 + 0.064))
        assert bs_p.get_projections_on_elements_and_orbitals({"Si": ["3p"]})[Spin.up][0][0]["Si"]["3p"] == approx(0.003)
        assert bs_p.get_projections_on_elements_and_orbitals({"O": ["2p"]})[Spin.up][0][0]["O"]["2p"] == approx(
            0.002 * 3 + 0.003 * 3
        )
        dict_here = bs_p.get_projections_on_elements_and_orbitals({"Si": ["3s", "3p"], "O": ["2s", "2p"]})[Spin.up][0][
            0
        ]
        assert dict_here["Si"]["3s"] == approx(0.192)
        assert dict_here["Si"]["3p"] == approx(0.003)
        assert dict_here["O"]["2s"] == approx(0.792)
        assert dict_here["O"]["2p"] == approx(0.015)

        bs_spin = self.fatband_SiO2_spin.get_bandstructure()
        assert bs_spin.get_projection_on_elements()[Spin.up][0][0]["Si"] == approx(3 * (0.001 + 0.064))
        assert bs_spin.get_projections_on_elements_and_orbitals({"Si": ["3p"]})[Spin.up][0][0]["Si"]["3p"] == approx(
            0.003
        )
        assert bs_spin.get_projections_on_elements_and_orbitals({"O": ["2p"]})[Spin.up][0][0]["O"]["2p"] == approx(
            0.002 * 3 + 0.003 * 3
        )
        dict_here = bs_spin.get_projections_on_elements_and_orbitals({"Si": ["3s", "3p"], "O": ["2s", "2p"]})[Spin.up][
            0
        ][0]
        assert dict_here["Si"]["3s"] == approx(0.192)
        assert dict_here["Si"]["3p"] == approx(0.003)
        assert dict_here["O"]["2s"] == approx(0.792)
        assert dict_here["O"]["2p"] == approx(0.015)

        assert bs_spin.get_projection_on_elements()[Spin.up][0][0]["Si"] == approx(3 * (0.001 + 0.064))
        assert bs_spin.get_projections_on_elements_and_orbitals({"Si": ["3p"]})[Spin.down][0][0]["Si"]["3p"] == approx(
            0.003
        )
        assert bs_spin.get_projections_on_elements_and_orbitals({"O": ["2p"]})[Spin.down][0][0]["O"]["2p"] == approx(
            0.002 * 3 + 0.003 * 3
        )
        dict_here = bs_spin.get_projections_on_elements_and_orbitals({"Si": ["3s", "3p"], "O": ["2s", "2p"]})[
            Spin.down
        ][0][0]
        assert dict_here["Si"]["3s"] == approx(0.192)
        assert dict_here["Si"]["3p"] == approx(0.003)
        assert dict_here["O"]["2s"] == approx(0.792)
        assert dict_here["O"]["2p"] == approx(0.015)
        bs_p_x = self.fatband_SiO2_p_x.get_bandstructure()
        assert bs_p_x.get_projection_on_elements()[Spin.up][0][0]["Si"] == approx(3 * (0.001 + 0.064), abs=1e-2)


class TestLobsterin(unittest.TestCase):
    def setUp(self):
        self.Lobsterinfromfile = Lobsterin.from_file(f"{TEST_FILES_DIR}/cohp/lobsterin.1")
        self.Lobsterinfromfile2 = Lobsterin.from_file(f"{TEST_FILES_DIR}/cohp/lobsterin.2")
        self.Lobsterinfromfile3 = Lobsterin.from_file(f"{TEST_FILES_DIR}/cohp/lobsterin.3")
        self.Lobsterinfromfile4 = Lobsterin.from_file(f"{TEST_FILES_DIR}/cohp/lobsterin.4.gz")

    def test_from_file(self):
        # test read from file
        assert self.Lobsterinfromfile["cohpstartenergy"] == approx(-15.0)
        assert self.Lobsterinfromfile["cohpendenergy"] == approx(5.0)
        assert self.Lobsterinfromfile["basisset"] == "pbeVaspFit2015"
        assert self.Lobsterinfromfile["gaussiansmearingwidth"] == approx(0.1)
        assert self.Lobsterinfromfile["basisfunctions"][0] == "Fe 3d 4p 4s"
        assert self.Lobsterinfromfile["basisfunctions"][1] == "Co 3d 4p 4s"
        assert self.Lobsterinfromfile["skipdos"]
        assert self.Lobsterinfromfile["skipcohp"]
        assert self.Lobsterinfromfile["skipcoop"]
        assert self.Lobsterinfromfile["skippopulationanalysis"]
        assert self.Lobsterinfromfile["skipgrosspopulation"]

        # test if comments are correctly removed
        assert self.Lobsterinfromfile == self.Lobsterinfromfile2

    def test_getitem(self):
        # tests implementation of getitem, should be case independent
        assert self.Lobsterinfromfile["COHPSTARTENERGY"] == approx(-15.0)

    def test_setitem(self):
        # test implementation of setitem
        self.Lobsterinfromfile["skipCOHP"] = False
        assert self.Lobsterinfromfile["skipcohp"] is False

    def test_initialize_from_dict(self):
        # initialize from dict
        lobsterin = Lobsterin(
            {
                "cohpstartenergy": -15.0,
                "cohpendenergy": 5.0,
                "basisset": "pbeVaspFit2015",
                "gaussiansmearingwidth": 0.1,
                "basisfunctions": ["Fe 3d 4p 4s", "Co 3d 4p 4s"],
                "skipdos": True,
                "skipcohp": True,
                "skipcoop": True,
                "skippopulationanalysis": True,
                "skipgrosspopulation": True,
            }
        )
        assert lobsterin["cohpstartenergy"] == approx(-15.0)
        assert lobsterin["cohpendenergy"] == approx(5.0)
        assert lobsterin["basisset"] == "pbeVaspFit2015"
        assert lobsterin["gaussiansmearingwidth"] == approx(0.1)
        assert lobsterin["basisfunctions"][0] == "Fe 3d 4p 4s"
        assert lobsterin["basisfunctions"][1] == "Co 3d 4p 4s"
        assert {*lobsterin} >= {"skipdos", "skipcohp", "skipcoop", "skippopulationanalysis", "skipgrosspopulation"}
        with pytest.raises(IOError, match="There are duplicates for the keywords! The program will stop here."):
            lobsterin2 = Lobsterin({"cohpstartenergy": -15.0, "cohpstartEnergy": -20.0})
        lobsterin2 = Lobsterin({"cohpstartenergy": -15.0})
        # can only calculate nbands if basis functions are provided
        with pytest.raises(IOError, match="No basis functions are provided. The program cannot calculate nbands"):
            lobsterin2._get_nbands(structure=Structure.from_file(f"{TEST_FILES_DIR}/POSCAR.Fe3O4"))

    def test_standard_settings(self):
        # test standard settings
        for option in [
            "standard",
            "standard_from_projection",
            "standard_with_fatband",
            "onlyprojection",
            "onlydos",
            "onlycohp",
            "onlycoop",
            "onlycobi",
            "onlycohpcoop",
            "onlycohpcoopcobi",
        ]:
            lobsterin1 = Lobsterin.standard_calculations_from_vasp_files(
                f"{TEST_FILES_DIR}/POSCAR.Fe3O4",
                f"{TEST_FILES_DIR}/INCAR.lobster",
                f"{TEST_FILES_DIR}/POTCAR.Fe3O4",
                option=option,
            )
            assert lobsterin1["cohpstartenergy"] == approx(-35.0)
            assert lobsterin1["cohpendenergy"] == approx(5.0)
            assert lobsterin1["basisset"] == "pbeVaspFit2015"
            assert lobsterin1["gaussiansmearingwidth"] == approx(0.1)
            assert lobsterin1["basisfunctions"][0] == "Fe 3d 4p 4s "
            assert lobsterin1["basisfunctions"][1] == "O 2p 2s "

            if option in [
                "standard",
                "standard_with_fatband",
                "onlyprojection",
                "onlycohp",
                "onlycoop",
                "onlycohpcoop",
            ]:
                assert lobsterin1["saveProjectiontoFile"]
            if option in [
                "standard",
                "standard_with_fatband",
                "onlycohp",
                "onlycoop",
                "onlycohpcoop",
            ]:
                assert lobsterin1["cohpGenerator"] == "from 0.1 to 6.0 orbitalwise"
            if option in ["standard"]:
                assert "skipdos" not in lobsterin1
                assert "skipcohp" not in lobsterin1
                assert "skipcoop" not in lobsterin1
            if option in ["standard_with_fatband"]:
                assert lobsterin1["createFatband"] == ["Fe 3d 4p 4s ", "O 2p 2s "]
                assert "skipdos" not in lobsterin1
                assert "skipcohp" not in lobsterin1
                assert "skipcoop" not in lobsterin1
            if option in ["standard_from_projection"]:
                assert lobsterin1["loadProjectionFromFile"], True
            if option in [
                "onlyprojection",
                "onlycohp",
                "onlycoop",
                "onlycobi",
                "onlycohpcoop",
                "onlycohpcoopcobi",
            ]:
                assert lobsterin1["skipdos"], True
                assert lobsterin1["skipPopulationAnalysis"], True
                assert lobsterin1["skipGrossPopulation"], True
                assert lobsterin1["skipMadelungEnergy"], True

            if option in ["onlydos"]:
                assert lobsterin1["skipPopulationAnalysis"], True
                assert lobsterin1["skipGrossPopulation"], True
                assert lobsterin1["skipcohp"], True
                assert lobsterin1["skipcoop"], True
                assert lobsterin1["skipcobi"], True
                assert lobsterin1["skipMadelungEnergy"], True
            if option in ["onlycohp"]:
                assert lobsterin1["skipcoop"], True
                assert lobsterin1["skipcobi"], True
            if option in ["onlycoop"]:
                assert lobsterin1["skipcohp"], True
                assert lobsterin1["skipcobi"], True
            if option in ["onlyprojection"]:
                assert lobsterin1["skipdos"], True
            if option in ["onlymadelung"]:
                assert lobsterin1["skipPopulationAnalysis"], True
                assert lobsterin1["skipGrossPopulation"], True
                assert lobsterin1["skipcohp"], True
                assert lobsterin1["skipcoop"], True
                assert lobsterin1["skipcobi"], True
                assert lobsterin1["skipdos"], True
        # test basis functions by dict
        lobsterin_new = Lobsterin.standard_calculations_from_vasp_files(
            f"{TEST_FILES_DIR}/POSCAR.Fe3O4",
            f"{TEST_FILES_DIR}/INCAR.lobster",
            dict_for_basis={"Fe": "3d 4p 4s", "O": "2s 2p"},
            option="standard",
        )
        assert lobsterin_new["basisfunctions"] == ["Fe 3d 4p 4s", "O 2s 2p"]

        # test gaussian smearing
        lobsterin_new = Lobsterin.standard_calculations_from_vasp_files(
            f"{TEST_FILES_DIR}/POSCAR.Fe3O4",
            f"{TEST_FILES_DIR}/INCAR.lobster2",
            dict_for_basis={"Fe": "3d 4p 4s", "O": "2s 2p"},
            option="standard",
        )
        assert "gaussiansmearingwidth" not in lobsterin_new

        # fatband and ISMEAR=-5 does not work together
        with pytest.raises(ValueError, match="ISMEAR has to be 0 for a fatband calculation with Lobster"):
            lobsterin_new = Lobsterin.standard_calculations_from_vasp_files(
                f"{TEST_FILES_DIR}/POSCAR.Fe3O4",
                f"{TEST_FILES_DIR}/INCAR.lobster2",
                dict_for_basis={"Fe": "3d 4p 4s", "O": "2s 2p"},
                option="standard_with_fatband",
            )

    def test_standard_with_energy_range_from_vasprun(self):
        # test standard_with_energy_range_from_vasprun
        lobsterin_comp = Lobsterin.standard_calculations_from_vasp_files(
            f"{TEST_FILES_DIR}/POSCAR.C2.gz",
            f"{TEST_FILES_DIR}/INCAR.C2.gz",
            f"{TEST_FILES_DIR}/POTCAR.C2.gz",
            f"{TEST_FILES_DIR}/vasprun.xml.C2.gz",
            option="standard_with_energy_range_from_vasprun",
        )
        assert lobsterin_comp["COHPstartEnergy"] == -28.3679
        assert lobsterin_comp["COHPendEnergy"] == 32.8968
        assert lobsterin_comp["COHPSteps"] == 301

    def test_diff(self):
        # test diff
        assert self.Lobsterinfromfile.diff(self.Lobsterinfromfile2)["Different"] == {}
        assert self.Lobsterinfromfile.diff(self.Lobsterinfromfile2)["Same"]["COHPSTARTENERGY"] == approx(-15.0)

        # test diff in both directions
        for entry in self.Lobsterinfromfile.diff(self.Lobsterinfromfile3)["Same"]:
            assert entry in self.Lobsterinfromfile3.diff(self.Lobsterinfromfile)["Same"]
        for entry in self.Lobsterinfromfile3.diff(self.Lobsterinfromfile)["Same"]:
            assert entry in self.Lobsterinfromfile.diff(self.Lobsterinfromfile3)["Same"]
        for entry in self.Lobsterinfromfile.diff(self.Lobsterinfromfile3)["Different"]:
            assert entry in self.Lobsterinfromfile3.diff(self.Lobsterinfromfile)["Different"]
        for entry in self.Lobsterinfromfile3.diff(self.Lobsterinfromfile)["Different"]:
            assert entry in self.Lobsterinfromfile.diff(self.Lobsterinfromfile3)["Different"]

        assert (
            self.Lobsterinfromfile.diff(self.Lobsterinfromfile3)["Different"]["SKIPCOHP"]["lobsterin1"]
            == self.Lobsterinfromfile3.diff(self.Lobsterinfromfile)["Different"]["SKIPCOHP"]["lobsterin2"]
        )

    def test_dict_functionlity(self):
<<<<<<< HEAD
        # test get
        assert (self.Lobsterinfromfile.get("COHPstartEnergy") == -15.0)
        assert (self.Lobsterinfromfile.get("COHPstartEnergy") == -15.0)
        assert (self.Lobsterinfromfile.get("COhPstartenergy") == -15.0)
        lobsterincopy = self.Lobsterinfromfile.copy()
        lobsterincopy.update({"cohpstarteNergy": -10.00})
        assert (lobsterincopy["cohpstartenergy"] == -10.0)
        lobsterincopy.pop("cohpstarteNergy")
        assert not ("cohpstartenergy" in lobsterincopy)
        lobsterincopy.pop("cohpendenergY")
        lobsterincopy["cohpsteps"]=100
        assert (lobsterincopy["cohpsteps"] == 100)
        before = len(lobsterincopy.items())
        lobsterincopy.popitem()
        after = len(lobsterincopy.items())
        assert (before != after)

=======
        test = self.Lobsterinfromfile3.get("cohpenergy")
        print(test)
        test = self.Lobsterinfromfile3.get("cohpeNergy")
        print(test)
>>>>>>> 39e31d78

    def test_read_write_lobsterin(self):
        outfile_path = tempfile.mkstemp()[1]
        lobsterin1 = Lobsterin.from_file(f"{TEST_FILES_DIR}/cohp/lobsterin.1")
        lobsterin1.write_lobsterin(outfile_path)
        lobsterin2 = Lobsterin.from_file(outfile_path)
        assert lobsterin1.diff(lobsterin2)["Different"] == {}

        # TODO: will integer vs float break cohpsteps?

    def test_get_basis(self):
        # get basis functions
        lobsterin1 = Lobsterin({})
        potcar = Potcar.from_file(f"{TEST_FILES_DIR}/POTCAR.Fe3O4")
        potcar_names = [name["symbol"] for name in potcar.spec]

        assert lobsterin1.get_basis(
            Structure.from_file(f"{TEST_FILES_DIR}/Fe3O4.cif"),
            potcar_symbols=potcar_names,
        ) == ["Fe 3d 4p 4s ", "O 2p 2s "]
        potcar = Potcar.from_file(f"{TEST_FILES_DIR}/cohp/POTCAR.GaAs")
        potcar_names = [name["symbol"] for name in potcar.spec]
        assert lobsterin1.get_basis(
            Structure.from_file(f"{TEST_FILES_DIR}/cohp/POSCAR.GaAs"),
            potcar_symbols=potcar_names,
        ) == ["Ga 3d 4p 4s ", "As 4p 4s "]

    def test_get_all_possible_basis_functions(self):
        potcar = Potcar.from_file(f"{TEST_FILES_DIR}/POTCAR.Fe3O4")
        potcar_names = [name["symbol"] for name in potcar.spec]
        result = Lobsterin.get_all_possible_basis_functions(
            Structure.from_file(f"{TEST_FILES_DIR}/Fe3O4.cif"),
            potcar_symbols=potcar_names,
        )
        assert result[0] == {"Fe": "3d 4s", "O": "2p 2s"}
        assert result[1] == {"Fe": "3d 4s 4p", "O": "2p 2s"}

        potcar2 = Potcar.from_file(f"{TEST_FILES_DIR}/POT_GGA_PAW_PBE_54/POTCAR.Fe.gz")
        Potcar_names2 = [name["symbol"] for name in potcar2.spec]
        result2 = Lobsterin.get_all_possible_basis_functions(
            Structure.from_file(f"{TEST_FILES_DIR}/Fe.cif"),
            potcar_symbols=Potcar_names2,
        )
        assert result2[0] == {"Fe": "3d 4s"}

    def test_get_potcar_symbols(self):
        lobsterin1 = Lobsterin({})
        assert lobsterin1._get_potcar_symbols(f"{TEST_FILES_DIR}/POTCAR.Fe3O4") == ["Fe", "O"]
        assert lobsterin1._get_potcar_symbols(f"{TEST_FILES_DIR}/cohp/POTCAR.GaAs") == ["Ga_d", "As"]

    def test_write_lobsterin(self):
        # write lobsterin, read it and compare it
        outfile_path = tempfile.mkstemp()[1]
        lobsterin1 = Lobsterin.standard_calculations_from_vasp_files(
            f"{TEST_FILES_DIR}/POSCAR.Fe3O4",
            f"{TEST_FILES_DIR}/INCAR.lobster",
            f"{TEST_FILES_DIR}/POTCAR.Fe3O4",
            option="standard",
        )
        lobsterin1.write_lobsterin(outfile_path)
        lobsterin2 = Lobsterin.from_file(outfile_path)
        assert lobsterin1.diff(lobsterin2)["Different"] == {}

    def test_write_incar(self):
        # write INCAR and compare
        outfile_path = tempfile.mkstemp()[1]
        lobsterin1 = Lobsterin.standard_calculations_from_vasp_files(
            f"{TEST_FILES_DIR}/POSCAR.Fe3O4",
            f"{TEST_FILES_DIR}/INCAR.lobster",
            f"{TEST_FILES_DIR}/POTCAR.Fe3O4",
            option="standard",
        )
        lobsterin1.write_INCAR(
            f"{TEST_FILES_DIR}/INCAR.lobster3",
            outfile_path,
            f"{TEST_FILES_DIR}/POSCAR.Fe3O4",
        )

        incar1 = Incar.from_file(f"{TEST_FILES_DIR}/INCAR.lobster3")
        incar2 = Incar.from_file(outfile_path)

        assert incar1.diff(incar2)["Different"] == {
            "ISYM": {"INCAR1": 2, "INCAR2": -1},
            "NBANDS": {"INCAR1": None, "INCAR2": 86},
            "NSW": {"INCAR1": 500, "INCAR2": 0},
            "LWAVE": {"INCAR1": False, "INCAR2": True},
        }

    def test_write_kpoints(self):
        # line mode
        outfile_path = tempfile.mkstemp()[1]
        outfile_path2 = tempfile.mkstemp(prefix="POSCAR")[1]
        lobsterin1 = Lobsterin({})
        # test writing primitive cell
        lobsterin1.write_POSCAR_with_standard_primitive(
            POSCAR_input=f"{TEST_FILES_DIR}/POSCAR.Fe3O4", POSCAR_output=outfile_path2
        )

        lobsterin1.write_KPOINTS(
            POSCAR_input=outfile_path2,
            KPOINTS_output=outfile_path,
            kpoints_line_density=58,
        )
        kpoint = Kpoints.from_file(outfile_path)
        assert kpoint.num_kpts == 562
        assert kpoint.kpts[-1][0] == approx(-0.5)
        assert kpoint.kpts[-1][1] == approx(0.5)
        assert kpoint.kpts[-1][2] == approx(0.5)
        assert kpoint.labels[-1] == "T"
        kpoint2 = Kpoints.from_file(f"{TEST_FILES_DIR}/KPOINTS_band.lobster")

        labels = []
        number = 0
        for label in kpoint.labels:
            if label is not None:
                if number != 0:
                    if label != labels[number - 1]:
                        labels.append(label)
                        number += 1
                else:
                    labels.append(label)
                    number += 1

        labels2 = []
        number2 = 0
        for label in kpoint2.labels:
            if label is not None:
                if number2 != 0:
                    if label != labels2[number2 - 1]:
                        labels2.append(label)
                        number2 += 1
                else:
                    labels2.append(label)
                    number2 += 1
        assert labels == labels2

        # without line mode
        lobsterin1.write_KPOINTS(POSCAR_input=outfile_path2, KPOINTS_output=outfile_path, line_mode=False)
        kpoint = Kpoints.from_file(outfile_path)
        kpoint2 = Kpoints.from_file(f"{TEST_FILES_DIR}/IBZKPT.lobster")

        for num_kpt, list_kpoint in enumerate(kpoint.kpts):
            assert list_kpoint[0] == approx(kpoint2.kpts[num_kpt][0])
            assert list_kpoint[1] == approx(kpoint2.kpts[num_kpt][1])
            assert list_kpoint[2] == approx(kpoint2.kpts[num_kpt][2])

        assert kpoint.num_kpts == 108

        # without line mode, use grid instead of reciprocal density
        lobsterin1.write_KPOINTS(
            POSCAR_input=outfile_path2,
            KPOINTS_output=outfile_path,
            line_mode=False,
            from_grid=True,
            input_grid=[6, 6, 3],
        )
        kpoint = Kpoints.from_file(outfile_path)
        kpoint2 = Kpoints.from_file(f"{TEST_FILES_DIR}/IBZKPT.lobster")

        for num_kpt, list_kpoint in enumerate(kpoint.kpts):
            assert list_kpoint[0] == approx(kpoint2.kpts[num_kpt][0])
            assert list_kpoint[1] == approx(kpoint2.kpts[num_kpt][1])
            assert list_kpoint[2] == approx(kpoint2.kpts[num_kpt][2])

        assert kpoint.num_kpts == 108

        #
        # #without line mode, using a certain grid, isym=0 instead of -1
        lobsterin1.write_KPOINTS(
            POSCAR_input=f"{TEST_FILES_DIR}/cohp/POSCAR.Li",
            KPOINTS_output=outfile_path,
            line_mode=False,
            from_grid=True,
            input_grid=[3, 3, 3],
            isym=0,
        )

        kpoint1 = Kpoints.from_file(outfile_path)
        kpoint2 = Kpoints.from_file(f"{TEST_FILES_DIR}/cohp/IBZKPT_3_3_3_Li")
        for ikpoint, kpoint in enumerate(kpoint1.kpts):
            assert self.is_kpoint_in_list(
                kpoint,
                kpoint2.kpts,
                kpoint1.kpts_weights[ikpoint],
                kpoint2.kpts_weights,
            )
        for ikpoint, kpoint in enumerate(kpoint2.kpts):
            assert self.is_kpoint_in_list(
                kpoint,
                kpoint1.kpts,
                kpoint2.kpts_weights[ikpoint],
                kpoint1.kpts_weights,
            )

        lobsterin1.write_KPOINTS(
            POSCAR_input=f"{TEST_FILES_DIR}/cohp/POSCAR.Li",
            KPOINTS_output=outfile_path,
            line_mode=False,
            from_grid=True,
            input_grid=[2, 2, 2],
            isym=0,
        )

        kpoint1 = Kpoints.from_file(outfile_path)
        kpoint2 = Kpoints.from_file(f"{TEST_FILES_DIR}/cohp/IBZKPT_2_2_2_Li")
        for ikpoint, kpoint in enumerate(kpoint1.kpts):
            assert self.is_kpoint_in_list(
                kpoint,
                kpoint2.kpts,
                kpoint1.kpts_weights[ikpoint],
                kpoint2.kpts_weights,
            )
        for ikpoint, kpoint in enumerate(kpoint2.kpts):
            assert self.is_kpoint_in_list(
                kpoint,
                kpoint1.kpts,
                kpoint2.kpts_weights[ikpoint],
                kpoint1.kpts_weights,
            )

    def is_kpoint_in_list(self, kpoint, kpointlist, weight, weightlist) -> bool:
        found = 0
        for ikpoint2, kpoint2 in enumerate(kpointlist):
            if (
                np.isclose(kpoint[0], kpoint2[0])
                and np.isclose(kpoint[1], kpoint2[1])
                and np.isclose(kpoint[2], kpoint2[2])
            ):
                if weight == weightlist[ikpoint2]:
                    found += 1
            elif (
                np.isclose(-kpoint[0], kpoint2[0])
                and np.isclose(-kpoint[1], kpoint2[1])
                and np.isclose(-kpoint[2], kpoint2[2])
            ) and weight == weightlist[ikpoint2]:
                found += 1
        return found == 1

    def test_msonable_implementation(self):
        # tests as dict and from dict methods
        new_lobsterin = Lobsterin.from_dict(self.Lobsterinfromfile.as_dict())
        assert new_lobsterin == self.Lobsterinfromfile
        new_lobsterin.to_json()


class TestBandoverlaps(unittest.TestCase):
    def setUp(self):
        # test spin polarlized calc and non spinpolarized calc

        self.bandoverlaps1 = Bandoverlaps(f"{TEST_FILES_DIR}/cohp/bandOverlaps.lobster.1")
        self.bandoverlaps2 = Bandoverlaps(f"{TEST_FILES_DIR}/cohp/bandOverlaps.lobster.2")

        self.bandoverlaps1_new = Bandoverlaps(f"{TEST_FILES_DIR}/cohp/bandOverlaps.lobster.new.1")
        self.bandoverlaps2_new = Bandoverlaps(f"{TEST_FILES_DIR}/cohp/bandOverlaps.lobster.new.2")

    def test_attributes(self):
        # bandoverlapsdict
        assert self.bandoverlaps1.bandoverlapsdict[Spin.up]["0.5 0 0"]["maxDeviation"] == approx(0.000278953)
        assert self.bandoverlaps1_new.bandoverlapsdict[Spin.up]["0 0 0"]["maxDeviation"] == approx(0.0640933)
        assert self.bandoverlaps1.bandoverlapsdict[Spin.up]["0.5 0 0"]["matrix"][-1][-1] == approx(0.0188058)
        assert self.bandoverlaps1_new.bandoverlapsdict[Spin.up]["0 0 0"]["matrix"][-1][-1] == approx(1.0)
        assert self.bandoverlaps1.bandoverlapsdict[Spin.up]["0.5 0 0"]["matrix"][0][0] == approx(1)
        assert self.bandoverlaps1_new.bandoverlapsdict[Spin.up]["0 0 0"]["matrix"][0][0] == approx(0.995849)

        assert self.bandoverlaps1.bandoverlapsdict[Spin.down]["0.0261194 0.0261194 0.473881"]["maxDeviation"] == approx(
            4.31567e-05
        )
        assert self.bandoverlaps1_new.bandoverlapsdict[Spin.down]["0 0 0"]["maxDeviation"] == approx(0.064369)
        assert self.bandoverlaps1.bandoverlapsdict[Spin.down]["0.0261194 0.0261194 0.473881"]["matrix"][0][
            -1
        ] == approx(4.0066e-07)
        assert self.bandoverlaps1_new.bandoverlapsdict[Spin.down]["0 0 0"]["matrix"][0][-1] == approx(1.37447e-09)

        # maxDeviation
        assert self.bandoverlaps1.max_deviation[0] == approx(0.000278953)
        assert self.bandoverlaps1_new.max_deviation[0] == approx(0.39824)
        assert self.bandoverlaps1.max_deviation[-1] == approx(4.31567e-05)
        assert self.bandoverlaps1_new.max_deviation[-1] == approx(0.324898)

        assert self.bandoverlaps2.max_deviation[0] == approx(0.000473319)
        assert self.bandoverlaps2_new.max_deviation[0] == approx(0.403249)
        assert self.bandoverlaps2.max_deviation[-1] == approx(1.48451e-05)
        assert self.bandoverlaps2_new.max_deviation[-1] == approx(0.45154)

    def test_has_good_quality(self):
        assert not self.bandoverlaps1.has_good_quality_maxDeviation(limit_maxDeviation=0.1)
        assert not self.bandoverlaps1_new.has_good_quality_maxDeviation(limit_maxDeviation=0.1)
        assert not self.bandoverlaps1.has_good_quality_check_occupied_bands(
            number_occ_bands_spin_up=9,
            number_occ_bands_spin_down=5,
            limit_deviation=0.1,
            spin_polarized=True,
        )
        assert not self.bandoverlaps1_new.has_good_quality_check_occupied_bands(
            number_occ_bands_spin_up=9,
            number_occ_bands_spin_down=5,
            limit_deviation=0.1,
            spin_polarized=True,
        )
        assert self.bandoverlaps1.has_good_quality_check_occupied_bands(
            number_occ_bands_spin_up=3,
            number_occ_bands_spin_down=0,
            limit_deviation=0.001,
            spin_polarized=True,
        )
        assert self.bandoverlaps1_new.has_good_quality_check_occupied_bands(
            number_occ_bands_spin_up=3,
            number_occ_bands_spin_down=0,
            limit_deviation=0.01,
            spin_polarized=True,
        )
        assert not self.bandoverlaps1.has_good_quality_check_occupied_bands(
            number_occ_bands_spin_up=1,
            number_occ_bands_spin_down=1,
            limit_deviation=0.000001,
            spin_polarized=True,
        )
        assert not self.bandoverlaps1_new.has_good_quality_check_occupied_bands(
            number_occ_bands_spin_up=1,
            number_occ_bands_spin_down=1,
            limit_deviation=0.000001,
            spin_polarized=True,
        )
        assert not self.bandoverlaps1.has_good_quality_check_occupied_bands(
            number_occ_bands_spin_up=1,
            number_occ_bands_spin_down=0,
            limit_deviation=0.000001,
            spin_polarized=True,
        )
        assert not self.bandoverlaps1_new.has_good_quality_check_occupied_bands(
            number_occ_bands_spin_up=1,
            number_occ_bands_spin_down=0,
            limit_deviation=0.000001,
            spin_polarized=True,
        )
        assert not self.bandoverlaps1.has_good_quality_check_occupied_bands(
            number_occ_bands_spin_up=0,
            number_occ_bands_spin_down=1,
            limit_deviation=0.000001,
            spin_polarized=True,
        )
        assert not self.bandoverlaps1_new.has_good_quality_check_occupied_bands(
            number_occ_bands_spin_up=0,
            number_occ_bands_spin_down=1,
            limit_deviation=0.000001,
            spin_polarized=True,
        )
        assert not self.bandoverlaps1.has_good_quality_check_occupied_bands(
            number_occ_bands_spin_up=4,
            number_occ_bands_spin_down=4,
            limit_deviation=0.001,
            spin_polarized=True,
        )
        assert not self.bandoverlaps1_new.has_good_quality_check_occupied_bands(
            number_occ_bands_spin_up=4,
            number_occ_bands_spin_down=4,
            limit_deviation=0.001,
            spin_polarized=True,
        )

        assert self.bandoverlaps1.has_good_quality_maxDeviation(limit_maxDeviation=100)
        assert self.bandoverlaps1_new.has_good_quality_maxDeviation(limit_maxDeviation=100)
        assert self.bandoverlaps2.has_good_quality_maxDeviation()
        assert not self.bandoverlaps2_new.has_good_quality_maxDeviation()
        assert not self.bandoverlaps2.has_good_quality_maxDeviation(limit_maxDeviation=0.0000001)
        assert not self.bandoverlaps2_new.has_good_quality_maxDeviation(limit_maxDeviation=0.0000001)
        assert not self.bandoverlaps2.has_good_quality_check_occupied_bands(
            number_occ_bands_spin_up=10, limit_deviation=0.0000001
        )
        assert not self.bandoverlaps2_new.has_good_quality_check_occupied_bands(
            number_occ_bands_spin_up=10, limit_deviation=0.0000001
        )
        assert self.bandoverlaps2.has_good_quality_check_occupied_bands(number_occ_bands_spin_up=1, limit_deviation=0.1)
        assert self.bandoverlaps2_new.has_good_quality_check_occupied_bands(
            number_occ_bands_spin_up=1, limit_deviation=0.1
        )

        assert not self.bandoverlaps2.has_good_quality_check_occupied_bands(
            number_occ_bands_spin_up=1, limit_deviation=1e-8
        )
        assert not self.bandoverlaps2_new.has_good_quality_check_occupied_bands(
            number_occ_bands_spin_up=1, limit_deviation=1e-8
        )
        assert self.bandoverlaps2.has_good_quality_check_occupied_bands(
            number_occ_bands_spin_up=10, limit_deviation=0.1
        )
        assert self.bandoverlaps2_new.has_good_quality_check_occupied_bands(
            number_occ_bands_spin_up=2, limit_deviation=0.1
        )

        assert self.bandoverlaps2.has_good_quality_check_occupied_bands(number_occ_bands_spin_up=1, limit_deviation=0.1)
        assert self.bandoverlaps2_new.has_good_quality_check_occupied_bands(
            number_occ_bands_spin_up=1, limit_deviation=0.1
        )


class TestGrosspop(unittest.TestCase):
    def setUp(self):
        self.grosspop1 = Grosspop(f"{TEST_FILES_DIR}/cohp/GROSSPOP.lobster")

    def test_attributes(self):
        assert self.grosspop1.list_dict_grosspop[0]["Mulliken GP"]["3s"] == approx(0.52)
        assert self.grosspop1.list_dict_grosspop[0]["Mulliken GP"]["3p_y"] == approx(0.38)
        assert self.grosspop1.list_dict_grosspop[0]["Mulliken GP"]["3p_z"] == approx(0.37)
        assert self.grosspop1.list_dict_grosspop[0]["Mulliken GP"]["3p_x"] == approx(0.37)
        assert self.grosspop1.list_dict_grosspop[0]["Mulliken GP"]["total"] == approx(1.64)
        assert self.grosspop1.list_dict_grosspop[0]["element"] == "Si"
        assert self.grosspop1.list_dict_grosspop[0]["Loewdin GP"]["3s"] == approx(0.61)
        assert self.grosspop1.list_dict_grosspop[0]["Loewdin GP"]["3p_y"] == approx(0.52)
        assert self.grosspop1.list_dict_grosspop[0]["Loewdin GP"]["3p_z"] == approx(0.52)
        assert self.grosspop1.list_dict_grosspop[0]["Loewdin GP"]["3p_x"] == approx(0.52)
        assert self.grosspop1.list_dict_grosspop[0]["Loewdin GP"]["total"] == approx(2.16)
        assert self.grosspop1.list_dict_grosspop[5]["Mulliken GP"]["2s"] == approx(1.80)
        assert self.grosspop1.list_dict_grosspop[5]["Loewdin GP"]["2s"] == approx(1.60)
        assert self.grosspop1.list_dict_grosspop[5]["element"] == "O"
        assert self.grosspop1.list_dict_grosspop[8]["Mulliken GP"]["2s"] == approx(1.80)
        assert self.grosspop1.list_dict_grosspop[8]["Loewdin GP"]["2s"] == approx(1.60)
        assert self.grosspop1.list_dict_grosspop[8]["element"] == "O"

    def test_structure_with_grosspop(self):
        struct_dict = {
            "@module": "pymatgen.core.structure",
            "@class": "Structure",
            "charge": None,
            "lattice": {
                "matrix": [
                    [5.021897888834907, 4.53806e-11, 0.0],
                    [-2.5109484443388332, 4.349090983701526, 0.0],
                    [0.0, 0.0, 5.511929408565514],
                ],
                "a": 5.021897888834907,
                "b": 5.0218974974248045,
                "c": 5.511929408565514,
                "alpha": 90.0,
                "beta": 90.0,
                "gamma": 119.99999598960493,
                "volume": 120.38434608659402,
            },
            "sites": [
                {
                    "species": [{"element": "Si", "occu": 1}],
                    "abc": [-3e-16, 0.4763431475490085, 0.6666669999999968],
                    "xyz": [-1.1960730853096477, 2.0716596881533986, 3.674621443020128],
                    "label": "Si",
                    "properties": {"Total Mulliken GP": 1.64, "Total Loewdin GP": 2.16},
                },
                {
                    "species": [{"element": "Si", "occu": 1}],
                    "abc": [0.5236568524509936, 0.5236568524509926, 0.0],
                    "xyz": [1.3148758827683875, 2.277431295571896, 0.0],
                    "label": "Si",
                    "properties": {"Total Mulliken GP": 1.64, "Total Loewdin GP": 2.16},
                },
                {
                    "species": [{"element": "Si", "occu": 1}],
                    "abc": [0.4763431475490066, -1.2e-15, 0.3333330000000032],
                    "xyz": [
                        2.392146647037334,
                        2.1611518932482004e-11,
                        1.8373079655453863,
                    ],
                    "label": "Si",
                    "properties": {"Total Mulliken GP": 1.64, "Total Loewdin GP": 2.16},
                },
                {
                    "species": [{"element": "O", "occu": 1}],
                    "abc": [0.1589037798059321, 0.7440031622164922, 0.4613477252144715],
                    "xyz": [-1.0701550264153763, 3.235737444648381, 2.5429160941844473],
                    "label": "O",
                    "properties": {"Total Mulliken GP": 7.18, "Total Loewdin GP": 6.92},
                },
                {
                    "species": [{"element": "O", "occu": 1}],
                    "abc": [0.2559968377835071, 0.4149006175894398, 0.7946807252144676],
                    "xyz": [0.2437959189219816, 1.8044405351020447, 4.380224059729795],
                    "label": "O",
                    "properties": {"Total Mulliken GP": 7.18, "Total Loewdin GP": 6.92},
                },
                {
                    "species": [{"element": "O", "occu": 1}],
                    "abc": [0.5850993824105679, 0.8410962201940679, 0.1280147252144683],
                    "xyz": [0.8263601076506712, 3.6580039876980064, 0.7056081286390611],
                    "label": "O",
                    "properties": {"Total Mulliken GP": 7.18, "Total Loewdin GP": 6.92},
                },
                {
                    "species": [{"element": "O", "occu": 1}],
                    "abc": [0.7440031622164928, 0.1589037798059326, 0.5386522747855285],
                    "xyz": [3.337308710918233, 0.6910869960638374, 2.969013314381067],
                    "label": "O",
                    "properties": {"Total Mulliken GP": 7.18, "Total Loewdin GP": 6.92},
                },
                {
                    "species": [{"element": "O", "occu": 1}],
                    "abc": [0.4149006175894392, 0.2559968377835, 0.2053192747855324],
                    "xyz": [1.4407936739605638, 1.1133535390791505, 1.13170534883572],
                    "label": "O",
                    "properties": {"Total Mulliken GP": 7.18, "Total Loewdin GP": 6.92},
                },
                {
                    "species": [{"element": "O", "occu": 1}],
                    "abc": [0.841096220194068, 0.5850993824105675, 0.8719852747855317],
                    "xyz": [2.754744948452184, 2.5446504486493, 4.806321279926453],
                    "label": "O",
                    "properties": {"Total Mulliken GP": 7.18, "Total Loewdin GP": 6.92},
                },
            ],
        }

        new_structure = self.grosspop1.get_structure_with_total_grosspop(f"{TEST_FILES_DIR}/cohp/POSCAR.SiO2")
        assert_allclose(new_structure.frac_coords, Structure.from_dict(struct_dict).frac_coords)


class TestUtils(PymatgenTest):
    def test_get_all_possible_basis_combinations(self):
        # this basis is just for testing (not correct)
        min_basis = ["Li 1s 2s ", "Na 1s 2s", "Si 1s 2s"]
        max_basis = ["Li 1s 2p 2s ", "Na 1s 2p 2s", "Si 1s 2s"]
        combinations_basis = get_all_possible_basis_combinations(min_basis, max_basis)
        assert combinations_basis == [
            ["Li 1s 2s", "Na 1s 2s", "Si 1s 2s"],
            ["Li 1s 2s", "Na 1s 2s 2p", "Si 1s 2s"],
            ["Li 1s 2s 2p", "Na 1s 2s", "Si 1s 2s"],
            ["Li 1s 2s 2p", "Na 1s 2s 2p", "Si 1s 2s"],
        ]

        min_basis = ["Li 1s 2s"]
        max_basis = ["Li 1s 2s 2p 3s"]
        combinations_basis = get_all_possible_basis_combinations(min_basis, max_basis)
        assert combinations_basis == [["Li 1s 2s"], ["Li 1s 2s 2p"], ["Li 1s 2s 3s"], ["Li 1s 2s 2p 3s"]]

        min_basis = ["Li 1s 2s", "Na 1s 2s"]
        max_basis = ["Li 1s 2s 2p 3s", "Na 1s 2s 2p 3s"]
        combinations_basis = get_all_possible_basis_combinations(min_basis, max_basis)
        assert combinations_basis == [
            ["Li 1s 2s", "Na 1s 2s"],
            ["Li 1s 2s", "Na 1s 2s 2p"],
            ["Li 1s 2s", "Na 1s 2s 3s"],
            ["Li 1s 2s", "Na 1s 2s 2p 3s"],
            ["Li 1s 2s 2p", "Na 1s 2s"],
            ["Li 1s 2s 2p", "Na 1s 2s 2p"],
            ["Li 1s 2s 2p", "Na 1s 2s 3s"],
            ["Li 1s 2s 2p", "Na 1s 2s 2p 3s"],
            ["Li 1s 2s 3s", "Na 1s 2s"],
            ["Li 1s 2s 3s", "Na 1s 2s 2p"],
            ["Li 1s 2s 3s", "Na 1s 2s 3s"],
            ["Li 1s 2s 3s", "Na 1s 2s 2p 3s"],
            ["Li 1s 2s 2p 3s", "Na 1s 2s"],
            ["Li 1s 2s 2p 3s", "Na 1s 2s 2p"],
            ["Li 1s 2s 2p 3s", "Na 1s 2s 3s"],
            ["Li 1s 2s 2p 3s", "Na 1s 2s 2p 3s"],
        ]

        min_basis = ["Si 1s 2s 2p", "Na 1s 2s"]
        max_basis = ["Si 1s 2s 2p 3s", "Na 1s 2s 2p 3s"]
        combinations_basis = get_all_possible_basis_combinations(min_basis, max_basis)
        assert combinations_basis == [
            ["Si 1s 2s 2p", "Na 1s 2s"],
            ["Si 1s 2s 2p", "Na 1s 2s 2p"],
            ["Si 1s 2s 2p", "Na 1s 2s 3s"],
            ["Si 1s 2s 2p", "Na 1s 2s 2p 3s"],
            ["Si 1s 2s 2p 3s", "Na 1s 2s"],
            ["Si 1s 2s 2p 3s", "Na 1s 2s 2p"],
            ["Si 1s 2s 2p 3s", "Na 1s 2s 3s"],
            ["Si 1s 2s 2p 3s", "Na 1s 2s 2p 3s"],
        ]


class TestWavefunction(PymatgenTest):
    def test_parse_file(self):
        grid, points, real, imaginary, distance = Wavefunction._parse_file(
            os.path.join(
                TEST_FILES_DIR,
                "cohp",
                "LCAOWaveFunctionAfterLSO1PlotOfSpin1Kpoint1band1.gz",
            )
        )
        assert_array_equal([41, 41, 41], grid)
        assert points[4][0] == approx(0.0000)
        assert points[4][1] == approx(0.0000)
        assert points[4][2] == approx(0.4000)
        assert real[8] == approx(1.38863e-01)
        assert imaginary[8] == approx(2.89645e-01)
        assert len(imaginary) == 41 * 41 * 41
        assert len(real) == 41 * 41 * 41
        assert len(points) == 41 * 41 * 41
        assert distance[0] == approx(0.0000)

    def test_set_volumetric_data(self):
        wave1 = Wavefunction(
            filename=f"{TEST_FILES_DIR}/cohp/LCAOWaveFunctionAfterLSO1PlotOfSpin1Kpoint1band1.gz",
            structure=Structure.from_file(f"{TEST_FILES_DIR}/cohp/POSCAR_O.gz"),
        )

        wave1.set_volumetric_data(grid=wave1.grid, structure=wave1.structure)
        assert hasattr(wave1, "volumetricdata_real")
        assert hasattr(wave1, "volumetricdata_imaginary")

    def test_get_volumetricdata_real(self):
        wave1 = Wavefunction(
            filename=os.path.join(
                TEST_FILES_DIR,
                "cohp",
                "LCAOWaveFunctionAfterLSO1PlotOfSpin1Kpoint1band1.gz",
            ),
            structure=Structure.from_file(f"{TEST_FILES_DIR}/cohp/POSCAR_O.gz"),
        )
        volumetricdata_real = wave1.get_volumetricdata_real()
        assert volumetricdata_real.data["total"][0, 0, 0] == approx(-3.0966)

    def test_get_volumetricdata_imaginary(self):
        wave1 = Wavefunction(
            filename=os.path.join(
                TEST_FILES_DIR,
                "cohp",
                "LCAOWaveFunctionAfterLSO1PlotOfSpin1Kpoint1band1.gz",
            ),
            structure=Structure.from_file(f"{TEST_FILES_DIR}/cohp/POSCAR_O.gz"),
        )
        volumetricdata_imaginary = wave1.get_volumetricdata_imaginary()
        assert volumetricdata_imaginary.data["total"][0, 0, 0] == approx(-6.45895e00)

    def test_get_volumetricdata_density(self):
        wave1 = Wavefunction(
            filename=os.path.join(TEST_FILES_DIR, "cohp", "LCAOWaveFunctionAfterLSO1PlotOfSpin1Kpoint1band1.gz"),
            structure=Structure.from_file(f"{TEST_FILES_DIR}/cohp/POSCAR_O.gz"),
        )
        volumetricdata_density = wave1.get_volumetricdata_density()
        assert volumetricdata_density.data["total"][0, 0, 0] == approx((-3.0966 * -3.0966) + (-6.45895 * -6.45895))

    def test_write_file(self):
        wave1 = Wavefunction(
            filename=f"{TEST_FILES_DIR}/cohp/LCAOWaveFunctionAfterLSO1PlotOfSpin1Kpoint1band1.gz",
            structure=Structure.from_file(f"{TEST_FILES_DIR}/cohp/POSCAR_O.gz"),
        )
        wave1.write_file(filename="wavecar_test.vasp", part="real")
        assert os.path.isfile("wavecar_test.vasp")

        wave1.write_file(filename="wavecar_test.vasp", part="imaginary")
        assert os.path.isfile("wavecar_test.vasp")
        os.remove("wavecar_test.vasp")
        wave1.write_file(filename="density.vasp", part="density")
        assert os.path.isfile("density.vasp")
        os.remove("density.vasp")


class TestSitePotentials(PymatgenTest):
    def setUp(self) -> None:
        self.sitepotential = SitePotential(filename=f"{TEST_FILES_DIR}/cohp/SitePotentials.lobster.perovskite")

    def test_attributes(self):
        assert self.sitepotential.sitepotentials_Loewdin == [-8.77, -17.08, 9.57, 9.57, 8.45]
        assert self.sitepotential.sitepotentials_Mulliken == [-11.38, -19.62, 11.18, 11.18, 10.09]
        assert self.sitepotential.madelungenergies_Loewdin == approx(-28.64)
        assert self.sitepotential.madelungenergies_Mulliken == approx(-40.02)
        assert self.sitepotential.atomlist == ["La1", "Ta2", "N3", "N4", "O5"]
        assert self.sitepotential.types == ["La", "Ta", "N", "N", "O"]
        assert self.sitepotential.num_atoms == 5
        assert self.sitepotential.ewald_splitting == approx(3.14)

    def test_get_structure(self):
        structure = self.sitepotential.get_structure_with_site_potentials(f"{TEST_FILES_DIR}/cohp/POSCAR.perovskite")
        assert structure.site_properties["Loewdin Site Potentials (eV)"] == [-8.77, -17.08, 9.57, 9.57, 8.45]
        assert structure.site_properties["Mulliken Site Potentials (eV)"] == [-11.38, -19.62, 11.18, 11.18, 10.09]


class TestMadelungEnergies(PymatgenTest):
    def setUp(self) -> None:
        self.madelungenergies = MadelungEnergies(filename=f"{TEST_FILES_DIR}/cohp/MadelungEnergies.lobster.perovskite")

    def test_attributes(self):
        assert self.madelungenergies.madelungenergies_Loewdin == approx(-28.64)
        assert self.madelungenergies.madelungenergies_Mulliken == approx(-40.02)
        assert self.madelungenergies.ewald_splitting == approx(3.14)


class TestLobsterMatrices(PymatgenTest):
    def setUp(self) -> None:
        self.hamilton_matrices = LobsterMatrices(
            filename=f"{TEST_FILES_DIR}/cohp/Na_hamiltonMatrices.lobster.gz", e_fermi=-2.79650354
        )
        self.transfer_matrices = LobsterMatrices(filename=f"{TEST_FILES_DIR}/cohp/C_transferMatrices.lobster.gz")
        self.overlap_matrices = LobsterMatrices(filename=f"{TEST_FILES_DIR}/cohp/Si_overlapMatrices.lobster.gz")
        self.coeff_matrices = LobsterMatrices(filename=f"{TEST_FILES_DIR}/cohp/Si_coefficientMatricesLSO1.lobster.gz")

    def test_attributes(self):
        # hamilton matrices
        assert self.hamilton_matrices.average_onsite_energies == pytest.approx(
            {"Na1_3s": 0.58855353, "Na1_2p_y": -25.72719646, "Na1_2p_z": -25.72719646, "Na1_2p_x": -25.72719646}
        )
        ref_onsite_energies = [
            [-0.22519646, -25.76989646, -25.76989646, -25.76989646],
            [1.40230354, -25.68449646, -25.68449646, -25.68449646],
        ]
        assert_allclose(self.hamilton_matrices.onsite_energies, ref_onsite_energies)

        ref_imag_mat_spin_up = np.zeros((4, 4))

        assert_allclose(self.hamilton_matrices.hamilton_matrices["1"][Spin.up].imag, ref_imag_mat_spin_up)

        ref_real_mat_spin_up = [
            [-3.0217, 0.0, 0.0, 0.0],
            [0.0, -28.5664, 0.0, 0.0],
            [0.0, 0.0, -28.5664, 0.0],
            [0.0, 0.0, 0.0, -28.5664],
        ]
        assert_allclose(self.hamilton_matrices.hamilton_matrices["1"][Spin.up].real, ref_real_mat_spin_up)

        # overlap matrices
        assert self.overlap_matrices.average_onsite_overlaps == pytest.approx(
            {"Si1_3s": 1.00000009, "Si1_3p_y": 0.99999995, "Si1_3p_z": 0.99999995, "Si1_3p_x": 0.99999995}
        )
        ref_onsite_ovelaps = [[1.00000009, 0.99999995, 0.99999995, 0.99999995]]

        assert_allclose(self.overlap_matrices.onsite_overlaps, ref_onsite_ovelaps)

        ref_imag_mat = np.zeros((4, 4))

        assert_allclose(self.overlap_matrices.overlap_matrices["1"].imag, ref_imag_mat)

        ref_real_mat = [
            [1.00000009, 0.0, 0.0, 0.0],
            [0.0, 0.99999995, 0.0, 0.0],
            [0.0, 0.0, 0.99999995, 0.0],
            [0.0, 0.0, 0.0, 0.99999995],
        ]

        assert_allclose(self.overlap_matrices.overlap_matrices["1"].real, ref_real_mat)

        assert len(self.overlap_matrices.overlap_matrices) == 1
        # transfer matrices
        ref_onsite_transfer = [
            [-0.70523233, -0.07099237, -0.65987499, -0.07090411],
            [-0.03735031, -0.66865552, 0.69253776, 0.80648063],
        ]
        assert_allclose(self.transfer_matrices.onsite_transfer, ref_onsite_transfer)

        ref_imag_mat_spin_down = [
            [-0.99920553, 0.0, 0.0, 0.0],
            [0.0, 0.71219607, -0.06090336, -0.08690835],
            [0.0, -0.04539545, -0.69302453, 0.08323944],
            [0.0, -0.12220894, -0.09749622, -0.53739499],
        ]

        assert_allclose(self.transfer_matrices.transfer_matrices["1"][Spin.down].imag, ref_imag_mat_spin_down)

        ref_real_mat_spin_down = [
            [-0.03735031, 0.0, 0.0, 0.0],
            [0.0, -0.66865552, 0.06086057, 0.13042529],
            [-0.0, 0.04262018, 0.69253776, -0.12491928],
            [0.0, 0.11473763, 0.09742773, 0.80648063],
        ]

        assert_allclose(self.transfer_matrices.transfer_matrices["1"][Spin.down].real, ref_real_mat_spin_down)

        # coefficient matrices
        assert list(self.coeff_matrices.coefficient_matrices["1"]) == [Spin.up, Spin.down]
        assert self.coeff_matrices.average_onsite_coefficient == pytest.approx(
            {
                "Si1_3s": 0.6232626450000001,
                "Si1_3p_y": -0.029367565000000012,
                "Si1_3p_z": -0.50003867,
                "Si1_3p_x": 0.13529422,
            }
        )

        ref_imag_mat_spin_up = [
            [-0.59697342, 0.0, 0.0, 0.0],
            [0.0, 0.50603774, 0.50538255, -0.26664607],
            [0.0, -0.45269894, 0.56996771, 0.23223275],
            [0.0, 0.47836456, 0.00476861, 0.50184424],
        ]

        assert_allclose(self.coeff_matrices.coefficient_matrices["1"][Spin.up].imag, ref_imag_mat_spin_up)

        ref_real_mat_spin_up = [
            [0.80226096, 0.0, 0.0, 0.0],
            [0.0, -0.33931137, -0.42979933, -0.34286226],
            [0.0, 0.30354633, -0.48472536, 0.29861248],
            [0.0, -0.32075579, -0.00405544, 0.64528776],
        ]

        assert_allclose(self.coeff_matrices.coefficient_matrices["1"][Spin.up].real, ref_real_mat_spin_up)

    def test_raises(self):
        with pytest.raises(ValueError, match="Please provide the fermi energy in eV"):
            self.hamilton_matrices = LobsterMatrices(filename=f"{TEST_FILES_DIR}/cohp/Na_hamiltonMatrices.lobster.gz")

        with pytest.raises(
            OSError,
            match=r"Please check provided input file, it seems to be empty",
        ):
            self.hamilton_matrices = LobsterMatrices(filename=f"{TEST_FILES_DIR}/cohp/hamiltonMatrices.lobster")<|MERGE_RESOLUTION|>--- conflicted
+++ resolved
@@ -1652,7 +1652,6 @@
         )
 
     def test_dict_functionlity(self):
-<<<<<<< HEAD
         # test get
         assert (self.Lobsterinfromfile.get("COHPstartEnergy") == -15.0)
         assert (self.Lobsterinfromfile.get("COHPstartEnergy") == -15.0)
@@ -1669,13 +1668,6 @@
         lobsterincopy.popitem()
         after = len(lobsterincopy.items())
         assert (before != after)
-
-=======
-        test = self.Lobsterinfromfile3.get("cohpenergy")
-        print(test)
-        test = self.Lobsterinfromfile3.get("cohpeNergy")
-        print(test)
->>>>>>> 39e31d78
 
     def test_read_write_lobsterin(self):
         outfile_path = tempfile.mkstemp()[1]
