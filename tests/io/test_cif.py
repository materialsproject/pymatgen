--- conflicted
+++ resolved
@@ -870,7 +870,6 @@
         assert len(read_structs) == 2
         assert [x.formula for x in read_structs] == ["Fe4 P4 O16", "C4"]
 
-<<<<<<< HEAD
     def test_valid_cif(self):
         cif = CifParser(f"{TEST_FILES_DIR}/CsI3Pb.cif")
         structure = Structure.from_file(f"{TEST_FILES_DIR}/CsI3Pb.cif")
@@ -933,8 +932,10 @@
         cif = CifParser(test_cif_file)
         failure_reason = cif.check(Structure.from_file(f"{TEST_FILES_DIR}/LiFePO4.cif"))
         assert failure_reason == "'X' is not a valid Element"
-=======
+
     def test_cif_writer_site_properties(self):
+        # check CifWriter(write_site_properties=True) adds Structure site properties to
+        # CIF with _atom_site_ prefix
         struct = Structure.from_file(f"{TEST_FILES_DIR}/POSCAR")
         struct.add_site_property(label := "hello", [1.0] * (len(struct) - 1) + [-1.0])
         out_path = f"{self.tmp_path}/test2.cif"
@@ -944,7 +945,6 @@
         assert f"_atom_site_occupancy\n _atom_site_{label}\n" in cif_str
         assert "Fe  Fe0  1  0.21872822  0.75000000  0.47486711  1  1.0" in cif_str
         assert "O  O23  1  0.95662769  0.25000000  0.29286233  1  -1.0" in cif_str
->>>>>>> db205219
 
 
 class TestMagCif(PymatgenTest):
