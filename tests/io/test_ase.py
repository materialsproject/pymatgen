--- conflicted
+++ resolved
@@ -298,9 +298,6 @@
     MontyDecoder().process_decoded(dct)
 
 
-<<<<<<< HEAD
-=======
-@skip_if_no_ase
 def test_back_forth_v5():
     # Structure --> Atoms --> Structure --> Atoms
     structure = Structure.from_file(f"{VASP_IN_DIR}/POSCAR")
@@ -314,8 +311,6 @@
         assert str(atoms_back.todict()[key]) == str(val)
 
 
-@skip_if_no_ase
->>>>>>> 81619fab
 def test_msonable_atoms():
     structure = Structure.from_file(f"{VASP_IN_DIR}/POSCAR")
 
