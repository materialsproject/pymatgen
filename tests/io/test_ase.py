from __future__ import annotations

import numpy as np
import pytest
from monty.json import MontyDecoder, jsanitize

import pymatgen.io.ase as aio
from pymatgen.core import Composition, Lattice, Molecule, Structure
from pymatgen.core.structure import StructureError
from pymatgen.io.ase import AseAtomsAdaptor
from pymatgen.io.vasp.inputs import Poscar
from pymatgen.util.testing import TEST_FILES_DIR

poscar = Poscar.from_file(TEST_FILES_DIR / "POSCAR")
ase = pytest.importorskip("ase")

<<<<<<< HEAD
from ase.constraints import FixAtoms
from ase.io import read

def test_get_atoms_from_structure():
    structure = poscar.structure
    atoms = aio.AseAtomsAdaptor.get_atoms(structure)
    ase_composition = Composition(atoms.get_chemical_formula())
    assert ase_composition == structure.composition
    assert atoms.cell is not None
    assert atoms.cell.any()
    assert atoms.get_pbc() is not None
    assert atoms.get_pbc().all()
    assert atoms.get_chemical_symbols() == [s.species_string for s in structure]
    assert not atoms.has("initial_magmoms")
    assert not atoms.has("initial_charges")
    assert atoms.calc is None

    structure = poscar.structure
    prop = [3.14] * len(structure)
    structure.add_site_property("prop", prop)
    atoms = aio.AseAtomsAdaptor.get_atoms(structure)
    assert atoms.get_array("prop").tolist() == prop

def test_get_atoms_from_structure_mags():
    structure = poscar.structure
    mags = [1.0] * len(structure)
    structure.add_site_property("final_magmom", mags)
    atoms = aio.AseAtomsAdaptor.get_atoms(structure)
    assert not atoms.has("initial_magmoms")
    assert atoms.get_magnetic_moments().tolist() == mags

    structure = poscar.structure
    initial_mags = [0.5] * len(structure)
    structure.add_site_property("magmom", initial_mags)
    atoms = aio.AseAtomsAdaptor.get_atoms(structure)
    assert atoms.get_initial_magnetic_moments().tolist() == initial_mags

    structure = poscar.structure
    mags = [1.0] * len(structure)
    structure.add_site_property("final_magmom", mags)
    initial_mags = [2.0] * len(structure)
    structure.add_site_property("magmom", initial_mags)
    atoms = aio.AseAtomsAdaptor.get_atoms(structure)
    assert atoms.get_initial_magnetic_moments().tolist(), initial_mags
    assert atoms.get_magnetic_moments().tolist(), mags

def test_get_atoms_from_structure_charge():
    structure = poscar.structure
    charges = [1.0] * len(structure)
    structure.add_site_property("final_charge", charges)
    atoms = aio.AseAtomsAdaptor.get_atoms(structure)
    assert not atoms.has("initial_charges")
    assert atoms.get_charges().tolist() == charges

    structure = poscar.structure
    charges = [0.5] * len(structure)
    structure.add_site_property("charge", charges)
    atoms = aio.AseAtomsAdaptor.get_atoms(structure)
    assert atoms.get_initial_charges().tolist() == charges

    structure = poscar.structure
    charges = [1.0] * len(structure)
    structure.add_site_property("final_charge", charges)
    initial_charges = [2.0] * len(structure)
    structure.add_site_property("charge", initial_charges)
    atoms = aio.AseAtomsAdaptor.get_atoms(structure)
    assert atoms.get_initial_charges().tolist(), initial_charges
    assert atoms.get_charges().tolist(), charges

def test_get_atoms_from_structure_oxi_states():
    structure = poscar.structure
    oxi_states = [1.0] * len(structure)
    structure.add_oxidation_state_by_site(oxi_states)
    atoms = aio.AseAtomsAdaptor.get_atoms(structure)
    assert atoms.get_array("oxi_states").tolist() == oxi_states

def test_get_atoms_from_structure_dyn():
    structure = poscar.structure
    structure.add_site_property("selective_dynamics", [[False] * 3] * len(structure))
    atoms = aio.AseAtomsAdaptor.get_atoms(structure)
    assert atoms.constraints[0].get_indices().tolist() == [atom.index for atom in atoms]

def test_get_atoms_from_molecule():
    m = Molecule.from_file(TEST_FILES_DIR / "acetylene.xyz")
    atoms = aio.AseAtomsAdaptor.get_atoms(m)
    ase_composition = Composition(atoms.get_chemical_formula())
    assert ase_composition == m.composition
    assert atoms.cell is None or not atoms.cell.any()
    assert atoms.get_pbc() is None or not atoms.get_pbc().any()
    assert atoms.get_chemical_symbols() == [s.species_string for s in m]
    assert not atoms.has("initial_magmoms")

def test_get_atoms_from_molecule_mags():
    molecule = Molecule.from_file(TEST_FILES_DIR / "acetylene.xyz")
    atoms = aio.AseAtomsAdaptor.get_atoms(molecule)
    mags = [1.0] * len(molecule)
    molecule.add_site_property("final_magmom", mags)
    atoms = aio.AseAtomsAdaptor.get_atoms(molecule)
    assert not atoms.has("initial_magmoms")
    assert atoms.get_magnetic_moments().tolist() == mags

    molecule = Molecule.from_file(TEST_FILES_DIR / "acetylene.xyz")
    atoms = aio.AseAtomsAdaptor.get_atoms(molecule)
    initial_mags = [0.5] * len(molecule)
    molecule.add_site_property("magmom", initial_mags)
    atoms = aio.AseAtomsAdaptor.get_atoms(molecule)
    assert atoms.get_initial_magnetic_moments().tolist() == initial_mags

    molecule = Molecule.from_file(TEST_FILES_DIR / "acetylene.xyz")
    molecule.set_charge_and_spin(-2, spin_multiplicity=3)
    atoms = aio.AseAtomsAdaptor.get_atoms(molecule)
    assert atoms.calc is None
    assert atoms.get_initial_magnetic_moments().tolist() == [0] * len(molecule)
    assert atoms.charge == -2
    assert atoms.spin_multiplicity == 3

def test_get_atoms_from_molecule_dyn():
    molecule = Molecule.from_file(TEST_FILES_DIR / "acetylene.xyz")
    molecule.add_site_property("selective_dynamics", [[False] * 3] * len(molecule))
    atoms = aio.AseAtomsAdaptor.get_atoms(molecule)
    assert atoms.constraints[0].get_indices().tolist() == [atom.index for atom in atoms]

def test_get_structure():

    atoms = read(TEST_FILES_DIR / "POSCAR")
    struct = aio.AseAtomsAdaptor.get_structure(atoms)
    assert struct.formula == "Fe4 P4 O16"
    assert [s.species_string for s in struct] == atoms.get_chemical_symbols()

    atoms = read(TEST_FILES_DIR / "POSCAR")
    prop = np.array([3.14] * len(atoms))
    atoms.set_array("prop", prop)
    struct = aio.AseAtomsAdaptor.get_structure(atoms)
    assert struct.site_properties["prop"] == prop.tolist()

    atoms = read(TEST_FILES_DIR / "POSCAR_overlap")
    struct = aio.AseAtomsAdaptor.get_structure(atoms)
    assert [s.species_string for s in struct] == atoms.get_chemical_symbols()
    with pytest.raises(StructureError, match="Structure contains sites that are less than 0.01 Angstrom apart"):
        struct = aio.AseAtomsAdaptor.get_structure(atoms, validate_proximity=True)

def test_get_structure_mag():

    atoms = read(TEST_FILES_DIR / "POSCAR")
    mags = [1.0] * len(atoms)
    atoms.set_initial_magnetic_moments(mags)
    structure = aio.AseAtomsAdaptor.get_structure(atoms)
    assert structure.site_properties["magmom"] == mags
    assert "final_magmom" not in structure.site_properties
    assert "initial_magmoms" not in structure.site_properties

    atoms = read(TEST_FILES_DIR / "OUTCAR")
    structure = aio.AseAtomsAdaptor.get_structure(atoms)
    assert structure.site_properties["final_magmom"] == atoms.get_magnetic_moments().tolist()
    assert "magmom" not in structure.site_properties
    assert "initial_magmoms" not in structure.site_properties

@pytest.mark.parametrize("select_dyn", [[True, True, True],
        [False, False, False],
        np.array([True, True, True]),
        np.array([False, False, False])])
def test_get_structure_dyn(select_dyn):

    atoms = read(TEST_FILES_DIR / "POSCAR")
    atoms.set_constraint(FixAtoms(mask=[True] * len(atoms)))
    structure = aio.AseAtomsAdaptor.get_structure(atoms)
    assert structure.site_properties["selective_dynamics"][-1][0] is False

    structure = Structure(
        lattice=Lattice.cubic(5),
        species=("Fe", "O"),
        coords=((0, 0, 0), (0.5, 0.5, 0.5)),
        site_properties={"selective_dynamics": select_dyn},
    )
    structure.sites[0].selective_dynamics = select_dyn

    # mostly testing that this call doesn't raise
    ase_atoms = AseAtomsAdaptor.get_atoms(structure)

    assert len(ase_atoms) == len(structure)

def test_get_molecule():

    atoms = read(TEST_FILES_DIR / "acetylene.xyz")
    molecule = aio.AseAtomsAdaptor.get_molecule(atoms)
    assert molecule.formula == "H2 C2"
    assert [s.species_string for s in molecule] == atoms.get_chemical_symbols()
    assert molecule.charge == 0
    assert molecule.spin_multiplicity == 1

    atoms = read(TEST_FILES_DIR / "acetylene.xyz")
    initial_charges = [2.0] * len(atoms)
    initial_mags = [1.0] * len(atoms)
    atoms.set_initial_charges(initial_charges)
    atoms.set_initial_magnetic_moments(initial_mags)
    molecule = aio.AseAtomsAdaptor.get_molecule(atoms)
    assert molecule.charge == np.sum(initial_charges)
    assert molecule.spin_multiplicity == np.sum(initial_mags) + 1
    assert molecule.site_properties.get("charge") == initial_charges
    assert molecule.site_properties.get("magmom") == initial_mags

    atoms = read(TEST_FILES_DIR / "acetylene.xyz")
    atoms.spin_multiplicity = 3
    atoms.charge = 2
    molecule = aio.AseAtomsAdaptor.get_molecule(atoms)
    assert molecule.charge == 2
    assert molecule.spin_multiplicity == 3

@pytest.mark.parametrize("structure_file", ["OUTCAR", "V2O3.cif"])
def test_back_forth(structure_file):

    # Atoms --> Structure --> Atoms --> Structure
    atoms = read(TEST_FILES_DIR / structure_file)
    atoms.info = {"test": "hi"}
    atoms.set_tags([1] * len(atoms))
    atoms.set_constraint(FixAtoms(mask=[True] * len(atoms)))
    atoms.set_initial_charges([1.0] * len(atoms))
    atoms.set_initial_magnetic_moments([2.0] * len(atoms))
    atoms.set_array("prop", np.array([3.0] * len(atoms)))
    structure = aio.AseAtomsAdaptor.get_structure(atoms)
    atoms_back = aio.AseAtomsAdaptor.get_atoms(structure)
    structure_back = aio.AseAtomsAdaptor.get_structure(atoms_back)
    assert structure_back == structure
    for k, v in atoms.todict().items():
        assert str(atoms_back.todict()[k]) == str(v)

    # Structure --> Atoms --> Structure --> Atoms
    structure = Structure.from_file(TEST_FILES_DIR / "POSCAR")
    structure.add_site_property("final_magmom", [1.0] * len(structure))
    structure.add_site_property("magmom", [2.0] * len(structure))
    structure.add_site_property("final_charge", [3.0] * len(structure))
    structure.add_site_property("charge", [4.0] * len(structure))
    structure.add_site_property("prop", [5.0] * len(structure))
    structure.properties = {"test": "hi"}
    atoms = aio.AseAtomsAdaptor.get_atoms(structure)
    structure_back = aio.AseAtomsAdaptor.get_structure(atoms)
    atoms_back = aio.AseAtomsAdaptor.get_atoms(structure_back)
    assert structure_back == structure
    for k, v in atoms.todict().items():
        assert str(atoms_back.todict()[k]) == str(v)

    # test document can be jsanitized and decoded
    d = jsanitize(structure, strict=True, enum_values=True)
    MontyDecoder().process_decoded(d)

    # Atoms --> Molecule --> Atoms --> Molecule
    atoms = read(TEST_FILES_DIR / "acetylene.xyz")
    atoms.info = {"test": "hi"}
    atoms.set_constraint(FixAtoms(mask=[True] * len(atoms)))
    atoms.set_initial_charges([1.0] * len(atoms))
    atoms.set_initial_magnetic_moments([2.0] * len(atoms))
    atoms.set_array("prop", np.array([3.0] * len(atoms)))
    atoms.set_tags([1] * len(atoms))
    molecule = aio.AseAtomsAdaptor.get_molecule(atoms)
    atoms_back = aio.AseAtomsAdaptor.get_atoms(molecule)
    molecule_back = aio.AseAtomsAdaptor.get_molecule(atoms_back)
    for k, v in atoms.todict().items():
        assert str(atoms_back.todict()[k]) == str(v)
    assert molecule_back == molecule

    # Molecule --> Atoms --> Molecule --> Atoms
    molecule = Molecule.from_file(TEST_FILES_DIR / "acetylene.xyz")
    molecule.set_charge_and_spin(-2, spin_multiplicity=3)
    molecule.properties = {"test": "hi"}
    atoms = aio.AseAtomsAdaptor.get_atoms(molecule)
    molecule_back = aio.AseAtomsAdaptor.get_molecule(atoms)
    atoms_back = aio.AseAtomsAdaptor.get_atoms(molecule_back)
    for k, v in atoms.todict().items():
        assert str(atoms_back.todict()[k]) == str(v)
    assert molecule_back == molecule

    # test document can be jsanitized and decoded
    d = jsanitize(molecule, strict=True, enum_values=True)
    MontyDecoder().process_decoded(d)
=======

class TestAseAtomsAdaptor:
    def test_get_atoms_from_structure(self):
        structure = poscar.structure
        atoms = aio.AseAtomsAdaptor.get_atoms(structure)
        ase_composition = Composition(atoms.get_chemical_formula())
        assert ase_composition == structure.composition
        assert atoms.cell is not None
        assert atoms.cell.any()
        assert atoms.get_pbc() is not None
        assert atoms.get_pbc().all()
        assert atoms.get_chemical_symbols() == [s.species_string for s in structure]
        assert not atoms.has("initial_magmoms")
        assert not atoms.has("initial_charges")
        assert atoms.calc is None

        structure = poscar.structure
        prop = [3.14] * len(structure)
        structure.add_site_property("prop", prop)
        atoms = aio.AseAtomsAdaptor.get_atoms(structure)
        assert atoms.get_array("prop").tolist() == prop

    def test_get_atoms_from_structure_mags(self):
        structure = poscar.structure
        mags = [1.0] * len(structure)
        structure.add_site_property("final_magmom", mags)
        atoms = aio.AseAtomsAdaptor.get_atoms(structure)
        assert not atoms.has("initial_magmoms")
        assert atoms.get_magnetic_moments().tolist() == mags

        structure = poscar.structure
        initial_mags = [0.5] * len(structure)
        structure.add_site_property("magmom", initial_mags)
        atoms = aio.AseAtomsAdaptor.get_atoms(structure)
        assert atoms.get_initial_magnetic_moments().tolist() == initial_mags

        structure = poscar.structure
        mags = [1.0] * len(structure)
        structure.add_site_property("final_magmom", mags)
        initial_mags = [2.0] * len(structure)
        structure.add_site_property("magmom", initial_mags)
        atoms = aio.AseAtomsAdaptor.get_atoms(structure)
        assert atoms.get_initial_magnetic_moments().tolist(), initial_mags
        assert atoms.get_magnetic_moments().tolist(), mags

    def test_get_atoms_from_structure_charge(self):
        structure = poscar.structure
        charges = [1.0] * len(structure)
        structure.add_site_property("final_charge", charges)
        atoms = aio.AseAtomsAdaptor.get_atoms(structure)
        assert not atoms.has("initial_charges")
        assert atoms.get_charges().tolist() == charges

        structure = poscar.structure
        charges = [0.5] * len(structure)
        structure.add_site_property("charge", charges)
        atoms = aio.AseAtomsAdaptor.get_atoms(structure)
        assert atoms.get_initial_charges().tolist() == charges

        structure = poscar.structure
        charges = [1.0] * len(structure)
        structure.add_site_property("final_charge", charges)
        initial_charges = [2.0] * len(structure)
        structure.add_site_property("charge", initial_charges)
        atoms = aio.AseAtomsAdaptor.get_atoms(structure)
        assert atoms.get_initial_charges().tolist(), initial_charges
        assert atoms.get_charges().tolist(), charges

    def test_get_atoms_from_structure_oxi_states(self):
        structure = poscar.structure
        oxi_states = [1.0] * len(structure)
        structure.add_oxidation_state_by_site(oxi_states)
        atoms = aio.AseAtomsAdaptor.get_atoms(structure)
        assert atoms.get_array("oxi_states").tolist() == oxi_states

    def test_get_atoms_from_structure_dyn(self):
        structure = poscar.structure
        structure.add_site_property("selective_dynamics", [[False] * 3] * len(structure))
        atoms = aio.AseAtomsAdaptor.get_atoms(structure)
        assert atoms.constraints[0].get_indices().tolist() == [atom.index for atom in atoms]

    def test_get_atoms_from_molecule(self):
        m = Molecule.from_file(TEST_FILES_DIR / "acetylene.xyz")
        atoms = aio.AseAtomsAdaptor.get_atoms(m)
        ase_composition = Composition(atoms.get_chemical_formula())
        assert ase_composition == m.composition
        assert atoms.cell is None or not atoms.cell.any()
        assert atoms.get_pbc() is None or not atoms.get_pbc().any()
        assert atoms.get_chemical_symbols() == [s.species_string for s in m]
        assert not atoms.has("initial_magmoms")

    def test_get_atoms_from_molecule_mags(self):
        molecule = Molecule.from_file(TEST_FILES_DIR / "acetylene.xyz")
        atoms = aio.AseAtomsAdaptor.get_atoms(molecule)
        mags = [1.0] * len(molecule)
        molecule.add_site_property("final_magmom", mags)
        atoms = aio.AseAtomsAdaptor.get_atoms(molecule)
        assert not atoms.has("initial_magmoms")
        assert atoms.get_magnetic_moments().tolist() == mags

        molecule = Molecule.from_file(TEST_FILES_DIR / "acetylene.xyz")
        atoms = aio.AseAtomsAdaptor.get_atoms(molecule)
        initial_mags = [0.5] * len(molecule)
        molecule.add_site_property("magmom", initial_mags)
        atoms = aio.AseAtomsAdaptor.get_atoms(molecule)
        assert atoms.get_initial_magnetic_moments().tolist() == initial_mags

        molecule = Molecule.from_file(TEST_FILES_DIR / "acetylene.xyz")
        molecule.set_charge_and_spin(-2, spin_multiplicity=3)
        atoms = aio.AseAtomsAdaptor.get_atoms(molecule)
        assert atoms.calc is None
        assert atoms.get_initial_magnetic_moments().tolist() == [0] * len(molecule)
        assert atoms.charge == -2
        assert atoms.spin_multiplicity == 3

    def test_get_atoms_from_molecule_dyn(self):
        molecule = Molecule.from_file(TEST_FILES_DIR / "acetylene.xyz")
        molecule.add_site_property("selective_dynamics", [[False] * 3] * len(molecule))
        atoms = aio.AseAtomsAdaptor.get_atoms(molecule)
        assert atoms.constraints[0].get_indices().tolist() == [atom.index for atom in atoms]

    def test_get_structure(self):
        from ase.io import read

        atoms = read(TEST_FILES_DIR / "POSCAR")
        struct = aio.AseAtomsAdaptor.get_structure(atoms)
        assert struct.formula == "Fe4 P4 O16"
        assert [s.species_string for s in struct] == atoms.get_chemical_symbols()

        atoms = read(TEST_FILES_DIR / "POSCAR")
        prop = np.array([3.14] * len(atoms))
        atoms.set_array("prop", prop)
        struct = aio.AseAtomsAdaptor.get_structure(atoms)
        assert struct.site_properties["prop"] == prop.tolist()

        atoms = read(TEST_FILES_DIR / "POSCAR_overlap")
        struct = aio.AseAtomsAdaptor.get_structure(atoms)
        assert [s.species_string for s in struct] == atoms.get_chemical_symbols()
        with pytest.raises(StructureError, match="Structure contains sites that are less than 0.01 Angstrom apart"):
            struct = aio.AseAtomsAdaptor.get_structure(atoms, validate_proximity=True)

    def test_get_structure_mag(self):
        from ase.io import read

        atoms = read(TEST_FILES_DIR / "POSCAR")
        mags = [1.0] * len(atoms)
        atoms.set_initial_magnetic_moments(mags)
        structure = aio.AseAtomsAdaptor.get_structure(atoms)
        assert structure.site_properties["magmom"] == mags
        assert "final_magmom" not in structure.site_properties
        assert "initial_magmoms" not in structure.site_properties

        atoms = read(TEST_FILES_DIR / "OUTCAR")
        structure = aio.AseAtomsAdaptor.get_structure(atoms)
        assert structure.site_properties["final_magmom"] == atoms.get_magnetic_moments().tolist()
        assert "magmom" not in structure.site_properties
        assert "initial_magmoms" not in structure.site_properties

    @pytest.mark.parametrize(
        "select_dyn",
        [[True, True, True], [False, False, False], np.array([True, True, True]), np.array([False, False, False])],
    )
    def test_get_structure_dyn(self, select_dyn):
        from ase.constraints import FixAtoms
        from ase.io import read

        atoms = read(TEST_FILES_DIR / "POSCAR")
        atoms.set_constraint(FixAtoms(mask=[True] * len(atoms)))
        structure = aio.AseAtomsAdaptor.get_structure(atoms)
        assert structure.site_properties["selective_dynamics"][-1][0] is False

        structure = Structure(
            lattice=Lattice.cubic(5),
            species=("Fe", "O"),
            coords=((0, 0, 0), (0.5, 0.5, 0.5)),
            site_properties={"selective_dynamics": select_dyn},
        )
        structure.sites[0].selective_dynamics = select_dyn

        # mostly testing that this call doesn't raise
        ase_atoms = AseAtomsAdaptor.get_atoms(structure)

        assert len(ase_atoms) == len(structure)

    def test_get_molecule(self):
        from ase.io import read

        atoms = read(TEST_FILES_DIR / "acetylene.xyz")
        molecule = aio.AseAtomsAdaptor.get_molecule(atoms)
        assert molecule.formula == "H2 C2"
        assert [s.species_string for s in molecule] == atoms.get_chemical_symbols()
        assert molecule.charge == 0
        assert molecule.spin_multiplicity == 1

        atoms = read(TEST_FILES_DIR / "acetylene.xyz")
        initial_charges = [2.0] * len(atoms)
        initial_mags = [1.0] * len(atoms)
        atoms.set_initial_charges(initial_charges)
        atoms.set_initial_magnetic_moments(initial_mags)
        molecule = aio.AseAtomsAdaptor.get_molecule(atoms)
        assert molecule.charge == np.sum(initial_charges)
        assert molecule.spin_multiplicity == np.sum(initial_mags) + 1
        assert molecule.site_properties.get("charge") == initial_charges
        assert molecule.site_properties.get("magmom") == initial_mags

        atoms = read(TEST_FILES_DIR / "acetylene.xyz")
        atoms.spin_multiplicity = 3
        atoms.charge = 2
        molecule = aio.AseAtomsAdaptor.get_molecule(atoms)
        assert molecule.charge == 2
        assert molecule.spin_multiplicity == 3

    @pytest.mark.parametrize("structure_file", ["OUTCAR", "V2O3.cif"])
    def test_back_forth(self, structure_file):
        from ase.constraints import FixAtoms
        from ase.io import read

        # Atoms --> Structure --> Atoms --> Structure
        atoms = read(TEST_FILES_DIR / structure_file)
        atoms.info = {"test": "hi"}
        atoms.set_tags([1] * len(atoms))
        atoms.set_constraint(FixAtoms(mask=[True] * len(atoms)))
        atoms.set_initial_charges([1.0] * len(atoms))
        atoms.set_initial_magnetic_moments([2.0] * len(atoms))
        atoms.set_array("prop", np.array([3.0] * len(atoms)))
        structure = aio.AseAtomsAdaptor.get_structure(atoms)
        atoms_back = aio.AseAtomsAdaptor.get_atoms(structure)
        structure_back = aio.AseAtomsAdaptor.get_structure(atoms_back)
        assert structure_back == structure
        for k, v in atoms.todict().items():
            assert str(atoms_back.todict()[k]) == str(v)

        # Structure --> Atoms --> Structure --> Atoms
        structure = Structure.from_file(TEST_FILES_DIR / "POSCAR")
        structure.add_site_property("final_magmom", [1.0] * len(structure))
        structure.add_site_property("magmom", [2.0] * len(structure))
        structure.add_site_property("final_charge", [3.0] * len(structure))
        structure.add_site_property("charge", [4.0] * len(structure))
        structure.add_site_property("prop", [5.0] * len(structure))
        structure.properties = {"test": "hi"}
        atoms = aio.AseAtomsAdaptor.get_atoms(structure)
        structure_back = aio.AseAtomsAdaptor.get_structure(atoms)
        atoms_back = aio.AseAtomsAdaptor.get_atoms(structure_back)
        assert structure_back == structure
        for k, v in atoms.todict().items():
            assert str(atoms_back.todict()[k]) == str(v)

        # test document can be jsanitized and decoded
        d = jsanitize(structure, strict=True, enum_values=True)
        MontyDecoder().process_decoded(d)

        # Atoms --> Molecule --> Atoms --> Molecule
        atoms = read(TEST_FILES_DIR / "acetylene.xyz")
        atoms.info = {"test": "hi"}
        atoms.set_constraint(FixAtoms(mask=[True] * len(atoms)))
        atoms.set_initial_charges([1.0] * len(atoms))
        atoms.set_initial_magnetic_moments([2.0] * len(atoms))
        atoms.set_array("prop", np.array([3.0] * len(atoms)))
        atoms.set_tags([1] * len(atoms))
        molecule = aio.AseAtomsAdaptor.get_molecule(atoms)
        atoms_back = aio.AseAtomsAdaptor.get_atoms(molecule)
        molecule_back = aio.AseAtomsAdaptor.get_molecule(atoms_back)
        for k, v in atoms.todict().items():
            assert str(atoms_back.todict()[k]) == str(v)
        assert molecule_back == molecule

        # Molecule --> Atoms --> Molecule --> Atoms
        molecule = Molecule.from_file(TEST_FILES_DIR / "acetylene.xyz")
        molecule.set_charge_and_spin(-2, spin_multiplicity=3)
        molecule.properties = {"test": "hi"}
        atoms = aio.AseAtomsAdaptor.get_atoms(molecule)
        molecule_back = aio.AseAtomsAdaptor.get_molecule(atoms)
        atoms_back = aio.AseAtomsAdaptor.get_atoms(molecule_back)
        for k, v in atoms.todict().items():
            assert str(atoms_back.todict()[k]) == str(v)
        assert molecule_back == molecule

        # test document can be jsanitized and decoded
        d = jsanitize(molecule, strict=True, enum_values=True)
        MontyDecoder().process_decoded(d)
>>>>>>> 09c894cd
<|MERGE_RESOLUTION|>--- conflicted
+++ resolved
@@ -14,7 +14,6 @@
 poscar = Poscar.from_file(TEST_FILES_DIR / "POSCAR")
 ase = pytest.importorskip("ase")
 
-<<<<<<< HEAD
 from ase.constraints import FixAtoms
 from ase.io import read
 
@@ -172,11 +171,11 @@
     assert "magmom" not in structure.site_properties
     assert "initial_magmoms" not in structure.site_properties
 
-@pytest.mark.parametrize("select_dyn", [[True, True, True],
-        [False, False, False],
-        np.array([True, True, True]),
-        np.array([False, False, False])])
-def test_get_structure_dyn(select_dyn):
+    @pytest.mark.parametrize(
+        "select_dyn",
+        [[True, True, True], [False, False, False], np.array([True, True, True]), np.array([False, False, False])],
+    )
+    def test_get_structure_dyn(self, select_dyn):
 
     atoms = read(TEST_FILES_DIR / "POSCAR")
     atoms.set_constraint(FixAtoms(mask=[True] * len(atoms)))
@@ -288,286 +287,4 @@
 
     # test document can be jsanitized and decoded
     d = jsanitize(molecule, strict=True, enum_values=True)
-    MontyDecoder().process_decoded(d)
-=======
-
-class TestAseAtomsAdaptor:
-    def test_get_atoms_from_structure(self):
-        structure = poscar.structure
-        atoms = aio.AseAtomsAdaptor.get_atoms(structure)
-        ase_composition = Composition(atoms.get_chemical_formula())
-        assert ase_composition == structure.composition
-        assert atoms.cell is not None
-        assert atoms.cell.any()
-        assert atoms.get_pbc() is not None
-        assert atoms.get_pbc().all()
-        assert atoms.get_chemical_symbols() == [s.species_string for s in structure]
-        assert not atoms.has("initial_magmoms")
-        assert not atoms.has("initial_charges")
-        assert atoms.calc is None
-
-        structure = poscar.structure
-        prop = [3.14] * len(structure)
-        structure.add_site_property("prop", prop)
-        atoms = aio.AseAtomsAdaptor.get_atoms(structure)
-        assert atoms.get_array("prop").tolist() == prop
-
-    def test_get_atoms_from_structure_mags(self):
-        structure = poscar.structure
-        mags = [1.0] * len(structure)
-        structure.add_site_property("final_magmom", mags)
-        atoms = aio.AseAtomsAdaptor.get_atoms(structure)
-        assert not atoms.has("initial_magmoms")
-        assert atoms.get_magnetic_moments().tolist() == mags
-
-        structure = poscar.structure
-        initial_mags = [0.5] * len(structure)
-        structure.add_site_property("magmom", initial_mags)
-        atoms = aio.AseAtomsAdaptor.get_atoms(structure)
-        assert atoms.get_initial_magnetic_moments().tolist() == initial_mags
-
-        structure = poscar.structure
-        mags = [1.0] * len(structure)
-        structure.add_site_property("final_magmom", mags)
-        initial_mags = [2.0] * len(structure)
-        structure.add_site_property("magmom", initial_mags)
-        atoms = aio.AseAtomsAdaptor.get_atoms(structure)
-        assert atoms.get_initial_magnetic_moments().tolist(), initial_mags
-        assert atoms.get_magnetic_moments().tolist(), mags
-
-    def test_get_atoms_from_structure_charge(self):
-        structure = poscar.structure
-        charges = [1.0] * len(structure)
-        structure.add_site_property("final_charge", charges)
-        atoms = aio.AseAtomsAdaptor.get_atoms(structure)
-        assert not atoms.has("initial_charges")
-        assert atoms.get_charges().tolist() == charges
-
-        structure = poscar.structure
-        charges = [0.5] * len(structure)
-        structure.add_site_property("charge", charges)
-        atoms = aio.AseAtomsAdaptor.get_atoms(structure)
-        assert atoms.get_initial_charges().tolist() == charges
-
-        structure = poscar.structure
-        charges = [1.0] * len(structure)
-        structure.add_site_property("final_charge", charges)
-        initial_charges = [2.0] * len(structure)
-        structure.add_site_property("charge", initial_charges)
-        atoms = aio.AseAtomsAdaptor.get_atoms(structure)
-        assert atoms.get_initial_charges().tolist(), initial_charges
-        assert atoms.get_charges().tolist(), charges
-
-    def test_get_atoms_from_structure_oxi_states(self):
-        structure = poscar.structure
-        oxi_states = [1.0] * len(structure)
-        structure.add_oxidation_state_by_site(oxi_states)
-        atoms = aio.AseAtomsAdaptor.get_atoms(structure)
-        assert atoms.get_array("oxi_states").tolist() == oxi_states
-
-    def test_get_atoms_from_structure_dyn(self):
-        structure = poscar.structure
-        structure.add_site_property("selective_dynamics", [[False] * 3] * len(structure))
-        atoms = aio.AseAtomsAdaptor.get_atoms(structure)
-        assert atoms.constraints[0].get_indices().tolist() == [atom.index for atom in atoms]
-
-    def test_get_atoms_from_molecule(self):
-        m = Molecule.from_file(TEST_FILES_DIR / "acetylene.xyz")
-        atoms = aio.AseAtomsAdaptor.get_atoms(m)
-        ase_composition = Composition(atoms.get_chemical_formula())
-        assert ase_composition == m.composition
-        assert atoms.cell is None or not atoms.cell.any()
-        assert atoms.get_pbc() is None or not atoms.get_pbc().any()
-        assert atoms.get_chemical_symbols() == [s.species_string for s in m]
-        assert not atoms.has("initial_magmoms")
-
-    def test_get_atoms_from_molecule_mags(self):
-        molecule = Molecule.from_file(TEST_FILES_DIR / "acetylene.xyz")
-        atoms = aio.AseAtomsAdaptor.get_atoms(molecule)
-        mags = [1.0] * len(molecule)
-        molecule.add_site_property("final_magmom", mags)
-        atoms = aio.AseAtomsAdaptor.get_atoms(molecule)
-        assert not atoms.has("initial_magmoms")
-        assert atoms.get_magnetic_moments().tolist() == mags
-
-        molecule = Molecule.from_file(TEST_FILES_DIR / "acetylene.xyz")
-        atoms = aio.AseAtomsAdaptor.get_atoms(molecule)
-        initial_mags = [0.5] * len(molecule)
-        molecule.add_site_property("magmom", initial_mags)
-        atoms = aio.AseAtomsAdaptor.get_atoms(molecule)
-        assert atoms.get_initial_magnetic_moments().tolist() == initial_mags
-
-        molecule = Molecule.from_file(TEST_FILES_DIR / "acetylene.xyz")
-        molecule.set_charge_and_spin(-2, spin_multiplicity=3)
-        atoms = aio.AseAtomsAdaptor.get_atoms(molecule)
-        assert atoms.calc is None
-        assert atoms.get_initial_magnetic_moments().tolist() == [0] * len(molecule)
-        assert atoms.charge == -2
-        assert atoms.spin_multiplicity == 3
-
-    def test_get_atoms_from_molecule_dyn(self):
-        molecule = Molecule.from_file(TEST_FILES_DIR / "acetylene.xyz")
-        molecule.add_site_property("selective_dynamics", [[False] * 3] * len(molecule))
-        atoms = aio.AseAtomsAdaptor.get_atoms(molecule)
-        assert atoms.constraints[0].get_indices().tolist() == [atom.index for atom in atoms]
-
-    def test_get_structure(self):
-        from ase.io import read
-
-        atoms = read(TEST_FILES_DIR / "POSCAR")
-        struct = aio.AseAtomsAdaptor.get_structure(atoms)
-        assert struct.formula == "Fe4 P4 O16"
-        assert [s.species_string for s in struct] == atoms.get_chemical_symbols()
-
-        atoms = read(TEST_FILES_DIR / "POSCAR")
-        prop = np.array([3.14] * len(atoms))
-        atoms.set_array("prop", prop)
-        struct = aio.AseAtomsAdaptor.get_structure(atoms)
-        assert struct.site_properties["prop"] == prop.tolist()
-
-        atoms = read(TEST_FILES_DIR / "POSCAR_overlap")
-        struct = aio.AseAtomsAdaptor.get_structure(atoms)
-        assert [s.species_string for s in struct] == atoms.get_chemical_symbols()
-        with pytest.raises(StructureError, match="Structure contains sites that are less than 0.01 Angstrom apart"):
-            struct = aio.AseAtomsAdaptor.get_structure(atoms, validate_proximity=True)
-
-    def test_get_structure_mag(self):
-        from ase.io import read
-
-        atoms = read(TEST_FILES_DIR / "POSCAR")
-        mags = [1.0] * len(atoms)
-        atoms.set_initial_magnetic_moments(mags)
-        structure = aio.AseAtomsAdaptor.get_structure(atoms)
-        assert structure.site_properties["magmom"] == mags
-        assert "final_magmom" not in structure.site_properties
-        assert "initial_magmoms" not in structure.site_properties
-
-        atoms = read(TEST_FILES_DIR / "OUTCAR")
-        structure = aio.AseAtomsAdaptor.get_structure(atoms)
-        assert structure.site_properties["final_magmom"] == atoms.get_magnetic_moments().tolist()
-        assert "magmom" not in structure.site_properties
-        assert "initial_magmoms" not in structure.site_properties
-
-    @pytest.mark.parametrize(
-        "select_dyn",
-        [[True, True, True], [False, False, False], np.array([True, True, True]), np.array([False, False, False])],
-    )
-    def test_get_structure_dyn(self, select_dyn):
-        from ase.constraints import FixAtoms
-        from ase.io import read
-
-        atoms = read(TEST_FILES_DIR / "POSCAR")
-        atoms.set_constraint(FixAtoms(mask=[True] * len(atoms)))
-        structure = aio.AseAtomsAdaptor.get_structure(atoms)
-        assert structure.site_properties["selective_dynamics"][-1][0] is False
-
-        structure = Structure(
-            lattice=Lattice.cubic(5),
-            species=("Fe", "O"),
-            coords=((0, 0, 0), (0.5, 0.5, 0.5)),
-            site_properties={"selective_dynamics": select_dyn},
-        )
-        structure.sites[0].selective_dynamics = select_dyn
-
-        # mostly testing that this call doesn't raise
-        ase_atoms = AseAtomsAdaptor.get_atoms(structure)
-
-        assert len(ase_atoms) == len(structure)
-
-    def test_get_molecule(self):
-        from ase.io import read
-
-        atoms = read(TEST_FILES_DIR / "acetylene.xyz")
-        molecule = aio.AseAtomsAdaptor.get_molecule(atoms)
-        assert molecule.formula == "H2 C2"
-        assert [s.species_string for s in molecule] == atoms.get_chemical_symbols()
-        assert molecule.charge == 0
-        assert molecule.spin_multiplicity == 1
-
-        atoms = read(TEST_FILES_DIR / "acetylene.xyz")
-        initial_charges = [2.0] * len(atoms)
-        initial_mags = [1.0] * len(atoms)
-        atoms.set_initial_charges(initial_charges)
-        atoms.set_initial_magnetic_moments(initial_mags)
-        molecule = aio.AseAtomsAdaptor.get_molecule(atoms)
-        assert molecule.charge == np.sum(initial_charges)
-        assert molecule.spin_multiplicity == np.sum(initial_mags) + 1
-        assert molecule.site_properties.get("charge") == initial_charges
-        assert molecule.site_properties.get("magmom") == initial_mags
-
-        atoms = read(TEST_FILES_DIR / "acetylene.xyz")
-        atoms.spin_multiplicity = 3
-        atoms.charge = 2
-        molecule = aio.AseAtomsAdaptor.get_molecule(atoms)
-        assert molecule.charge == 2
-        assert molecule.spin_multiplicity == 3
-
-    @pytest.mark.parametrize("structure_file", ["OUTCAR", "V2O3.cif"])
-    def test_back_forth(self, structure_file):
-        from ase.constraints import FixAtoms
-        from ase.io import read
-
-        # Atoms --> Structure --> Atoms --> Structure
-        atoms = read(TEST_FILES_DIR / structure_file)
-        atoms.info = {"test": "hi"}
-        atoms.set_tags([1] * len(atoms))
-        atoms.set_constraint(FixAtoms(mask=[True] * len(atoms)))
-        atoms.set_initial_charges([1.0] * len(atoms))
-        atoms.set_initial_magnetic_moments([2.0] * len(atoms))
-        atoms.set_array("prop", np.array([3.0] * len(atoms)))
-        structure = aio.AseAtomsAdaptor.get_structure(atoms)
-        atoms_back = aio.AseAtomsAdaptor.get_atoms(structure)
-        structure_back = aio.AseAtomsAdaptor.get_structure(atoms_back)
-        assert structure_back == structure
-        for k, v in atoms.todict().items():
-            assert str(atoms_back.todict()[k]) == str(v)
-
-        # Structure --> Atoms --> Structure --> Atoms
-        structure = Structure.from_file(TEST_FILES_DIR / "POSCAR")
-        structure.add_site_property("final_magmom", [1.0] * len(structure))
-        structure.add_site_property("magmom", [2.0] * len(structure))
-        structure.add_site_property("final_charge", [3.0] * len(structure))
-        structure.add_site_property("charge", [4.0] * len(structure))
-        structure.add_site_property("prop", [5.0] * len(structure))
-        structure.properties = {"test": "hi"}
-        atoms = aio.AseAtomsAdaptor.get_atoms(structure)
-        structure_back = aio.AseAtomsAdaptor.get_structure(atoms)
-        atoms_back = aio.AseAtomsAdaptor.get_atoms(structure_back)
-        assert structure_back == structure
-        for k, v in atoms.todict().items():
-            assert str(atoms_back.todict()[k]) == str(v)
-
-        # test document can be jsanitized and decoded
-        d = jsanitize(structure, strict=True, enum_values=True)
-        MontyDecoder().process_decoded(d)
-
-        # Atoms --> Molecule --> Atoms --> Molecule
-        atoms = read(TEST_FILES_DIR / "acetylene.xyz")
-        atoms.info = {"test": "hi"}
-        atoms.set_constraint(FixAtoms(mask=[True] * len(atoms)))
-        atoms.set_initial_charges([1.0] * len(atoms))
-        atoms.set_initial_magnetic_moments([2.0] * len(atoms))
-        atoms.set_array("prop", np.array([3.0] * len(atoms)))
-        atoms.set_tags([1] * len(atoms))
-        molecule = aio.AseAtomsAdaptor.get_molecule(atoms)
-        atoms_back = aio.AseAtomsAdaptor.get_atoms(molecule)
-        molecule_back = aio.AseAtomsAdaptor.get_molecule(atoms_back)
-        for k, v in atoms.todict().items():
-            assert str(atoms_back.todict()[k]) == str(v)
-        assert molecule_back == molecule
-
-        # Molecule --> Atoms --> Molecule --> Atoms
-        molecule = Molecule.from_file(TEST_FILES_DIR / "acetylene.xyz")
-        molecule.set_charge_and_spin(-2, spin_multiplicity=3)
-        molecule.properties = {"test": "hi"}
-        atoms = aio.AseAtomsAdaptor.get_atoms(molecule)
-        molecule_back = aio.AseAtomsAdaptor.get_molecule(atoms)
-        atoms_back = aio.AseAtomsAdaptor.get_atoms(molecule_back)
-        for k, v in atoms.todict().items():
-            assert str(atoms_back.todict()[k]) == str(v)
-        assert molecule_back == molecule
-
-        # test document can be jsanitized and decoded
-        d = jsanitize(molecule, strict=True, enum_values=True)
-        MontyDecoder().process_decoded(d)
->>>>>>> 09c894cd
+    MontyDecoder().process_decoded(d)