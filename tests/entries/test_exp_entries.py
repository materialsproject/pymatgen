--- conflicted
+++ resolved
@@ -9,15 +9,9 @@
 from pymatgen.util.testing import TEST_FILES_DIR
 
 
-<<<<<<< HEAD
 class TestExpEntry:
     def setup_method(self):
-        with open(f"{TEST_FILES_DIR}/entries/Fe2O3_exp.json") as file:
-=======
-class TestExpEntry(TestCase):
-    def setUp(self):
         with open(f"{TEST_FILES_DIR}/entries/Fe2O3_exp.json", encoding="utf-8") as file:
->>>>>>> 0d14d724
             thermo_data = json.load(file, cls=MontyDecoder)
         self.entry = ExpEntry("Fe2O3", thermo_data)
 
