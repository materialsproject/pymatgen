--- conflicted
+++ resolved
@@ -132,18 +132,6 @@
         assert "cell" not in inp_str
         assert "cart" in inp_str
 
-<<<<<<< HEAD
-=======
-    @pytest.mark.skip("Not Implemented yet")
-    def test_specie_potential(self):
-        pass
-
-    @pytest.mark.xfail
-    def test_library_line_explicit_path(self):
-        gin = self.gio.library_line("/Users/mbkumar/Research/Defects/GulpExe/Libraries/catlow.lib")
-        assert "lib" in gin
-
->>>>>>> 85999683
     def test_library_line_wrong_file(self):
         with pytest.raises(GulpError, match="GULP library not found"):
             self.gio.library_line("temp_to_fail.lib")
