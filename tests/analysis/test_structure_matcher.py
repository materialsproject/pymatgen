from __future__ import annotations

import json

import numpy as np
import pytest
from monty.json import MontyDecoder
from numpy.testing import assert_allclose
from pytest import approx

from pymatgen.analysis.structure_matcher import (
    ElementComparator,
    FrameworkComparator,
    OccupancyComparator,
    OrderDisorderElementComparator,
    StructureMatcher,
)
from pymatgen.core import Element, Lattice, Structure, SymmOp
from pymatgen.util.coord import find_in_coord_list_pbc
from pymatgen.util.testing import TEST_FILES_DIR, VASP_IN_DIR, MatSciTest

TEST_DIR = f"{TEST_FILES_DIR}/analysis/structure_matcher"


<<<<<<< HEAD
class TestStructureMatcher(MatSciTest):
    def setup_method(self):
        with open(f"{TEST_FILES_DIR}/entries/TiO2_entries.json") as file:
=======
class TestStructureMatcher(PymatgenTest):
    def setUp(self):
        with open(f"{TEST_FILES_DIR}/entries/TiO2_entries.json", encoding="utf-8") as file:
>>>>>>> 0d14d724
            entries = json.load(file, cls=MontyDecoder)
        self.struct_list = [ent.structure for ent in entries]
        self.oxi_structs = [
            self.get_structure("Li2O"),
            Structure.from_file(f"{VASP_IN_DIR}/POSCAR_Li2O"),
        ]

    def test_ignore_species(self):
        s1 = Structure.from_file(f"{TEST_FILES_DIR}/cif/LiFePO4.cif")
        s2 = Structure.from_file(f"{VASP_IN_DIR}/POSCAR")
        matcher = StructureMatcher(ignored_species=["Li"], primitive_cell=False, attempt_supercell=True)
        assert matcher.fit(s1, s2)
        assert matcher.fit_anonymous(s1, s2)
        groups = matcher.group_structures([s1, s2])
        assert len(groups) == 1
        s2.make_supercell((2, 1, 1))
        ss1 = matcher.get_s2_like_s1(s2, s1, include_ignored_species=True)
        assert ss1.lattice.a == approx(20.820740000000001)
        assert ss1.reduced_formula == "LiFePO4"

        assert {
            k.symbol: v.symbol for k, v in matcher.get_best_electronegativity_anonymous_mapping(s1, s2).items()
        } == {
            "Fe": "Fe",
            "P": "P",
            "O": "O",
        }

    def test_get_supercell_size(self):
        latt1 = Lattice.cubic(1)
        latt2 = Lattice.cubic(0.9)
        s1 = Structure(latt1, ["Mg", "Cu", "Ag", "Cu", "Ag"], [[0] * 3] * 5)
        s2 = Structure(latt2, ["Cu", "Cu", "Ag"], [[0] * 3] * 3)

        sm = StructureMatcher(supercell_size="volume")
        assert sm._get_supercell_size(s1, s2) == (1, True)
        assert sm._get_supercell_size(s2, s1) == (1, True)

        sm = StructureMatcher(supercell_size="num_sites")
        assert sm._get_supercell_size(s1, s2) == (2, False)
        assert sm._get_supercell_size(s2, s1) == (2, True)

        sm = StructureMatcher(supercell_size="Ag")
        assert sm._get_supercell_size(s1, s2) == (2, False)
        assert sm._get_supercell_size(s2, s1) == (2, True)

        sm = StructureMatcher(supercell_size=["Ag", "Cu"])
        assert sm._get_supercell_size(s1, s2) == (1, True)
        assert sm._get_supercell_size(s2, s1) == (1, True)

        sm = StructureMatcher(supercell_size="invalid")
        with pytest.raises(ValueError, match="Can't parse Element or Species from 'invalid'"):
            sm._get_supercell_size(s1, s2)

    def test_cmp_fstruct(self):
        sm = StructureMatcher()

        s1 = np.array([[0.1, 0.2, 0.3], [0.4, 0.5, 0.6]])
        s2 = np.array([[0.11, 0.22, 0.33]])
        frac_tol = np.array([0.02, 0.03, 0.04])
        mask = np.array([[False, False]])
        mask2 = np.array([[True, False]])

        with pytest.raises(ValueError, match=r"len\(s1\)=1 must be larger than len\(s2\)=2"):
            sm._cmp_fstruct(s2, s1, frac_tol, mask.T)
        with pytest.raises(ValueError, match="mask has incorrect shape"):
            sm._cmp_fstruct(s1, s2, frac_tol, mask.T)

        assert sm._cmp_fstruct(s1, s2, frac_tol, mask)
        assert not sm._cmp_fstruct(s1, s2, frac_tol / 2, mask)
        assert not sm._cmp_fstruct(s1, s2, frac_tol, mask2)

    def test_cart_dists(self):
        sm = StructureMatcher()
        lattice = Lattice.orthorhombic(1, 2, 3)

        s1 = np.array([[0.13, 0.25, 0.37], [0.1, 0.2, 0.3]])
        s2 = np.array([[0.11, 0.22, 0.33]])
        s3 = np.array([[0.1, 0.2, 0.3], [0.11, 0.2, 0.3]])
        s4 = np.array([[0.1, 0.2, 0.3], [0.1, 0.6, 0.7]])
        mask = np.array([[False, False]])
        mask2 = np.array([[False, True]])
        mask3 = np.array([[False, False], [False, False]])
        mask4 = np.array([[False, True], [False, True]])

        n1 = (len(s1) / lattice.volume) ** (1 / 3)
        n2 = (len(s2) / lattice.volume) ** (1 / 3)

        with pytest.raises(ValueError, match=r"len\(s1\)=1 must be larger than len\(s2\)=2"):
            sm._cart_dists(s2, s1, lattice, mask.T, n2)
        with pytest.raises(ValueError, match="mask has incorrect shape"):
            sm._cart_dists(s1, s2, lattice, mask.T, n1)

        distances, trac_trans_vec, solution = sm._cart_dists(s1, s2, lattice, mask, n1)
        assert_allclose(distances, [0])
        assert_allclose(trac_trans_vec, [-0.01, -0.02, -0.03])
        assert_allclose(solution, [1])

        # check that masking best value works
        distances, trac_trans_vec, solution = sm._cart_dists(s1, s2, lattice, mask2, n1)
        assert_allclose(distances, [0])
        assert_allclose(trac_trans_vec, [0.02, 0.03, 0.04])
        assert_allclose(solution, [0])

        # check that averaging of translation is done properly
        distances, trac_trans_vec, solution = sm._cart_dists(s1, s3, lattice, mask3, n1)
        assert_allclose(distances, [0.08093341] * 2)
        assert_allclose(trac_trans_vec, [0.01, 0.025, 0.035])
        assert_allclose(solution, [1, 0])

        # check distances are large when mask allows no 'real' mapping
        distances, trac_trans_vec, solution = sm._cart_dists(s1, s4, lattice, mask4, n1)
        assert np.min(distances) > 1e8
        assert np.min(trac_trans_vec) > 1e8

    def test_get_mask(self):
        sm = StructureMatcher(comparator=ElementComparator())
        lattice = Lattice.cubic(1)
        s1 = Structure(lattice, ["Mg", "Cu", "Ag", "Cu"], [[0] * 3] * 4)
        s2 = Structure(lattice, ["Cu", "Cu", "Ag"], [[0] * 3] * 3)

        result = [
            [True, False, True, False],
            [True, False, True, False],
            [True, True, False, True],
        ]
        mask, inds, idx = sm._get_mask(s1, s2, 1, s1_supercell=True)
        assert np.all(mask == result)
        assert idx == 2
        assert inds == [2]

        # test supercell with match
        result = [
            [1, 1, 0, 0, 1, 1, 0, 0],
            [1, 1, 0, 0, 1, 1, 0, 0],
            [1, 1, 1, 1, 0, 0, 1, 1],
        ]
        mask, inds, idx = sm._get_mask(s1, s2, 2, s1_supercell=True)
        assert np.all(mask == result)
        assert idx == 2
        assert list(inds) == [4]

        # test supercell without match
        result = [
            [1, 1, 1, 1, 1, 1],
            [0, 0, 0, 0, 1, 1],
            [1, 1, 1, 1, 0, 0],
            [0, 0, 0, 0, 1, 1],
        ]
        mask, inds, idx = sm._get_mask(s2, s1, 2, s1_supercell=True)
        assert np.all(mask == result)
        assert idx == 0
        assert list(inds) == []

        # test s2_supercell
        result = [
            [1, 1, 1],
            [1, 1, 1],
            [0, 0, 1],
            [0, 0, 1],
            [1, 1, 0],
            [1, 1, 0],
            [0, 0, 1],
            [0, 0, 1],
        ]
        mask, inds, idx = sm._get_mask(s2, s1, 2, s1_supercell=False)
        assert np.all(mask == result)
        assert idx == 0
        assert list(inds) == []

        # test for multiple translation indices
        s1 = Structure(lattice, ["Cu", "Ag", "Cu", "Ag", "Ag"], [[0] * 3] * 5)
        s2 = Structure(lattice, ["Ag", "Cu", "Ag"], [[0] * 3] * 3)
        result = [[1, 0, 1, 0, 0], [0, 1, 0, 1, 1], [1, 0, 1, 0, 0]]
        mask, inds, idx = sm._get_mask(s1, s2, 1, s1_supercell=True)

        assert np.all(mask == result)
        assert idx == 1
        assert list(inds) == [0, 2]

    def test_get_supercells(self):
        sm = StructureMatcher(comparator=ElementComparator())
        lattice = Lattice.cubic(1)
        l2 = Lattice.cubic(0.5)
        s1 = Structure(lattice, ["Mg", "Cu", "Ag", "Cu"], [[0] * 3] * 4)
        s2 = Structure(l2, ["Cu", "Cu", "Ag"], [[0] * 3] * 3)
        scs = list(sm._get_supercells(s1, s2, fu=8, s1_supercell=False))
        for x in scs:
            assert abs(np.linalg.det(x[3])) == approx(8)
            assert len(x[0]) == 4
            assert len(x[1]) == 24
        assert len(scs) == 48

        scs = list(sm._get_supercells(s2, s1, fu=8, s1_supercell=True))
        for x in scs:
            assert abs(np.linalg.det(x[3])) == approx(8)
            assert len(x[0]) == 24
            assert len(x[1]) == 4
        assert len(scs) == 48

    def test_fit(self):
        """
        Take two known matched structures
            1) Ensure match
            2) Ensure match after translation and rotations
            3) Ensure no-match after large site translation
            4) Ensure match after site shuffling.
        """
        sm = StructureMatcher()

        assert sm.fit(self.struct_list[0], self.struct_list[1])

        # Test rotational/translational invariance
        op = SymmOp.from_axis_angle_and_translation([0, 0, 1], 30, translation_vec=[0.4, 0.7, 0.9])
        self.struct_list[1].apply_operation(op)
        assert sm.fit(self.struct_list[0], self.struct_list[1])

        # Test failure under large atomic translation
        self.struct_list[1].translate_sites([0], [0.4, 0.4, 0.2], frac_coords=True)
        assert not sm.fit(self.struct_list[0], self.struct_list[1])

        self.struct_list[1].translate_sites([0], [-0.4, -0.4, -0.2], frac_coords=True)
        # random.shuffle(editor._sites)
        assert sm.fit(self.struct_list[0], self.struct_list[1])
        # Test FrameworkComparator
        sm2 = StructureMatcher(comparator=FrameworkComparator())
        lfp = self.get_structure("LiFePO4")
        nfp = self.get_structure("NaFePO4")
        assert sm2.fit(lfp, nfp)
        assert not sm.fit(lfp, nfp)

        # Test anonymous fit.
        assert sm.fit_anonymous(lfp, nfp)
        assert sm.get_rms_anonymous(lfp, nfp)[0] == approx(0.060895871160262717)

        # Test partial occupancies.
        struct1 = Structure(
            Lattice.cubic(3),
            [{"Fe": 0.5}, {"Fe": 0.5}, {"Fe": 0.5}, {"Fe": 0.5}],
            [[0, 0, 0], [0.25, 0.25, 0.25], [0.5, 0.5, 0.5], [0.75, 0.75, 0.75]],
        )
        struct2 = Structure(
            Lattice.cubic(3),
            [{"Fe": 0.25}, {"Fe": 0.5}, {"Fe": 0.5}, {"Fe": 0.75}],
            [[0, 0, 0], [0.25, 0.25, 0.25], [0.5, 0.5, 0.5], [0.75, 0.75, 0.75]],
        )
        assert not sm.fit(struct1, struct2)
        assert not sm.fit(struct2, struct1)
        struct2 = Structure(
            Lattice.cubic(3),
            [{"Mn": 0.5}, {"Mn": 0.5}, {"Mn": 0.5}, {"Mn": 0.5}],
            [[0, 0, 0], [0.25, 0.25, 0.25], [0.5, 0.5, 0.5], [0.75, 0.75, 0.75]],
        )
        assert sm.fit_anonymous(struct1, struct2)

        assert sm.get_rms_anonymous(struct1, struct2)[0] == approx(0)

        # test symmetric
        sm_coarse = sm = StructureMatcher(comparator=ElementComparator(), ltol=0.6, stol=0.6, angle_tol=6)

        struct1 = Structure.from_file(f"{VASP_IN_DIR}/POSCAR_fit_symm_s1")
        struct2 = Structure.from_file(f"{VASP_IN_DIR}/POSCAR_fit_symm_s2")
        assert sm_coarse.fit(struct1, struct2)
        assert sm_coarse.fit(struct2, struct1) is False
        assert sm_coarse.fit(struct1, struct2, symmetric=True) is False
        assert sm_coarse.fit(struct2, struct1, symmetric=True) is False

    def test_oxi(self):
        """Test oxidation state removal matching."""
        sm = StructureMatcher()
        assert not sm.fit(self.oxi_structs[0], self.oxi_structs[1])
        sm = StructureMatcher(comparator=ElementComparator())
        assert sm.fit(self.oxi_structs[0], self.oxi_structs[1])

    def test_primitive(self):
        """Test primitive cell reduction."""
        sm = StructureMatcher(primitive_cell=True)
        self.struct_list[1].make_supercell([[2, 0, 0], [0, 3, 0], [0, 0, 1]])
        assert sm.fit(self.struct_list[0], self.struct_list[1])

    def test_class(self):
        # Tests entire class as single working unit
        sm = StructureMatcher()
        # Test group_structures and find_indices
        out = sm.group_structures(self.struct_list)
        assert list(map(len, out)) == [4, 1, 1, 1, 1, 1, 1, 1, 2, 2, 1]
        assert sum(map(len, out)) == len(self.struct_list)
        for s in self.struct_list[::2]:
            s.replace_species({"Ti": "Zr", "O": "Ti"})
        out = sm.group_structures(self.struct_list, anonymous=True)
        assert list(map(len, out)) == [4, 1, 1, 1, 1, 1, 1, 1, 2, 2, 1]

    def test_mix(self):
        structures = list(map(self.get_structure, ["Li2O", "Li2O2", "LiFePO4"]))
        structures += [Structure.from_file(f"{VASP_IN_DIR}/{fname}") for fname in ["POSCAR_Li2O", "POSCAR_LiFePO4"]]
        sm = StructureMatcher(comparator=ElementComparator())
        groups = sm.group_structures(structures)
        for group in groups:
            formula = group[0].reduced_formula
            assert len(group) == (2 if formula in {"Li2O", "LiFePO4"} else 1)

    def test_left_handed_lattice(self):
        """Ensure Left handed lattices are accepted."""
        sm = StructureMatcher()
        struct = Structure.from_file(f"{TEST_DIR}/Li3GaPCO7.json")
        assert sm.fit(struct, struct)

    def test_as_dict_and_from_dict(self):
        sm = StructureMatcher(
            ltol=0.1,
            stol=0.2,
            angle_tol=2,
            primitive_cell=False,
            scale=False,
            comparator=FrameworkComparator(),
        )
        dct = sm.as_dict()
        sm2 = StructureMatcher.from_dict(dct)
        assert sm2.as_dict() == dct

    def test_no_scaling(self):
        sm = StructureMatcher(ltol=0.1, stol=0.1, angle_tol=2, scale=False, comparator=ElementComparator())
        assert sm.fit(self.struct_list[0], self.struct_list[1])

        assert sm.get_rms_dist(self.struct_list[0], self.struct_list[1])[0] < 0.0008

    def test_supercell_fit(self):
        sm = StructureMatcher(attempt_supercell=False)
        s1 = Structure.from_file(f"{TEST_DIR}/Al3F9.json")
        s2 = Structure.from_file(f"{TEST_DIR}/Al3F9_distorted.json")

        assert not sm.fit(s1, s2)

        sm = StructureMatcher(attempt_supercell=True)

        assert sm.fit(s1, s2)
        assert sm.fit(s2, s1)

    def test_get_lattices(self):
        sm = StructureMatcher(
            ltol=0.2,
            stol=0.3,
            angle_tol=5,
            primitive_cell=True,
            scale=True,
            attempt_supercell=False,
        )
        l1 = Lattice.from_parameters(1, 2.1, 1.9, 90, 89, 91)
        l2 = Lattice.from_parameters(1.1, 2, 2, 89, 91, 90)
        s1 = Structure(l1, [], [])
        s2 = Structure(l2, [], [])

        lattices = list(sm._get_lattices(s=s1, target_lattice=s2.lattice))
        assert len(lattices) == 16

        l3 = Lattice.from_parameters(1.1, 2, 20, 89, 91, 90)
        s3 = Structure(l3, [], [])

        lattices = list(sm._get_lattices(s=s1, target_lattice=s3.lattice))
        assert len(lattices) == 0

    def test_find_match1(self):
        sm = StructureMatcher(
            ltol=0.2,
            stol=0.3,
            angle_tol=5,
            primitive_cell=True,
            scale=True,
            attempt_supercell=False,
        )
        lattice = Lattice.orthorhombic(1, 2, 3)
        s1 = Structure(lattice, ["Si", "Si", "Ag"], [[0, 0, 0.1], [0, 0, 0.2], [0.7, 0.4, 0.5]])
        s2 = Structure(
            lattice,
            ["Si", "Si", "Ag"],
            [[0, 0.1, 0], [0, 0.1, -0.95], [0.7, 0.5, 0.375]],
        )

        s1, s2, fu, s1_supercell = sm._preprocess(s1, s2, niggli=False)
        assert s1_supercell is True
        match = sm._strict_match(s1, s2, fu, s1_supercell=True, use_rms=True, break_on_match=False)
        scale_matrix = match[2]
        s2.make_supercell(scale_matrix)
        fc = s2.frac_coords + match[3]
        fc -= np.round(fc)
        assert np.sum(fc) == approx(0.9)
        assert np.sum(fc[:, :2]) == approx(0.1)
        cart_dist = np.sum(match[1] * (lattice.volume / 3) ** (1 / 3))
        assert cart_dist == approx(0.15)

    def test_find_match2(self):
        sm = StructureMatcher(
            ltol=0.2,
            stol=0.3,
            angle_tol=5,
            primitive_cell=True,
            scale=True,
            attempt_supercell=False,
        )
        lattice = Lattice.orthorhombic(1, 2, 3)
        s1 = Structure(lattice, ["Si", "Si"], [[0, 0, 0.1], [0, 0, 0.2]])
        s2 = Structure(lattice, ["Si", "Si"], [[0, 0.1, 0], [0, 0.1, -0.95]])

        s1, s2, fu, _s1_supercell = sm._preprocess(s1, s2, niggli=False)

        match = sm._strict_match(s1, s2, fu, s1_supercell=False, use_rms=True, break_on_match=False)
        scale_matrix = match[2]
        s2.make_supercell(scale_matrix)
        s2.translate_sites(range(len(s2)), match[3])

        assert np.sum(s2.frac_coords) % 1 == approx(0.3)
        assert np.sum(s2.frac_coords[:, :2]) % 1 == approx(0)

    def test_supercell_subsets(self):
        sm = StructureMatcher(
            ltol=0.2,
            stol=0.3,
            angle_tol=5,
            primitive_cell=False,
            scale=True,
            attempt_supercell=True,
            allow_subset=True,
            supercell_size="volume",
        )
        sm_no_s = StructureMatcher(
            ltol=0.2,
            stol=0.3,
            angle_tol=5,
            primitive_cell=False,
            scale=True,
            attempt_supercell=True,
            allow_subset=False,
            supercell_size="volume",
        )
        lattice = Lattice.orthorhombic(1, 2, 3)
        s1 = Structure(lattice, ["Ag", "Si", "Si"], [[0.7, 0.4, 0.5], [0, 0, 0.1], [0, 0, 0.2]])
        s1.make_supercell([2, 1, 1])
        s2 = Structure(
            lattice,
            ["Si", "Si", "Ag"],
            [[0, 0.1, -0.95], [0, 0.1, 0], [-0.7, 0.5, 0.375]],
        )

        shuffle = [0, 2, 1, 3, 4, 5]
        s1 = Structure.from_sites([s1[i] for i in shuffle])

        # test when s1 is exact supercell of s2
        result = sm.get_s2_like_s1(s1, s2)
        for a, b in zip(s1, result, strict=True):
            assert a.distance(b) < 0.08
            assert a.species == b.species

        assert sm.fit(s1, s2)
        assert sm.fit(s2, s1)
        assert sm_no_s.fit(s1, s2)
        assert sm_no_s.fit(s2, s1)

        rms = (0.048604032430991401, 0.059527539448807391)
        assert_allclose(sm.get_rms_dist(s1, s2), rms)
        assert_allclose(sm.get_rms_dist(s2, s1), rms)

        # test when the supercell is a subset of s2
        subset_supercell = s1.copy()
        del subset_supercell[0]
        result = sm.get_s2_like_s1(subset_supercell, s2)
        assert len(result) == 6
        for a, b in zip(subset_supercell, result, strict=False):
            assert a.distance(b) < 0.08
            assert a.species == b.species

        assert sm.fit(subset_supercell, s2)
        assert sm.fit(s2, subset_supercell)
        assert not sm_no_s.fit(subset_supercell, s2)
        assert not sm_no_s.fit(s2, subset_supercell)

        rms = (0.053243049896333279, 0.059527539448807336)
        assert_allclose(sm.get_rms_dist(subset_supercell, s2), rms)
        assert_allclose(sm.get_rms_dist(s2, subset_supercell), rms)

        # test when s2 (once made a supercell) is a subset of s1
        s2_missing_site = s2.copy()
        del s2_missing_site[1]
        result = sm.get_s2_like_s1(s1, s2_missing_site)
        for a, b in zip((s1[i] for i in (0, 2, 4, 5)), result, strict=True):
            assert a.distance(b) < 0.08
            assert a.species == b.species

        assert sm.fit(s1, s2_missing_site)
        assert sm.fit(s2_missing_site, s1)
        assert not sm_no_s.fit(s1, s2_missing_site)
        assert not sm_no_s.fit(s2_missing_site, s1)

        rms = (0.029763769724403633, 0.029763769724403987)
        assert_allclose(sm.get_rms_dist(s1, s2_missing_site), rms)
        assert_allclose(sm.get_rms_dist(s2_missing_site, s1), rms)

    def test_get_s2_large_s2(self):
        sm = StructureMatcher(
            ltol=0.2,
            stol=0.3,
            angle_tol=5,
            primitive_cell=False,
            scale=False,
            attempt_supercell=True,
            allow_subset=False,
            supercell_size="volume",
        )

        lattice = Lattice.orthorhombic(1, 2, 3)
        s1 = Structure(lattice, ["Ag", "Si", "Si"], [[0.7, 0.4, 0.5], [0, 0, 0.1], [0, 0, 0.2]])

        l2 = Lattice.orthorhombic(1.01, 2.01, 3.01)
        s2 = Structure(l2, ["Si", "Si", "Ag"], [[0, 0.1, -0.95], [0, 0.1, 0], [-0.7, 0.5, 0.375]])
        s2.make_supercell([[0, -1, 0], [1, 0, 0], [0, 0, 1]])

        result = sm.get_s2_like_s1(s1, s2)

        for x, y in zip(s1, result, strict=True):
            assert x.distance(y) < 0.08

    def test_get_mapping(self):
        sm = StructureMatcher(
            ltol=0.2,
            stol=0.3,
            angle_tol=5,
            primitive_cell=False,
            scale=True,
            attempt_supercell=False,
            allow_subset=True,
        )
        lattice = Lattice.orthorhombic(1, 2, 3)
        struct1 = Structure(lattice, ["Ag", "Si", "Si"], [[0.7, 0.4, 0.5], [0, 0, 0.1], [0, 0, 0.2]])
        struct1.make_supercell([2, 1, 1])
        struct2 = Structure(
            lattice,
            ["Si", "Si", "Ag"],
            [[0, 0.1, -0.95], [0, 0.1, 0], [-0.7, 0.5, 0.375]],
        )

        shuffle = [2, 0, 1, 3, 5, 4]
        struct1 = Structure.from_sites([struct1[i] for i in shuffle])
        # test the mapping
        struct2.make_supercell([2, 1, 1])
        # equal sizes
        for ii, jj in enumerate(sm.get_mapping(struct1, struct2)):
            assert struct1[jj].species == struct2[ii].species

        del struct1[0]
        # s1 is subset of s2
        for ii, jj in enumerate(sm.get_mapping(struct2, struct1)):
            assert struct1[ii].species == struct2[jj].species
        # s2 is smaller than s1
        del struct2[0]
        del struct2[1]
        with pytest.raises(ValueError, match="subset is larger than superset"):
            sm.get_mapping(struct2, struct1)

    def test_get_supercell_matrix(self):
        sm = StructureMatcher(
            ltol=0.1,
            stol=0.3,
            angle_tol=2,
            primitive_cell=False,
            scale=True,
            attempt_supercell=True,
        )

        lattice = Lattice.orthorhombic(1, 2, 3)

        s1 = Structure(lattice, ["Si", "Si", "Ag"], [[0, 0, 0.1], [0, 0, 0.2], [0.7, 0.4, 0.5]])
        s1.make_supercell([2, 1, 1])
        s2 = Structure(
            lattice,
            ["Si", "Si", "Ag"],
            [[0, 0.1, 0], [0, 0.1, -0.95], [-0.7, 0.5, 0.375]],
        )
        result = sm.get_supercell_matrix(s1, s2)
        assert (result == [[-2, 0, 0], [0, 1, 0], [0, 0, 1]]).all()

        s1 = Structure(lattice, ["Si", "Si", "Ag"], [[0, 0, 0.1], [0, 0, 0.2], [0.7, 0.4, 0.5]])
        s1.make_supercell([[1, -1, 0], [0, 0, -1], [0, 1, 0]])

        s2 = Structure(
            lattice,
            ["Si", "Si", "Ag"],
            [[0, 0.1, 0], [0, 0.1, -0.95], [-0.7, 0.5, 0.375]],
        )
        result = sm.get_supercell_matrix(s1, s2)
        assert (result == [[-1, -1, 0], [0, 0, -1], [0, 1, 0]]).all()

        # test when the supercell is a subset
        sm = StructureMatcher(
            ltol=0.1,
            stol=0.3,
            angle_tol=2,
            primitive_cell=False,
            scale=True,
            attempt_supercell=True,
            allow_subset=True,
        )
        del s1[0]
        result = sm.get_supercell_matrix(s1, s2)
        assert (result == [[-1, -1, 0], [0, 0, -1], [0, 1, 0]]).all()

    def test_subset(self):
        sm = StructureMatcher(
            ltol=0.2,
            stol=0.3,
            angle_tol=5,
            primitive_cell=False,
            scale=True,
            attempt_supercell=False,
            allow_subset=True,
        )
        lattice = Lattice.orthorhombic(10, 20, 30)
        s1 = Structure(lattice, ["Si", "Si", "Ag"], [[0, 0, 0.1], [0, 0, 0.2], [0.7, 0.4, 0.5]])
        s2 = Structure(lattice, ["Si", "Ag"], [[0, 0.1, 0], [-0.7, 0.5, 0.4]])
        result = sm.get_s2_like_s1(s1, s2)

        assert len(find_in_coord_list_pbc(result.frac_coords, [0, 0, 0.1])) == 1
        assert len(find_in_coord_list_pbc(result.frac_coords, [0.7, 0.4, 0.5])) == 1

        # test with fewer species in s2
        s1 = Structure(lattice, ["Si", "Ag", "Si"], [[0, 0, 0.1], [0, 0, 0.2], [0.7, 0.4, 0.5]])
        s2 = Structure(lattice, ["Si", "Si"], [[0, 0.1, 0], [-0.7, 0.5, 0.4]])
        result = sm.get_s2_like_s1(s1, s2)
        mindists = np.min(s1.lattice.get_all_distances(s1.frac_coords, result.frac_coords), axis=0)
        assert np.max(mindists) < 1e-6

        assert len(find_in_coord_list_pbc(result.frac_coords, [0, 0, 0.1])) == 1
        assert len(find_in_coord_list_pbc(result.frac_coords, [0.7, 0.4, 0.5])) == 1

        # test with not enough sites in s1
        # test with fewer species in s2
        s1 = Structure(lattice, ["Si", "Ag", "Cl"], [[0, 0, 0.1], [0, 0, 0.2], [0.7, 0.4, 0.5]])
        s2 = Structure(lattice, ["Si", "Si"], [[0, 0.1, 0], [-0.7, 0.5, 0.4]])
        assert sm.get_s2_like_s1(s1, s2) is None

    def test_out_of_cell_s2_like_s1(self):
        lattice = Lattice.cubic(5)
        s1 = Structure(lattice, ["Si", "Ag", "Si"], [[0, 0, -0.02], [0, 0, 0.001], [0.7, 0.4, 0.5]])
        s2 = Structure(lattice, ["Si", "Ag", "Si"], [[0, 0, 0.98], [0, 0, 0.99], [0.7, 0.4, 0.5]])
        new_s2 = StructureMatcher(primitive_cell=False).get_s2_like_s1(s1, s2)
        dists = np.sum((s1.cart_coords - new_s2.cart_coords) ** 2, axis=-1) ** 0.5
        assert np.max(dists) < 0.1

    def test_disordered_primitive_to_ordered_supercell(self):
        sm_atoms = StructureMatcher(
            ltol=0.2,
            stol=0.3,
            angle_tol=5,
            primitive_cell=False,
            scale=True,
            attempt_supercell=True,
            allow_subset=True,
            supercell_size="num_atoms",
            comparator=OrderDisorderElementComparator(),
        )
        sm_sites = StructureMatcher(
            ltol=0.2,
            stol=0.3,
            angle_tol=5,
            primitive_cell=False,
            scale=True,
            attempt_supercell=True,
            allow_subset=True,
            supercell_size="num_sites",
            comparator=OrderDisorderElementComparator(),
        )
        lp = Lattice.orthorhombic(10, 20, 30)
        pcoords = [[0, 0, 0], [0.5, 0.5, 0.5]]
        ls = Lattice.orthorhombic(20, 20, 30)
        scoords = [[0, 0, 0], [0.75, 0.5, 0.5]]
        prim = Structure(lp, [{"Na": 0.5}, {"Cl": 0.5}], pcoords)
        supercell = Structure(ls, ["Na", "Cl"], scoords)
        supercell.make_supercell([[-1, 1, 0], [0, 1, 1], [1, 0, 0]])

        assert not sm_sites.fit(prim, supercell)
        assert sm_atoms.fit(prim, supercell)

        with pytest.raises(ValueError, match="Struct1 must be the supercell, not the other way around"):
            sm_atoms.get_s2_like_s1(prim, supercell)
        assert len(sm_atoms.get_s2_like_s1(supercell, prim)) == 4

    def test_ordered_primitive_to_disordered_supercell(self):
        sm_atoms = StructureMatcher(
            ltol=0.2,
            stol=0.3,
            angle_tol=5,
            primitive_cell=False,
            scale=True,
            attempt_supercell=True,
            allow_subset=True,
            supercell_size="num_atoms",
            comparator=OrderDisorderElementComparator(),
        )
        sm_sites = StructureMatcher(
            ltol=0.2,
            stol=0.3,
            angle_tol=5,
            primitive_cell=False,
            scale=True,
            attempt_supercell=True,
            allow_subset=True,
            supercell_size="num_sites",
            comparator=OrderDisorderElementComparator(),
        )
        lp = Lattice.orthorhombic(10, 20, 30)
        pcoords = [[0, 0, 0], [0.5, 0.5, 0.5]]
        ls = Lattice.orthorhombic(20, 20, 30)
        scoords = [[0, 0, 0], [0.5, 0, 0], [0.25, 0.5, 0.5], [0.75, 0.5, 0.5]]
        s1 = Structure(lp, ["Na", "Cl"], pcoords)
        s2 = Structure(ls, [{"Na": 0.5}, {"Na": 0.5}, {"Cl": 0.5}, {"Cl": 0.5}], scoords)

        assert sm_sites.fit(s1, s2)
        assert not sm_atoms.fit(s1, s2)

    def test_disordered_to_disordered(self):
        sm_atoms = StructureMatcher(
            ltol=0.2,
            stol=0.3,
            angle_tol=5,
            primitive_cell=False,
            scale=True,
            attempt_supercell=True,
            allow_subset=False,
            comparator=OrderDisorderElementComparator(),
        )
        lp = Lattice.orthorhombic(10, 20, 30)
        coords = [[0, 0, 0], [0.5, 0.5, 0.5]]
        s1 = Structure(lp, [{"Na": 0.5, "Cl": 0.5}, {"Na": 0.5, "Cl": 0.5}], coords)
        s2 = Structure(lp, [{"Na": 0.5, "Cl": 0.5}, {"Na": 0.5, "Br": 0.5}], coords)

        assert not sm_atoms.fit(s1, s2)

    def test_occupancy_comparator(self):
        lp = Lattice.orthorhombic(10, 20, 30)
        pcoords = [[0, 0, 0], [0.5, 0.5, 0.5]]
        s1 = Structure(lp, [{"Na": 0.6, "K": 0.4}, "Cl"], pcoords)
        s2 = Structure(lp, [{"Xa": 0.4, "Xb": 0.6}, "Cl"], pcoords)
        s3 = Structure(lp, [{"Xa": 0.5, "Xb": 0.5}, "Cl"], pcoords)

        sm_sites = StructureMatcher(
            ltol=0.2,
            stol=0.3,
            angle_tol=5,
            primitive_cell=False,
            scale=True,
            attempt_supercell=True,
            allow_subset=True,
            supercell_size="num_sites",
            comparator=OccupancyComparator(),
        )

        assert sm_sites.fit(s1, s2)
        assert not sm_sites.fit(s1, s3)

    def test_electronegativity(self):
        sm = StructureMatcher(ltol=0.2, stol=0.3, angle_tol=5)

        s1 = Structure.from_file(f"{TEST_DIR}/Na2Fe2PAsO4S4.json")
        s2 = Structure.from_file(f"{TEST_DIR}/Na2Fe2PNO4Se4.json")
        assert sm.get_best_electronegativity_anonymous_mapping(s1, s2) == {
            Element("S"): Element("Se"),
            Element("As"): Element("N"),
            Element("Fe"): Element("Fe"),
            Element("Na"): Element("Na"),
            Element("P"): Element("P"),
            Element("O"): Element("O"),
        }
        assert len(sm.get_all_anonymous_mappings(s1, s2)) == 2

        # test include_dist
        dists = {Element("N"): 0, Element("P"): 0.0010725064}
        for mapping, d in sm.get_all_anonymous_mappings(s1, s2, include_dist=True):
            assert dists[mapping[Element("As")]] == approx(d)

    def test_rms_vs_minimax(self):
        # This tests that structures with adjusted RMS less than stol, but minimax
        # greater than stol are treated properly
        # stol=0.3 gives exactly an ftol of 0.1 on the c axis
        sm = StructureMatcher(ltol=0.2, stol=0.301, angle_tol=1, primitive_cell=False)
        lattice = Lattice.orthorhombic(1, 2, 12)

        sp = ["Si", "Si", "Al"]
        s1 = Structure(lattice, sp, np.diag((0.5, 0, 0.5)))
        s2 = Structure(lattice, sp, np.diag((0.5, 0, 0.6)))
        assert_allclose(sm.get_rms_dist(s1, s2), (0.32**0.5 / 2, 0.4))

        assert sm.fit(s1, s2) is False
        assert sm.fit_anonymous(s1, s2) is False
        assert sm.get_mapping(s1, s2) is None<|MERGE_RESOLUTION|>--- conflicted
+++ resolved
@@ -22,15 +22,9 @@
 TEST_DIR = f"{TEST_FILES_DIR}/analysis/structure_matcher"
 
 
-<<<<<<< HEAD
 class TestStructureMatcher(MatSciTest):
     def setup_method(self):
-        with open(f"{TEST_FILES_DIR}/entries/TiO2_entries.json") as file:
-=======
-class TestStructureMatcher(PymatgenTest):
-    def setUp(self):
         with open(f"{TEST_FILES_DIR}/entries/TiO2_entries.json", encoding="utf-8") as file:
->>>>>>> 0d14d724
             entries = json.load(file, cls=MontyDecoder)
         self.struct_list = [ent.structure for ent in entries]
         self.oxi_structs = [
