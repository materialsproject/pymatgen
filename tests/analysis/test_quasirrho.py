--- conflicted
+++ resolved
@@ -1,13 +1,7 @@
 from __future__ import annotations
-
-<<<<<<< HEAD
-import pytest
-=======
-from unittest import TestCase
 
 from numpy.testing import assert_allclose
 from pytest import approx
->>>>>>> 85999683
 
 from pymatgen.analysis.quasirrho import QuasiRRHO, get_avg_mom_inertia
 from pymatgen.io.gaussian import GaussianOutput
