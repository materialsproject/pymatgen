--- conflicted
+++ resolved
@@ -1,11 +1,5 @@
 from __future__ import annotations
 
-<<<<<<< HEAD
-import numpy as np
-=======
-from unittest import TestCase
-
->>>>>>> 85999683
 from numpy.testing import assert_allclose
 
 from pymatgen.analysis.eos import EOS
