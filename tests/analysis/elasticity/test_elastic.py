--- conflicted
+++ resolved
@@ -263,15 +263,9 @@
         )
 
 
-<<<<<<< HEAD
 class TestElasticTensorExpansion(MatSciTest):
     def setup_method(self):
-        with open(f"{TEST_DIR}/test_toec_data.json") as file:
-=======
-class TestElasticTensorExpansion(PymatgenTest):
-    def setUp(self):
         with open(f"{TEST_DIR}/test_toec_data.json", encoding="utf-8") as file:
->>>>>>> 0d14d724
             self.data_dict = json.load(file)
         self.strains = [Strain(sm) for sm in self.data_dict["strains"]]
         self.pk_stresses = [Stress(d) for d in self.data_dict["pk_stresses"]]
@@ -370,15 +364,9 @@
         self.exp_cu_4.get_yield_stress([1, 0, 0])
 
 
-<<<<<<< HEAD
 class TestNthOrderElasticTensor(MatSciTest):
     def setup_method(self):
-        with open(f"{TEST_DIR}/test_toec_data.json") as file:
-=======
-class TestNthOrderElasticTensor(PymatgenTest):
-    def setUp(self):
         with open(f"{TEST_DIR}/test_toec_data.json", encoding="utf-8") as file:
->>>>>>> 0d14d724
             self.data_dict = json.load(file)
         self.strains = [Strain(sm) for sm in self.data_dict["strains"]]
         self.pk_stresses = [Stress(d) for d in self.data_dict["pk_stresses"]]
@@ -416,13 +404,8 @@
 class TestDiffFit(MatSciTest):
     """Test various functions related to diff fitting."""
 
-<<<<<<< HEAD
     def setup_method(self):
-        with open(f"{TEST_DIR}/test_toec_data.json") as file:
-=======
-    def setUp(self):
         with open(f"{TEST_DIR}/test_toec_data.json", encoding="utf-8") as file:
->>>>>>> 0d14d724
             self.data_dict = json.load(file)
         self.strains = [Strain(sm) for sm in self.data_dict["strains"]]
         self.pk_stresses = [Stress(d) for d in self.data_dict["pk_stresses"]]
