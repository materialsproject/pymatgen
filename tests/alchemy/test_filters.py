--- conflicted
+++ resolved
@@ -69,15 +69,9 @@
         assert isinstance(SpecieProximityFilter.from_dict(dct), SpecieProximityFilter)
 
 
-<<<<<<< HEAD
 class TestRemoveDuplicatesFilter:
     def setup_method(self):
-        with open(f"{TEST_FILES_DIR}/entries/TiO2_entries.json") as file:
-=======
-class TestRemoveDuplicatesFilter(TestCase):
-    def setUp(self):
         with open(f"{TEST_FILES_DIR}/entries/TiO2_entries.json", encoding="utf-8") as file:
->>>>>>> 0d14d724
             entries = json.load(file, cls=MontyDecoder)
         self._struct_list = [entry.structure for entry in entries]
         self._sm = StructureMatcher()
@@ -94,15 +88,9 @@
         assert isinstance(RemoveDuplicatesFilter().from_dict(dct), RemoveDuplicatesFilter)
 
 
-<<<<<<< HEAD
 class TestRemoveExistingFilter:
     def setup_method(self):
-        with open(f"{TEST_FILES_DIR}/entries/TiO2_entries.json") as file:
-=======
-class TestRemoveExistingFilter(TestCase):
-    def setUp(self):
         with open(f"{TEST_FILES_DIR}/entries/TiO2_entries.json", encoding="utf-8") as file:
->>>>>>> 0d14d724
             entries = json.load(file, cls=MontyDecoder)
         self._struct_list = [entry.structure for entry in entries]
         self._sm = StructureMatcher()
