from __future__ import annotations

import copy

import numpy as np
from numpy.testing import assert_allclose

from pymatgen.core.lattice import Lattice
from pymatgen.core.structure import Molecule, Structure
from pymatgen.core.trajectory import Trajectory
from pymatgen.io.qchem.outputs import QCOutput
from pymatgen.io.vasp.outputs import Xdatcar
from pymatgen.util.testing import TEST_FILES_DIR, PymatgenTest


class TestTrajectory(PymatgenTest):
    def setUp(self):
        xdatcar = Xdatcar(f"{TEST_FILES_DIR}/Traj_XDATCAR")
        self.traj = Trajectory.from_file(f"{TEST_FILES_DIR}/Traj_XDATCAR")
        self.structures = xdatcar.structures

        out = QCOutput(f"{TEST_FILES_DIR}/molecules/new_qchem_files/ts.out")
        last_mol = out.data["molecule_from_last_geometry"]
        species = last_mol.species
        coords = out.data["geometries"]

        self.molecules = []
        for coord in coords:
            mol = Molecule(
                species, coord, charge=int(last_mol.charge), spin_multiplicity=int(last_mol.spin_multiplicity)
            )
            self.molecules.append(mol)

        self.traj_mols = Trajectory(
            species=species,
            coords=coords,
            charge=int(last_mol.charge),
            spin_multiplicity=int(last_mol.spin_multiplicity),
        )

    def _check_traj_equality(self, traj_1, traj_2):
        if traj_1.lattice is not None and not np.allclose(traj_1.lattice, traj_2.lattice):
            return False

        if traj_1.species != traj_2.species:
            return False

        return all(i == j for i, j in zip(self.traj, traj_2))

    def _get_lattice_species_and_coords(self):
        lattice = ((1, 0, 0), (0, 1, 0), (0, 0, 1))
        species = ["Si", "Si"]
        coords = np.asarray(
            [
                [[0, 0, 0], [0.5, 0.5, 0.5]],
                [[0.1, 0.1, 0.1], [0.6, 0.6, 0.6]],
                [[0.2, 0.2, 0.2], [0.7, 0.7, 0.7]],
            ]
        )
        return lattice, species, coords

    def _get_species_and_coords(self):
        species = ["C", "O"]
        coords = np.asarray(
            [
                [[1.5709474478, -0.16099953, 0.0], [1.9291378639, -1.2161950538, 0.0]],
                [[1.5688628148, -0.1548583957, 0.0], [1.9312224969, -1.2223361881, 0.0]],
                [[1.5690858055, -0.1555153055, 0.0], [1.9309995062, -1.2216792783, 0.0]],
            ]
        )
        return species, coords, 0, 1

    def test_single_index_slice(self):
        assert all(self.traj[i] == self.structures[i] for i in range(0, len(self.structures), 19))
        assert all(self.traj_mols[i] == self.molecules[i] for i in range(len(self.molecules)))

    def test_slice(self):
        sliced_traj = self.traj[2:99:3]
        sliced_traj_from_structs = Trajectory.from_structures(self.structures[2:99:3])

        if len(sliced_traj) == len(sliced_traj_from_structs):
            assert all(sliced_traj[i] == sliced_traj_from_structs[i] for i in range(len(sliced_traj)))
        else:
            raise AssertionError

        sliced_traj = self.traj[:-4:2]
        sliced_traj_from_structs = Trajectory.from_structures(self.structures[:-4:2])

        if len(sliced_traj) == len(sliced_traj_from_structs):
            assert all(sliced_traj[i] == sliced_traj_from_structs[i] for i in range(len(sliced_traj)))
        else:
            raise AssertionError

        sliced_traj = self.traj_mols[0:2]
        sliced_traj_from_mols = Trajectory.from_molecules(self.molecules[0:2])

        if len(sliced_traj) == len(sliced_traj_from_mols):
            assert all(sliced_traj[i] == sliced_traj_from_mols[i] for i in range(len(sliced_traj)))
        else:
            raise AssertionError

        sliced_traj = self.traj_mols[:-2]
        sliced_traj_from_mols = Trajectory.from_molecules(self.molecules[:-2])

        if len(sliced_traj) == len(sliced_traj_from_mols):
            assert all(sliced_traj[i] == sliced_traj_from_mols[i] for i in range(len(sliced_traj)))
        else:
            raise AssertionError

    def test_list_slice(self):
        sliced_traj = self.traj[[10, 30, 70]]
        sliced_traj_from_structs = Trajectory.from_structures([self.structures[i] for i in [10, 30, 70]])

        if len(sliced_traj) == len(sliced_traj_from_structs):
            assert all(sliced_traj[i] == sliced_traj_from_structs[i] for i in range(len(sliced_traj)))
        else:
            raise AssertionError

        sliced_traj = self.traj_mols[[1, 3]]
        sliced_traj_from_mols = Trajectory.from_molecules([self.molecules[i] for i in [1, 3]])

        if len(sliced_traj) == len(sliced_traj_from_mols):
            assert all(sliced_traj[i] == sliced_traj_from_mols[i] for i in range(len(sliced_traj)))
        else:
            raise AssertionError

    def test_conversion(self):
        # Convert to displacements and back, and then check structures.
        self.traj.to_displacements()
        self.traj.to_positions()

        assert all(struct == self.structures[i] for i, struct in enumerate(self.traj))

        self.traj_mols.to_displacements()
        self.traj_mols.to_positions()

        assert all(mol == self.molecules[i] for i, mol in enumerate(self.traj_mols))

    def test_site_properties(self):
        lattice, species, coords = self._get_lattice_species_and_coords()

        props = [
            {
                "selective_dynamics": [[True, True, True], [False, False, False]],
                "magmom": [5, 5],
            },
            {
                "selective_dynamics": [[False, False, False], [False, False, False]],
                "magmom": [6, 6],
            },
            {
                "selective_dynamics": [[True, True, True], [False, False, False]],
                "magmom": [5, 5],
            },
        ]
        traj = Trajectory(lattice=lattice, species=species, coords=coords, site_properties=props)

        # compare the overall site properties list
        assert traj.site_properties == props

        # compare the site properties after slicing
        assert traj[0].site_properties == props[0]
        assert traj[1:].site_properties == props[1:]

        species, coords, charge, spin = self._get_species_and_coords()

        props = [
            {"test": [[True, True, True], [False, False, False]]},
            {"test": [[False, False, False], [False, False, False]]},
            {"test": [[True, True, True], [False, False, False]]},
        ]
        traj = Trajectory(
            species=species,
            coords=coords,
            charge=charge,
            spin_multiplicity=spin,
            site_properties=props,
        )

        # compare the overall site properties list
        assert traj.site_properties == props

        # compare the site properties after slicing
        assert traj[0].site_properties == props[0]
        assert traj[1:].site_properties == props[1:]

    def test_frame_properties(self):
        lattice, species, coords = self._get_lattice_species_and_coords()

        props = [{"energy_per_atom": e} for e in [-3.0001, -3.0971, -3.0465]]

        traj = Trajectory(lattice=lattice, species=species, coords=coords, frame_properties=props)

        # compare the overall site properties
        assert traj.frame_properties == props

        # compare the site properties after slicing
        expected = props[1:]
        assert traj[1:].frame_properties == expected

        species, coords, charge, spin = self._get_species_and_coords()

        props = [{"SCF_energy_in_the_final_basis_set": e} for e in [-113.3256885788, -113.3260019471, -113.326006415]]

        traj = Trajectory(
            species=species,
            coords=coords,
            charge=charge,
            spin_multiplicity=spin,
            frame_properties=props,
        )

        # compare the overall site properties
        assert traj.frame_properties == props

        # compare the site properties after slicing
        expected = props[1:]
        assert traj[1:].frame_properties == expected

    def test_extend(self):
        traj = copy.deepcopy(self.traj)

        # Case of compatible trajectories
        compatible_traj = Trajectory.from_file(f"{TEST_FILES_DIR}/Traj_Combine_Test_XDATCAR_1")
        traj.extend(compatible_traj)

        full_traj = Trajectory.from_file(f"{TEST_FILES_DIR}/Traj_Combine_Test_XDATCAR_Full")
        compatible_success = self._check_traj_equality(self.traj, full_traj)

        # Case of incompatible trajectories
        traj = copy.deepcopy(self.traj)
        incompatible_traj = Trajectory.from_file(f"{TEST_FILES_DIR}/Traj_Combine_Test_XDATCAR_2")
        incompatible_test_success = False
        try:
            traj.extend(incompatible_traj)
        except Exception:
            incompatible_test_success = True

        assert compatible_success
        assert incompatible_test_success

        traj = copy.deepcopy(self.traj_mols)

        # Case of compatible trajectories
        compatible_traj = Trajectory(
            species=traj.species,
            coords=[
                [
                    [-1.46958173, -0.47370158, -0.03391061],
                    [-0.79757102, 0.48588802, 0.94508206],
                    [0.50256405, 0.8947604, 0.47698504],
                    [1.56101382, 0.13356272, 0.79931048],
                    [1.43897567, -0.8642765, 1.56363034],
                    [2.66882238, 0.48431336, 0.30635727],
                    [-2.72606146, -0.81552889, 0.39696593],
                    [3.307822, -1.01132269, 1.26654957],
                    [-0.81092724, -1.35590014, -0.1458541],
                    [-1.48634516, 0.02121279, -1.02465009],
                    [-0.71212347, 0.03008471, 1.93272477],
                    [-1.37888759, 1.40819443, 1.02143913],
                    [-4.79241099, 0.80275103, -0.39852432],
                    [-4.28509927, -1.03484764, 0.86348452],
                ]
            ],
            charge=0,
            spin_multiplicity=2,
        )
        traj.extend(compatible_traj)

        assert len(traj) == 5
        assert traj[-2] == traj[-1]

        # Case of incompatible trajectories
        species, coords, charge, spin = self._get_species_and_coords()

        traj = copy.deepcopy(self.traj)
        incompatible_traj = Trajectory(species=species, coords=coords, charge=charge, spin_multiplicity=spin)
        incompatible_test_success = False
        try:
            traj.extend(incompatible_traj)
        except Exception:
            incompatible_test_success = True

        assert incompatible_test_success

    def test_extend_site_props(self):
        lattice, species, coords = self._get_lattice_species_and_coords()
        num_frames = len(coords)

        props_1 = {
            "selective_dynamics": [[False, False, False], [False, False, False]],
            "magmom": [5, 5],
        }
        props_2 = {
            "selective_dynamics": [[True, True, True], [False, False, False]],
            "magmom": [5, 5],
        }
        props_3 = [
            {
                "selective_dynamics": [[False, True, True], [False, False, False]],
                "magmom": [5, 5],
            },
            {
                "selective_dynamics": [[True, False, True], [False, False, False]],
                "magmom": [5, 5],
            },
            {
                "selective_dynamics": [[True, True, False], [False, False, False]],
                "magmom": [5, 5],
            },
        ]

        traj_1 = Trajectory(lattice=lattice, species=species, coords=coords, site_properties=props_1)

        traj_2 = Trajectory(lattice=lattice, species=species, coords=coords, site_properties=props_2)

        traj_3 = Trajectory(lattice=lattice, species=species, coords=coords, site_properties=props_3)

        traj_4 = Trajectory(lattice=lattice, species=species, coords=coords, site_properties=None)

        # const & const (both constant and the same site properties)
        traj_combined = copy.deepcopy(traj_1)
        traj_combined.extend(traj_1)
        expected_site_props = props_1
        assert traj_combined.site_properties == expected_site_props

        # const & const (both constant but different site properties)
        traj_combined = copy.deepcopy(traj_1)
        traj_combined.extend(traj_2)
        expected_site_props = [props_1] * num_frames + [props_2] * num_frames
        assert traj_combined.site_properties == expected_site_props

        # const & changing
        traj_combined = copy.deepcopy(traj_1)
        traj_combined.extend(traj_3)
        expected_site_props = [props_1] * num_frames + props_3
        assert traj_combined.site_properties == expected_site_props

        # const & none
        traj_combined = copy.deepcopy(traj_1)
        traj_combined.extend(traj_4)
        expected_site_props = [props_1] * num_frames + [None] * num_frames
        assert traj_combined.site_properties == expected_site_props

        # changing & const
        traj_combined = copy.deepcopy(traj_3)
        traj_combined.extend(traj_1)
        expected_site_props = props_3 + [props_1] * num_frames
        assert traj_combined.site_properties == expected_site_props

        # changing & changing
        traj_combined = copy.deepcopy(traj_3)
        traj_combined.extend(traj_3)
        expected_site_props = props_3 + props_3
        assert traj_combined.site_properties == expected_site_props

        # changing & none
        traj_combined = copy.deepcopy(traj_3)
        traj_combined.extend(traj_4)
        expected_site_props = props_3 + [None] * num_frames
        assert traj_combined.site_properties == expected_site_props

        # none & const
        traj_combined = copy.deepcopy(traj_4)
        traj_combined.extend(traj_1)
        expected_site_props = [None] * num_frames + [props_1] * num_frames
        assert traj_combined.site_properties == expected_site_props

        # none & changing
        traj_combined = copy.deepcopy(traj_4)
        traj_combined.extend(traj_3)
        expected_site_props = [None] * num_frames + props_3
        assert traj_combined.site_properties == expected_site_props

        # none & none
        traj_combined = copy.deepcopy(traj_4)
        traj_combined.extend(traj_4)
        expected_site_props = None
        assert traj_combined.site_properties == expected_site_props

    def test_extend_frame_props(self):
        lattice, species, coords = self._get_lattice_species_and_coords()

        energy_1 = [-3, -3.9, -4.1]
        energy_2 = [-4.2, -4.25, -4.3]
        pressure_2 = [2, 2.5, 2.5]

        # energy only properties
        props_1 = [{"energy": e} for e in energy_1]
        traj_1 = Trajectory(lattice=lattice, species=species, coords=coords, frame_properties=props_1)

        # energy and pressure properties
        props_2 = [{"energy": e, "pressure": p} for e, p in zip(energy_2, pressure_2)]
        traj_2 = Trajectory(lattice=lattice, species=species, coords=coords, frame_properties=props_2)

        # no properties
        traj_3 = Trajectory(lattice=lattice, species=species, coords=coords, frame_properties=None)

        # test combining two with different properties
        traj_combined = copy.deepcopy(traj_1)
        traj_combined.extend(traj_2)
        expected_props = props_1 + props_2
        assert traj_combined.frame_properties == expected_props

        # test combining two where one has properties and the other does not
        traj_combined = copy.deepcopy(traj_1)
        traj_combined.extend(traj_3)
        expected_props = props_1 + [None] * len(coords)
        assert traj_combined.frame_properties == expected_props

        # test combining two both of which have no properties
        traj_combined = copy.deepcopy(traj_3)
        traj_combined.extend(traj_3)
        assert traj_combined.frame_properties is None

    def test_length(self):
        assert len(self.traj) == len(self.structures)
        assert len(self.traj_mols) == len(self.molecules)

    def test_displacements(self):
        structures = [Structure.from_file(f"{TEST_FILES_DIR}/POSCAR")]
        displacements = np.zeros((11, *np.shape(structures[-1].frac_coords)))

        for i in range(10):
            displacement = np.random.random_sample(np.shape(structures[-1].frac_coords)) / 20
            new_coords = displacement + structures[-1].frac_coords
            structures.append(Structure(structures[-1].lattice, structures[-1].species, new_coords))
            displacements[i + 1, :, :] = displacement

        traj = Trajectory.from_structures(structures, constant_lattice=True)
        traj.to_displacements()

        assert_allclose(traj.coords, displacements)

    def test_variable_lattice(self):
        structure = self.structures[0]

        # Generate structures with different lattices
        structures = []
        for _ in range(10):
            new_lattice = np.dot(structure.lattice.matrix, np.diag(1 + np.random.random_sample(3) / 20))
            temp_struct = structure.copy()
            temp_struct.lattice = Lattice(new_lattice)
            structures.append(temp_struct)

        traj = Trajectory.from_structures(structures, constant_lattice=False)

        # Check if lattices were properly stored
        assert all(np.allclose(struct.lattice.matrix, structures[i].lattice.matrix) for i, struct in enumerate(traj))

        # Check if the file is written correctly when lattice is not constant.
        traj.write_Xdatcar(filename=f"{self.tmp_path}/traj_test_XDATCAR")

        # Load trajectory from written XDATCAR and compare to original
        written_traj = Trajectory.from_file(f"{self.tmp_path}/traj_test_XDATCAR", constant_lattice=False)
        self._check_traj_equality(traj, written_traj)

    def test_as_from_dict(self):
        d = self.traj.as_dict()
        traj = Trajectory.from_dict(d)
        assert isinstance(traj, Trajectory)

        d = self.traj_mols.as_dict()
        traj = Trajectory.from_dict(d)
        assert isinstance(traj, Trajectory)

    def test_xdatcar_write(self):
        self.traj.write_Xdatcar(filename=f"{self.tmp_path}/traj_test_XDATCAR")

<<<<<<< HEAD
        # Load trajectory from written xdatcar and compare to original
        written_traj = Trajectory.from_file("traj_test_XDATCAR")
        self._check_traj_equality(self.traj, written_traj)
        os.remove("traj_test_XDATCAR")

    def test_from_file(self):
        traj = Trajectory.from_file(f"{TEST_FILES_DIR}/LiMnO2_chgnet_relax.traj")
        assert isinstance(traj, Trajectory)
        
        # Check length of the trajectory
        assert len(traj) == 2

        # Check composition of the first frame of the trajectory
        assert traj[0].formula == "Li2 Mn2 O4"
=======
        # Load trajectory from written XDATCAR and compare to original
        written_traj = Trajectory.from_file(f"{self.tmp_path}/traj_test_XDATCAR")
        self._check_traj_equality(self.traj, written_traj)
>>>>>>> 77a92bde
<|MERGE_RESOLUTION|>--- conflicted
+++ resolved
@@ -467,11 +467,9 @@
     def test_xdatcar_write(self):
         self.traj.write_Xdatcar(filename=f"{self.tmp_path}/traj_test_XDATCAR")
 
-<<<<<<< HEAD
-        # Load trajectory from written xdatcar and compare to original
-        written_traj = Trajectory.from_file("traj_test_XDATCAR")
+        # Load trajectory from written XDATCAR and compare to original
+        written_traj = Trajectory.from_file(f"{self.tmp_path}/traj_test_XDATCAR")
         self._check_traj_equality(self.traj, written_traj)
-        os.remove("traj_test_XDATCAR")
 
     def test_from_file(self):
         traj = Trajectory.from_file(f"{TEST_FILES_DIR}/LiMnO2_chgnet_relax.traj")
@@ -481,9 +479,4 @@
         assert len(traj) == 2
 
         # Check composition of the first frame of the trajectory
-        assert traj[0].formula == "Li2 Mn2 O4"
-=======
-        # Load trajectory from written XDATCAR and compare to original
-        written_traj = Trajectory.from_file(f"{self.tmp_path}/traj_test_XDATCAR")
-        self._check_traj_equality(self.traj, written_traj)
->>>>>>> 77a92bde
+        assert traj[0].formula == "Li2 Mn2 O4"