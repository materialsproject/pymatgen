"""
Created on Nov 10, 2012.

@author: Shyue Ping Ong
"""

from __future__ import annotations

import numpy as np
import pytest
from numpy.testing import assert_allclose
from pytest import approx

from pymatgen.core import Composition, DummySpecies, Element, Species
from pymatgen.core.composition import ChemicalPotential
from pymatgen.util.testing import PymatgenTest


class TestComposition(PymatgenTest):
    def setUp(self):
        self.comps = [
            Composition("Li3Fe2(PO4)3"),
            Composition("Li3Fe(PO4)O"),
            Composition("LiMn2O4"),
            Composition("Li4O4"),
            Composition("Li3Fe2Mo3O12"),
            Composition("Li3Fe2((PO4)3(CO3)5)2"),
            Composition("Li1.5Si0.5"),
            Composition("ZnOH"),
        ]

        self.indeterminate_comp = [
            Composition.ranked_compositions_from_indeterminate_formula("Co1", lock_if_strict=True),
            Composition.ranked_compositions_from_indeterminate_formula("Co1", lock_if_strict=False),
            Composition.ranked_compositions_from_indeterminate_formula("co2o3"),
            Composition.ranked_compositions_from_indeterminate_formula("ncalu"),
            Composition.ranked_compositions_from_indeterminate_formula("calun"),
            Composition.ranked_compositions_from_indeterminate_formula("liCoo2n (pO4)2"),
            Composition.ranked_compositions_from_indeterminate_formula("(co)2 (PO)4"),
            Composition.ranked_compositions_from_indeterminate_formula("Fee3"),
        ]

    def test_immutable(self):
        with pytest.raises(TypeError) as exc:
            self.comps[0]["Fe"] = 1

        assert "'Composition' object does not support item assignment" in str(exc.value)

        with pytest.raises(TypeError) as exc:
            del self.comps[0]["Fe"]

        assert "'Composition' object does not support item deletion" in str(exc.value)

    def test_in(self):
        # test the Composition.__contains__ magic method
        assert "Fe" in self.comps[0]
        assert "Fe" not in self.comps[2]
        assert Element("Fe") in self.comps[0]
        assert self.comps[0]["Fe"] == 2
        assert self.comps[0]["Mn"] == 0
        with pytest.raises(KeyError, match="Invalid key='Hello'"):
            self.comps[0]["Hello"]
        with pytest.raises(KeyError, match="Invalid key='Vac'"):
            self.comps[0]["Vac"]

        # Test Species in Composition
        comp = Composition({Species("Fe2+"): 2})
        assert Species("Fe2+") in comp
        assert Species("Fe3+") not in comp
        assert "Fe" in comp
        assert Element("Fe") in comp

        # Test Element in Composition with Species
        comp = Composition({Species("Fe2+"): 2})
        assert Element("Fe") in comp
        assert Element("O") not in comp
        assert "Fe" in comp
        assert "O" not in comp

        # Test str in Composition with Element
        comp = Composition({"Fe": 2})
        assert "Fe" in comp
        assert "O" not in comp
        assert Element("Fe") in comp
        assert Element("O") not in comp

        # Test int (atomic number) in Composition
        comp = Composition({Element("Fe"): 2})
        assert 26 in comp  # atomic number for Fe
        assert 8 not in comp  # atomic number for O

        # Test float in Composition
        comp = Composition({Element("Fe"): 2})
        with pytest.raises(TypeError, match="Invalid key=1.5 for Composition"):
            assert 1.5 in comp

        # Test DummySpecies in Composition
        comp = Composition({DummySpecies("X"): 2})
        assert DummySpecies("X") in comp
        assert DummySpecies("A") not in comp
        assert "X" in comp
        assert "Y" not in comp
        assert Element("Fe") not in comp
        assert Species("Fe2+") not in comp

    def test_getitem(self):
        comp = Composition({"Li+": 1, "Mn3+": 2, "O2-": 4, "Li": 1})
        assert comp["Li"] == 2
        assert comp["Li+"] == 1
        assert comp["Mn3+"] == 2
        assert comp["Mn"] == 2
        assert comp["O2-"] == 4
        assert comp["O"] == 4

    def test_hill_formula(self):
        comp = Composition("CaCO3")
        assert comp.hill_formula == "C Ca O3"
        comp = Composition("C2H5OH")
        assert comp.hill_formula == "C2 H6 O"
        # A test case with both C and H, but not one after another (mp-1228185)
        comp = Composition("Ga8 As16 H102 C32 S36 O3")
        assert comp.hill_formula == "C32 H102 As16 Ga8 O3 S36"
        # A test case with H but no C
        comp = Composition("Ga8 As16 H102 S36 O3")
        assert comp.hill_formula == "As16 Ga8 H102 O3 S36"

    def test_init(self):
        with pytest.raises(ValueError, match="Amounts in Composition cannot be negative"):
            Composition({"H": -0.1})

        assert Composition({"Fe": 4, "Li": 4, "O": 16, "P": 4}).formula == "Li4 Fe4 P4 O16"

        with pytest.raises(ValueError, match="Can't parse Element or Species from"):
            Composition({None: 4, "Li": 4, "O": 16, "P": 4})

        assert Composition({1: 2, 8: 1}).formula == "H2 O1"
        assert Composition(Na=2, O=1).formula == "Na2 O1"

        comp = Composition({"S": Composition.amount_tolerance / 2})
        assert len(comp.elements) == 0

        # test Composition from int/float raises
        for val in (1, 2.5):
            with pytest.raises(TypeError, match=f"{type(val).__name__!r} object is not iterable"):
                Composition(val)

    def test_init_mixed_valence(self):
        assert Composition({"Fe3+": 2, "Fe2+": 2, "Li": 4, "O": 16, "P": 4}).formula == "Li4 Fe4 P4 O16"
        assert Composition({"Fe3+": 2, "Fe": 2, "Li": 4, "O": 16, "P": 4}).formula == "Li4 Fe4 P4 O16"

    def test_str_and_repr(self):
        test_cases = [
            (
                {"Li+": 2, "Mn3+": 2, "O2-": 4},
                {"str": "Li+2 Mn3+2 O2-4", "repr": "Composition('Li+:2 Mn3+:2 O2-:4')"},
            ),
            ("H2O", {"str": "H2 O1", "repr": "Composition('H2 O1')"}),
            (
                {"Fe3+": 2, "O2-": 3},
                {"str": "Fe3+2 O2-3", "repr": "Composition('Fe3+:2 O2-:3')"},
            ),
            ("C6H6", {"str": "C6 H6", "repr": "Composition('C6 H6')"}),
        ]

        for comp, expected in test_cases:
            assert str(Composition(comp)) == expected["str"]
            assert repr(Composition(comp)) == expected["repr"]

    def test_average_electroneg(self):
        electro_negs = (
            2.7224999999999997,
            2.4160000000000004,
            2.5485714285714285,
            2.21,
            2.718,
            3.08,
            1.21,
            2.43,
        )
        for elem, val in zip(self.comps, electro_negs, strict=True):
            assert elem.average_electroneg == approx(val)

    def test_total_electrons(self):
        test_cases = {"C": 6, "SrTiO3": 84}
        for key, val in test_cases.items():
            comp = Composition(key)
            assert comp.total_electrons == val

    def test_formula(self):
        correct_formulas = [
            "Li3 Fe2 P3 O12",
            "Li3 Fe1 P1 O5",
            "Li1 Mn2 O4",
            "Li4 O4",
            "Li3 Fe2 Mo3 O12",
            "Li3 Fe2 P6 C10 O54",
            "Li1.5 Si0.5",
            "Zn1 H1 O1",
        ]
        all_formulas = [c.formula for c in self.comps]
        assert all_formulas == correct_formulas
        with pytest.raises(ValueError, match="co2 is an invalid formula"):
            Composition("(co2)(po4)2")

        assert Composition("K Na 2").reduced_formula == "KNa2"

        assert Composition("K3 Na 2").reduced_formula == "K3Na2"

        assert Composition("Na 3 Zr (PO 4) 3").reduced_formula == "Na3Zr(PO4)3"

        # gh-3559
        very_nested_formula = (
            "(Bi2(Mg0.667Nb1.333)O7)((Bi2(Mg0.667Nb1.333)O7)0.9(SrCO3)0.1)((Bi2(Mg0.667Nb1.333)O7)0.7(SrCO3)0.3)"
        )
        assert Composition(very_nested_formula).formula == "Sr0.4 Mg1.7342 Nb3.4658 Bi5.2 C0.4 O19.4"
        assert Composition(very_nested_formula) == Composition(
            "(Bi2(Mg0.667Nb1.333)O7)1((Bi2(Mg0.667Nb1.333)O7)0.9(SrCO3)0.1)((Bi2(Mg0.667Nb1.333)O7)0.7(SrCO3)0.3)"
        )
        assert Composition("(C)((C)0.9(B)0.1)") == Composition("C1.9 B0.1")

        assert Composition("NaN").reduced_formula == "NaN"
        with pytest.raises(
            ValueError,
            match=r"float\('NaN'\) is not a valid Composition, did you mean 'NaN'\?",
        ):
            Composition(float("NaN"))

        # test bad formulas raise ValueError
        for bad_formula in ("", " ", "  2", "4 2", "6123", "1.2", "1/2", "1.2.3"):
            with pytest.raises(ValueError, match=f"Invalid formula={bad_formula!r}"):
                Composition(bad_formula)

    def test_to_latex_html_unicode(self):
        assert self.comps[0].to_latex_string() == "Li$_{3}$Fe$_{2}$P$_{3}$O$_{12}$"
        assert self.comps[0].to_html_string() == "Li<sub>3</sub>Fe<sub>2</sub>P<sub>3</sub>O<sub>12</sub>"
        assert self.comps[0].to_unicode_string() == "Li₃Fe₂P₃O₁₂"

    def test_iupac_formula(self):
        correct_formulas = [
            "Li3 Fe2 P3 O12",
            "Li3 Fe1 P1 O5",
            "Li1 Mn2 O4",
            "Li4 O4",
            "Li3 Mo3 Fe2 O12",
            "Li3 Fe2 C10 P6 O54",
            "Li1.5 Si0.5",
            "Zn1 H1 O1",
        ]
        all_formulas = [c.iupac_formula for c in self.comps]
        assert all_formulas == correct_formulas

    def test_mixed_valence(self):
        comp = Composition({"Fe2+": 2, "Fe3+": 4, "Li+": 8})
        assert comp.reduced_formula == "Li4Fe3"
        assert comp.alphabetical_formula == "Fe6 Li8"
        assert comp.formula == "Li8 Fe6"

    def test_indeterminate_formula(self):
        correct_formulas = [
            ["Co1"],
            ["Co1", "C1 O1"],
            ["Co2 O3", "C1 O5"],
            ["N1 Ca1 Lu1", "U1 Al1 C1 N1"],
            ["N1 Ca1 Lu1", "U1 Al1 C1 N1"],
            [
                "Li1 Co1 P2 N1 O10",
                "Li1 Co1 Po8 N1 O2",
                "Li1 P2 C1 N1 O11",
                "Li1 Po8 C1 N1 O3",
            ],
            ["Co2 P4 O4", "Co2 Po4", "P4 C2 O6", "Po4 C2 O2"],
            [],
        ]
        for idx, formulas in enumerate(correct_formulas):
            assert [*map(Composition, formulas)] == self.indeterminate_comp[idx]

    def test_alphabetical_formula(self):
        correct_formulas = [
            "Fe2 Li3 O12 P3",
            "Fe1 Li3 O5 P1",
            "Li1 Mn2 O4",
            "Li4 O4",
            "Fe2 Li3 Mo3 O12",
            "C10 Fe2 Li3 O54 P6",
            "Li1.5 Si0.5",
            "H1 O1 Zn1",
        ]
        all_formulas = [c.alphabetical_formula for c in self.comps]
        assert all_formulas == correct_formulas

    def test_reduced_composition(self):
        correct_reduced_formulas = [
            "Li3Fe2(PO4)3",
            "Li3FePO5",
            "LiMn2O4",
            "Li2O2",
            "Li3Fe2(MoO4)3",
            "Li3Fe2P6(C5O27)2",
            "Li1.5Si0.5",
            "ZnHO",
        ]
        for idx, comp in enumerate(self.comps):
            assert comp.reduced_composition == Composition(correct_reduced_formulas[idx])

    def test_reduced_formula(self):
        correct_reduced_formulas = [
            "Li3Fe2(PO4)3",
            "Li3FePO5",
            "LiMn2O4",
            "Li2O2",
            "Li3Fe2(MoO4)3",
            "Li3Fe2P6(C5O27)2",
            "Li1.5Si0.5",
            "ZnHO",
        ]
        all_formulas = [c.reduced_formula for c in self.comps]
        assert all_formulas == correct_reduced_formulas

        # test iupac reduced formula (polyanions should still appear at the end)
        all_formulas = [c.get_reduced_formula_and_factor(iupac_ordering=True)[0] for c in self.comps]
        assert all_formulas == correct_reduced_formulas
        assert Composition("H6CN").get_integer_formula_and_factor(iupac_ordering=True)[0] == "CNH6"

        # test rounding
        comp = Composition({"Na": 2 - Composition.amount_tolerance / 2, "Cl": 2})
        assert comp.reduced_formula == "NaCl"

    def test_integer_formula(self):
        correct_reduced_formulas = [
            "Li3Fe2(PO4)3",
            "Li3FePO5",
            "LiMn2O4",
            "Li2O2",
            "Li3Fe2(MoO4)3",
            "Li3Fe2P6(C5O27)2",
            "Li3Si",
            "ZnHO",
        ]
        all_formulas = [c.get_integer_formula_and_factor()[0] for c in self.comps]
        assert all_formulas == correct_reduced_formulas
        assert Composition("Li0.5O0.25").get_integer_formula_and_factor() == (
            "Li2O",
            0.25,
        )
        assert Composition("O0.25").get_integer_formula_and_factor() == ("O2", 0.125)
        formula, factor = Composition("Li0.16666667B1.0H1.0").get_integer_formula_and_factor()
        assert formula == "Li(BH)6"
        assert factor == approx(1 / 6)

        # test iupac reduced formula (polyanions should still appear at the end)
        all_formulas = [c.get_integer_formula_and_factor(iupac_ordering=True)[0] for c in self.comps]
        assert all_formulas == correct_reduced_formulas
        assert Composition("H6CN0.5").get_integer_formula_and_factor(iupac_ordering=True) == ("C2NH12", 0.5)

    def test_num_atoms(self):
        correct_num_atoms = [20, 10, 7, 8, 20, 75, 2, 3]

        all_n_atoms = [c.num_atoms for c in self.comps]
        assert all_n_atoms == correct_num_atoms

    def test_weight(self):
        correct_weights = [
            417.427086,
            187.63876199999999,
            180.81469,
            91.7616,
            612.3258,
            1302.430172,
            24.454250000000002,
            82.41634,
        ]
        all_weights = [c.weight for c in self.comps]
        assert_allclose(all_weights, correct_weights, 5)

    def test_get_atomic_fraction(self):
        correct_at_frac = {"Li": 0.15, "Fe": 0.1, "P": 0.15, "O": 0.6}
        for el in ["Li", "Fe", "P", "O"]:
            assert self.comps[0].get_atomic_fraction(el) == correct_at_frac[el], "Wrong computed atomic fractions"
        assert self.comps[0].get_atomic_fraction("S") == 0, "Wrong computed atomic fractions"

    def test_anonymized_formula(self):
        expected_formulas = [
            "A2B3C3D12",
            "ABC3D5",
            "AB2C4",
            "AB",
            "A2B3C3D12",
            "A2B3C6D10E54",
            "A0.5B1.5",
            "ABC",
        ]
        for idx, comp in enumerate(self.comps):
            assert comp.anonymized_formula == expected_formulas[idx]

    def test_get_wt_fraction(self):
        correct_wt_frac = {
            "Li": 0.0498841610868,
            "Fe": 0.267567687258,
            "P": 0.222604831158,
            "O": 0.459943320496,
        }
        for el, expected in correct_wt_frac.items():
            assert self.comps[0].get_wt_fraction(el) == approx(expected), "Wrong computed weight fraction"
        assert self.comps[0].get_wt_fraction(Element("S")) == 0, "Wrong computed weight fractions"

    def test_from_dict(self):
        sym_dict = {"Fe": 6, "O": 8}
        assert Composition.from_dict(sym_dict).reduced_formula == "Fe3O4", "Creation form sym_amount dictionary failed!"
        comp = Composition({"Fe2+": 2, "Fe3+": 4, "O2-": 8})
        comp2 = Composition.from_dict(comp.as_dict())
        assert comp == comp2

    def test_from_weight_dict(self):
        weight_dict_list = [
            {"Ti": 90, "V": 6, "Al": 4},
            {"Ni": 60, "Ti": 40},
            {"H": 0.1119, "O": 0.8881},
        ]
        formula_list = ["Ti87.6 V5.5 Al6.9", "Ti44.98 Ni55.02", "H2O"]

        for weight_dict, formula in zip(weight_dict_list, formula_list, strict=True):
            c1 = Composition(formula).fractional_composition
            c2 = Composition.from_weight_dict(weight_dict).fractional_composition
            assert set(c1.elements) == set(c2.elements)
            for el in c1.elements:
                assert c1[el] == approx(c2[el], abs=1e-3)

    def test_to_from_weight_dict(self):
        for comp in self.comps:
            c2 = Composition().from_weight_dict(comp.to_weight_dict)
            comp.almost_equals(c2)

    def test_composition_from_weights(self):
        ref_comp = Composition({"Fe": 0.5, "Ni": 0.5})

        # Test basic weight-based composition
        comp = Composition.from_weights({"Fe": ref_comp.get_wt_fraction("Fe"), "Ni": ref_comp.get_wt_fraction("Ni")})
        assert comp["Fe"] == approx(ref_comp.get_atomic_fraction("Fe"))
        assert comp["Ni"] == approx(ref_comp.get_atomic_fraction("Ni"))

        # Test with another Composition instance
        comp = Composition({"Fe": ref_comp.get_wt_fraction("Fe"), "Ni": ref_comp.get_wt_fraction("Ni")})
        comp = Composition.from_weights(comp)
        assert comp["Fe"] == approx(ref_comp.get_atomic_fraction("Fe"))
        assert comp["Ni"] == approx(ref_comp.get_atomic_fraction("Ni"))

        # Test with string input
        comp = Composition.from_weights(f"Fe{ref_comp.get_wt_fraction('Fe')}Ni{ref_comp.get_wt_fraction('Ni')}")
        assert comp["Fe"] == approx(ref_comp.get_atomic_fraction("Fe"))
        assert comp["Ni"] == approx(ref_comp.get_atomic_fraction("Ni"))

        # Test with kwargs
        comp = Composition.from_weights(Fe=ref_comp.get_wt_fraction("Fe"), Ni=ref_comp.get_wt_fraction("Ni"))
        assert comp["Fe"] == approx(ref_comp.get_atomic_fraction("Fe"))
        assert comp["Ni"] == approx(ref_comp.get_atomic_fraction("Ni"))

        # Test strict mode
        with pytest.raises(ValueError, match="'Xx' is not a valid Element"):
            Composition.from_weights({"Xx": 10}, strict=True)

        # Test allow_negative
        with pytest.raises(ValueError, match="Weights in Composition cannot be negative!"):
            Composition.from_weights({"Fe": -55.845})

        # Test NaN handling
        with pytest.raises(ValueError, match=r"float\('NaN'\) is not a valid Composition"):
            Composition.from_weights(float("nan"))

    def test_as_dict(self):
        comp = Composition.from_dict({"Fe": 4, "O": 6})
        dct = comp.as_dict()
        correct_dict = {"Fe": 4.0, "O": 6.0}
        assert dct["Fe"] == correct_dict["Fe"]
        assert dct["O"] == correct_dict["O"]
        correct_dict = {"Fe": 2.0, "O": 3.0}
        dct = comp.to_reduced_dict
        assert isinstance(dct, dict)
        assert dct["Fe"] == correct_dict["Fe"]
        assert dct["O"] == correct_dict["O"]

    def test_pickle(self):
        for comp in self.comps:
            self.serialize_with_pickle(comp)
            self.serialize_with_pickle(comp.to_data_dict)

    def test_to_data_dict(self):
        comp = Composition("Fe0.00009Ni0.99991")
        dct = comp.to_data_dict
        assert dct["reduced_cell_composition"]["Fe"] == approx(9e-5)

    def test_add(self):
        assert (self.comps[0] + self.comps[2]).formula == "Li4 Mn2 Fe2 P3 O16", "Incorrect composition after addition!"
        assert (self.comps[3] + {"Fe": 4, "O": 4}).formula == "Li4 Fe4 O8", "Incorrect composition after addition!"

        Fe = Element("Fe")
        assert self.comps[0].__add__(Fe) == NotImplemented

    def test_sub(self):
        assert (self.comps[0] - Composition("Li2O")).formula == "Li1 Fe2 P3 O11", (
            "Incorrect composition after addition!"
        )
        assert (self.comps[0] - {"Fe": 2, "O": 3}).formula == "Li3 P3 O9"

        with pytest.raises(ValueError, match="Amounts in Composition cannot be negative"):
            _ = Composition("O") - Composition("H")

        # check that S is completely removed by subtraction
        c1 = Composition({"S": 1 + Composition.amount_tolerance / 2, "O": 1})
        c2 = Composition({"S": 1})
        assert len((c1 - c2).elements) == 1

        Fe = Element("Fe")
        assert self.comps[0].__add__(Fe) == NotImplemented

    def test_mul(self):
        assert (self.comps[0] * 4).formula == "Li12 Fe8 P12 O48"
        assert (3 * self.comps[1]).formula == "Li9 Fe3 P3 O15"

    def test_div(self):
        assert (self.comps[0] / 4).formula == "Li0.75 Fe0.5 P0.75 O3"

    def test_equals(self):
        # generate randomized compositions for robustness (tests might pass for specific elements
        # but fail for others)
        rng = np.random.default_rng()
        random_z = rng.integers(1, 92)
        fixed_el = Element.from_Z(random_z)
        other_z = rng.integers(1, 92)
        while other_z == random_z:
            other_z = rng.integers(1, 92)
        comp1 = Composition({fixed_el: 1, Element.from_Z(other_z): 0})
        other_z = rng.integers(1, 92)
        while other_z == random_z:
            other_z = rng.integers(1, 92)
        comp2 = Composition({fixed_el: 1, Element.from_Z(other_z): 0})
        assert comp1 == comp2, f"Composition equality test failed. {comp1.formula} should be equal to {comp2.formula}"
        assert hash(comp1) == hash(comp2), "Hash equality test failed!"

        c1, c2 = self.comps[:2]
        assert c1 == c1
        assert c1 != c2

    def test_hash_robustness(self):
        c1 = Composition(f"O{0.2}Fe{0.8}Na{Composition.amount_tolerance * 0.99}")
        c2 = Composition(f"O{0.2}Fe{0.8}Na{Composition.amount_tolerance * 1.01}")
        c3 = Composition(f"O{0.2}Fe{0.8 + Composition.amount_tolerance * 0.99}")

        assert c1 == c3, "__eq__ not robust"
        assert (c1 == c3) == (hash(c1) == hash(c3)), "Hash doesn't match eq when true"
        assert hash(c1) != hash(c2), "Hash equal for different chemical systems"

    def test_comparisons(self):
        c1 = Composition({"S": 1})
        c1_1 = Composition({"S": 1.00000000000001})
        c2 = Composition({"S": 2})
        c3 = Composition({"O": 1})
        c4 = Composition({"O": 1, "S": 1})
        assert not c1 > c2
        assert not c1_1 > c1
        assert not c1_1 < c1
        assert c1 > c3
        assert c3 < c1
        assert c4 > c1
        assert sorted([c1, c1_1, c2, c4, c3]) == [c3, c1, c1_1, c4, c2]

        Fe = Element("Fe")
        assert c1 != Fe, NotImplemented
        assert c1 != Fe
        with pytest.raises(
            TypeError,
            match="'<' not supported between instances of 'Composition' and 'Element'",
        ):
            _ = c1 < Fe

    def test_almost_equals(self):
        c1 = Composition({"Fe": 2.0, "O": 3.0, "Mn": 0})
        c2 = Composition({"O": 3.2, "Fe": 1.9, "Zn": 0})
        c3 = Composition({"Ag": 2.0, "O": 3.0})
        c4 = Composition({"Fe": 2.0, "O": 3.0, "Ag": 2.0})
        assert c1.almost_equals(c2, rtol=0.1)
        assert not c1.almost_equals(c2, rtol=0.01)
        assert not c1.almost_equals(c3, rtol=0.1)
        assert not c1.almost_equals(c4, rtol=0.1)

    def test_equality(self):
        assert self.comps[0] == self.comps[0]
        assert self.comps[0] != self.comps[1]
        assert self.comps[0] == self.comps[0]
        assert self.comps[0] != self.comps[1]

    def test_fractional_composition(self):
        for comp in self.comps:
            assert comp.fractional_composition.num_atoms == 1

    def test_init_numerical_tolerance(self):
        assert Composition({"B": 1, "C": -1e-12}) == Composition("B")

    def test_negative_compositions(self):
        assert Composition("Li-1(PO-1)4", allow_negative=True).formula == "Li-1 P4 O-4"
        assert Composition("Li-1(PO-1)4", allow_negative=True).reduced_formula == "Li-1(PO-1)4"
        assert Composition("Li-2Mg4", allow_negative=True).reduced_composition == Composition(
            "Li-1Mg2", allow_negative=True
        )
        assert Composition("Li-2.5Mg4", allow_negative=True).reduced_composition == Composition(
            "Li-2.5Mg4", allow_negative=True
        )

        # test math
        c1 = Composition("LiCl", allow_negative=True)
        c2 = Composition("Li")
        assert c1 - 2 * c2 == Composition({"Li": -1, "Cl": 1}, allow_negative=True)
        assert (c1 + c2).allow_negative
        assert c1 / -1 == Composition("Li-1Cl-1", allow_negative=True)

        # test num_atoms
        c1 = Composition("Mg-1Li", allow_negative=True)
        assert c1.num_atoms == 2
        assert c1.get_atomic_fraction("Mg") == approx(0.5)
        assert c1.get_atomic_fraction("Li") == approx(0.5)
        assert c1.fractional_composition == Composition("Mg-0.5Li0.5", allow_negative=True)

        # test copy
        assert c1.copy() == c1

        # test species
        c1 = Composition({"Mg": 1, "Mg2+": -1}, allow_negative=True)
        assert c1.num_atoms == 2
<<<<<<< HEAD
        assert c1.element_composition == Composition("Mg-1", allow_negative=True)
        assert c1.average_electroneg == approx(0.655)
=======
        assert c1.get_el_amt_dict() == {"Mg": 0}
        assert c1.average_electroneg == 1.31  # correct Mg electronegativity
>>>>>>> e77a496a

    def test_special_formulas(self):
        special_formulas = {
            "LiO": "Li2O2",
            "NaO": "Na2O2",
            "KO": "K2O2",
            "HO": "H2O2",
            "CsO": "Cs2O2",
            "RbO": "Rb2O2",
            "O": "O2",
            "N": "N2",
            "F": "F2",
            "Cl": "Cl2",
            "H": "H2",
        }
        for k, v in special_formulas.items():
            assert Composition(k).reduced_formula == v

    def test_oxi_state_guesses(self):
        assert Composition("LiFeO2").oxi_state_guesses() == ({"Li": 1, "Fe": 3, "O": -2},)

        assert Composition("Fe4O5").oxi_state_guesses() == ({"Fe": 2.5, "O": -2},)

        assert Composition("V2O3").oxi_state_guesses() == ({"V": 3, "O": -2},)

        # all_oxidation_states produces *many* possible responses
        assert len(Composition("MnO").oxi_state_guesses(all_oxi_states=True)) == 4

        # can't balance b/c missing V4+
        assert Composition("VO2").oxi_state_guesses(oxi_states_override={"V": [2, 3, 5]}) == ()

        # missing V4+, but can balance due to additional sites
        assert Composition("V2O4").oxi_state_guesses(oxi_states_override={"V": [2, 3, 5]}) == ({"V": 4, "O": -2},)

        # multiple solutions - Mn/Fe = 2+/4+ or 3+/3+ or 4+/2+
        MnFeO3 = Composition("MnFeO3")
        MnFeO3_guesses = MnFeO3.oxi_state_guesses(oxi_states_override={"Mn": [2, 3, 4], "Fe": [2, 3, 4]})
        assert len(MnFeO3_guesses) == 3

        # multiple solutions prefers 3/3 over 2/4 or 4/2
        assert MnFeO3_guesses[0] == {"Mn": 3, "Fe": 3, "O": -2}

        # https://github.com/materialsproject/pymatgen/issues/3324
        # always expect 0 for oxi_state_guesses of elemental systems
        for atomic_num in np.random.default_rng().choice(range(1, 92), 10):  # try 10 random elements
            elem = Element.from_Z(atomic_num).symbol
            assert Composition(f"{elem}2").oxi_state_guesses() == ({elem: 0},)
            assert Composition(f"{elem}3").oxi_state_guesses() == ({elem: 0},)

        # target charge of 1
        assert Composition("V2O6").oxi_state_guesses(oxi_states_override={"V": [2, 3, 4, 5]}, target_charge=-2) == (
            {"V": 5, "O": -2},
        )

        expected_oxi_guesses = {"Li": 1, "Fe": 2, "P": 5, "O": -2}
        # max_sites for very large composition - should timeout if incorrect
        assert Composition("Li10000Fe10000P10000O40000").oxi_state_guesses(max_sites=7)[0] == expected_oxi_guesses

        # max_sites for very large composition - should timeout if incorrect
        assert Composition("Li10000Fe10000P10000O40000").oxi_state_guesses(max_sites=-1)[0] == expected_oxi_guesses

        # negative max_sites less than -1 - should throw error if cannot reduce
        # to under the abs(max_sites) number of sites. Will also timeout if
        # incorrect.
        assert Composition("Sb10000O10000F10000").oxi_state_guesses(max_sites=-3)[0] == {"Sb": 3, "O": -2, "F": -1}
        with pytest.raises(
            ValueError,
            match="Composition Li1 O1 F1 cannot accommodate max_sites setting",
        ):
            Composition("LiOF").oxi_state_guesses(max_sites=-2)

        with pytest.raises(ValueError, match="Composition V2 O3 cannot accommodate max_sites setting"):
            Composition("V2O3").oxi_state_guesses(max_sites=1)

    def test_oxi_state_decoration(self):
        # Basic test: Get compositions where each element is in a single charge state
        decorated = Composition("H2O").add_charges_from_oxi_state_guesses()
        assert Species("H", 1) in decorated
        assert decorated.get(Species("H", 1)) == 2

        # Test: More than one charge state per element
        decorated = Composition("Fe3O4").add_charges_from_oxi_state_guesses()
        assert decorated.get(Species("Fe", 2)) == 1
        assert decorated.get(Species("Fe", 3)) == 2
        assert decorated.get(Species("O", -2)) == 4

        # Test: No possible charge states
        #   It should return an uncharged composition
        decorated = Composition("NiAl").add_charges_from_oxi_state_guesses()
        assert decorated.get(Species("Ni", 0)) == 1
        assert decorated.get(Species("Al", 0)) == 1

    def test_metallofullerene(self):
        # Test: Parse Metallofullerene formula (e.g. Y3N@C80)
        comp1 = Composition("Y3N@C80")
        comp2 = Composition({"Y": 3, "N": 1, "C": 80})
        assert comp1 == comp2

    def test_contains_element_type(self):
        EuTiO3 = Composition("EuTiO3")
        assert EuTiO3.contains_element_type("lanthanoid") is True
        assert EuTiO3.contains_element_type("noble_gas") is False
        assert EuTiO3.contains_element_type("f-block") is True
        assert EuTiO3.contains_element_type("s-block") is False
        assert EuTiO3.contains_element_type("alkali") is False
        NaCl = Composition("NaCl")
        assert NaCl.contains_element_type("halogen") is True
        assert NaCl.contains_element_type("alkali") is True
        assert NaCl.contains_element_type("s-block") is True
        assert NaCl.contains_element_type("p-block") is True
        assert NaCl.contains_element_type("d-block") is False
        assert NaCl.contains_element_type("f-block") is False

        with pytest.raises(ValueError, match="Invalid category='invalid', pick from"):
            EuTiO3.contains_element_type("invalid")

    def test_elements(self):
        assert Composition("NaCl").elements == list(map(Element, ["Na", "Cl"]))
        assert Composition({"Na+": 1, "Cl-": 1}).elements == list(map(Species, ["Na+", "Cl-"]))

    def test_chemical_system(self):
        assert Composition({"Na": 1, "Cl": 1}).chemical_system == "Cl-Na"
        assert Composition({"Na+": 1, "Cl-": 1}).chemical_system == "Cl-Na"
        assert Composition({"Na+": 1, "Na2+": 1, "Cl-": 1}).chemical_system == "Cl-Na"

    def test_chemical_system_set(self):
        assert Composition({"Na": 1, "Cl": 1}).chemical_system_set == {"Cl", "Na"}
        assert Composition({"Na+": 1, "Cl-": 1}).chemical_system_set == {"Cl", "Na"}

    def test_is_valid(self):
        formula = "NaCl"
        comp = Composition(formula)
        assert comp.valid

        formula = "NaClX"
        comp = Composition(formula)
        assert not comp.valid

        with pytest.raises(ValueError, match="Composition is not valid, contains: Na, Cl, X0+"):
            Composition("NaClX", strict=True)

    def test_remove_charges(self):
        comp1 = Composition({"Al3+": 2.0, "O2-": 3.0})

        comp2 = Composition({"Al": 2.0, "O": 3.0})
        assert str(comp1) != str(comp2)

        comp1 = comp1.remove_charges()
        assert str(comp1) == str(comp2)

        comp1 = comp1.remove_charges()
        assert str(comp1) == str(comp2)

        comp1 = Composition({"Fe3+": 2.0, "Fe2+": 3.0, "O2-": 6.0})
        comp2 = Composition({"Fe": 5.0, "O": 6.0})
        assert str(comp1) != str(comp2)

        comp1 = comp1.remove_charges()
        assert str(comp1) == str(comp2)

    def test_replace(self):
        Fe2O3 = Composition("Fe2O3")
        Cu2O3 = Composition("Cu2O3")
        MgCuO3 = Composition("MgCuO3")
        Mg2Cu2O3 = Composition("Mg2Cu2O3")

        Cu2O3_repl = Fe2O3.replace({"Fe": "Cu"})
        assert Cu2O3_repl == Cu2O3

        # handles one-to-many substitutions
        MgCuO3_repl = Fe2O3.replace({"Fe": {"Cu": 0.5, "Mg": 0.5}})
        assert MgCuO3_repl == MgCuO3

        # handles unnormalized one-to-many substitutions
        Mg2Cu2O3_repl = Fe2O3.replace({"Fe": {"Cu": 1, "Mg": 1}})
        assert Mg2Cu2O3_repl == Mg2Cu2O3

        # leaves the composition unchanged when replacing non-existent species
        assert Fe2O3 == Fe2O3.replace({"Li": "Cu"})

        # check for complex substitutions where element is involved at
        # multiple places
        Ca2NF = Composition("Ca2NF")
        example_sub_1 = {"Ca": "Sr", "N": "O", "F": "O"}
        c_new_1 = Ca2NF.replace(example_sub_1)
        assert c_new_1 == Composition("Sr2O2")

        example_sub_2 = {"Ca": "Sr", "N": "F", "F": "Cl"}
        c_new_2 = Ca2NF.replace(example_sub_2)
        assert c_new_2 == Composition("Sr2ClF")

        example_sub_3 = {"Ca": "Sr", "N": "F", "F": "N"}
        c_new_3 = Ca2NF.replace(example_sub_3)
        assert c_new_3 == Composition("Sr2NF")

        # Check with oxidation-state decorated compositions
        Ca2NF_oxi = Ca2NF.add_charges_from_oxi_state_guesses()
        example_sub_4 = {"Ca2+": "Mg2+", "N3-": "O2-", "F-": "O2-"}
        c_new_4 = Ca2NF_oxi.replace(example_sub_4)
        assert c_new_4 == Composition("Mg2O2").add_charges_from_oxi_state_guesses()

    def test_is_charge_balanced(self):
        false_dct = dict.fromkeys("FeO FeO2 MgO Mg2O3 Mg2O4".split(), False)
        true_dct = dict.fromkeys("Fe2O3 FeO CaTiO3 SrTiO3 MgO Mg2O2".split(), True)

        for formula, expected in (false_dct | true_dct).items():
            comp = Composition(formula)
            # by default, compositions contain elements, not species and hence have no oxidation states
            assert comp.charge is None

            # convert elements to species with oxidation states
            oxi_comp = comp.add_charges_from_oxi_state_guesses()
            assert oxi_comp.charge_balanced is expected, f"Failed for {formula=}"

            if expected is True:
                assert abs(oxi_comp.charge) < Composition.charge_balanced_tolerance
            else:
                assert oxi_comp.charge is None

    def test_isotopes(self):
        composition = Composition({"D": 2, "O": 1})
        assert "Deuterium" in [elem.long_name for elem in composition.elements]

        # adding oxidation state removes Deuterium characteristic
        composition = composition.add_charges_from_oxi_state_guesses()
        assert "Deuterium" not in [elem.long_name for elem in composition.elements]

        # however the user can explicitly add an oxidation state to deuterium
        composition = Composition({"D+": 2, "O": 1})
        assert composition.elements[0].oxi_state == 1
        assert "Deuterium" in [elem.long_name for elem in composition.elements]


class TestChemicalPotential:
    def test_init(self):
        dct = {"Fe": 1, Element("Fe"): 1}
        with pytest.raises(ValueError, match="Duplicate potential specified"):
            ChemicalPotential(dct)
        for key in ChemicalPotential(Fe=1):
            assert isinstance(key, Element)

    def test_math(self):
        fe_pot = ChemicalPotential({"Fe": 1})
        o_pot = ChemicalPotential({"O": 2.1})
        pots = ChemicalPotential({"Fe": 1, "O": 2.1})
        pots_x2 = ChemicalPotential({"Fe": 2, "O": 4.2})
        fe_o2 = Composition("FeO2")

        # test get_energy()
        assert pots.get_energy(fe_o2) == approx(5.2)
        assert fe_pot.get_energy(fe_o2, strict=False) == approx(1)
        with pytest.raises(ValueError, match="Potentials not specified for {Element O}"):
            fe_pot.get_energy(fe_o2)

        # test multiplication
        with pytest.raises(TypeError, match="unsupported operand type"):
            _ = pots * pots
        assert pots * 2 == pots_x2
        assert 2 * pots == pots_x2

        # test division
        assert pots_x2 / 2 == pots
        assert pots.__div__(pots) == NotImplemented
        assert pots.__div__(fe_o2) == NotImplemented

        # test add/subtract
        assert pots + pots == pots_x2
        assert pots_x2 - pots == pots
        assert fe_pot + o_pot == pots
        assert fe_pot - o_pot == pots - o_pot - o_pot

    def test_square_brackets(self):
        comp = Composition("(NH4)2[FeCl5(H2O)]")
        assert str(comp) == "N2 H10 Fe1 Cl5 O1"
        # test nested brackets
        comp = Composition("[[[[Fe]]]]")
        assert str(comp) == "Fe1"
        # test nested brackets with charge
        comp = Composition("[N[Fe]2]2")
        assert str(comp) == "N2 Fe4"<|MERGE_RESOLUTION|>--- conflicted
+++ resolved
@@ -625,13 +625,8 @@
         # test species
         c1 = Composition({"Mg": 1, "Mg2+": -1}, allow_negative=True)
         assert c1.num_atoms == 2
-<<<<<<< HEAD
-        assert c1.element_composition == Composition("Mg-1", allow_negative=True)
-        assert c1.average_electroneg == approx(0.655)
-=======
         assert c1.get_el_amt_dict() == {"Mg": 0}
-        assert c1.average_electroneg == 1.31  # correct Mg electronegativity
->>>>>>> e77a496a
+        assert c1.average_electroneg == approx(1.31)  # correct Mg electronegativity)
 
     def test_special_formulas(self):
         special_formulas = {
