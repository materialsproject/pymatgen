--- conflicted
+++ resolved
@@ -9,8 +9,8 @@
 from pytest import approx
 
 import pymatgen
+from pymatgen.analysis.structure_matcher import StructureMatcher
 from pymatgen.analysis.interfaces import CoherentInterfaceBuilder, SubstrateAnalyzer
-from pymatgen.analysis.structure_matcher import StructureMatcher
 from pymatgen.core import Lattice, Structure
 from pymatgen.core.surface import (
     ReconstructionGenerator,
@@ -26,6 +26,7 @@
 from pymatgen.symmetry.analyzer import SpacegroupAnalyzer
 from pymatgen.symmetry.groups import SpaceGroup
 from pymatgen.util.testing import TEST_FILES_DIR, PymatgenTest
+from pytest import approx
 
 
 class TestSlab(PymatgenTest):
@@ -845,7 +846,6 @@
         hkl = miller_index_from_sites(matrix, [s1, s2, s3])
         assert hkl == (2, -1, 0)
 
-
 class TestCoherentInterfaceBuilder(unittest.TestCase):
     def setUp(self):
         # build substrate & film structure
@@ -855,7 +855,6 @@
 
     def test_termination_searching(self):
         sub_analyzer = SubstrateAnalyzer()
-<<<<<<< HEAD
         matches = list(sub_analyzer.calculate(substrate = self.substrate, film = self.film))
         cib = CoherentInterfaceBuilder(film_structure = self.film,
                                substrate_structure=self.substrate,
@@ -867,32 +866,8 @@
                                              ('1_Ge_P4/mmm_1', '2_Si_P4/mmm_1'),\
                                              ('2_Ge_P4/mmm_1', '1_Si_P4/mmm_1'),\
                                              ('2_Ge_P4/mmm_1', '2_Si_P4/mmm_1')], \
-"""
-termination results wrong
-""")
-=======
-        matches = list(sub_analyzer.calculate(substrate=self.substrate, film=self.film))
-        cib = CoherentInterfaceBuilder(
-            film_structure=self.film,
-            substrate_structure=self.substrate,
-            film_miller=matches[0].film_miller,
-            substrate_miller=matches[0].substrate_miller,
-            zslgen=sub_analyzer,
-            termination_ftol=1e-4,
-            label_index=True,
-            filting_out_sym_slabs=False,
-        )
-        assert (
-            cib.terminations
-            == [
-                ("1_Ge_P4/mmm_1", "1_Si_P4/mmm_1"),
-                ("1_Ge_P4/mmm_1", "2_Si_P4/mmm_1"),
-                ("2_Ge_P4/mmm_1", "1_Si_P4/mmm_1"),
-                ("2_Ge_P4/mmm_1", "2_Si_P4/mmm_1"),
-            ]
-        ), "\ntermination results wrong; the correct list should be:\n[('1_Ge_P4/mmm_1', '1_Si_P4/mmm_1'),\n('1_Ge_P4/mmm_1', '2_Si_P4/mmm_1'),\n('2_Ge_P4/mmm_1', '1_Si_P4/mmm_1'),\n('2_Ge_P4/mmm_1', '2_Si_P4/mmm_1')].\n"
-
->>>>>>> 0a95c3c7
+                                             'termination results wrong')
+
 
 if __name__ == "__main__":
     unittest.main()