from __future__ import annotations

import math
import pickle
import re
from copy import deepcopy
from enum import Enum

import numpy as np
import pytest
from pymatgen.core import DummySpecies, Element, Species, get_el_sp
from pymatgen.core.periodic_table import ElementBase, ElementType
from pymatgen.core.units import Ha_to_eV
from pymatgen.io.core import ParseError
from pymatgen.util.testing import PymatgenTest
from pytest import approx


class TestElement(PymatgenTest):
    def test_init(self):
        assert Element("Fe").symbol == "Fe"

        fictional_symbols = ("Dolphin", "Tyrannosaurus", "Zebra")

        for sym in fictional_symbols:
            with pytest.raises(ValueError, match=f"{sym!r} is not a valid Element"):
                Element(sym)

        assert id(Element("Fe")) == id(Element("Fe"))  # Test caching

    def test_missing_and_confusing_data(self):
        with pytest.warns(UserWarning, match="No data available"):
            _ = Element.H.metallic_radius
        with pytest.warns(UserWarning, match="No data available"):
            _ = Element.Og.ionization_energy
        with pytest.warns(UserWarning, match="Ambiguous values"):
            _ = Element.H.refractive_index

    def test_is_metal(self):
        for metal in ["Fe", "Eu", "Li", "Ca", "In"]:
            assert Element(metal).is_metal
        for non_metal in ["Ge", "Si", "O", "He"]:
            assert not Element(non_metal).is_metal

    def test_nan_x(self):
        assert math.isnan(Element.He.X)
        els = sorted([Element.He, Element.H, Element.F])
        assert els == [Element.H, Element.F, Element.He]

    def test_dict(self):
        fe = Element.Fe
        dct = fe.as_dict()
        assert fe == Element.from_dict(dct)

    def test_block(self):
        cases = {
            "O": "p",
            "Fe": "d",
            "Li": "s",
            "U": "f",
            "Er": "f",
            "Lu": "d",
            "Lr": "d",
        }
        for key, val in cases.items():
            assert Element(key).block == val

    def test_full_electronic_structure(self):
        cases = {
            "O": [(1, "s", 2), (2, "s", 2), (2, "p", 4)],
            "Fe": [
                (1, "s", 2),
                (2, "s", 2),
                (2, "p", 6),
                (3, "s", 2),
                (3, "p", 6),
                (4, "s", 2),
                (3, "d", 6),
            ],
            "Li": [(1, "s", 2), (2, "s", 1)],
            "U": [
                (1, "s", 2),
                (2, "s", 2),
                (2, "p", 6),
                (3, "s", 2),
                (3, "p", 6),
                (4, "s", 2),
                (3, "d", 10),
                (4, "p", 6),
                (5, "s", 2),
                (4, "d", 10),
                (5, "p", 6),
                (6, "s", 2),
                (4, "f", 14),
                (5, "d", 10),
                (6, "p", 6),
                (7, "s", 2),
                (5, "f", 3),
                (6, "d", 1),
            ],
        }
        for k, v in cases.items():
            assert Element(k).full_electronic_structure == v

        assert Element.Ac.electronic_structure == "[Rn].7s2.6d1"

    def test_group(self):
        cases = {
            "H": 1,
            "He": 18,
            "Li": 1,
            "O": 16,
            "Fe": 8,
            "La": 3,
            "Ce": 3,
            "Lu": 3,
            "U": 3,
            "Lr": 3,
            "Og": 18,
        }
        for k, v in cases.items():
            assert Element(k).group == v

    def test_row(self):
        cases = {
            "H": 1,
            "He": 1,
            "Li": 2,
            "O": 2,
            "Fe": 4,
            "La": 6,
            "Ce": 6,
            "Lu": 6,
            "U": 7,
            "Lr": 7,
            "Og": 7,
        }
        for k, v in cases.items():
            assert Element(k).row == v

    def test_from_name(self):
        cases = {
            "H": "hydrogen",
            "He": "Helium",
            "Li": "lithium",
            "O": "Oxygen",
            "Fe": "Iron",
            "La": "lanthanum",
            "Ce": "Cerium",
            "U": "Uranium",
        }
        for k, v in cases.items():
            assert ElementBase.from_name(v) == Element(k)

    def test_from_row_and_group(self):
        cases = {
            "H": (1, 1),
            "He": (1, 18),
            "Li": (2, 1),
            "O": (2, 16),
            "Fe": (4, 8),
            "La": (8, 3),
            "Ce": (8, 4),
            "Lu": (8, 17),
            "U": (9, 6),
            "Lr": (9, 17),
            "Og": (7, 18),
        }
        for k, v in cases.items():
            assert ElementBase.from_row_and_group(v[0], v[1]) == Element(k)

    def test_valence(self):
        cases = {"O": (1, 4), "Fe": (2, 6), "Li": (0, 1), "Be": (0, 2)}
        for k, v in cases.items():
            assert Element(k).valence == v

        with pytest.raises(ValueError, match="U has ambiguous valence"):
            _ = Element("U").valence

        valence = Element("He").valence
        assert np.isnan(valence[0])
        assert valence[1] == 0

    def test_term_symbols(self):
        cases = {
            "Li": [["2S0.5"]],  # s1
            "C": [["1D2.0"], ["3P0.0", "3P1.0", "3P2.0"], ["1S0.0"]],  # p2
            "Ti": [
                ["1G4.0"],
                ["3F2.0", "3F3.0", "3F4.0"],
                ["1D2.0"],
                ["3P0.0", "3P1.0", "3P2.0"],
                ["1S0.0"],
            ],  # d2
            "Pr": [
                ["2L7.5", "2L8.5"],
                ["2K6.5", "2K7.5"],
                ["4I4.5", "4I5.5", "4I6.5", "4I7.5"],
                ["2I5.5", "2I6.5"],
                ["2H4.5", "2H5.5"],
                ["2H4.5", "2H5.5"],
                ["4G2.5", "4G3.5", "4G4.5", "4G5.5"],
                ["2G3.5", "2G4.5"],
                ["2G3.5", "2G4.5"],
                ["4F1.5", "4F2.5", "4F3.5", "4F4.5"],
                ["2F2.5", "2F3.5"],
                ["2F2.5", "2F3.5"],
                ["4D0.5", "4D1.5", "4D2.5", "4D3.5"],
                ["2D1.5", "2D2.5"],
                ["2D1.5", "2D2.5"],
                ["2P0.5", "2P1.5"],
                ["4S1.5"],
            ],  # f3
            "Ne": [["1S0"]],
        }
        for key, val in cases.items():
            assert Element(key).term_symbols == val

    def test_ground_state_term_symbol(self):
        cases = {
            "Li": "2S0.5",  # s1
            "C": "3P0.0",  # p2
            "O": "3P2.0",  # p4
            "Ti": "3F2.0",  # d2
            "Pr": "4I4.5",
        }  # f3
        for key, val in cases.items():
            assert Element(key).ground_state_term_symbol == val

    def test_attributes(self):
        bool_attrs = {
            ("Xe", "Kr"): ("is_noble_gas", True),
            ("H", "Cl"): ("is_noble_gas", False),
            ("Fe", "Ni"): ("is_transition_metal", True),
            ("Li", "Cs"): ("is_alkali", True),
            ("Ca", "Mg"): ("is_alkaline", True),
            ("F", "Br", "I"): ("is_halogen", True),
            ("La", "Ce", "Lu"): ("is_lanthanoid", True),
            ("U", "Pu"): ("is_actinoid", True),
            ("Si", "Ge"): ("is_metalloid", True),
            ("O", "Te"): ("is_chalcogen", True),
            ("N", "Sb", "Ta"): ("is_chalcogen", False),
            ("Tc", "Po"): ("is_radioactive", True),
            ("H", "Li", "Bi"): ("is_radioactive", False),
        }

        for elements, (attr, expected) in bool_attrs.items():
            for elem in elements:
                assert getattr(Element(elem), attr) is expected, f"{elem=} {attr=}, {expected=}"

        keys = (
            "atomic_mass",
            "atomic_orbitals",
            "atomic_orbitals_eV",
            "atomic_radius",
            "average_anionic_radius",
            "average_cationic_radius",
            "average_ionic_radius",
            "boiling_point",
            "brinell_hardness",
            "bulk_modulus",
            "coefficient_of_linear_thermal_expansion",
            "common_oxidation_states",
            "critical_temperature",
            "density_of_solid",
            "electrical_resistivity",
            "electronic_structure",
            "ground_level",
            "ionic_radii",
            "ionization_energies",
            "iupac_ordering",
            "liquid_range",
            "long_name",
            "max_oxidation_state",
            "melting_point",
            "mendeleev_no",
            "metallic_radius",
            "min_oxidation_state",
            "mineral_hardness",
            "molar_volume",
            "oxidation_states",
            "poissons_ratio",
            "reflectivity",
            "refractive_index",
            "rigidity_modulus",
            "superconduction_temperature",
            "thermal_conductivity",
            "velocity_of_sound",
            "vickers_hardness",
            "youngs_modulus",
        )

        # Test all elements up to Uranium
        for idx in range(1, 104):
            el = Element.from_Z(idx)
            for elements in keys:
                key_str = elements.capitalize().replace("_", " ")
                if key_str in el.data and (not str(el.data[key_str]).startswith("no data")):
                    assert getattr(el, elements) is not None
                elif elements == "long_name":
                    assert el.long_name == el.data["Name"]
                elif elements == "iupac_ordering":
                    assert "IUPAC ordering" in el.data
                    assert getattr(el, elements) is not None

            if len(el.oxidation_states) > 0:
                assert max(el.oxidation_states) == el.max_oxidation_state
                assert min(el.oxidation_states) == el.min_oxidation_state

            if el.symbol not in {"He", "Ne", "Ar"}:
                assert el.X > 0, f"No electroneg for {el}"

            # check atomic_orbitals_eV is Ha_to_eV * atomic_orbitals
        for el in Element:
            if el.atomic_orbitals is None:
                continue
            assert el.atomic_orbitals_eV == approx(
                {orb: energy * Ha_to_eV for orb, energy in el.atomic_orbitals.items()}
            )

        with pytest.raises(ValueError, match="Unexpected atomic number Z=1000"):
            Element.from_Z(1000)

    def test_ie_ea(self):
        assert Element.Fe.ionization_energies[2] == approx(30.651)
        assert Element.Fe.ionization_energy == Element.Fe.ionization_energies[0]
        assert Element.Br.electron_affinity == approx(3.3635883)

    def test_oxidation_states(self):
        el = Element.Fe
        assert el.oxidation_states == (-2, -1, 1, 2, 3, 4, 5, 6)
        assert el.common_oxidation_states == (2, 3)
        assert el.icsd_oxidation_states == (2, 3)

    def test_deepcopy(self):
        el1 = Element.Fe
        el2 = Element.Na
        ellist = [el1, el2]
        assert ellist == deepcopy(ellist), "Deepcopy operation doesn't produce exact copy"

    def test_radii(self):
        el = Element.Pd
        assert el.atomic_radius == 1.40
        assert el.atomic_radius_calculated == 1.69
        assert el.van_der_waals_radius == 2.10

    def test_data(self):
        assert Element.Pd.data["Atomic radius"] == 1.4
        al = Element.Al
        val = al.thermal_conductivity
        assert val == 235
        assert str(val.unit) == "W K^-1 m^-1"
        val = al.electrical_resistivity
        assert val == 2.7e-08
        assert str(val.unit) == "m ohm"

    def test_sort(self):
        els = [Element.Se, Element.C]
        assert sorted(els) == [Element.C, Element.Se]

    def test_pickle(self):
        pickled = pickle.dumps(Element.Fe)
        assert Element.Fe == pickle.loads(pickled)

        # Test 5 random elements
        for idx in np.random.randint(1, 104, size=5):
            self.serialize_with_pickle(Element.from_Z(idx))

    def test_print_periodic_table(self):
        Element.print_periodic_table()

    def test_is(self):
        assert Element("Bi").is_post_transition_metal, True

    def test_isotope(self):
        elems = [Element(el) for el in ("H", "D", "T")]
        assert [x.symbol for x in elems] == ["H", "H", "H"]
        assert list(map(str, elems)) == ["H", "H", "H"]
        assert [el.A for el in elems] == [1, 2, 3]
        assert all(abs(el.atomic_mass - idx - 1) < 0.1 for idx, el in enumerate(elems))
        assert [el.atomic_mass for el in elems] == [1.00794, 2.013553212712, 3.0155007134]


class TestSpecies(PymatgenTest):
    def setUp(self):
        self.specie1 = Species.from_str("Fe2+")
        self.specie2 = Species("Fe", 3)
        self.specie3 = Species("Fe", 2)
        self.specie4 = Species("Fe", 2, spin=5)

    def test_init(self):
        assert Species("Fe", 2) == Species("Fe2+")
        assert Species("Fe", 2, spin=2) == Species("Fe2+", spin=2)
        assert Species("O2-") == Species("O", -2)
        assert Species("O0+", spin=2) == Species("O", 0, spin=2)

    def test_ionic_radius(self):
        assert self.specie2.ionic_radius == 78.5 / 100
        assert self.specie3.ionic_radius == 92 / 100
        assert Species("Mn", 4).ionic_radius == approx(0.67)

    def test_eq(self):
        assert self.specie1 == self.specie3, "Static and actual constructor gives unequal result!"
        assert self.specie1 != self.specie2, "Fe2+ should not be equal to Fe3+"
        assert self.specie4 != self.specie3
        assert self.specie1 != Element("Fe")
        assert Element("Fe") != self.specie1
        assert Element("Fe") == Element("Fe")
        assert Species("Fe", 0) != Element("Fe")
        assert Element("Fe") != Species("Fe", 0)

    def test_cmp(self):
        assert self.specie1 < self.specie2, "Fe2+ should be < Fe3+"
        assert Species("C", 1) < Species("Se", 1)

    def test_attr(self):
        assert self.specie1.Z == 26, "Z attribute for Fe2+ should be = Element Fe."
        assert self.specie4.spin == 5

    def test_deepcopy(self):
        elem_list = [Species("Fe4+"), Species("Na1+")]
        assert elem_list == deepcopy(elem_list), "Deepcopy operation doesn't produce exact copy."

    def test_pickle(self):
        assert self.specie1 == pickle.loads(pickle.dumps(self.specie1))
        for idx in range(1, 5):
            self.serialize_with_pickle(getattr(self, f"specie{idx}"))
        cs = Species("Cs1+")
        cl = Species("Cl1+")

        with open(f"{self.tmp_path}/cscl.pickle", "wb") as file:
            pickle.dump((cs, cl), file)

        with open(f"{self.tmp_path}/cscl.pickle", "rb") as file:
            tup = pickle.load(file)
            assert tup == (cs, cl)

    def test_get_crystal_field_spin(self):
        assert Species("Fe", 2).get_crystal_field_spin() == 4
        assert Species("Fe", 3).get_crystal_field_spin() == 5
        assert Species("Fe", 4).get_crystal_field_spin() == 4
        assert Species("Co", 3).get_crystal_field_spin(spin_config="low") == 0
        assert Species("Co", 4).get_crystal_field_spin(spin_config="low") == 1
        assert Species("Ni", 3).get_crystal_field_spin(spin_config="low") == 1
        assert Species("Ni", 4).get_crystal_field_spin(spin_config="low") == 0

        for elem in ("Li+", "Ge4+", "H+"):
            symbol = Species(elem).symbol
            with pytest.raises(
                AttributeError,
                match=f"Invalid element {symbol} for crystal field calculation",
            ):
                Species(elem).get_crystal_field_spin()
        with pytest.raises(AttributeError, match="Invalid oxidation state 10 for element Fe"):
            Species("Fe", 10).get_crystal_field_spin()
        with pytest.raises(ValueError, match="Invalid coordination or spin config"):
            Species("Fe", 2).get_crystal_field_spin("hex")

        spin = Species("Co", 3).get_crystal_field_spin("tet", spin_config="low")
        assert spin == 2

    def test_get_nmr_mom(self):
        assert Species("H").get_nmr_quadrupole_moment() == 2.860
        assert Species("Li").get_nmr_quadrupole_moment() == -0.808
        assert Species("Li").get_nmr_quadrupole_moment("Li-7") == -40.1
        assert Species("Si").get_nmr_quadrupole_moment() == 0.0
        with pytest.raises(ValueError, match="No quadrupole moment for isotope='Li-109'"):
            Species("Li").get_nmr_quadrupole_moment("Li-109")

    def test_get_shannon_radius(self):
        assert Species("Li", 1).get_shannon_radius("IV") == 0.59
        mn2 = Species("Mn", 2)
        assert mn2.get_shannon_radius("IV", "High Spin") == 0.66
        assert mn2.get_shannon_radius("V", "High Spin") == 0.75

        with pytest.warns(
            UserWarning,
            match="Specified spin='' not consistent with database spin of High Spin. Only one "
            "spin data available, and that value is returned.",
        ) as warns:
            radius = mn2.get_shannon_radius("V")
            assert len(warns) == 1
            assert radius == 0.75

        assert mn2.get_shannon_radius("VI", "Low Spin") == 0.67
        assert mn2.get_shannon_radius("VI", "High Spin") == 0.83
        assert mn2.get_shannon_radius("VII", "High Spin") == 0.9
        assert mn2.get_shannon_radius("VIII") == 0.96

    def test_sort(self):
        els = map(get_el_sp, ["N3-", "Si4+", "Si3+"])
        assert sorted(els) == [Species("Si", 3), Species("Si", 4), Species("N", -3)]

    def test_to_from_str(self):
        fe3 = Species("Fe", 3, spin=5)
        assert str(fe3) == "Fe3+,spin=5"
        fe = Species.from_str("Fe3+,spin=5")
        assert fe.spin == 5
        mo0 = Species("Mo", 0, spin=5)
        assert str(mo0) == "Mo0+,spin=5"
        mo = Species.from_str("Mo0+,spin=4")
        assert mo.spin == 4

        # Shyue Ping: I don't understand the need for a None for oxidation state. That to me is basically an element.
        # Why make the thing so complicated for a use case that I have never seen???
        # fe_no_ox = Species("Fe", oxidation_state=None, spin=5)
        # fe_no_ox_from_str = Species.from_str("Fe,spin=5")
        # assert fe_no_ox == fe_no_ox_from_str

    def test_no_oxidation_state(self):
        mo0 = Species("Mo", None, spin=5)
        assert str(mo0) == "Mo,spin=5"

    def test_stringify(self):
        assert self.specie2.to_latex_string() == "Fe$^{3+}$"
        assert self.specie2.to_unicode_string() == "Fe³⁺"
        assert Species("S", -2).to_latex_string() == "S$^{2-}$"
        assert Species("S", -2).to_unicode_string() == "S²⁻"


@pytest.mark.parametrize(
    ("symbol_oxi", "expected_element", "expected_oxi_state"),
    [
        ("Fe", "Fe", None),
        ("Fe2+", "Fe", 2),
        ("O2-", "O", -2),
        ("N-", "N", -1),
        ("Ca+", "Ca", 1),
        ("Te3+", "Te", 3),
        ("P5+", "P", 5),
        ("Na0+", "Na", 0),
        ("Na0-", "Na", 0),
        ("C0.53-", "C", -0.53),
        ("Tc3.498+", "Tc", 3.498),
    ],
)
def test_symbol_oxi_state_str(symbol_oxi, expected_element, expected_oxi_state):
    species = Species(symbol_oxi)
    assert species._el.symbol == expected_element
    assert species._oxi_state == pytest.approx(expected_oxi_state, rel=1.0e-6)


def test_symbol_oxi_state_str_raises():
    symbol = "Fe2.5f2123+"  # invalid oxidation state
    with pytest.raises(ParseError, match=re.escape(f"Failed to parse {symbol=}")):
        _ = Species(symbol)


class TestDummySpecies:
    def test_init(self):
        self.specie1 = DummySpecies("X")
        with pytest.raises(ValueError, match="Xe contains Xe, which is a valid element symbol"):
            DummySpecies("Xe")
        with pytest.raises(ValueError, match="Xec contains Xe, which is a valid element symbol"):
            DummySpecies("Xec")
        with pytest.raises(ValueError, match="Vac contains V, which is a valid element symbol"):
            DummySpecies("Vac")
        self.specie2 = DummySpecies("X", 2, spin=3)
        assert self.specie2.spin == 3

    def test_attr(self):
        with pytest.raises(AttributeError):
            _ = self.specie2.ionic_radius

    def test_eq(self):
        assert DummySpecies("Xg") != DummySpecies("Xh")
        assert DummySpecies("Xg") != DummySpecies("Xg", 3)
        assert DummySpecies("Xg", 3) == DummySpecies("Xg", 3)

    def test_from_str(self):
        sp = DummySpecies.from_str("X")
        assert sp.oxi_state == 0
        sp = DummySpecies.from_str("X2+")
        assert sp.oxi_state == 2
        assert sp.to_latex_string() == "X$^{2+}$"
        sp = DummySpecies.from_str("X2+spin=5")
        assert sp.oxi_state == 2
        assert sp.spin == 5
        assert sp.to_latex_string() == "X$^{2+}$"
        assert sp.to_html_string() == "X<sup>2+</sup>"
        assert sp.to_unicode_string() == "X²⁺"

    def test_pickle(self):
        el1 = DummySpecies("X", 3)
        pickled = pickle.dumps(el1)
        assert el1 == pickle.loads(pickled)

    def test_sort(self):
        Fe, X = Element.Fe, DummySpecies("X")
        assert sorted([Fe, X]) == [X, Fe]
        assert DummySpecies("X", 3) < DummySpecies("X", 4)

        sp = Species("Fe", 2, spin=5)
        with pytest.raises(AttributeError) as exc:
            sp.spin = 6

        # for some reason different message on Windows and Mac. on Linux: 'can't set attribute'
        assert "can't set attribute" in str(exc.value) or "property 'spin' of 'Species' object has no setter" in str(
            exc.value
        )
        assert sp.spin == 5

<<<<<<< HEAD
    def test_species_electron_config(self):
        assert Species("Fe", 3).full_electronic_structure == [
=======
    def test_species_electronic_structure(self):
        assert Species("Fe", 0).electronic_structure == "[Ar].3d6.4s2"
        assert Species("Fe", 0).full_electronic_structure == [
>>>>>>> 07b2be64
            (1, "s", 2),
            (2, "s", 2),
            (2, "p", 6),
            (3, "s", 2),
            (3, "p", 6),
<<<<<<< HEAD
            (4, "s", 2),
            (3, "d", 3),
        ]
        assert Species("Fe", 3).electronic_structure == "[Ar].4s2.3d3"
        assert Species("Fe", 3).valence == (2, 3)
=======
            (3, "d", 6),
            (4, "s", 2),
        ]
        assert Species("Fe", 0).valence == (2, 6)

        assert Species("Fe", 2).electronic_structure == "[Ar].3d6"
        assert Species("Fe", 2).full_electronic_structure == [
            (1, "s", 2),
            (2, "s", 2),
            (2, "p", 6),
            (3, "s", 2),
            (3, "p", 6),
            (3, "d", 6),
        ]
        assert Species("Fe", 2).valence == (2, 6)

        assert Species("Fe", 3).electronic_structure == "[Ar].3d5"
        assert Species("Fe", 3).full_electronic_structure == [
            (1, "s", 2),
            (2, "s", 2),
            (2, "p", 6),
            (3, "s", 2),
            (3, "p", 6),
            (3, "d", 5),
        ]
        assert Species("Fe", 3).valence == (2, 5)

        assert Species("Li", 1).electronic_structure == "1s2"
        # alkali metals, all p
        for el in ["Na", "K", "Rb", "Cs"]:
            assert Species(el, 1).electronic_structure.split(".")[-1][1::] == "p6", f"Failure for {el} +1"
        for el in ["Ca", "Mg", "Ba", "Sr"]:
            assert Species(el, 2).electronic_structure.split(".")[-1][1::] == "p6", f"Failure for {el} +2"
>>>>>>> 07b2be64


def test_get_el_sp():
    assert get_el_sp("Fe2+") == Species("Fe", 2)
    assert get_el_sp("3") == Element.Li
    assert get_el_sp(5) == Element.B
    assert get_el_sp("3.0") == Element.Li
    assert get_el_sp("+3.0") == Element.Li
    assert get_el_sp(2.0) == Element.He
    assert get_el_sp("U") == Element.U
    assert get_el_sp("X2+") == DummySpecies("X", 2)
    assert get_el_sp("Mn3+") == Species("Mn", 3)
    assert get_el_sp("X2+spin=5") == DummySpecies("X", 2, spin=5)

    with pytest.raises(ValueError, match="Can't parse Element or Species from None"):
        get_el_sp(None)


def test_element_type():
    assert isinstance(ElementType.actinoid, Enum)
    assert isinstance(ElementType.metalloid, Enum)
    assert len(ElementType) == 18<|MERGE_RESOLUTION|>--- conflicted
+++ resolved
@@ -600,26 +600,14 @@
         )
         assert sp.spin == 5
 
-<<<<<<< HEAD
-    def test_species_electron_config(self):
-        assert Species("Fe", 3).full_electronic_structure == [
-=======
     def test_species_electronic_structure(self):
         assert Species("Fe", 0).electronic_structure == "[Ar].3d6.4s2"
         assert Species("Fe", 0).full_electronic_structure == [
->>>>>>> 07b2be64
             (1, "s", 2),
             (2, "s", 2),
             (2, "p", 6),
             (3, "s", 2),
             (3, "p", 6),
-<<<<<<< HEAD
-            (4, "s", 2),
-            (3, "d", 3),
-        ]
-        assert Species("Fe", 3).electronic_structure == "[Ar].4s2.3d3"
-        assert Species("Fe", 3).valence == (2, 3)
-=======
             (3, "d", 6),
             (4, "s", 2),
         ]
@@ -653,7 +641,6 @@
             assert Species(el, 1).electronic_structure.split(".")[-1][1::] == "p6", f"Failure for {el} +1"
         for el in ["Ca", "Mg", "Ba", "Sr"]:
             assert Species(el, 2).electronic_structure.split(".")[-1][1::] == "p6", f"Failure for {el} +2"
->>>>>>> 07b2be64
 
 
 def test_get_el_sp():
