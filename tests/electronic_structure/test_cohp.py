--- conflicted
+++ resolved
@@ -19,15 +19,9 @@
 TEST_DIR = f"{TEST_FILES_DIR}/electronic_structure/cohp"
 
 
-<<<<<<< HEAD
 class TestCohp:
     def setup_method(self):
-        with open(f"{TEST_DIR}/cohp.json") as file:
-=======
-class TestCohp(TestCase):
-    def setUp(self):
         with open(f"{TEST_DIR}/cohp.json", encoding="utf-8") as file:
->>>>>>> 0d14d724
             self.cohp = Cohp.from_dict(json.load(file))
         self.cohp_only = Cohp(self.cohp.efermi, self.cohp.energies, self.cohp.cohp)
         with open(f"{TEST_DIR}/coop.json", encoding="utf-8") as file:
