--- conflicted
+++ resolved
@@ -36,15 +36,9 @@
 rc("text", usetex=False)  # Disabling latex is needed for this test to work.
 
 
-<<<<<<< HEAD
 class TestDosPlotter(MatSciTest):
     def setup_method(self):
-        with open(f"{BAND_TEST_DIR}/../dos/complete_dos.json") as file:
-=======
-class TestDosPlotter(PymatgenTest):
-    def setUp(self):
         with open(f"{BAND_TEST_DIR}/../dos/complete_dos.json", encoding="utf-8") as file:
->>>>>>> 0d14d724
             self.dos = CompleteDos.from_dict(json.load(file))
             self.plotter = DosPlotter(sigma=0.2, stack=True)
 
@@ -96,15 +90,9 @@
         }
 
 
-<<<<<<< HEAD
 class TestBSPlotter(MatSciTest):
     def setup_method(self):
-        with open(f"{BAND_TEST_DIR}/CaO_2605_bandstructure.json") as file:
-=======
-class TestBSPlotter(PymatgenTest):
-    def setUp(self):
         with open(f"{BAND_TEST_DIR}/CaO_2605_bandstructure.json", encoding="utf-8") as file:
->>>>>>> 0d14d724
             dct = json.loads(file.read())
             self.bs = BandStructureSymmLine.from_dict(dct)
             self.plotter = BSPlotter(self.bs)
@@ -195,15 +183,9 @@
         plt.close("all")
 
 
-<<<<<<< HEAD
 class TestBSPlotterProjected:
     def setup_method(self):
-        with open(f"{BAND_TEST_DIR}/Cu2O_361_bandstructure.json") as file:
-=======
-class TestBSPlotterProjected(TestCase):
-    def setUp(self):
         with open(f"{BAND_TEST_DIR}/Cu2O_361_bandstructure.json", encoding="utf-8") as file:
->>>>>>> 0d14d724
             self.bs_Cu2O = BandStructureSymmLine.from_dict(json.load(file))
         self.plotter_Cu2O = BSPlotterProjected(self.bs_Cu2O)
 
