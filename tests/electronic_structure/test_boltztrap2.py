from __future__ import annotations

import shutil
from unittest import TestCase

import numpy as np
import pytest
from monty.serialization import loadfn
from monty.tempfile import ScratchDir
from pytest import approx

from pymatgen.electronic_structure.boltztrap import BoltztrapError
from pymatgen.electronic_structure.core import OrbitalType, Spin
from pymatgen.io.vasp import Vasprun
from pymatgen.util.testing import TEST_FILES_DIR

try:
    from pymatgen.electronic_structure.boltztrap2 import (
        BandstructureLoader,
        BztInterpolator,
        BztPlotter,
        BztTransportProperties,
        VasprunBSLoader,
        VasprunLoader,
    )

<<<<<<< HEAD
except ImportError:
    pytest.skip("No boltztrap2", allow_module_level=True)
=======
except BoltztrapError:
    pytest.skip("No boltztrap2.", allow_module_level=True)

>>>>>>> f7d964cc

TEST_DIR = f"{TEST_FILES_DIR}/electronic_structure/boltztrap2"

VASP_RUN_FILE = f"{TEST_DIR}/vasprun.xml"
VASP_RUN = Vasprun(VASP_RUN_FILE, parse_projected_eigen=True)

VASP_RUN_FILE_SPIN = f"{TEST_DIR}/vasprun_spin.xml"
VASP_RUN_SPIN = Vasprun(VASP_RUN_FILE_SPIN, parse_projected_eigen=True)

BAND_STRUCT = loadfn(f"{TEST_DIR}/PbTe_bandstructure.json")
BAND_STRUCT_SPIN = loadfn(f"{TEST_DIR}/N2_bandstructure.json")

BZT_INTERP_FN = f"{TEST_DIR}/bztInterp.json.gz"
BZT_TRANSP_FN = f"{TEST_DIR}/bztTranspProps.json.gz"


class TestVasprunBSLoader(TestCase):
    def setUp(self):
        self.loader = VasprunBSLoader(VASP_RUN)
        assert self.loader is not None
        self.loader = VasprunBSLoader(BAND_STRUCT, VASP_RUN.final_structure)
        assert self.loader is not None
        self.loader = VasprunBSLoader.from_file(VASP_RUN_FILE)
        assert self.loader is not None

        self.loader_sp = VasprunBSLoader(VASP_RUN_SPIN)
        assert self.loader_sp is not None
        self.loader_sp = VasprunBSLoader(BAND_STRUCT_SPIN, VASP_RUN_SPIN.final_structure)
        assert self.loader_sp is not None
        self.loader_sp = VasprunBSLoader.from_file(VASP_RUN_FILE_SPIN)
        assert self.loader_sp is not None

    def test_properties(self):
        assert self.loader.is_spin_polarized is False
        assert self.loader.fermi == approx(0.185266535678, abs=1e-5)
        assert self.loader.structure.lattice.a == approx(4.64303565932548, abs=1e-5)
        assert self.loader.nelect_all == 20.0
        assert self.loader_sp.nelect_all == 10.0

        assert self.loader.ebands_all.shape == (20, 120)
        assert self.loader.ebands_all[10, 100] == approx(0.2708057, abs=1e-5)
        assert len(self.loader.proj_all) == 1
        assert self.loader.proj_all[Spin.up].shape == (120, 20, 2, 9)

        assert self.loader_sp.is_spin_polarized
        assert self.loader_sp.ebands_all.shape == (24, 198)
        assert self.loader_sp.ebands_all[10, 100] == approx(0.2543788, abs=1e-4)
        assert self.loader_sp.ebands_all[22, 100] == approx(0.2494617, abs=1e-4)
        assert len(self.loader_sp.proj_all) == 2
        assert self.loader_sp.proj_all[Spin.down].shape == (198, 12, 2, 9)

    def test_get_volume(self):
        assert self.loader.get_volume() == approx(477.6256714925874, abs=1e-5)


class TestBandstructureLoader(TestCase):
    def setUp(self):
        self.loader = BandstructureLoader(BAND_STRUCT, VASP_RUN.structures[-1])
        assert self.loader is not None

        self.loader_sp = BandstructureLoader(BAND_STRUCT_SPIN, VASP_RUN_SPIN.structures[-1])
        assert self.loader_sp is not None
        assert self.loader_sp.ebands_all.shape == (24, 198)

    def test_properties(self):
        assert self.loader.ebands_all.shape == (20, 120)
        assert self.loader.fermi == approx(0.185266535678, abs=1e-5)
        assert self.loader.structure.lattice.a == approx(4.64303565932548, abs=1e-5)

    def test_get_volume(self):
        assert self.loader.get_volume() == approx(477.6256714925874, abs=1e-5)

    @pytest.mark.skip("TODO: need someone to fix this")
    def test_set_upper_lower_bands(self):
        min_bnd = min(self.loader_sp_up.ebands.min(), self.loader_sp_dn.ebands.min())
        max_bnd = max(self.loader_sp_up.ebands.max(), self.loader_sp_dn.ebands.max())
        self.loader_sp_up.set_upper_lower_bands(min_bnd, max_bnd)
        self.loader_sp_dn.set_upper_lower_bands(min_bnd, max_bnd)
        assert self.loader_sp_up.ebands.shape == (14, 198)
        assert self.loader_sp_dn.ebands.shape == (14, 198)


class TestVasprunLoader(TestCase):
    def setUp(self):
        self.loader = VasprunLoader(VASP_RUN)
        assert self.loader.proj.shape == (120, 20, 2, 9)
        assert self.loader is not None

    def test_properties(self):
        assert self.loader.ebands.shape == (20, 120)
        assert self.loader.fermi == approx(0.185266535678, abs=1e-5)
        assert self.loader.structure.lattice.a == approx(4.64303565932548, abs=1e-5)

    def test_get_volume(self):
        assert self.loader.get_volume() == approx(477.6256714925874, abs=1e-5)

    def test_from_file(self):
        self.loader = VasprunLoader().from_file(VASP_RUN_FILE)
        assert self.loader is not None


class TestBztInterpolator(TestCase):
    def setUp(self):
        with ScratchDir("."):
            shutil.copy(BZT_INTERP_FN, ".")

            loader = VasprunBSLoader(VASP_RUN)
            self.bztInterp = BztInterpolator(loader, lpfac=2)
            assert self.bztInterp is not None
            self.bztInterp = BztInterpolator(loader, lpfac=2, save_bztInterp=True)
            assert self.bztInterp is not None
            self.bztInterp = BztInterpolator(loader, load_bztInterp=True)
            assert self.bztInterp is not None

            loader_sp = VasprunBSLoader(VASP_RUN_SPIN)
            self.bztInterp_sp = BztInterpolator(loader_sp, lpfac=2)
            assert self.bztInterp_sp is not None
            self.bztInterp_sp = BztInterpolator(loader_sp, lpfac=2, save_bztInterp=True)
            assert self.bztInterp_sp is not None
            self.bztInterp_sp = BztInterpolator(loader_sp, lpfac=2, load_bztInterp=True)
            assert self.bztInterp_sp is not None

    def test_properties(self):
        assert self.bztInterp.cband.shape == (6, 3, 3, 3, 29791)
        assert self.bztInterp.eband.shape == (6, 29791)
        assert self.bztInterp.coeffs.shape == (6, 322)
        assert self.bztInterp.data.nelect == 6.0
        assert self.bztInterp.data.nelect_all == 20.0
        assert self.bztInterp.data.ebands.shape == (6, 120)

        assert self.bztInterp_sp.cband.shape == (10, 3, 3, 3, 23275)
        assert self.bztInterp_sp.eband.shape == (10, 23275)
        assert self.bztInterp_sp.coeffs.shape == (10, 519)
        assert self.bztInterp_sp.data.nelect == 6.0
        assert self.bztInterp_sp.data.nelect_all == 10.0
        assert self.bztInterp_sp.data.ebands.shape == (10, 198)

    def test_get_band_structure(self):
        sbs = self.bztInterp.get_band_structure()
        assert sbs is not None
        assert sbs.bands[Spin.up].shape == (6, 137)
        kpaths = [["L", "K"]]
        kp_lbl = {"L": np.array([0.5, 0.5, 0.5]), "K": np.array([0.375, 0.375, 0.75])}
        sbs = self.bztInterp.get_band_structure(kpaths, kp_lbl)
        assert sbs is not None
        assert sbs.bands[Spin.up].shape == (6, 20)

        sbs = self.bztInterp_sp.get_band_structure()
        assert sbs is not None
        assert sbs.bands[Spin.up].shape == (6, 143)
        assert sbs.bands[Spin.down].shape == (4, 143)

    def test_tot_dos(self):
        tot_dos = self.bztInterp.get_dos(T=200, npts_mu=100)
        assert tot_dos is not None
        assert len(tot_dos.energies) == 100
        assert tot_dos.densities[Spin.up][0] == approx(1.35371715, abs=1e-5)

        tot_dos = self.bztInterp_sp.get_dos(T=200, npts_mu=100)
        assert tot_dos is not None
        assert len(tot_dos.energies) == 100
        assert tot_dos.densities[Spin.up][75] == approx(88.034456, abs=1e-5)
        assert tot_dos.densities[Spin.down][75] == approx(41.421367, abs=1e-5)

    def test_tot_proj_dos(self):
        tot_proj_dos = self.bztInterp.get_dos(partial_dos=True, T=200, npts_mu=100)
        assert tot_proj_dos is not None
        assert len(tot_proj_dos.get_spd_dos().values()) == 3
        pdos = tot_proj_dos.get_spd_dos()[OrbitalType.s].densities[Spin.up][75]
        assert pdos == approx(2490.169396, abs=1e-5)

        tot_proj_dos = self.bztInterp_sp.get_dos(partial_dos=True, T=200, npts_mu=100)
        assert tot_proj_dos is not None
        assert len(tot_proj_dos.get_spd_dos().values()) == 3
        pdos = tot_proj_dos.get_spd_dos()[OrbitalType.s].densities[Spin.up][75]
        assert pdos == approx(166.4933305, abs=1e-5)
        pdos = tot_proj_dos.get_spd_dos()[OrbitalType.s].densities[Spin.down][75]
        assert pdos == approx(272.194174, abs=1e-5)


class TestBztTransportProperties(TestCase):
    def setUp(self):
        with ScratchDir("."):
            shutil.copy(BZT_TRANSP_FN, ".")

            # non spin polarized
            loader = VasprunBSLoader(VASP_RUN)
            bztInterp = BztInterpolator(loader, lpfac=2)

            self.bztTransp = BztTransportProperties(
                bztInterp,
                temp_r=np.arange(300, 600, 100),
                save_bztTranspProps=True,
            )
            assert self.bztTransp is not None

            bztInterp = BztInterpolator(loader, lpfac=2)
            self.bztTransp = BztTransportProperties(
                bztInterp,
                load_bztTranspProps=True,
            )
            assert self.bztTransp is not None

            # spin polarized
            loader_sp = VasprunBSLoader(VASP_RUN_SPIN)
            bztInterp_sp = BztInterpolator(loader_sp, lpfac=2)

            self.bztTransp_sp = BztTransportProperties(
                bztInterp_sp,
                temp_r=np.arange(300, 600, 100),
                save_bztTranspProps=True,
            )
            assert self.bztTransp_sp is not None

            bztInterp_sp = BztInterpolator(loader_sp, lpfac=2)
            self.bztTransp_sp = BztTransportProperties(
                bztInterp_sp,
                load_bztTranspProps=True,
            )
            assert self.bztTransp_sp is not None

    def test_init(self):
        # non spin polarized
        loader = VasprunBSLoader(VASP_RUN)
        bztInterp = BztInterpolator(loader, lpfac=2)
        self.bztTransp = BztTransportProperties(bztInterp, temp_r=np.arange(300, 600, 100))
        assert self.bztTransp is not None

        self.bztTransp = BztTransportProperties(
            bztInterp,
            doping=10.0 ** np.arange(20, 22),
            temp_r=np.arange(300, 600, 100),
        )
        assert self.bztTransp is not None
        assert self.bztTransp.contain_props_doping

        # spin polarized
        loader_sp = VasprunBSLoader(VASP_RUN_SPIN)
        bztInterp_sp = BztInterpolator(loader_sp, lpfac=2)
        self.bztTransp_sp = BztTransportProperties(bztInterp_sp, temp_r=np.arange(300, 600, 100))
        assert self.bztTransp_sp is not None

    def test_properties(self):
        for p in (
            self.bztTransp.Conductivity_mu,
            self.bztTransp.Seebeck_mu,
            self.bztTransp.Kappa_mu,
            self.bztTransp.Effective_mass_mu,
            self.bztTransp.Power_Factor_mu,
        ):
            assert p.shape == (3, 3686, 3, 3)

        for p in (
            self.bztTransp.Carrier_conc_mu,
            self.bztTransp.Hall_carrier_conc_trace_mu,
        ):
            assert p.shape == (3, 3686)

        for p in (
            self.bztTransp_sp.Conductivity_mu,
            self.bztTransp_sp.Seebeck_mu,
            self.bztTransp_sp.Kappa_mu,
            self.bztTransp_sp.Effective_mass_mu,
            self.bztTransp_sp.Power_Factor_mu,
        ):
            assert p.shape == (3, 3252, 3, 3)

        for p in (
            self.bztTransp_sp.Carrier_conc_mu,
            self.bztTransp_sp.Hall_carrier_conc_trace_mu,
        ):
            assert p.shape == (3, 3252)

    def test_compute_properties_doping(self):
        self.bztTransp.compute_properties_doping(doping=10.0 ** np.arange(20, 22))
        for p in (
            self.bztTransp.Conductivity_doping,
            self.bztTransp.Seebeck_doping,
            self.bztTransp.Kappa_doping,
            self.bztTransp.Effective_mass_doping,
            self.bztTransp.Power_Factor_doping,
        ):
            assert p["n"].shape == (3, 2, 3, 3)
            assert self.bztTransp.contain_props_doping

        self.bztTransp_sp.compute_properties_doping(doping=10.0 ** np.arange(20, 22))
        for p in (
            self.bztTransp_sp.Conductivity_doping,
            self.bztTransp_sp.Seebeck_doping,
            self.bztTransp_sp.Kappa_doping,
            self.bztTransp_sp.Effective_mass_doping,
            self.bztTransp_sp.Power_Factor_doping,
        ):
            assert p["n"].shape == (3, 2, 3, 3)
            assert self.bztTransp_sp.contain_props_doping


<<<<<<< HEAD
class TestBztPlotter:
=======
class TestBztPlotter(TestCase):
>>>>>>> f7d964cc
    def test_plot(self):
        loader = VasprunBSLoader(VASP_RUN)
        bztInterp = BztInterpolator(loader, lpfac=2)
        bztTransp = BztTransportProperties(bztInterp, temp_r=np.arange(300, 600, 100))
        self.bztPlotter = BztPlotter(bztTransp, bztInterp)
        assert self.bztPlotter is not None
        fig = self.bztPlotter.plot_props("S", "mu", "temp", temps=[300, 500])
        assert fig is not None

        fig = self.bztPlotter.plot_bands()
        assert fig is not None

        fig = self.bztPlotter.plot_dos()
        assert fig is not None<|MERGE_RESOLUTION|>--- conflicted
+++ resolved
@@ -24,14 +24,8 @@
         VasprunLoader,
     )
 
-<<<<<<< HEAD
 except ImportError:
     pytest.skip("No boltztrap2", allow_module_level=True)
-=======
-except BoltztrapError:
-    pytest.skip("No boltztrap2.", allow_module_level=True)
-
->>>>>>> f7d964cc
 
 TEST_DIR = f"{TEST_FILES_DIR}/electronic_structure/boltztrap2"
 
@@ -329,11 +323,8 @@
             assert self.bztTransp_sp.contain_props_doping
 
 
-<<<<<<< HEAD
 class TestBztPlotter:
-=======
-class TestBztPlotter(TestCase):
->>>>>>> f7d964cc
+
     def test_plot(self):
         loader = VasprunBSLoader(VASP_RUN)
         bztInterp = BztInterpolator(loader, lpfac=2)
