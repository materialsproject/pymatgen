from __future__ import annotations

import json
import re

import numpy as np
import pytest
from monty.io import zopen
from monty.serialization import loadfn
from numpy.testing import assert_allclose
from pytest import approx

from pymatgen.core import Element, Structure
from pymatgen.electronic_structure.core import Orbital, OrbitalType, Spin
from pymatgen.electronic_structure.dos import DOS, CompleteDos, FermiDos, LobsterCompleteDos
from pymatgen.util.testing import TEST_FILES_DIR, MatSciTest

TEST_DIR = f"{TEST_FILES_DIR}/electronic_structure/dos"


<<<<<<< HEAD
class TestDos:
    def setup_method(self):
        with open(f"{TEST_DIR}/complete_dos.json") as file:
=======
class TestDos(TestCase):
    def setUp(self):
        with open(f"{TEST_DIR}/complete_dos.json", encoding="utf-8") as file:
>>>>>>> 0d14d724
            self.dos = CompleteDos.from_dict(json.load(file))

    def test_get_gap(self):
        assert self.dos.get_gap() == approx(2.0589, abs=1e-4)
        assert len(self.dos.energies) == 301
        assert self.dos.get_interpolated_gap(tol=0.001, abs_tol=False, spin=None)[0] == approx(
            2.16815942458015, abs=1e-7
        )
        assert self.dos.get_cbm_vbm() == approx((3.8729, 1.8140000000000001))

        assert self.dos.get_interpolated_value(9.9)[Spin.up] == approx(1.744588888888891, abs=1e-7)
        assert self.dos.get_interpolated_value(9.9)[Spin.down] == approx(1.756888888888886, abs=1e-7)
        with pytest.raises(
            ValueError,
            match=r"x=1000 is out of range of provided x_values \(-23.7934, 14.8107\)",
        ):
            self.dos.get_interpolated_value(1000)

    def test_get_smeared_densities(self):
        smeared = self.dos.get_smeared_densities(0.2)
        dens = self.dos.densities
        for spin in Spin:
            assert sum(dens[spin]) == approx(sum(smeared[spin]))

    def test_as_dict(self):
        dos_dict = self.dos.as_dict()
        assert isinstance(dos_dict["energies"], list)
        assert isinstance(dos_dict["energies"][0], float)
        assert not isinstance(dos_dict["energies"][0], np.float64)

        assert isinstance(dos_dict["densities"]["1"], list)
        assert isinstance(dos_dict["densities"]["1"][0], float)
        assert not isinstance(dos_dict["densities"]["1"][0], np.float64)


<<<<<<< HEAD
class TestFermiDos:
    def setup_method(self):
        with open(f"{TEST_DIR}/complete_dos.json") as file:
=======
class TestFermiDos(TestCase):
    def setUp(self):
        with open(f"{TEST_DIR}/complete_dos.json", encoding="utf-8") as file:
>>>>>>> 0d14d724
            self.dos = CompleteDos.from_dict(json.load(file))
        self.dos = FermiDos(self.dos)

    def test_doping_fermi(self):
        T = 300
        fermi0 = self.dos.efermi
        fermi_range = [fermi0 - 0.5, fermi0, fermi0 + 2.0, fermi0 + 2.2]
        dopings = [self.dos.get_doping(fermi_level=fermi_lvl, temperature=T) for fermi_lvl in fermi_range]
        ref_dopings = [3.48077e21, 1.9235e18, -2.6909e16, -4.8723e19]
        for idx, c_ref in enumerate(ref_dopings):
            assert abs(dopings[idx] / c_ref - 1.0) <= 0.01

        calc_fermis = [self.dos.get_fermi(concentration=c, temperature=T) for c in ref_dopings]
        for j, f_ref in enumerate(fermi_range):
            assert calc_fermis[j] == approx(f_ref, abs=1e-4)

        sci_dos = FermiDos(self.dos, bandgap=3.0)
        assert sci_dos.get_gap() == 3.0
        old_cbm, old_vbm = self.dos.get_cbm_vbm()
        old_gap = old_cbm - old_vbm
        new_cbm, new_vbm = sci_dos.get_cbm_vbm()
        assert new_cbm - old_cbm == approx((3.0 - old_gap) / 2.0)
        assert old_vbm - new_vbm == approx((3.0 - old_gap) / 2.0)
        for idx, c_ref in enumerate(ref_dopings):
            if c_ref < 0:
                assert sci_dos.get_fermi(c_ref, temperature=T) - fermi_range[idx] == approx(0.47, abs=1e-2)
            else:
                assert sci_dos.get_fermi(c_ref, temperature=T) - fermi_range[idx] == approx(-0.47, abs=1e-2)

        assert sci_dos.get_fermi_interextrapolated(-1e26, 300) == approx(7.5108, abs=1e-4)
        assert sci_dos.get_fermi_interextrapolated(1e26, 300) == approx(-1.4182, abs=1e-4)
        assert sci_dos.get_fermi_interextrapolated(0.0, 300) == approx(2.9071, abs=1e-4)

    def test_as_dict(self):
        dos_dict = self.dos.as_dict()
        assert isinstance(dos_dict["energies"], list)
        assert isinstance(dos_dict["energies"][0], float)
        assert not isinstance(dos_dict["energies"][0], np.float64)

        assert isinstance(dos_dict["densities"]["1"], list)
        assert isinstance(dos_dict["densities"]["1"][0], float)
        assert not isinstance(dos_dict["densities"]["1"][0], np.float64)


<<<<<<< HEAD
class TestCompleteDos:
    def setup_method(self):
        with open(f"{TEST_DIR}/complete_dos.json") as file:
=======
class TestCompleteDos(TestCase):
    def setUp(self):
        with open(f"{TEST_DIR}/complete_dos.json", encoding="utf-8") as file:
>>>>>>> 0d14d724
            self.dos = CompleteDos.from_dict(json.load(file))
        with zopen(f"{TEST_DIR}/pdag3_complete_dos.json.gz", mode="rt", encoding="utf-8") as file:
            self.dos_pdag3 = CompleteDos.from_dict(json.load(file))

    def test_get_gap(self):
        assert self.dos.get_gap() == approx(2.0589, abs=1e-4), "Wrong gap from dos!"
        assert len(self.dos.energies) == 301
        assert self.dos.get_interpolated_gap(tol=0.001, abs_tol=False, spin=None)[0] == approx(
            2.16815942458015, abs=1e-7
        )
        spd_dos = self.dos.get_spd_dos()
        assert len(spd_dos) == 3
        el_dos = self.dos.get_element_dos()
        assert len(el_dos) == 4
        sum_spd = spd_dos[OrbitalType.s] + spd_dos[OrbitalType.p] + spd_dos[OrbitalType.d]
        sum_element = None
        for pdos in el_dos.values():
            if sum_element is None:
                sum_element = pdos
            else:
                sum_element += pdos

        # The sums of the SPD or the element doses should be the same.
        assert_allclose(sum_spd.energies, sum_element.energies, atol=1e-4)
        assert_allclose(sum_spd.densities[Spin.up], sum_element.densities[Spin.up], atol=1e-4)
        assert_allclose(sum_spd.densities[Spin.down], sum_element.densities[Spin.down], atol=1e-4)

        site = self.dos.structure[0]
        assert self.dos.get_site_dos(site) is not None
        assert sum(self.dos.get_site_dos(site).get_densities(Spin.up)) == approx(2.0391)
        assert sum(self.dos.get_site_dos(site).get_densities(Spin.down)) == approx(2.0331999999999995)
        assert self.dos.get_site_orbital_dos(site, Orbital.s) is not None
        egt2g = self.dos.get_site_t2g_eg_resolved_dos(site)
        assert sum(egt2g["e_g"].get_densities(Spin.up)) == approx(0.0)
        assert sum(egt2g["t2g"].get_densities(Spin.up)) == approx(0.0)
        egt2g = self.dos.get_site_t2g_eg_resolved_dos(self.dos.structure[4])
        assert sum(egt2g["e_g"].get_densities(Spin.up)) == approx(15.004399999999997)
        assert sum(egt2g["t2g"].get_densities(Spin.up)) == approx(22.910399999999999)
        assert self.dos.get_cbm_vbm() == approx((3.8729, 1.8140000000000001))

        assert self.dos.get_interpolated_value(9.9)[Spin.up] == approx(1.744588888888891, abs=1e-7)
        assert self.dos.get_interpolated_value(9.9)[Spin.down] == approx(1.756888888888886, abs=1e-7)
        with pytest.raises(
            ValueError,
            match=r"x=1000 is out of range of provided x_values \(-23.7934, 14.8107\)",
        ):
            self.dos.get_interpolated_value(1000)

    def test_as_from_dict(self):
        dct = self.dos.as_dict()
        dos = CompleteDos.from_dict(dct)
        el_dos = dos.get_element_dos()
        assert len(el_dos) == 4
        spd_dos = dos.get_spd_dos()
        sum_spd = spd_dos[OrbitalType.s] + spd_dos[OrbitalType.p] + spd_dos[OrbitalType.d]
        sum_element = None
        for pdos in el_dos.values():
            if sum_element is None:
                sum_element = pdos
            else:
                sum_element += pdos

        # The sums of the SPD or the element doses should be the same.
        assert_allclose(sum_spd.energies, sum_element.energies, atol=1e-4)

    def test_str(self):
        assert str(self.dos).startswith("Complete DOS for Full Formula (Li1 Fe4 P4 O16)\nReduced Formula: LiFe4(PO4)4")

    def test_as_dict(self):
        dos_dict = self.dos.as_dict()
        assert isinstance(dos_dict["energies"], list)
        assert isinstance(dos_dict["energies"][0], float)
        assert not isinstance(dos_dict["energies"][0], np.float64)

        assert isinstance(dos_dict["densities"]["1"], list)
        assert isinstance(dos_dict["densities"]["1"][0], float)
        assert not isinstance(dos_dict["densities"]["1"][0], np.float64)

    def test_get_band_center(self):
        dos = self.dos_pdag3
        struct = dos.structure
        band_center = dos.get_band_center()
        assert band_center == approx(-3.078841005723767)

        band_center = dos.get_band_center(elements=[Element("Ag"), Element("Pd")])
        assert band_center == approx(-3.078841005723767)

        band_center = dos.get_band_center(elements=[Element("Pd")])
        assert band_center == approx(-1.476449501704171)

        band_center = dos.get_band_center(sites=[s for s in struct if s.species_string == "Pd"])
        assert band_center == approx(-1.476449501704171)

        band_center = dos.get_band_center(sites=[struct[-3]])
        assert band_center == approx(-1.4144921311083436)

        band_center = dos.get_band_center(band=OrbitalType.p)
        assert band_center == approx(0.9430322204760462)

        band_center = dos.get_band_center(elements=[Element("Pd")], band=OrbitalType.p)
        assert band_center == approx(0.7825770239165218)

        band_center = dos.get_band_center(elements=[Element("Pd")], erange=[-4, -2])
        assert band_center == approx(-2.8754000116714065)

    def test_get_upper_band_edge(self):
        dos = self.dos_pdag3
        struct = dos.structure
        band_edge = dos.get_upper_band_edge()
        assert band_edge == approx(-1.01246969)

        band_edge = dos.get_upper_band_edge(elements=[Element("Pd")])
        assert band_edge == approx(-1.01246969)

        band_edge = dos.get_upper_band_edge(sites=[struct[-3]])
        assert band_edge == approx(-1.01246969)

        band_edge = dos.get_upper_band_edge(elements=[Element("Pd")], erange=[-4, 0.5])
        assert band_edge == approx(-1.01246969)

    def test_get_n_moment(self):
        dos = self.dos_pdag3
        moment = dos.get_n_moment(1)
        assert moment == approx(0)

        moment = dos.get_n_moment(1, center=False)
        assert moment == approx(-3.078841005723767)

    def test_band_filling(self):
        dos = self.dos_pdag3
        filling = dos.get_band_filling()
        assert filling == approx(0.9583552024357637)

    def test_band_width(self):
        dos = self.dos_pdag3
        width = dos.get_band_width()
        assert width == approx(1.7831724662185575)

    def test_get_band_skewness(self):
        dos = self.dos_pdag3
        skewness = dos.get_band_skewness()
        assert skewness == approx(1.7422716340493507)

    def test_get_band_kurtosis(self):
        dos = self.dos_pdag3
        kurtosis = dos.get_band_kurtosis()
        assert kurtosis == approx(7.764506941340621)

    def test_get_dos_fp(self):
        # normalize is True
        dos_fp = self.dos.get_dos_fp(fp_type="s", min_e=-10, max_e=0, n_bins=56, normalize=True)
        bin_width = np.diff(dos_fp.energies)[0][0]
        assert max(dos_fp.energies[0]) <= 0
        assert min(dos_fp.energies[0]) >= -10
        assert len(dos_fp.energies[0]) == 56
        assert dos_fp.fp_type == "s"
        assert sum(dos_fp.densities * bin_width) == approx(1)
        # normalize is False
        dos_fp2 = self.dos.get_dos_fp(fp_type="s", min_e=-10, max_e=0, n_bins=56, normalize=False)
        bin_width2 = np.diff(dos_fp2.energies)[0][0]
        assert sum(dos_fp2.densities * bin_width2) == approx(7.279303571428509)
        assert dos_fp2.bin_width == approx(bin_width2)
        # binning is False
        dos_fp = self.dos.get_dos_fp(
            fp_type="s",
            min_e=None,
            max_e=None,
            n_bins=56,
            normalize=True,
            binning=False,
        )
        assert dos_fp.n_bins == len(self.dos.energies)

    def test_get_dos_fp_similarity(self):
        # Tanimoto
        dos_fp = self.dos.get_dos_fp(fp_type="s", min_e=-10, max_e=0, n_bins=56, normalize=True)
        dos_fp2 = self.dos.get_dos_fp(fp_type="tdos", min_e=-10, max_e=0, n_bins=56, normalize=True)
        similarity_index = self.dos.get_dos_fp_similarity(dos_fp, dos_fp2, col=1, metric="tanimoto")
        assert similarity_index == approx(0.3342481451042263)

        dos_fp = self.dos.get_dos_fp(fp_type="s", min_e=-10, max_e=0, n_bins=56, normalize=True)
        dos_fp2 = self.dos.get_dos_fp(fp_type="s", min_e=-10, max_e=0, n_bins=56, normalize=True)
        similarity_index = self.dos.get_dos_fp_similarity(dos_fp, dos_fp2, col=1, metric="tanimoto")
        assert similarity_index == approx(1)

        # Wasserstein
        dos_fp = self.dos.get_dos_fp(fp_type="s", min_e=-10, max_e=0, n_bins=56, normalize=True)
        dos_fp2 = self.dos.get_dos_fp(fp_type="tdos", min_e=-10, max_e=0, n_bins=56, normalize=True)
        similarity_index = self.dos.get_dos_fp_similarity(dos_fp, dos_fp2, col=1, metric="wasserstein")
        assert similarity_index == approx(0.2668440595873588)

    def test_dos_fp_exceptions(self):
        dos_fp = self.dos.get_dos_fp(fp_type="s", min_e=-10, max_e=0, n_bins=56, normalize=True)
        dos_fp2 = self.dos.get_dos_fp(fp_type="tdos", min_e=-10, max_e=0, n_bins=56, normalize=True)
        # test exceptions
        with pytest.raises(
            ValueError,
            match="Cannot compute similarity index. When normalize=True, then please set metric=cosine-sim",
        ):
            self.dos.get_dos_fp_similarity(dos_fp, dos_fp2, col=1, metric="tanimoto", normalize=True)
        with pytest.raises(
            ValueError,
            match="Please recheck fp_type requested, either the orbital "
            "projections unavailable in input DOS or there's a typo in type.",
        ):
            self.dos.get_dos_fp(fp_type="k", min_e=-10, max_e=0, n_bins=56, normalize=True)

        valid_metrics = ("tanimoto", "wasserstein", "cosine-sim")
        metric = "Dot"
        with pytest.raises(
            ValueError,
            match=re.escape(f"Invalid {metric=}, choose from {valid_metrics}."),
        ):
            self.dos.get_dos_fp_similarity(dos_fp, dos_fp2, col=1, metric=metric, normalize=False)


<<<<<<< HEAD
class TestDOS(MatSciTest):
    def setup_method(self):
        with open(f"{TEST_DIR}/complete_dos.json") as file:
=======
class TestDOS(PymatgenTest):
    def setUp(self):
        with open(f"{TEST_DIR}/complete_dos.json", encoding="utf-8") as file:
>>>>>>> 0d14d724
            dct = json.load(file)
            ys = list(zip(dct["densities"]["1"], dct["densities"]["-1"], strict=True))
            self.dos = DOS(dct["energies"], ys, dct["efermi"])

    def test_get_gap(self):
        assert self.dos.get_gap() == approx(2.0589, abs=1e-4)
        assert len(self.dos.x) == 301
        assert self.dos.get_interpolated_gap(tol=0.001, abs_tol=False, spin=None)[0] == approx(
            2.16815942458015, abs=1e-7
        )
        assert_allclose(self.dos.get_cbm_vbm(), (3.8729, 1.8140000000000001))

        assert self.dos.get_interpolated_value(9.9)[0] == approx(1.744588888888891, abs=1e-7)
        assert self.dos.get_interpolated_value(9.9)[1] == approx(1.756888888888886, abs=1e-7)
        with pytest.raises(
            ValueError,
            match=r"x=1000 is out of range of provided x_values \(-23.7934, 14.8107\)",
        ):
            self.dos.get_interpolated_value(1000)

        assert_allclose(self.dos.get_cbm_vbm(spin=Spin.up), (3.8729, 1.2992999999999999))

        assert_allclose(self.dos.get_cbm_vbm(spin=Spin.down), (4.645, 1.8140000000000001))


class TestSpinPolarization:
    def test_spin_polarization(self):
        dos_path = f"{TEST_DIR}/dos_spin_polarization_mp-865805.json"
        dos = loadfn(dos_path)
        assert dos.spin_polarization == approx(0.6460514663341762)


<<<<<<< HEAD
class TestLobsterCompleteDos:
    def setup_method(self):
        with open(f"{TEST_DIR}/LobsterCompleteDos_spin.json") as file:
=======
class TestLobsterCompleteDos(TestCase):
    def setUp(self):
        with open(f"{TEST_DIR}/LobsterCompleteDos_spin.json", encoding="utf-8") as file:
>>>>>>> 0d14d724
            data_spin = json.load(file)
        self.LobsterCompleteDOS_spin = LobsterCompleteDos.from_dict(data_spin)

        with open(f"{TEST_DIR}/LobsterCompleteDos_nonspin.json", encoding="utf-8") as file:
            data_nonspin = json.load(file)
        self.LobsterCompleteDOS_nonspin = LobsterCompleteDos.from_dict(data_nonspin)

        with open(f"{TEST_DIR}/structure_KF.json", encoding="utf-8") as file:
            data_structure = json.load(file)
        self.structure = Structure.from_dict(data_structure)

        with open(f"{TEST_DIR}/LobsterCompleteDos_MnO.json", encoding="utf-8") as file:
            data_MnO = json.load(file)
        self.LobsterCompleteDOS_MnO = LobsterCompleteDos.from_dict(data_MnO)

        with open(f"{TEST_DIR}/LobsterCompleteDos_MnO_nonspin.json", encoding="utf-8") as file:
            data_MnO_nonspin = json.load(file)
        self.LobsterCompleteDOS_MnO_nonspin = LobsterCompleteDos.from_dict(data_MnO_nonspin)

        with open(f"{TEST_DIR}/structure_MnO.json", encoding="utf-8") as file:
            data_MnO = json.load(file)
        self.structure_MnO = Structure.from_dict(data_MnO)

    def test_get_site_orbital_dos(self):
        # with spin polarization
        energies_spin = [-11.25000, -7.50000, -3.75000, 0.00000, 3.75000, 7.50000]
        fermi = 0.0

        pdos_f_2s_up = [0.00000, 0.00159, 0.00000, 0.00011, 0.00000, 0.00069]
        pdos_f_2s_down = [0.00000, 0.00159, 0.00000, 0.00011, 0.00000, 0.00069]
        pdos_f_2py_up = [0.00000, 0.00160, 0.00000, 0.25801, 0.00000, 0.00029]
        pdos_f_2py_down = [0.00000, 0.00161, 0.00000, 0.25819, 0.00000, 0.00029]
        pdos_f_2pz_up = [0.00000, 0.00161, 0.00000, 0.25823, 0.00000, 0.00029]
        pdos_f_2pz_down = [0.00000, 0.00160, 0.00000, 0.25795, 0.00000, 0.00029]
        pdos_f_2px_up = [0.00000, 0.00160, 0.00000, 0.25805, 0.00000, 0.00029]
        pdos_f_2px_down = [0.00000, 0.00161, 0.00000, 0.25814, 0.00000, 0.00029]
        assert (
            self.LobsterCompleteDOS_spin.get_site_orbital_dos(site=self.structure[0], orbital="2s").energies.tolist()
            == energies_spin
        )
        assert self.LobsterCompleteDOS_spin.get_site_orbital_dos(site=self.structure[0], orbital="2s").efermi == approx(
            fermi
        )
        assert (
            self.LobsterCompleteDOS_spin.get_site_orbital_dos(site=self.structure[0], orbital="2s")
            .densities[Spin.up]
            .tolist()
            == pdos_f_2s_up
        )
        assert (
            self.LobsterCompleteDOS_spin.get_site_orbital_dos(site=self.structure[0], orbital="2s")
            .densities[Spin.down]
            .tolist()
            == pdos_f_2s_down
        )
        assert (
            self.LobsterCompleteDOS_spin.get_site_orbital_dos(site=self.structure[0], orbital="2p_z").energies.tolist()
            == energies_spin
        )
        assert self.LobsterCompleteDOS_spin.get_site_orbital_dos(
            site=self.structure[0], orbital="2p_z"
        ).efermi == approx(fermi)

        assert (
            self.LobsterCompleteDOS_spin.get_site_orbital_dos(site=self.structure[0], orbital="2p_y")
            .densities[Spin.up]
            .tolist()
            == pdos_f_2py_up
        )
        assert (
            self.LobsterCompleteDOS_spin.get_site_orbital_dos(site=self.structure[0], orbital="2p_y")
            .densities[Spin.down]
            .tolist()
            == pdos_f_2py_down
        )
        assert (
            self.LobsterCompleteDOS_spin.get_site_orbital_dos(site=self.structure[0], orbital="2p_y").energies.tolist()
            == energies_spin
        )
        assert self.LobsterCompleteDOS_spin.get_site_orbital_dos(
            site=self.structure[0], orbital="2p_y"
        ).efermi == approx(fermi)

        assert (
            self.LobsterCompleteDOS_spin.get_site_orbital_dos(site=self.structure[0], orbital="2p_z")
            .densities[Spin.up]
            .tolist()
            == pdos_f_2pz_up
        )
        assert (
            self.LobsterCompleteDOS_spin.get_site_orbital_dos(site=self.structure[0], orbital="2p_z")
            .densities[Spin.down]
            .tolist()
            == pdos_f_2pz_down
        )
        assert self.LobsterCompleteDOS_spin.get_site_orbital_dos(
            site=self.structure[0], orbital="2p_z"
        ).efermi == approx(fermi)

        assert (
            self.LobsterCompleteDOS_spin.get_site_orbital_dos(site=self.structure[0], orbital="2p_x").energies.tolist()
            == energies_spin
        )
        assert (
            self.LobsterCompleteDOS_spin.get_site_orbital_dos(site=self.structure[0], orbital="2p_x")
            .densities[Spin.up]
            .tolist()
            == pdos_f_2px_up
        )
        assert (
            self.LobsterCompleteDOS_spin.get_site_orbital_dos(site=self.structure[0], orbital="2p_x")
            .densities[Spin.down]
            .tolist()
            == pdos_f_2px_down
        )
        assert self.LobsterCompleteDOS_spin.get_site_orbital_dos(
            site=self.structure[0], orbital="2p_x"
        ).efermi == approx(fermi)

        # without spin polarization
        energies_nonspin = [-11.25000, -7.50000, -3.75000, 0.00000, 3.75000, 7.50000]
        pdos_f_2s = [0.00000, 0.00320, 0.00000, 0.00017, 0.00000, 0.00060]
        pdos_f_2py = [0.00000, 0.00322, 0.00000, 0.51635, 0.00000, 0.00037]
        pdos_f_2pz = [0.00000, 0.00322, 0.00000, 0.51636, 0.00000, 0.00037]
        pdos_f_2px = [0.00000, 0.00322, 0.00000, 0.51634, 0.00000, 0.00037]

        assert (
            self.LobsterCompleteDOS_nonspin.get_site_orbital_dos(site=self.structure[0], orbital="2s").energies.tolist()
            == energies_nonspin
        )
        assert self.LobsterCompleteDOS_nonspin.get_site_orbital_dos(
            site=self.structure[0], orbital="2s"
        ).efermi == approx(fermi)
        assert (
            self.LobsterCompleteDOS_nonspin.get_site_orbital_dos(site=self.structure[0], orbital="2s")
            .densities[Spin.up]
            .tolist()
            == pdos_f_2s
        )

        assert (
            self.LobsterCompleteDOS_nonspin.get_site_orbital_dos(
                site=self.structure[0], orbital="2p_y"
            ).energies.tolist()
            == energies_nonspin
        )
        assert self.LobsterCompleteDOS_nonspin.get_site_orbital_dos(
            site=self.structure[0], orbital="2p_y"
        ).efermi == approx(fermi)
        assert (
            self.LobsterCompleteDOS_nonspin.get_site_orbital_dos(site=self.structure[0], orbital="2p_y")
            .densities[Spin.up]
            .tolist()
            == pdos_f_2py
        )

        assert (
            self.LobsterCompleteDOS_nonspin.get_site_orbital_dos(
                site=self.structure[0], orbital="2p_z"
            ).energies.tolist()
            == energies_nonspin
        )
        assert self.LobsterCompleteDOS_nonspin.get_site_orbital_dos(
            site=self.structure[0], orbital="2p_z"
        ).efermi == approx(fermi)
        assert (
            self.LobsterCompleteDOS_nonspin.get_site_orbital_dos(site=self.structure[0], orbital="2p_z")
            .densities[Spin.up]
            .tolist()
            == pdos_f_2pz
        )

        assert (
            self.LobsterCompleteDOS_nonspin.get_site_orbital_dos(
                site=self.structure[0], orbital="2p_x"
            ).energies.tolist()
            == energies_nonspin
        )
        assert self.LobsterCompleteDOS_nonspin.get_site_orbital_dos(
            site=self.structure[0], orbital="2p_x"
        ).efermi == approx(fermi)
        assert (
            self.LobsterCompleteDOS_nonspin.get_site_orbital_dos(site=self.structure[0], orbital="2p_x")
            .densities[Spin.up]
            .tolist()
            == pdos_f_2px
        )

    def test_get_site_t2g_eg_resolved_dos(self):
        # with spin polarization
        energies = [-11.25000, -7.50000, -3.75000, 0.00000, 3.75000, 7.50000]
        efermi = 0.0
        pdos_mn_3dxy_up = [0.00000, 0.00001, 0.10301, 0.16070, 0.00070, 0.00060]
        pdos_mn_3dxy_down = [0.00000, 0.00000, 0.00380, 0.00996, 0.03012, 0.21890]
        pdos_mn_3dyz_up = [0.00000, 0.00001, 0.10301, 0.16070, 0.00070, 0.00060]
        pdos_mn_3dyz_down = [0.00000, 0.00000, 0.00380, 0.00996, 0.03012, 0.21890]
        pdos_mn_3dz2_up = [0.00000, 0.00001, 0.09608, 0.16941, 0.00028, 0.00028]
        pdos_mn_3dz2_down = [0.00000, 0.00000, 0.00433, 0.00539, 0.06000, 0.19427]
        pdos_mn_3dxz_up = [0.00000, 0.00001, 0.09746, 0.16767, 0.00036, 0.00034]
        pdos_mn_3dxz_down = [0.00000, 0.00000, 0.00422, 0.00630, 0.05402, 0.19919]
        pdos_mn_3dx2_up = [0.00000, 0.00001, 0.09330, 0.17289, 0.00011, 0.00015]
        pdos_mn_3dx2_down = [0.00000, 0.00000, 0.00454, 0.00356, 0.07195, 0.18442]

        pdos_mn_eg_up = (np.array(pdos_mn_3dx2_up) + np.array(pdos_mn_3dz2_up)).tolist()
        pdos_mn_eg_down = (np.array(pdos_mn_3dx2_down) + np.array(pdos_mn_3dz2_down)).tolist()
        pdos_mn_t2g_up = (np.array(pdos_mn_3dxy_up) + np.array(pdos_mn_3dxz_up) + np.array(pdos_mn_3dyz_up)).tolist()
        pdos_mn_t2g_down = (
            np.array(pdos_mn_3dxy_down) + np.array(pdos_mn_3dxz_down) + np.array(pdos_mn_3dyz_down)
        ).tolist()

        for iel, el in enumerate(
            self.LobsterCompleteDOS_MnO.get_site_t2g_eg_resolved_dos(self.structure_MnO[1])["e_g"]
            .densities[Spin.up]
            .tolist()
        ):
            assert el == approx(pdos_mn_eg_up[iel])
        for iel, el in enumerate(
            self.LobsterCompleteDOS_MnO.get_site_t2g_eg_resolved_dos(self.structure_MnO[1])["e_g"]
            .densities[Spin.down]
            .tolist()
        ):
            assert el == approx(pdos_mn_eg_down[iel])
        for iel, el in enumerate(
            self.LobsterCompleteDOS_MnO.get_site_t2g_eg_resolved_dos(self.structure_MnO[1])["t2g"]
            .densities[Spin.up]
            .tolist()
        ):
            assert el == approx(pdos_mn_t2g_up[iel])
        for iel, el in enumerate(
            self.LobsterCompleteDOS_MnO.get_site_t2g_eg_resolved_dos(self.structure_MnO[1])["t2g"]
            .densities[Spin.down]
            .tolist()
        ):
            assert el == approx(pdos_mn_t2g_down[iel])
        assert (
            energies
            == self.LobsterCompleteDOS_MnO.get_site_t2g_eg_resolved_dos(self.structure_MnO[1])["e_g"].energies.tolist()
        )
        assert (
            energies
            == self.LobsterCompleteDOS_MnO.get_site_t2g_eg_resolved_dos(self.structure_MnO[1])["t2g"].energies.tolist()
        )
        assert efermi == self.LobsterCompleteDOS_MnO.get_site_t2g_eg_resolved_dos(self.structure_MnO[1])["e_g"].efermi
        assert efermi == self.LobsterCompleteDOS_MnO.get_site_t2g_eg_resolved_dos(self.structure_MnO[1])["t2g"].efermi

        # without spin polarization
        energies_nonspin = [-11.25000, -7.50000, -3.75000, 0.00000, 3.75000, 7.50000]
        pdos_mn_3dxy = [0.00000, 0.00000, 0.02032, 0.16094, 0.33659, 0.01291]
        pdos_mn_3dyz = [0.00000, 0.00000, 0.02032, 0.16126, 0.33628, 0.01290]
        pdos_mn_3dz2 = [0.00000, 0.00000, 0.02591, 0.31460, 0.18658, 0.00509]
        pdos_mn_3dxz = [0.00000, 0.00000, 0.02484, 0.28501, 0.21541, 0.00663]
        pdos_mn_3dx2 = [0.00000, 0.00000, 0.02817, 0.37594, 0.12669, 0.00194]

        pdos_mn_eg = (np.array(pdos_mn_3dx2) + np.array(pdos_mn_3dz2)).tolist()
        pdos_mn_t2g = (np.array(pdos_mn_3dxy) + np.array(pdos_mn_3dxz) + np.array(pdos_mn_3dyz)).tolist()

        for iel, el in enumerate(
            self.LobsterCompleteDOS_MnO_nonspin.get_site_t2g_eg_resolved_dos(self.structure_MnO[1])["e_g"]
            .densities[Spin.up]
            .tolist()
        ):
            assert el == approx(pdos_mn_eg[iel])
        for iel, el in enumerate(
            self.LobsterCompleteDOS_MnO_nonspin.get_site_t2g_eg_resolved_dos(self.structure_MnO[1])["t2g"]
            .densities[Spin.up]
            .tolist()
        ):
            assert el == approx(pdos_mn_t2g[iel])
        assert (
            energies_nonspin
            == self.LobsterCompleteDOS_MnO_nonspin.get_site_t2g_eg_resolved_dos(self.structure_MnO[1])[
                "e_g"
            ].energies.tolist()
        )
        assert (
            energies_nonspin
            == self.LobsterCompleteDOS_MnO_nonspin.get_site_t2g_eg_resolved_dos(self.structure_MnO[1])[
                "t2g"
            ].energies.tolist()
        )
        assert (
            efermi
            == self.LobsterCompleteDOS_MnO_nonspin.get_site_t2g_eg_resolved_dos(self.structure_MnO[1])["e_g"].efermi
        )
        assert (
            efermi
            == self.LobsterCompleteDOS_MnO_nonspin.get_site_t2g_eg_resolved_dos(self.structure_MnO[1])["t2g"].efermi
        )

    def test_get_spd_dos(self):
        # with spin polarization
        energies_spin = [-11.25000, -7.50000, -3.75000, 0.00000, 3.75000, 7.50000]
        fermi = 0.0

        pdos_f_2s_up = [0.00000, 0.00159, 0.00000, 0.00011, 0.00000, 0.00069]
        pdos_f_2s_down = [0.00000, 0.00159, 0.00000, 0.00011, 0.00000, 0.00069]
        pdos_f_2py_up = [0.00000, 0.00160, 0.00000, 0.25801, 0.00000, 0.00029]
        pdos_f_2py_down = [0.00000, 0.00161, 0.00000, 0.25819, 0.00000, 0.00029]
        pdos_f_2pz_up = [0.00000, 0.00161, 0.00000, 0.25823, 0.00000, 0.00029]
        pdos_f_2pz_down = [0.00000, 0.00160, 0.00000, 0.25795, 0.00000, 0.00029]
        pdos_f_2px_up = [0.00000, 0.00160, 0.00000, 0.25805, 0.00000, 0.00029]
        pdos_f_2px_down = [0.00000, 0.00161, 0.00000, 0.25814, 0.00000, 0.00029]

        pdos_k_3s_up = [0.00000, 0.00000, 0.00000, 0.00008, 0.00000, 0.00007]
        pdos_k_3s_down = [0.00000, 0.00000, 0.00000, 0.00008, 0.00000, 0.00007]
        pdos_k_4s_up = [0.00000, 0.00018, 0.00000, 0.02035, 0.00000, 0.02411]
        pdos_k_4s_down = [0.00000, 0.00018, 0.00000, 0.02036, 0.00000, 0.02420]
        pdos_k_3py_up = [0.00000, 0.26447, 0.00000, 0.00172, 0.00000, 0.00000]
        pdos_k_3py_down = [0.00000, 0.26446, 0.00000, 0.00172, 0.00000, 0.00000]
        pdos_k_3pz_up = [0.00000, 0.26446, 0.00000, 0.00172, 0.00000, 0.00000]
        pdos_k_3pz_down = [0.00000, 0.26447, 0.00000, 0.00172, 0.00000, 0.00000]
        pdos_k_3px_up = [0.00000, 0.26447, 0.00000, 0.00172, 0.00000, 0.00000]
        pdos_k_3px_down = [0.00000, 0.26446, 0.00000, 0.00172, 0.00000, 0.00000]

        pdos_s_up = (np.array(pdos_f_2s_up) + np.array(pdos_k_3s_up) + np.array(pdos_k_4s_up)).tolist()
        pdos_s_down = (np.array(pdos_f_2s_down) + np.array(pdos_k_3s_down) + np.array(pdos_k_4s_down)).tolist()
        pdos_p_up = (
            np.array(pdos_f_2py_up)
            + np.array(pdos_f_2pz_up)
            + np.array(pdos_f_2px_up)
            + np.array(pdos_k_3py_up)
            + np.array(pdos_k_3pz_up)
            + np.array(pdos_k_3px_up)
        ).tolist()
        pdos_p_down = (
            np.array(pdos_f_2py_down)
            + np.array(pdos_f_2pz_down)
            + np.array(pdos_f_2px_down)
            + np.array(pdos_k_3py_down)
            + np.array(pdos_k_3pz_down)
            + np.array(pdos_k_3px_down)
        ).tolist()
        assert self.LobsterCompleteDOS_spin.get_spd_dos()[OrbitalType(0)].energies.tolist() == energies_spin
        assert self.LobsterCompleteDOS_spin.get_spd_dos()[OrbitalType(0)].efermi == fermi

        for ilistel, listel in enumerate(
            self.LobsterCompleteDOS_spin.get_spd_dos()[OrbitalType(0)].densities[Spin.up].tolist()
        ):
            assert listel == approx(pdos_s_up[ilistel])
        for ilistel, listel in enumerate(
            self.LobsterCompleteDOS_spin.get_spd_dos()[OrbitalType(0)].densities[Spin.down].tolist()
        ):
            assert listel == approx(pdos_s_down[ilistel])
        for ilistel, listel in enumerate(
            self.LobsterCompleteDOS_spin.get_spd_dos()[OrbitalType(1)].densities[Spin.up].tolist()
        ):
            assert listel == approx(pdos_p_up[ilistel])
        for ilistel, listel in enumerate(
            self.LobsterCompleteDOS_spin.get_spd_dos()[OrbitalType(1)].densities[Spin.down].tolist()
        ):
            assert listel == approx(pdos_p_down[ilistel])

        # without spin polarization
        energies_nonspin = [-11.25000, -7.50000, -3.75000, 0.00000, 3.75000, 7.50000]
        pdos_f_2s = [0.00000, 0.00320, 0.00000, 0.00017, 0.00000, 0.00060]
        pdos_f_2py = [0.00000, 0.00322, 0.00000, 0.51635, 0.00000, 0.00037]
        pdos_f_2pz = [0.00000, 0.00322, 0.00000, 0.51636, 0.00000, 0.00037]
        pdos_f_2px = [0.00000, 0.00322, 0.00000, 0.51634, 0.00000, 0.00037]

        pdos_k_3s = [0.00000, 0.00000, 0.00000, 0.00005, 0.00000, 0.00004]

        pdos_k_4s = [0.00000, 0.00040, 0.00000, 0.04039, 0.00000, 0.02241]

        pdos_k_3py = [0.00000, 0.52891, 0.00000, 0.00345, 0.00000, 0.00000]
        pdos_k_3pz = [0.00000, 0.52891, 0.00000, 0.00345, 0.00000, 0.00000]
        pdos_k_3px = [0.00000, 0.52891, 0.00000, 0.00345, 0.00000, 0.00000]

        pdos_s = (np.array(pdos_f_2s) + np.array(pdos_k_3s) + np.array(pdos_k_4s)).tolist()
        pdos_p = (
            np.array(pdos_f_2py)
            + np.array(pdos_f_2pz)
            + np.array(pdos_f_2px)
            + np.array(pdos_k_3py)
            + np.array(pdos_k_3pz)
            + np.array(pdos_k_3px)
        ).tolist()
        assert self.LobsterCompleteDOS_nonspin.get_spd_dos()[OrbitalType(0)].energies.tolist() == energies_nonspin

        for ilistel, listel in enumerate(
            self.LobsterCompleteDOS_nonspin.get_spd_dos()[OrbitalType(0)].densities[Spin.up].tolist()
        ):
            assert listel == approx(pdos_s[ilistel])
        for ilistel, listel in enumerate(
            self.LobsterCompleteDOS_nonspin.get_spd_dos()[OrbitalType(1)].densities[Spin.up].tolist()
        ):
            assert listel == approx(pdos_p[ilistel])

    def test_get_element_spd_dos(self):
        # with spin polarization
        energies_spin = [-11.25000, -7.50000, -3.75000, 0.00000, 3.75000, 7.50000]
        fermi = 0.0

        pdos_f_2s_up = [0.00000, 0.00159, 0.00000, 0.00011, 0.00000, 0.00069]
        pdos_f_2s_down = [0.00000, 0.00159, 0.00000, 0.00011, 0.00000, 0.00069]
        pdos_f_2py_up = [0.00000, 0.00160, 0.00000, 0.25801, 0.00000, 0.00029]
        pdos_f_2py_down = [0.00000, 0.00161, 0.00000, 0.25819, 0.00000, 0.00029]
        pdos_f_2pz_up = [0.00000, 0.00161, 0.00000, 0.25823, 0.00000, 0.00029]
        pdos_f_2pz_down = [0.00000, 0.00160, 0.00000, 0.25795, 0.00000, 0.00029]
        pdos_f_2px_up = [0.00000, 0.00160, 0.00000, 0.25805, 0.00000, 0.00029]
        pdos_f_2px_down = [0.00000, 0.00161, 0.00000, 0.25814, 0.00000, 0.00029]

        assert (
            self.LobsterCompleteDOS_spin.get_element_spd_dos(el=Element("F"))[OrbitalType(0)].energies.tolist()
            == energies_spin
        )

        assert (
            self.LobsterCompleteDOS_spin.get_element_spd_dos(el=Element("F"))[OrbitalType(0)]
            .densities[Spin.up]
            .tolist()
            == pdos_f_2s_up
        )
        assert (
            self.LobsterCompleteDOS_spin.get_element_spd_dos(el=Element("F"))[OrbitalType(0)]
            .densities[Spin.down]
            .tolist()
            == pdos_f_2s_down
        )

        for ilistel, listel in enumerate(
            self.LobsterCompleteDOS_spin.get_element_spd_dos(el=Element("F"))[OrbitalType(1)]
            .densities[Spin.up]
            .tolist()
        ):
            assert listel == approx(
                (np.array(pdos_f_2px_up) + np.array(pdos_f_2py_up) + np.array(pdos_f_2pz_up)).tolist()[ilistel]
            )

        for ilistel, listel in enumerate(
            self.LobsterCompleteDOS_spin.get_element_spd_dos(el=Element("F"))[OrbitalType(1)]
            .densities[Spin.down]
            .tolist()
        ):
            assert listel == approx(
                (np.array(pdos_f_2px_down) + np.array(pdos_f_2py_down) + np.array(pdos_f_2pz_down)).tolist()[ilistel]
            )

        assert self.LobsterCompleteDOS_spin.get_element_spd_dos(el=Element("F"))[OrbitalType(0)].efermi == approx(fermi)

        # without spin polarization
        energies_nonspin = [-11.25000, -7.50000, -3.75000, 0.00000, 3.75000, 7.50000]
        efermi = 0.0
        pdos_f_2s = [0.00000, 0.00320, 0.00000, 0.00017, 0.00000, 0.00060]
        pdos_f_2py = [0.00000, 0.00322, 0.00000, 0.51635, 0.00000, 0.00037]
        pdos_f_2pz = [0.00000, 0.00322, 0.00000, 0.51636, 0.00000, 0.00037]
        pdos_f_2px = [0.00000, 0.00322, 0.00000, 0.51634, 0.00000, 0.00037]

        assert (
            self.LobsterCompleteDOS_nonspin.get_element_spd_dos(el=Element("F"))[OrbitalType(0)].energies.tolist()
            == energies_nonspin
        )

        assert (
            self.LobsterCompleteDOS_nonspin.get_element_spd_dos(el=Element("F"))[OrbitalType(0)]
            .densities[Spin.up]
            .tolist()
            == pdos_f_2s
        )

        for ilistel, listel in enumerate(
            self.LobsterCompleteDOS_nonspin.get_element_spd_dos(el=Element("F"))[OrbitalType(1)]
            .densities[Spin.up]
            .tolist()
        ):
            assert listel == approx(
                (np.array(pdos_f_2px) + np.array(pdos_f_2py) + np.array(pdos_f_2pz)).tolist()[ilistel]
            )

        assert self.LobsterCompleteDOS_nonspin.get_element_spd_dos(el=Element("F"))[OrbitalType(0)].efermi == approx(
            efermi
        )<|MERGE_RESOLUTION|>--- conflicted
+++ resolved
@@ -18,15 +18,9 @@
 TEST_DIR = f"{TEST_FILES_DIR}/electronic_structure/dos"
 
 
-<<<<<<< HEAD
 class TestDos:
     def setup_method(self):
-        with open(f"{TEST_DIR}/complete_dos.json") as file:
-=======
-class TestDos(TestCase):
-    def setUp(self):
         with open(f"{TEST_DIR}/complete_dos.json", encoding="utf-8") as file:
->>>>>>> 0d14d724
             self.dos = CompleteDos.from_dict(json.load(file))
 
     def test_get_gap(self):
@@ -62,15 +56,9 @@
         assert not isinstance(dos_dict["densities"]["1"][0], np.float64)
 
 
-<<<<<<< HEAD
 class TestFermiDos:
     def setup_method(self):
-        with open(f"{TEST_DIR}/complete_dos.json") as file:
-=======
-class TestFermiDos(TestCase):
-    def setUp(self):
         with open(f"{TEST_DIR}/complete_dos.json", encoding="utf-8") as file:
->>>>>>> 0d14d724
             self.dos = CompleteDos.from_dict(json.load(file))
         self.dos = FermiDos(self.dos)
 
@@ -115,15 +103,9 @@
         assert not isinstance(dos_dict["densities"]["1"][0], np.float64)
 
 
-<<<<<<< HEAD
 class TestCompleteDos:
     def setup_method(self):
-        with open(f"{TEST_DIR}/complete_dos.json") as file:
-=======
-class TestCompleteDos(TestCase):
-    def setUp(self):
         with open(f"{TEST_DIR}/complete_dos.json", encoding="utf-8") as file:
->>>>>>> 0d14d724
             self.dos = CompleteDos.from_dict(json.load(file))
         with zopen(f"{TEST_DIR}/pdag3_complete_dos.json.gz", mode="rt", encoding="utf-8") as file:
             self.dos_pdag3 = CompleteDos.from_dict(json.load(file))
@@ -340,15 +322,9 @@
             self.dos.get_dos_fp_similarity(dos_fp, dos_fp2, col=1, metric=metric, normalize=False)
 
 
-<<<<<<< HEAD
 class TestDOS(MatSciTest):
     def setup_method(self):
-        with open(f"{TEST_DIR}/complete_dos.json") as file:
-=======
-class TestDOS(PymatgenTest):
-    def setUp(self):
         with open(f"{TEST_DIR}/complete_dos.json", encoding="utf-8") as file:
->>>>>>> 0d14d724
             dct = json.load(file)
             ys = list(zip(dct["densities"]["1"], dct["densities"]["-1"], strict=True))
             self.dos = DOS(dct["energies"], ys, dct["efermi"])
@@ -381,15 +357,9 @@
         assert dos.spin_polarization == approx(0.6460514663341762)
 
 
-<<<<<<< HEAD
 class TestLobsterCompleteDos:
     def setup_method(self):
-        with open(f"{TEST_DIR}/LobsterCompleteDos_spin.json") as file:
-=======
-class TestLobsterCompleteDos(TestCase):
-    def setUp(self):
         with open(f"{TEST_DIR}/LobsterCompleteDos_spin.json", encoding="utf-8") as file:
->>>>>>> 0d14d724
             data_spin = json.load(file)
         self.LobsterCompleteDOS_spin = LobsterCompleteDos.from_dict(data_spin)
 
