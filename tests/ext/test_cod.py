from __future__ import annotations

import os
from shutil import which
from unittest import TestCase

import pytest
import requests
import urllib3

from pymatgen.ext.cod import COD

if "CI" in os.environ:  # test is slow and flaky, skip in CI. see
    # https://github.com/materialsproject/pymatgen/pull/3777#issuecomment-2071217785
    pytest.skip(allow_module_level=True, reason="Skip COD test in CI")

try:
<<<<<<< HEAD
    WEBSITE_DOWN = requests.get("https://www.crystallography.net", timeout=600).status_code != 200
=======
    website_down = requests.get("https://www.crystallography.net", timeout=60).status_code != 200
>>>>>>> 14042201
except (requests.exceptions.ConnectionError, urllib3.exceptions.ConnectTimeoutError):
    WEBSITE_DOWN = True


@pytest.mark.skipif(WEBSITE_DOWN, reason="www.crystallography.net is down")
class TestCOD(TestCase):
    @pytest.mark.skipif(not which("mysql"), reason="No mysql")
    def test_get_cod_ids(self):
        ids = COD().get_cod_ids("Li2O")
        assert len(ids) > 15

    @pytest.mark.skipif(not which("mysql"), reason="No mysql")
    def test_get_structure_by_formula(self):
        data = COD().get_structure_by_formula("Li2O")
        assert len(data) > 15
        assert data[0]["structure"].reduced_formula == "Li2O"

    def test_get_structure_by_id(self):
        struct = COD().get_structure_by_id(2_002_926)
        assert struct.formula == "Be8 H64 N16 F32"<|MERGE_RESOLUTION|>--- conflicted
+++ resolved
@@ -15,11 +15,7 @@
     pytest.skip(allow_module_level=True, reason="Skip COD test in CI")
 
 try:
-<<<<<<< HEAD
-    WEBSITE_DOWN = requests.get("https://www.crystallography.net", timeout=600).status_code != 200
-=======
-    website_down = requests.get("https://www.crystallography.net", timeout=60).status_code != 200
->>>>>>> 14042201
+    WEBSITE_DOWN = requests.get("https://www.crystallography.net", timeout=60).status_code != 200
 except (requests.exceptions.ConnectionError, urllib3.exceptions.ConnectTimeoutError):
     WEBSITE_DOWN = True
 
