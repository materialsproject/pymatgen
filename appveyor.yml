services:
  - mysql

branches:
  except:
    - gh-pages

environment:
  matrix:
    - PYTHON: "C:\\Miniconda36-x64"
      PYTHON_VERSION: "3.6"
      PYTHON_ARCH: "64"
      platform: x64
      STANDALONE: "FALSE"
      CONDA_PY: "36"
      CONDA_BUILD: "TRUE"
      SPLIT_RUN: "FALSE"
  PMG_MAPI_KEY:
    secure: XIbk1W27nucVUHTVpIL2B+FodL9w2Efyw5PqTdnfbHg=
  PYPIPWD:
    secure: QPpXonUAeLJ8p3f936jh7g==

install:
  # Add the paths
  - 'set PATH=%PYTHON%;%PYTHON%\Library\bin;%PYTHON%\Scripts;%PATH%'
  # Check that we have the expected version and architecture for Python
  # - 'python --version'
  # - 'python -c "import struct; print(struct.calcsize(''P'') * 8)"'

  # Install the build dependencies of the project via conda and pip
  - 'conda install --yes --quiet numpy scipy matplotlib setuptools wheel'
  - 'conda install --yes --quiet --channel matsci spglib netcdf4'
  - 'conda update --yes --all'
  - "pip install -r requirements.txt"
<<<<<<< HEAD
  - "pip install pybtex nose coverage ase coveralls fdint ase twine networkx"  # Note that pyhull is excluded because it does not work on Windows.
=======
  - "pip install pybtex nose coverage ase coveralls fdint ase phonopy twine"  # Note that pyhull is excluded because it does not work on Windows.
>>>>>>> 7f44a52c

  # Run develop to install in dev mode and build C extension.
  - "python setup.py develop"

build: false

test_script:
  - IF NOT "%APPVEYOR_REPO_BRANCH%" == "stable" (nosetests)

notifications:
  - provider: Email
    to:
      - shyuep@gmail.com
    on_build_success: false
    on_build_failure: true
    on_build_status_changed: true

deploy_script:
   - IF "%APPVEYOR_REPO_BRANCH%" == "stable" (python setup.py sdist bdist_wheel)
   - IF "%APPVEYOR_REPO_BRANCH%" == "stable" (twine upload --username Shyue.Ping.Ong --password %PYPIPWD% dist/*.whl)<|MERGE_RESOLUTION|>--- conflicted
+++ resolved
@@ -32,11 +32,8 @@
   - 'conda install --yes --quiet --channel matsci spglib netcdf4'
   - 'conda update --yes --all'
   - "pip install -r requirements.txt"
-<<<<<<< HEAD
   - "pip install pybtex nose coverage ase coveralls fdint ase twine networkx"  # Note that pyhull is excluded because it does not work on Windows.
-=======
-  - "pip install pybtex nose coverage ase coveralls fdint ase phonopy twine"  # Note that pyhull is excluded because it does not work on Windows.
->>>>>>> 7f44a52c
+  - "pip install pybtex nose coverage ase coveralls fdint ase phonopy twine networkx"  # Note that pyhull is excluded because it does not work on Windows.
 
   # Run develop to install in dev mode and build C extension.
   - "python setup.py develop"
