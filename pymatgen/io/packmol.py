"""
This module provides a pymatgen I/O interface to packmol.

This adopts the minimal core I/O interface (see pymatgen/io/core).
In this case, only a two classes are used. PackmolSet(InputSet) is the container
class that provides a run() method for running packmol locally.

PackmolBoxGen(InputGenerator) provides a recipe for packing molecules into a
box, which returns a PackmolSet object.

For the run() method to work, you need to install the packmol package
See http://m3g.iqm.unicamp.br/packmol or
http://leandro.iqm.unicamp.br/m3g/packmol/home.shtml
for download and setup instructions. Note that packmol versions prior to 20.3.0 
do not support paths with spaces.
After installation, you may need to manually add the path of the packmol
executable to the PATH environment variable.
"""

import os
import subprocess
from pathlib import Path
from typing import Dict, List, Optional, Union

import numpy as np
from monty.os.path import which

from pymatgen.core import Molecule
from pymatgen.io.core import InputGenerator, InputSet

__author__ = "Tingzheng Hou, Ryan Kingsbury"
__version__ = "1.0"
__maintainer__ = "Ryan Kingsbury"
__email__ = "RKingsbury@lbl.gov"
__date__ = "Nov 2021"


class PackmolSet(InputSet):
    """
    InputSet for the Packmol software. This class defines several attributes related
    to
    """

    def run(self, path: Union[str, Path], timeout=30):
        """Run packmol and write out the packed structure.
        Args:
            path: The path in which packmol input files are located.
            timeout: Timeout in seconds.
        Raises:
            ValueError if packmol does not succeed in packing the box.
            TimeoutExpiredError if packmold does not finish within the timeout.
        """
        if not which("packmol"):
            raise RuntimeError(
                "Running a PackmolSet requires the executable 'packmol' to be in "
                "the path. Please download packmol from "
                "https://github.com/leandromartinez98/packmol "
                "and follow the instructions in the README to compile. "
                "Don't forget to add the packmol binary to your path"
            )
        try:
            os.chdir(path)
            p = subprocess.run(
                "packmol < '{}'".format(self.inputfile),
                check=True,
                shell=True,
                timeout=timeout,
                stdout=subprocess.PIPE,
                stderr=subprocess.PIPE,
            )
            # this workaround is needed because packmol can fail to find
            # a solution but still return a zero exit code
            # see https://github.com/m3g/packmol/issues/28
            if "ERROR" in p.stdout.decode():
                msg = p.stdout.decode().split("ERROR")[-1]
                raise ValueError(f"Packmol failed with return code 0 and stdout: {msg}")
        except subprocess.CalledProcessError as e:
            raise ValueError("Packmol failed with errorcode {} and stderr: {}".format(e.returncode, e.stderr)) from e
        else:
            with open(self.stdoutfile, "w") as out:
                out.write(p.stdout.decode())

    @classmethod
    def from_directory(cls, directory: Union[str, Path]):
        """
        Construct an InputSet from a directory of one or more files.

        Args:
            directory: Directory to read input files from
        """
        raise NotImplementedError(f"from_directory has not been implemented in {cls}")


class PackmolBoxGen(InputGenerator):
    """
    Generator for a Packmol InputSet that packs one or more molecules into a rectangular
    simulation box.
    """

    def __init__(
        self,
        tolerance: float = 2.0,
        seed: int = 1,
        control_params: Optional[Dict] = None,
        inputfile: Union[str, Path] = "packmol.inp",
        outputfile: Union[str, Path] = "packmol_out.xyz",
        stdoutfile: Union[str, Path] = "packmol.stdout",
    ):
        """
        Instantiate a PackmolBoxGen class. The init method defines simulations parameters
        like filenames, random seed, tolerance, etc.

        Args:
            tolerance: Tolerance for packmol, in Å.
            seed: Random seed for packmol. Use a value of 1 (default) for deterministic
                output, or -1 to generate a new random seed from the current time.
            inputfile: Path to the input file. Default to 'packmol.inp'.
            outputfile: Path to the output file. Default to 'output.xyz'.
            stdoutfile: Path to the file where stdout will be recorded. Default to 'packmol.stdout'
        """
        self.inputfile = inputfile
        self.outputfile = outputfile
        self.stdoutfile = stdoutfile
        self.control_params = control_params if control_params else {}
        self.tolerance = tolerance
        self.seed = seed

    def get_input_set(  # type: ignore
        self,
        molecules: List[Dict],
        box: Optional[List[float]] = None,
    ):
        """
        Generate a Packmol InputSet for a set of molecules.

        Args:
            molecules: A list of dict containing information about molecules to pack
                into the box. Each dict requires three keys:
                    1. "name" - the structure name
                    2. "number" - the number of that molecule to pack into the box
                    3. "coords" - Coordinates in the form of either a Molecule object or
                        a path to a file.
                Example:
                    {"name": "water",
                     "number": 500,
                     "coords": "/path/to/input/file.xyz"}
            box: A list of box dimensions xlo, ylo, zlo, xhi, yhi, zhi, in Å. If set to None
                (default), pymatgen will estimate the required box size based on the volumes of
                the provided molecules.
        """
        mapping = {}
        file_contents = "# Packmol input generated by pymatgen.\n"
        file_contents += "# " + " + ".join(str(d["number"]) + " " + d["name"] for d in molecules) + "\n"

        for k, v in self.control_params.items():
            if isinstance(v, list):
                file_contents += "{} {}\n".format(k, " ".join(str(x) for x in v))
            else:
                file_contents += "{} {}\n".format(k, str(v))
        file_contents += "seed {}\n".format(self.seed)
        file_contents += "tolerance {}\n\n".format(self.tolerance)

        file_contents += "filetype xyz\n\n"
<<<<<<< HEAD
        file_contents += f'output {self.outputfile}\n\n'
=======
        file_contents += f"output {self.outputfile}\n\n"
>>>>>>> f2bdf5ef

        if box:
            box_list = " ".join(str(i) for i in box)
        else:
            # estimate the total volume of all molecules in cubic Å
            net_volume = 0.0
            for d in molecules:
                if not isinstance(d["coords"], Molecule):
                    mol = Molecule.from_file(d["coords"])
                else:
                    mol = d["coords"]
                # pad the calculated length by an amount related to the tolerance parameter
                # the amount to add was determined arbitrarily
                length = (
                    max([np.max(mol.cart_coords[:, i]) - np.min(mol.cart_coords[:, i]) for i in range(3)])
                    + self.tolerance
                )
                net_volume += (length ** 3.0) * float(d["number"])
            box_length = net_volume ** (1.0 / 3.0)
            print(f"Auto determined box size is {box_length:.1f} Å per side.")
            box_list = "0.0 0.0 0.0 {:.1f} {:.1f} {:.1f}".format(box_length, box_length, box_length)

        for d in molecules:
            if isinstance(d["coords"], str):
                mol = Molecule.from_file(d["coords"])
            elif isinstance(d["coords"], Path):
                mol = Molecule.from_file(str(d["coords"]))
            elif isinstance(d["coords"], Molecule):
                mol = d["coords"]
            fname = f"packmol_{d['name']}.xyz"
            mapping.update({fname: mol.to(fmt="xyz")})
<<<<<<< HEAD
            file_contents += f'structure {fname}\n'
=======
            file_contents += f"structure {fname}\n"
>>>>>>> f2bdf5ef
            file_contents += "  number {}\n".format(str(d["number"]))
            file_contents += "  inside box {}\n".format(box_list)
            file_contents += "end structure\n\n"

        mapping.update({str(self.inputfile): file_contents})

        return PackmolSet(
            inputs=mapping,  # type: ignore
            seed=self.seed,
            inputfile=self.inputfile,
            outputfile=self.outputfile,
            stdoutfile=self.stdoutfile,
            control_params=self.control_params,
            tolerance=self.tolerance,
        )<|MERGE_RESOLUTION|>--- conflicted
+++ resolved
@@ -161,11 +161,7 @@
         file_contents += "tolerance {}\n\n".format(self.tolerance)
 
         file_contents += "filetype xyz\n\n"
-<<<<<<< HEAD
-        file_contents += f'output {self.outputfile}\n\n'
-=======
         file_contents += f"output {self.outputfile}\n\n"
->>>>>>> f2bdf5ef
 
         if box:
             box_list = " ".join(str(i) for i in box)
@@ -197,11 +193,7 @@
                 mol = d["coords"]
             fname = f"packmol_{d['name']}.xyz"
             mapping.update({fname: mol.to(fmt="xyz")})
-<<<<<<< HEAD
-            file_contents += f'structure {fname}\n'
-=======
             file_contents += f"structure {fname}\n"
->>>>>>> f2bdf5ef
             file_contents += "  number {}\n".format(str(d["number"]))
             file_contents += "  inside box {}\n".format(box_list)
             file_contents += "end structure\n\n"
