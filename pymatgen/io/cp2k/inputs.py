"""
This module defines the building blocks of a CP2K input file. The cp2k input structure is
essentially a collection of "sections" which are similar to dictionary objects that activate
modules of the cp2k executable, and then "keywords" which adjust variables inside of those
modules. For example, FORCE_EVAL section will activate CP2K's ability to calculate forces,
and inside FORCE_EVAL, the Keyword "METHOD can be set to "QS" to set the method of force
evaluation to be the quickstep (DFT) module.

A quick overview of the module:

-- Section class defines the basis of Cp2k input and contains methods for manipulating these
   objects similarly to Dicts.
-- Keyword class defines the keywords used inside of Section objects that changes variables in
   Cp2k programs.
-- SectionList and KeywordList classes are lists of Section and Keyword objects that have
   the same dictionary key. This deals with repeated sections and keywords.
-- Cp2kInput class is special instantiation of Section that is used to represent the full cp2k
   calculation input.
-- The rest of the classes are children of Section intended to make initialization of common
   sections easier.
"""

import copy
import itertools
import os
import re
import textwrap
import warnings
<<<<<<< HEAD
import itertools
from collections import OrderedDict
from typing import Iterable, Sequence
=======
from collections import OrderedDict
from typing import Iterable, Sequence

>>>>>>> 2b759578
from monty.io import zopen
from monty.json import MSONable

from pymatgen.core.lattice import Lattice
from pymatgen.core.periodic_table import Element
from pymatgen.core.structure import Molecule, Structure
from pymatgen.core.periodic_table import Element
from pymatgen.io.cp2k.utils import _postprocessor, _preprocessor
from pymatgen.symmetry.analyzer import SpacegroupAnalyzer
<<<<<<< HEAD

=======
>>>>>>> 2b759578

__author__ = "Nicholas Winner"
__version__ = "1.0"
__email__ = "nwinner@berkeley.edu"
__date__ = "March 2022"


class Keyword(MSONable):

    """
    Class representing a keyword argument in CP2K. Within CP2K Sections, which activate features
    of the CP2K code, the keywords are arguments that control the functionality of that feature.
    For example, the section "FORCE_EVAL" activates the evaluation of forces/energies, but within
    "FORCE_EVAL" the keyword "METHOD" controls whether or not this will be done with, say,
    "Quickstep" (DFT) or "EIP" (empirical interatomic potential).
    """

    def __init__(
        self,
        name: str,
        *values,
        description: str = None,
        units: str = None,
        verbose: bool = True,
        repeats: bool = False,
    ):
        """
        Initializes a keyword. These Keywords and the value passed to them are sometimes as simple
        as KEYWORD VALUE, but can also be more elaborate such as KEYWORD [UNITS] VALUE1 VALUE2,
        which is why this class exists: to handle many values and control easy printing to an
        input file.

        Args:
            name (str): The name of this keyword. Must match an acceptable keyword from CP2K
            args: All non-keyword arguments after 'name' are interpreted as the values to set for
                this keyword. i.e: KEYWORD ARG1 ARG2 would provide two values to the keyword.
            description (str): The description for this keyword. This can make readability of
                input files easier for some. Default=None.
            units (str): The units for this keyword. If not specified, CP2K default units will be
                used. Consult manual for default units. Default=None.
            repeats (bool): Whether or not this keyword may be repeated. Default=False.
        """
        self.name = name
        self.values = values
        self.description = description
        self.repeats = repeats
        self.units = units
        self.verbose = verbose

    def __str__(self):
        return (
            self.name.__str__()
            + " "
            + (f"[{self.units}] " if self.units else "")
            + " ".join(map(str, self.values))
            + (" ! " + self.description if (self.description and self.verbose) else "")
        )

    def __eq__(self, other):
        if self.name.upper() == other.name.upper():
            v1 = [_.upper() if isinstance(_, str) else _ for _ in self.values]
            v2 = [_.upper() if isinstance(_, str) else _ for _ in other.values]
            if v1 == v2:
                if self.units == self.units:
                    return True
        return False

    def __add__(self, other):
        return KeywordList(keywords=[self, other])

    def __getitem__(self, item):
        return self.values[item]

    def as_dict(self):
        """
        Get a dictionary representation of the Keyword
        """
        d = {}
        d["@module"] = type(self).__module__
        d["@class"] = type(self).__name__
        d["name"] = self.name
        d["values"] = self.values
        d["description"] = self.description
        d["repeats"] = self.repeats
        d["units"] = self.units
        d["verbose"] = self.verbose
        return d

    def get_string(self):
        """
        String representation of Keyword
        """
        return self.__str__()

    @classmethod
    def from_dict(cls, d):
        """
        Initialise from dictionary
        """
        return Keyword(
            d["name"],
            *d["values"],
            description=d["description"],
            repeats=d["repeats"],
            units=d["units"],
            verbose=d["verbose"],
        )

    @staticmethod
    def from_string(s):
        """
        Initialise from a string.

        Keywords must be labeled with strings. If the postprocessor finds
        that the keywords is a number, then None is return (used by
        the file reader).

        returns:
            Keyword or None
        """
        s = s.strip()
        if s.__contains__("!") or s.__contains__("#"):
            s, description = re.split("(?:!|#)", s)
            description = description.strip()
        else:
            description = None
        units = re.findall(r"\[(.*)\]", s) or [None]
        s = re.sub(r"\[(.*)\]", "", s)
        args = list(map(_postprocessor, s.split()))
        args[0] = str(args[0])
        return Keyword(*args, units=units[0], description=description)

    def verbosity(self, v):
        """
        Change the printing of this keyword's description.
        """
        self.verbose = v


class KeywordList(MSONable):

    """
    Some keywords can be repeated, which makes accessing them via the normal dictionary
    methods a little unnatural. This class deals with this by defining a collection
    of same-named keywords that are accessed by one name.
    """

    def __init__(self, keywords: Sequence[Keyword]):
        """
        Initializes a keyword list given a sequence of keywords.

        Args:
            keywords: A list of keywords. Must all have the same name (case-insensitive)
        """
        assert all(k.name.upper() == keywords[0].name.upper() for k in keywords) if keywords else True
        self.name = keywords[0].name if keywords else None
        self.keywords = keywords

    def __str__(self):
        return self.get_string()

    def __eq__(self, other):
        return all(k == o for k, o in zip(self.keywords, other.keywords))

    def __add__(self, other):
        return self.extend(other)

    def __len__(self):
        return len(self.keywords)

    def __getitem__(self, item):
        return self.keywords[item]

    def append(self, item):
        """
        append the keyword list
        """
        self.keywords.append(item)

    def extend(self, l):
        """
        extend the keyword list
        """
        self.keywords.extend(l)

    def get_string(self, indent=0):
        """
        String representation of Keyword
        """
        return " \n".join(["\t" * indent + k.__str__() for k in self.keywords])

    def verbosity(self, verbosity):
        """
        Silence all keywords in keyword list
        """
        for k in self.keywords:
            k.verbosity(verbosity)


class Section(MSONable):

    """
    Basic input representation of input to Cp2k. Activates functionality inside of the
    Cp2k executable.
    """

    required_sections: tuple = ()
    required_keywords: tuple = ()

    def __init__(
        self,
        name: str,
        subsections: dict = None,
        repeats: bool = False,
        description: str | None = None,
        keywords: dict = {},
        section_parameters: list | tuple = [],
        location: str = None,
        verbose: bool = True,
        alias: str = None,
        **kwargs,
    ):
        """
        Basic object representing a CP2K Section. Sections activate different parts of the
        calculation. For example, FORCE_EVAL section will activate CP2K's ability to calculate
        forces.

        Args:
            name (str): The name of the section (must match name in CP2K)
            subsections (dict): A dictionary of subsections that are nested in this section.
                Format is {'NAME': Section(*args, **kwargs). The name you chose for 'NAME'
                to index that subsection does not *have* to be the same as the section's true name,
                but we recommend matching them. You can specify a blank dictionary if there are
                no subsections, or if you want to insert the subsections later.
            repeats (bool): Whether or not this section can be repeated. Most sections cannot.
                Default=False.
            description (str): Description of this section for easier readability
            keywords (list): the keywords to be set for this section. Each element should be a
                Keyword object. This can be more cumbersome than simply using kwargs for building
                a class in a script, but is more convenient for the class instantiations of CP2K
                sections (see below).
            section_parameters (list): the section parameters for this section. Section parameters
                are specialized keywords that modify the behavior of the section overall. Most
                sections do not have section parameters, but some do. Unlike normal Keywords,
                these are specified as strings and not as Keyword objects.
            location (str): the path to the section in the form 'SECTION/SUBSECTION1/SUBSECTION3',
                example for QS module: 'FORCE_EVAL/DFT/QS'. This location is used to automatically
                determine if a subsection requires a supersection to be activated.
            verbose (str): Controls how much is printed to Cp2k input files (Also see Keyword).
                If True, then a description of the section will be printed with it as a comment
                (if description is set). Default=True.

            kwargs are interpreted as keyword, value pairs and added to the keywords array as
            Keyword objects
        """

        self.name = name
        self.subsections = subsections if subsections is not None else {}
        self.repeats = repeats
        self.description = description
        self.keywords = OrderedDict(keywords)
        self.section_parameters = section_parameters
        self.location = location
        self.verbose = verbose
        self.alias = alias
        self.kwargs = kwargs
        for k, v in self.kwargs.items():
            self.keywords[k] = Keyword(k, v)

        for k in self.required_sections:
            if not self.check(k):
                raise UserWarning(f"WARNING: REQUIRED SECTION {k} HAS NOT BEEN INITIALIZED")
        for k in self.required_keywords:
            if k not in self.keywords:
                raise UserWarning(f"WARNING: REQUIRED KEYWORD {k} HAS NOT BEEN PROVIDED")

    def __str__(self):
        return self.get_string()

    def __eq__(self, d):
        d2 = copy.deepcopy(d)
        s2 = copy.deepcopy(self)
        d2.silence()
        s2.silence()
        return d2.as_dict() == s2.as_dict()

    def __deepcopy__(self, memodict={}):
        c = copy.deepcopy(self.as_dict())
        return getattr(__import__(c["@module"], globals(), locals(), c["@class"], 0), c["@class"]).from_dict(
            copy.deepcopy(self.as_dict())
        )

    def __getitem__(self, d):
        r = self.get_keyword(d)
        if not r:
            r = self.get_section(d)
        if r:
            return r
        raise KeyError

    def __add__(self, other):
        if isinstance(other, (Keyword, KeywordList)):
            if other.name in self.keywords:
                self.keywords[other.name] += other
            else:
                self.keywords[other.name] = other
        elif isinstance(other, (Section, SectionList)):
            self.insert(other)
        else:
            TypeError("Can only add sections or keywords.")

    def __setitem__(self, key, value, strict=False):
        if isinstance(value, (Section, SectionList)):
            if key in self.subsections:
                self.subsections[key] = value.__deepcopy__()
            elif not strict:
                self.insert(value)
        else:
            if not isinstance(value, (Keyword, KeywordList)):
                value = Keyword(key, value)
            match = [k for k in self.keywords if key.upper() == k.upper()]
            if match:
                del self.keywords[match[0]]
                self.keywords[key] = value
            elif not strict:
                self.keywords[key] = value

    def __delitem__(self, key):
        """
        Delete section with name matching key OR delete all keywords
        with names matching this key
        """
        l = [s for s in self.subsections if s.upper() == key.upper()]
        if l:
            del self.subsections[l[0]]
            return
        l = [k for k in self.keywords if k.upper() == key.upper()]
        if l:
            del self.keywords[l[0]]
            return
        raise KeyError("No section or keyword matching the given key.")

    def __sub__(self, other):
        return self.__delitem__(other)

    def add(self, other):
        """
        Add another keyword to the current section
        """
        assert isinstance(other, (Keyword, KeywordList))
        self.__add__(other)

    def get(self, d, default=None):
        """
        Similar to get for dictionaries. This will attempt to retrieve the
        section or keyword matching d. Will not raise an error if d does not
        exist.

        Args:
             d: the key to retrieve, if present
             default: what to return if d is not found
        """
        r = self.get_keyword(d)
        if r:
            return r
        r = self.get_section(d)
        if r:
            return r
        return default

    def get_section(self, d, default=None):
        """
        Get function, only for subsections

        Args:
            d: Name of section to get
            default: return if d is not found in subsections
        """
        for k in self.subsections:
            if str(k).upper() == str(d).upper():
                return self.subsections[k]
        return default

    def get_keyword(self, d, default=None):
        """
        Get function, only for subsections

        Args:
            d: Name of keyword to get
            default: return if d is not found in keyword list
        """
        for k in self.keywords:
            if str(k).upper() == str(d).upper():
                return self.keywords[k]
        return default

    def update(self, d: dict, strict=False):
        """
        Update the Section according to a dictionary argument. This is most useful
        for providing user-override settings to default parameters. As you pass a
        dictionary the class variables like "description", "location", or "repeats"
        are not included. Therefore, it is recommended that this be used to modify
        existing Section objects to a user's needs, but not used for the creation
        of new Section child-classes.

        Args:
            d (dict): A dictionary containing the update information. Should use nested dictionaries
                to specify the full path of the update. If a section or keyword does not exist, it
                will be created, but only with the values that are provided in "d", not using
                default values from a Section object.
                Example: {
                    'SUBSECTION1': {
                        'SUBSEC2': {'NEW_KEYWORD': 'NEW_VAL'},
                        'NEW_SUBSEC': {'NEW_KWD': 'NEW_VAL'}
                        }
                    }

            strict (bool): If true, only update existing sections and keywords. If false, allow
                new sections and keywords. Default: False
        """
        Section._update(self, d, strict=strict)

    @staticmethod
    def _update(d1, d2, strict=False):
        """
        Helper method for self.update(d) method (see above).
        """
        for k, v in d2.items():
            if isinstance(v, (str, float, int, bool)):
                d1.__setitem__(k, Keyword(k, v), strict=strict)
            elif isinstance(v, (Keyword, KeywordList)):
                d1.__setitem__(k, v, strict=strict)
            elif isinstance(v, dict):
                tmp = [_ for _ in d1.subsections if k.upper() == _.upper()]
                if not tmp:
                    if strict:
                        continue
                    d1.insert(Section(k, subsections={}))
                    Section._update(d1.subsections[k], v, strict=strict)
                else:
                    Section._update(d1.subsections[tmp[0]], v, strict=strict)
            elif isinstance(v, Section):
                if not strict:
                    d1.insert(v)
            else:
                raise TypeError(f"Unrecognized type: {type(v)}")

    def set(self, d: dict):
        """
        Alias for update. Used by custodian.
        """
        self.update(d)

    def safeset(self, d: dict):
        """
        Alias for update with strict (no insertions). Used by custodian.
        """
        self.update(d, strict=True)

    def unset(self, d: dict):
        """
        Dict based deletion. Used by custodian.
        """
        for k, v in d.items():
            if isinstance(v, (str, float, int, bool)):
                del self[k][v]
            elif isinstance(v, (Keyword, Section, KeywordList, SectionList)):
                del self[k][v.name]
            elif isinstance(v, dict):
                self[k].unset(v)
            else:
                TypeError("Can only add sections or keywords.")

    def inc(self, d: dict):
        """
        Mongo style dict modification. Include.
        """
        for k, v in d.items():
            if isinstance(v, (str, float, bool, int, list)):
                v = Keyword(k, v)
            if isinstance(v, (Keyword, Section, KeywordList, SectionList)):
                self.add(v)
            elif isinstance(v, dict):
                self[k].inc(v)
            else:
                TypeError("Can only add sections or keywords.")

    def insert(self, d):
        """
        Insert a new section as a subsection of the current one
        """
        assert isinstance(d, (Section, SectionList))
        self.subsections[d.alias or d.name] = d.__deepcopy__()

    def check(self, path: str):
        """
        Check if section exists within the current using a path. Can be useful for cross-checking
        whether or not required dependencies have been satisfied, which CP2K does not enforce.

        Args:
            path (str): Path to section of form 'SUBSECTION1/SUBSECTION2/SUBSECTION_OF_INTEREST'
        """
        _path = path.split("/")
        s = self.subsections
        for p in _path:
            tmp = [_ for _ in s if p.upper() == _.upper()]
            if tmp:
                s = s[tmp[0]].subsections
            else:
                return False
        return True

    def by_path(self, path: str):
        """
        Access a sub-section using a path. Used by the file parser.

        Args:
            path (str): Path to section of form 'SUBSECTION1/SUBSECTION2/SUBSECTION_OF_INTEREST'

        """
        _path = path.split("/")
        if _path[0].upper() == self.name.upper():
            _path = _path[1:]
        s = self
        for p in _path:
            s = s.get_section(p)
        return s

    def get_string(self):
        """
        Get string representation of Section
        """
        return Section._get_string(self)

    @staticmethod
    def _get_string(d, indent=0):
        """
        Helper function to return a pretty string of the section. Includes indentation and
        descriptions (if present).
        """
        string = ""
        if d.description and d.verbose:
            string += (
                "\n"
                + textwrap.fill(
                    d.description,
                    initial_indent="\t" * indent + "! ",
                    subsequent_indent="\t" * indent + "! ",
                    width=50,
                )
                + "\n"
            )
        string += "\t" * indent + "&" + d.name
        string += " " + " ".join(map(str, d.section_parameters)) + "\n"

        for k, v in d.keywords.items():
            if isinstance(v, KeywordList):
                string += v.get_string(indent=indent + 1) + "\n"
            else:
                string += "\t" * (indent + 1) + v.get_string() + "\n"
        for k, v in d.subsections.items():
            string += v._get_string(v, indent + 1)
        string += "\t" * indent + "&END " + d.name + "\n"

        return string

    def verbosity(self, verbosity):
        """
        Change the section verbossity recursively by turning on/off the printing of descriptions.
        Turning off descriptions may reduce the appealing documentation of input files, but also
        helps de-clutter them.
        """
        self.verbose = verbosity
        for k, v in self.keywords.items():
            v.verbosity(verbosity)
        for k, v in self.subsections.items():
            v.verbosity(verbosity)

    def silence(self):
        """
        Recursively delete all print sections so that only defaults are printed out.
        """
        if self.subsections:
            if self.subsections.get("PRINT"):
                del self.subsections["PRINT"]
            for _s in self.subsections:
                self.subsections[_s].silence()


class SectionList(MSONable):

    """
    Section list
    """

    def __init__(self, sections: Sequence[Section]):
        """
        Initializes a SectionList object using a sequence of sections.

        Args:
            sections: A list of keywords. Must all have the same name (case-insensitive)
        """
        assert all(k.name.upper() == sections[0].name.upper() for k in sections) if sections else True
        self.name = sections[0].name if sections else None
        self.alias = sections[0].alias if sections else None
        self.sections = sections

    def __str__(self):
        return self.get_string()

    def __eq__(self, other):
        return all(k == o for k, o in zip(self.sections, other.sections))

    def __add__(self, other):
        return self.extend(other)

    def __len__(self):
        return len(self.sections)

    def __getitem__(self, item):
        return self.sections[item]

    def __deepcopy__(self, memodict={}):
        return SectionList(sections=[d.__deepcopy__() for d in self.sections])

    @staticmethod
    def _get_string(d, indent=0):
        return " \n".join([s._get_string(s, indent) for s in d])

    def get_string(self):
        """
        Return string representation of section list
        """
        return SectionList._get_string(self.sections)

    def get(self, d, index=-1):
        """
        Get for section list. If index is specified, return the section at that index.
        Otherwise, return a get on the last section.
        """
        return self.sections[index].get(d)

    def append(self, item):
        """
        append the keyword list
        """
        self.sections.append(item)

    def extend(self, l):
        """
        extend the keyword list
        """
        self.sections.extend(l)

    def verbosity(self, verbosity):
        """
        Silence all keywords in keyword list
        """
        for k in self.sections:
            k.verbosity(verbosity)


class Cp2kInput(Section):

    """
    Special instance of 'Section' class that is meant to represent the overall cp2k input.
    Distinguishes itself from Section by overriding get_string() to not print this section's
    title and by implementing the file i/o.
    """

    def __init__(self, name: str = "CP2K_INPUT", subsections: dict = None, **kwargs):
        """
        Initialize Cp2kInput by calling the super
        """
        self.name = name
        self.subsections = subsections if subsections else {}
        self.kwargs = kwargs

        description = "CP2K Input"
        super().__init__(
            name,
            repeats=False,
            description=description,
            section_parameters=[],
            subsections=subsections,
            **kwargs,
        )

    def get_string(self):
        """
        Get string representation of the Cp2kInput
        """
        s = ""
        for k in self.subsections.keys():
            s += self.subsections[k].get_string()
        return s

    @classmethod
    def _from_dict(cls, d):
        """
        Initialize from a dictionary
        """

        return Cp2kInput(
            "CP2K_INPUT",
            subsections=getattr(
                __import__(d["@module"], globals(), locals(), d["@class"], 0),
                d["@class"],
            )
            .from_dict(d)
            .subsections,
        )

    @staticmethod
    def from_file(file: str):
        """
        Initialize from a file
        """
        with zopen(file, "rt") as f:
            txt = _preprocessor(f.read(), os.path.dirname(f.name))
            return Cp2kInput.from_string(txt)

    @staticmethod
    def from_string(s: str):
        """
        Initialize from a string
        """
        lines = s.splitlines()
        lines = [line.replace("\t", "") for line in lines]
        lines = [line.strip() for line in lines]
        lines = [line for line in lines if line]
        return Cp2kInput.from_lines(lines)

    @classmethod
    def from_lines(cls, lines: list | tuple):
        """
        Helper method to read lines of file
        """
        cp2k_input = Cp2kInput("CP2K_INPUT", subsections={})
        Cp2kInput._from_lines(cp2k_input, lines)
        return cp2k_input

    def _from_lines(self, lines):
        """
        Helper method, reads lines of text to get a Cp2kInput
        """
        current = self.name
        description = ""
        for line in lines:
            if line.startswith("!") or line.startswith("#"):
                description += line[1:].strip()
            elif line.upper().startswith("&END"):
                current = "/".join(current.split("/")[:-1])
            elif line.startswith("&"):
                name, subsection_params = line.split()[0][1:], line.split()[1:]
                subsection_params = (
                    []
                    if len(subsection_params) == 1 and subsection_params[0].upper() in ("T", "TRUE", "F", "FALSE", "ON")
                    else subsection_params
                )
                alias = name + " " + " ".join(subsection_params) if subsection_params else None
                s = Section(
                    name,
                    section_parameters=subsection_params,
                    alias=alias,
                    subsections={},
                    description=description,
                )
                description = ""
                tmp = self.by_path(current).get_section(s.alias or s.name)
                if tmp:
                    if isinstance(tmp, SectionList):
                        self.by_path(current)[s.alias or s.name].append(s)
                    else:
                        self.by_path(current)[s.alias or s.name] = SectionList(sections=[tmp, s])
                else:
                    self.by_path(current).insert(s)
                current = current + "/" + alias if alias else current + "/" + name
            else:
                kwd = Keyword.from_string(line)
                tmp = self.by_path(current).get(kwd.name)
                if tmp:
                    if isinstance(tmp, KeywordList):
                        self.by_path(current).get(kwd.name).append(kwd)
                    else:
                        if isinstance(self.by_path(current), SectionList):
                            self.by_path(current)[-1][kwd.name] = KeywordList(keywords=[tmp, kwd])
                        else:
                            self.by_path(current)[kwd.name] = KeywordList(keywords=[kwd, tmp])
                else:
                    if isinstance(self.by_path(current), SectionList):
                        self.by_path(current)[-1].keywords[kwd.name] = kwd
                    else:
                        self.by_path(current).keywords[kwd.name] = kwd

    def write_file(
        self,
        input_filename: str = "cp2k.inp",
        output_dir: str = ".",
        make_dir_if_not_present: bool = True,
    ):
        """Write input to a file.

        Args:
            input_filename (str, optional): Defaults to "cp2k.inp".
            output_dir (str, optional): Defaults to ".".
            make_dir_if_not_present (bool, optional): Defaults to True.
        """
        if not os.path.isdir(output_dir) and make_dir_if_not_present:
            os.mkdir(output_dir)
        filepath = os.path.join(output_dir, input_filename)
        with open(filepath, "w") as f:
            f.write(self.get_string())


class Global(Section):

    """
    Controls 'global' settings for cp2k execution such as RUN_TYPE and PROJECT_NAME
    """

    def __init__(
        self,
        project_name: str = "CP2K",
        run_type: str = "ENERGY_FORCE",
        **kwargs,
    ):
        """Initialize the global section

        Args:
            project_name (str, optional): Defaults to "CP2K".
            run_type (str, optional) what type of calculation to run
        """

        self.project_name = project_name
        self.run_type = run_type
        self.kwargs = kwargs

        description = (
            "Section with general information regarding which kind of simulation" + " to perform an general settings"
        )

        keywords = {
            "PROJECT_NAME": Keyword("PROJECT_NAME", project_name),
            "RUN_TYPE": Keyword("RUN_TYPE", run_type),
            "EXTENDED_FFT_LENGTHS": Keyword("EXTENDED_FFT_LENGTHS", True),
        }

        super().__init__(
            "GLOBAL",
            description=description,
            keywords=keywords,
            subsections={},
            **kwargs,
        )


class ForceEval(Section):

    """
    Controls the calculation of energy and forces in Cp2k
    """

    def __init__(self, subsections: dict = None, **kwargs):
        """Initialize the ForceEval section

        Args:
            subsections (dict, optional): Defaults to None.
        """

        self.subsections = subsections if subsections else {}
        self.kwargs = kwargs

        description = (
            "Parameters needed to calculate energy and forces" + " and describe the system you want to analyze."
        )

        keywords = {
            "METHOD": Keyword("METHOD", kwargs.get("METHOD", "QS")),
            "STRESS_TENSOR": Keyword("STRESS_TENSOR", kwargs.get("STRESS_TENSOR", "ANALYTICAL")),
        }

        super().__init__(
            "FORCE_EVAL",
            repeats=True,
            description=description,
            keywords=keywords,
            subsections=subsections,
            **kwargs,
        )


class Dft(Section):

    """
    Controls the DFT parameters in Cp2k
    """

    def __init__(
        self,
        basis_set_filenames="BASIS_MOLOPT",
        potential_filename="GTH_POTENTIALS",
        uks: bool = True,
        wfn_restart_file_name: str = None,
        subsections: dict = None,
        **kwargs,
    ):
        """Initialize the DFT section.

        Args:
            basis_set_filenames (str, optional): Name of the file that contains the basis set
                information. Defaults to "BASIS_MOLOPT".
            potential_filename (str, optional): Name of the file that contains the pseudopotential
                information. Defaults to "GTH_POTENTIALS".
            uks (bool, optional): Whether to run unrestricted Kohn Sham (spin polarized).
                Defaults to True.
            wfn_restart_file_name (str, optional): Defaults to None.
            subsections (dict, optional): Any subsections to initialize with. Defaults to None.
        """

        self.basis_set_filenames = basis_set_filenames
        self.potential_filename = potential_filename
        self.uks = uks
        self.wfn_restart_file_name = wfn_restart_file_name
        self.subsections = subsections if subsections else {}
        self.kwargs = kwargs

        description = "Parameter needed by dft programs"

        keywords = {
            "BASIS_SET_FILE_NAME": KeywordList([Keyword("BASIS_SET_FILE_NAME", k) for k in basis_set_filenames]),
            "POTENTIAL_FILE_NAME": Keyword("POTENTIAL_FILE_NAME", potential_filename),
            "UKS": Keyword(
                "UKS",
                uks,
                description="Whether to run unrestricted Kohn Sham (i.e. spin polarized)",
            ),
        }

        if wfn_restart_file_name:
            keywords["WFN_RESTART_FILE_NAME"] = Keyword("WFN_RESTART_FILE_NAME", wfn_restart_file_name)

        super().__init__(
            "DFT",
            description=description,
            keywords=keywords,
            subsections=self.subsections,
            **kwargs,
        )


class Subsys(Section):

    """
    Controls the definition of the system to be simulated
    """

    def __init__(self, subsections: dict = None, **kwargs):
        """
        Initialize the subsys section
        """
        self.subsections = subsections if subsections else {}
        self.kwargs = kwargs
        description = "A subsystem: coordinates, topology, molecules and cell"
        super().__init__("SUBSYS", description=description, subsections=subsections, **kwargs)


class QS(Section):

    """
    Controls the quickstep settings (DFT driver)
    """

    def __init__(
        self,
        method: str = "GPW",
        eps_default: float = 1e-10,
        extrapolation: str = "ASPC",
        subsections: dict = None,
        **kwargs,
    ):
        """
        Initialize the QS Section

        Args:
            method ("GPW" | "GAPW"): What DFT methodology to use. GPW (Gaussian Plane Waves) for
                DFT with pseudopotentials or GAPW (Gaussian Augmented Plane Waves) for all
                electron calculations.
            eps_default (float): The default level of convergence accuracy. NOTE: This is a
                global value for all the numerical value of all EPS_* values in QS module.
                It is not the same as EPS_SCF, which sets convergence accuracy of the SCF cycle
                alone.
            extrapolation ("PS" | "ASPC"): Method use for extrapolation. If using
                gamma-point-only calculation, then one should either PS
                or ASPC (ASPC especially for MD runs). See the manual for other options.
            subsections (dict): Subsections to initialize with.
        """

        self.method = method
        self.eps_default = eps_default
        self.extrapolation = extrapolation
        self.subsections = subsections if subsections else {}
        self.kwargs = kwargs

        description = "Parameters needed to set up the Quickstep framework"

        keywords = {
            "METHOD": Keyword("METHOD", method),
            "EPS_DEFAULT": Keyword("EPS_DEFAULT", eps_default, description="Base precision level (in Ha)"),
            "EXTRAPOLATION": Keyword("EXTRAPOLATION", extrapolation, description="WFN extrapolation between steps"),
        }

        super().__init__(
            "QS",
            description=description,
            keywords=keywords,
            subsections=subsections,
            **kwargs,
        )


class Scf(Section):

    """
    Controls the self consistent field loop
    """

    def __init__(
        self,
        max_scf: int = 50,
        eps_scf: float = 1e-6,
        scf_guess: str = "RESTART",
        subsections: dict = None,
        **kwargs,
    ):
        """
        Initialize the Scf section

        Args:
            max_scf (int): Maximum number of SCF loops before terminating. Defaults to 50.
            eps_scf (float): Convergence criteria for SCF loop. Defaults to 1e-6.
            scf_guess: Initial guess for SCF loop.
                "ATOMIC": Generate an atomic density using the atomic code
                "CORE": Diagonalize the core Hamiltonian for an initial guess.
                "HISTORY_RESTART": Extrapolated from previous RESTART files.
                "MOPAC": Use same guess as MOPAC for semi-empirical methods or a simple
                    diagonal density matrix for other methods.
                "NONE": Skip initial guess (only for NON-SCC DFTB).
                "RANDOM": Use random wavefunction coefficients.
                "RESTART": Use the RESTART file as an initial guess (and ATOMIC if not present).
                "SPARSE": Generate a sparse wavefunction using the atomic code (for OT based
                    methods).
        """

        self.max_scf = max_scf
        self.eps_scf = eps_scf
        self.scf_guess = scf_guess
        self.subsections = subsections if subsections else {}
        self.kwargs = kwargs

        description = "Parameters needed to perform an SCF run."

        keywords = {
            "MAX_SCF": Keyword("MAX_SCF", max_scf, description="Max number of steps for an inner SCF loop"),
            "EPS_SCF": Keyword("EPS_SCF", eps_scf, description="Convergence threshold for SCF"),
            "SCF_GUESS": Keyword("SCF_GUESS", scf_guess, description="How to initialize the density matrix"),
            "MAX_ITER_LUMO": Keyword(
                "MAX_ITER_LUMO",
                kwargs.get("max_iter_lumo", 400),
                description="Iterations for solving for unoccupied levels when running OT",
            ),
        }

        super().__init__(
            "SCF",
            description=description,
            keywords=keywords,
            subsections=subsections,
            **kwargs,
        )


class Mgrid(Section):

    """
    Controls the multigrid for numerical integration
    """

    def __init__(
        self,
        cutoff: int | float = 1200,
        rel_cutoff: int | float = 80,
        ngrids: int = 5,
        progression_factor: int = 3,
        subsections: dict = None,
        **kwargs,
    ):
        """
        Initialize the MGRID section

        Args:
            cutoff: Cutoff energy (in Rydbergs for historical reasons) defining how find of
                Gaussians will be used
            rel_cutoff: The relative cutoff energy, which defines how to map the Gaussians onto
                the multigrid. If the the value is too low then, even if you have a high cutoff
                with sharp Gaussians, they will be mapped to the course part of the multigrid
            ngrids: number of grids to use
            progression_factor: divisor that decides how to map Gaussians the multigrid after
                the highest mapping is decided by rel_cutoff
        """

        self.cutoff = cutoff
        self.rel_cutoff = rel_cutoff
        self.ngrids = ngrids
        self.progression_factor = progression_factor
        self.subsections = subsections if subsections else {}
        self.kwargs = kwargs

        description = (
            "Multigrid information. Multigrid allows for sharp gaussians and diffuse "
            + "gaussians to be treated on different grids, where the spacing of FFT integration "
            + "points can be tailored to the degree of sharpness/diffusiveness"
        )

        keywords = {
            "CUTOFF": Keyword("CUTOFF", cutoff, description="Cutoff in [Ry] for finest level of the MG."),
            "REL_CUTOFF": Keyword(
                "REL_CUTOFF",
                rel_cutoff,
                description="Controls which gaussians are mapped to which level of the MG",
            ),
            "NGRIDS": Keyword("NGRIDS", ngrids, description="Number of grid levels in the MG"),
            "PROGRESSION_FACTOR": Keyword("PROGRESSION_FACTOR", progression_factor),
        }

        super().__init__(
            "MGRID",
            description=description,
            keywords=keywords,
            subsections=subsections,
            **kwargs,
        )


class Diagonalization(Section):

    """
    Controls diagonalization settings (if using traditional diagonalization).
    """

    def __init__(
        self,
        eps_adapt: float = 0,
        eps_iter: float = 1e-8,
        eps_jacobi: float = 0,
        jacobi_threshold: float = 1e-7,
        subsections: dict = None,
        **kwargs,
    ):
        """
        Initialize the diagronalization section
        """

        self.eps_adapt = eps_adapt
        self.eps_iter = eps_iter
        self.eps_jacobi = eps_jacobi
        self.jacobi_threshold = jacobi_threshold
        self.subsections = subsections if subsections else {}
        self.kwargs = kwargs
        self.location = "CP2K_INPUT/FORCE_EVAL/DFT/SCF/DIAGONALIZATION"
        self.description = "Settings for the SCF's diagonalization routines"

        keywords = {
            "EPS_ADAPT": Keyword("EPS_ADAPT", eps_adapt),
            "EPS_ITER": Keyword("EPS_ITER", eps_iter),
            "EPS_JACOBI": Keyword("EPS_JACOBI", eps_jacobi),
            "JACOBI_THRESHOLD": Keyword("JACOBI_THRESHOLD", jacobi_threshold),
        }

        super().__init__(
            "DIAGONALIZATION",
            keywords=keywords,
            repeats=False,
            location=self.location,
            description=self.description,
            subsections=self.subsections,
            **kwargs,
        )


class Davidson(Section):

    """
    Parameters for davidson diagonalization
    """

    def __init__(
        self,
        new_prec_each: int = 20,
        preconditioner: str = "FULL_SINGLE_INVERSE",
        **kwargs,
    ):
        """
        Args:
            new_prec_each (int): How often to recalculate the preconditioner.
            preconditioner (str): Preconditioner to use.
                "FULL_ALL": Most effective state selective preconditioner based on diagonalization,
                    requires the ENERGY_GAP parameter to be an underestimate of the HOMO-LUMO gap.
                    This preconditioner is recommended for almost all systems, except very large
                    systems where make_preconditioner would dominate the total computational cost.
                "FULL_KINETIC": Cholesky inversion of S and T, fast construction, robust, use for
                    very large systems.
                "FULL_SINGLE": Based on H-eS diagonalisation, not as good as FULL_ALL, but
                    somewhat cheaper to apply.
                "FULL_SINGLE_INVERSE": Based on H-eS cholesky inversion, similar to FULL_SINGLE
                    in preconditioning efficiency but cheaper to construct, might be somewhat
                    less robust. Recommended for large systems.
                "FULL_S_INVERSE": Cholesky inversion of S, not as good as FULL_KINETIC,
                    yet equally expensive.
                "NONE": skip preconditioning
        """
        self.new_prec_each = new_prec_each
        self.preconditioner = preconditioner

        keywords = {
            "NEW_PREC_EACH": Keyword("NEW_PREC_EACH", new_prec_each),
            "PRECONDITIONER": Keyword("PRECONDITIONER", preconditioner),
        }

        super().__init__(
            "DAVIDSON",
            keywords=keywords,
            repeats=False,
            location=None,
            subsections={},
            **kwargs,
        )


class OrbitalTransformation(Section):

    """
    Turns on the Orbital Transformation scheme for diagonalizing the Hamiltonian. Much faster and
    with guaranteed convergence compared to normal diagonalization, but requires the system
    to have a band gap.

    NOTE: OT has poor convergence for metallic systems and cannot use SCF mixing or smearing.
    Therefore, you should not use it for metals or systems with 'small' band gaps. In that
    case, use normal diagonalization, which will be slower, but will converge properly.
    """

    def __init__(
        self,
        minimizer: str = "CG",
        preconditioner: str = "FULL_ALL",
        algorithm: str = "STRICT",
        rotation: bool = False,
        occupation_preconditioner: bool = False,
        energy_gap: float = -1,
        linesearch: str = "2PNT",
        subsections: dict = None,
        **kwargs,
    ):
        """
        Initialize the OT section

        Args:
            minimizer (str): The minimizer to use with the OT method. Default is conjugate gradient
                method, which is more robust, but more well-behaved systems should use DIIS, which
                can be as much as 50% faster.
            preconditioner (str): Preconditioner to use for OT, FULL_ALL tends to be most robust, but is
                not always most efficient. For difficult systems, FULL_SINGLE_INVERSE can be more robust,
                and is reasonably efficient with large systems. For huge, but well behaved, systems,
                where construction of the preconditioner can take a very long time, FULL_KINETIC can be a good
                choice.
            energy_gap (float): Guess for the band gap. For FULL_ALL, should be smaller than the actual band gap,
                so simply using 0.01 is a robust value. Choosing a larger value will help if you start with a bad
                initial guess though. For FULL_SINGLE_INVERSE, energy_gap is treated as a lower bound. Values lower
                than 0.05 in this case can lead to stability issues.
            algorithm (str): What algorithm to use for OT. 'Strict': Taylor or diagonalization based algorithm.
                IRAC: Orbital Transformation based Iterative Refinement of the Approximative Congruence
                transformation (OT/IR).
            linesearch (str): From the manual: 1D line search algorithm to be used with the OT minimizer,
                in increasing order of robustness and cost. MINIMIZER CG combined with LINESEARCH
                GOLD should always find an electronic minimum. Whereas the 2PNT minimizer is almost always OK,
                3PNT might be needed for systems in which successive OT CG steps do not decrease the total energy.
        """

        self.minimizer = minimizer
        self.preconditioner = preconditioner
        self.algorithm = algorithm
        self.rotation = rotation
        self.occupation_preconditioner = occupation_preconditioner
        self.energy_gap = energy_gap
        self.linesearch = linesearch
        self.subsections = subsections if subsections else {}
        self.kwargs = kwargs

        description = (
            "Sets the various options for the orbital transformation (OT) method. "
            + "Default settings already provide an efficient, yet robust method. Most "
            + "systems benefit from using the FULL_ALL preconditioner combined with a small "
            + "value (0.001) of ENERGY_GAP. Well-behaved systems might benefit from using "
            + "a DIIS minimizer. Advantages: It's fast, because no expensive diagonalization"
            + "is performed. If preconditioned correctly, method guaranteed to find minimum. "
            + "Disadvantages: Sensitive to preconditioning. A good preconditioner can be "
            + "expensive. No smearing, or advanced SCF mixing possible: POOR convergence for "
            + "metallic systems."
        )

        keywords = {
            "MINIMIZER": Keyword("MINIMIZER", minimizer),
            "PRECONDITIONER": Keyword("PRECONDITIONER", preconditioner),
            "ENERGY_GAP": Keyword("ENERGY_GAP", energy_gap),
            "ALGORITHM": Keyword("ALGORITHM", algorithm),
            "LINESEARCH": Keyword("LINESEARCH", linesearch),
            "ROTATION": Keyword("ROTATION", rotation),
            "OCCUPATION_PRECONDITIONER": Keyword("OCCUPATION_PRECONDITIONER", occupation_preconditioner),
        }

        super().__init__(
            "OT",
            description=description,
            keywords=keywords,
            subsections=self.subsections,
            **kwargs,
        )


class Cell(Section):

    """
    Defines the simulation cell (lattice)
    """

    def __init__(self, lattice: Lattice, **kwargs):
        """
        Initialize the cell section.

        Args:
            lattice: pymatgen lattice object
        """

        self.lattice = lattice
        self.kwargs = kwargs

        description = "Lattice parameters and optional settings for creating a the CELL"

        keywords = {
            "A": Keyword("A", *lattice.matrix[0]),
            "B": Keyword("B", *lattice.matrix[1]),
            "C": Keyword("C", *lattice.matrix[2]),
        }

        super().__init__("CELL", description=description, keywords=keywords, subsections={}, **kwargs)


class Kind(Section):

    """
    Specifies the information for the different atom types being simulated.
    """

    def __init__(
        self,
        specie: str,
        alias: str | None = None,
        magnetization: float = 0.0,
        subsections: dict = None,
        basis_set: str = "GTH_BASIS",
        potential: str = "GTH_POTENTIALS",
        ghost: bool = False,
        aux_basis: str | None = None,
        **kwargs,
    ):
        """
        Initialize a KIND section

        Args:
            specie (Species or Element): Object representing the atom.
            alias (str): Alias for the atom, can be used for specifying modifications
                to certain atoms but not all, e.g. Mg_1 and Mg_2 to force difference
                oxidation states on the two atoms.
            magnetization (float): From the CP2K Manual: The magnetization used
                in the atomic initial guess. Adds magnetization/2 spin-alpha
                electrons and removes magnetization/2 spin-beta electrons.
            basis_set (str): Basis set for this atom, accessible from the
                basis set file specified
            potential (str): Pseudopotential for this atom, accessible from the
                potential file
            kwargs: Additional kwargs to pass to Section()
        """

        self.name = "KIND"
        self.specie = specie
        self.alias = alias
        self.magnetization = magnetization
        self.subsections = subsections if subsections else {}
        self.basis_set = basis_set
        self.potential = potential
        self.ghost = ghost
        self.aux_basis = aux_basis
        self.kwargs = kwargs

        self.description = "The description of this kind of atom including basis sets, element, etc."

        # Special case for closed-shell elements. Cannot impose magnetization in cp2k.
        if Element(self.specie).Z in {
            2,
            4,
            10,
            12,
            18,
            20,
            30,
            36,
            38,
            48,
            54,
            56,
            70,
            80,
            86,
            88,
            102,
            112,
            118,
        }:
            self.magnetization = 0

        keywords = {
            "ELEMENT": Keyword("ELEMENT", specie.__str__()),
            "MAGNETIZATION": Keyword("MAGNETIZATION", magnetization),
            "BASIS_SET": Keyword("BASIS_SET", basis_set),
            "POTENTIAL": Keyword("POTENTIAL", potential),
            "GHOST": Keyword("GHOST", ghost),
        }
        if aux_basis:
            keywords["BASIS_SET"] += Keyword("BASIS_SET", "AUX_FIT", aux_basis)

        kind_name = alias if alias else specie.__str__()
        self.alias = kind_name

        self.section_parameters = [kind_name]
        self.location = "FORCE_EVAL/SUBSYS/KIND"
        self.verbose = True
        self.repeats = False

        super().__init__(
            name=self.name,
            subsections=self.subsections,
            description=self.description,
            keywords=keywords,
            section_parameters=self.section_parameters,
            alias=self.alias,
            location=self.location,
            verbose=self.verbose,
            **self.kwargs,
        )


class DftPlusU(Section):

    """
    Controls DFT+U for an atom kind
    """

    def __init__(
        self,
        eps_u_ramping=1e-5,
        init_u_ramping_each_scf=False,
        l=-1,
        u_minus_j=0,
        u_ramping=0,
    ):
        """
        Initialize the DftPlusU section.

        Args:
            eps_u_ramping: (float) SCF convergence threshold at which to start ramping the U value
            init_u_ramping_each_scf: (bool) Whether or not to do u_ramping each scf cycle
            l: (int) angular moment of the orbital to apply the +U correction
            u_minus_j: (float) the effective U parameter, Ueff = U-J
            u_ramping: (float) stepwise amount to increase during ramping until u_minus_j is reached
        """

        self.name = "DFT_PLUS_U"
        self.eps_u_ramping = 1e-5
        self.init_u_ramping_each_scf = False
        self.l = l
        self.u_minus_j = u_minus_j
        self.u_ramping = u_ramping
        self.description = "Settings for on-site Hubbard +U correction for this atom kind."

        keywords = {
            "EPS_U_RAMPING": Keyword("EPS_U_RAMPING", eps_u_ramping),
            "INIT_U_RAMPING_EACH_SCF": Keyword("INIT_U_RAMPING_EACH_SCF", init_u_ramping_each_scf),
            "L": Keyword("L", l),
            "U_MINUS_J": Keyword("U_MINUS_J", u_minus_j),
            "U_RAMPING": Keyword("U_RAMPING", u_ramping),
        }

        super().__init__(
            name=self.name,
            subsections=None,
            description=self.description,
            keywords=keywords,
            section_parameters=self.section_parameters,
            alias=None,
            location=None,
        )


class Coord(Section):

    """
    Specifies the coordinates of the atoms using a pymatgen structure object.
    """

    def __init__(
        self,
        structure: Structure | Molecule,
        aliases: dict | None = None,
        subsections: dict = None,
        **kwargs,
    ):
        """
        Args:
            structure: Pymatgen structure object
            alias (bool): whether or not to identify the sites by Element + number so you can do things like
                assign unique magnetization do different elements.
        """

        self.structure = structure
        self.aliases = aliases
        self.subsections = subsections if subsections else {}
        self.kwargs = kwargs

        description = (
            "The coordinates for simple systems (like small QM cells) are specified "
            + "here by default using explicit XYZ coordinates. More complex systems "
            + "should be given via an external coordinate file in the SUBSYS%TOPOLOGY section."
        )
        if aliases:
            keywords = {
                k[0]: KeywordList([Keyword(k[0], *structure[i].coords) for i in k[1]])
                for k in sorted(aliases.items(), key=lambda x: x[1])
            }
        else:
            keywords = {
                ss: KeywordList([Keyword(s.specie.symbol, *s.coords) for s in structure.sites if s.specie.symbol == ss])
                for ss in structure.symbol_set
            }
        super().__init__(
            name="COORD",
            description=description,
            keywords=keywords,
            alias=None,
            subsections=self.subsections,
            **kwargs,
        )


class PDOS(Section):

    """
    Controls printing of projected density of states onto the different atom KINDS
    (elemental decomposed DOS).
    """

    def __init__(self, nlumo: int = -1, **kwargs):
        """
        Initialize the PDOS section

        Args:
            nlumo: how many unoccupied orbitals to include (-1==ALL)
        """

        self.nlumo = nlumo
        self.kwargs = kwargs

        description = "Controls printing of the projected density of states"

        keywords = {
            "NLUMO": Keyword("NLUMO", nlumo),
            "COMPONENTS": Keyword("COMPONENTS"),
        }

        super().__init__("PDOS", description=description, keywords=keywords, subsections={}, **kwargs)


class LDOS(Section):

    """
    Controls printing of the LDOS (List-Density of states). i.e. projects onto specific atoms.
    """

    def __init__(self, index: int = 1, alias: str | None = None, **kwargs):
        """
        Initialize the LDOS section

        Args:
            index: Index of the atom to project onto
        """

        self.index = index
        self.alias = alias
        self.kwargs = kwargs

        description = "Controls printing of the projected density of states decomposed by atom type"

        keywords = {"COMPONENTS": Keyword("COMPONENTS"), "LIST": Keyword("LIST", index)}

        super().__init__(
            "LDOS",
            subsections={},
            alias=alias,
            description=description,
            keywords=keywords,
            **kwargs,
        )


class V_Hartree_Cube(Section):

    """
    Controls printing of the hartree potential as a cube file.
    """

    def __init__(self, keywords=None, **kwargs):
        """
        Initialize the V_HARTREE_CUBE section
        """

        self.keywords = keywords if keywords else {}
        self.kwargs = kwargs

        description = (
            "Controls the printing of a cube file with eletrostatic potential generated by "
            + "the total density (electrons+ions). It is valid only for QS with GPW formalism. "
            + "Note that by convention the potential has opposite sign than the expected physical one."
        )

        super().__init__(
            "V_HARTREE_CUBE",
            subsections={},
            description=description,
            keywords=keywords,
            **kwargs,
        )


class MO_Cubes(Section):

    """
    Controls printing of the molecular orbital eigenvalues
    """

    def __init__(self, write_cube: bool = False, nhomo: int = 1, nlumo: int = 1, **kwargs):
        """
        Initialize the MO_CUBES section
        """

        self.write_cube = write_cube
        self.nhomo = nhomo
        self.nlumo = nlumo
        self.kwargs = kwargs

        description = (
            "Controls the printing of a cube file with eletrostatic potential generated by "
            + "the total density (electrons+ions). It is valid only for QS with GPW formalism. "
            + "Note that by convention the potential has opposite sign than the expected physical one."
        )

        keywords = {
            "WRITE_CUBES": Keyword("WRITE_CUBE", write_cube),
            "NHOMO": Keyword("NHOMO", nhomo),
            "NLUMO": Keyword("NLUMO", nlumo),
        }

        super().__init__(
            "MO_CUBES",
            subsections={},
            description=description,
            keywords=keywords,
            **kwargs,
        )


class E_Density_Cube(Section):

    """
    Controls printing of the electron density cube file
    """

    def __init__(self, keywords=None, **kwargs):
        """
        Initialize the E_DENSITY_CUBE Section
        """

        self.keywords = keywords if keywords else {}
        self.kwargs = kwargs

        description = (
            "Controls the printing of cube files with the electronic density and, for LSD "
            + "calculations, the spin density."
        )

        super().__init__(
            "E_DENSITY_CUBE",
            subsections={},
            description=description,
            keywords=keywords,
            **kwargs,
        )


class Smear(Section):

    """
    Control electron smearing
    """

    def __init__(
        self,
        elec_temp: int | float = 300,
        method: str = "FERMI_DIRAC",
        fixed_magnetic_moment: float = -1e2,
        **kwargs,
    ):
        """
        Initialize the SMEAR section
        """

        self.elec_temp = elec_temp
        self.method = method
        self.fixed_magnetic_moment = fixed_magnetic_moment
        self.kwargs = kwargs

        description = "Activates smearing of electron occupations"

        keywords = {
            "ELEC_TEMP": Keyword("ELEC_TEMP", elec_temp),
            "METHOD": Keyword("METHOD", method),
            "FIXED_MAGNETIC_MOMENT": Keyword("FIXED_MAGNETIC_MOMENT", fixed_magnetic_moment),
        }

        super().__init__(
            "SMEAR",
            description=description,
            keywords=keywords,
            subsections={},
            **kwargs,
        )


class BrokenSymmetry(Section):

    """
    Define the required atomic orbital occupation assigned in initialization
    of the density matrix, by adding or subtracting electrons from specific
    angular momentum channels. It works only with GUESS ATOMIC.
    """

    def __init__(
        self,
        l_alpha: Sequence = (-1,),
        n_alpha: Sequence = (0,),
        nel_alpha: Sequence = (-1,),
        l_beta: Sequence = (-1,),
        n_beta: Sequence = (0,),
        nel_beta: Sequence = (-1,),
    ):
        """
        Initialize the broken symmetry section

        Args:
            l_alpha: Angular momentum quantum number of the orbitals whose occupation is changed
            n_alpha: Principal quantum number of the orbitals whose occupation is changed.
                Default is the first not occupied
            nel_alpha: Orbital occupation change per angular momentum quantum number. In
                unrestricted calculations applied to spin alpha
            l_beta: Same as L_alpha for beta channel
            n_beta: Same as N_alpha for beta channel
            nel_beta: Same as NEL_alpha for beta channel
        """

        self.l_alpha = l_alpha
        self.n_alpha = n_alpha
        self.nel_alpha = nel_alpha
        self.l_beta = l_beta
        self.n_beta = n_beta
        self.nel_beta = nel_beta

        description = (
            "Define the required atomic orbital occupation assigned in initialization "
            + "of the density matrix, by adding or subtracting electrons from specific "
            + "angular momentum channels. It works only with GUESS ATOMIC"
        )

        keywords_alpha = {
            "L": Keyword("L", *map(int, l_alpha)),
            "N": Keyword("N", *map(int, n_alpha)),
            "NEL": Keyword("NEL", *map(int, nel_alpha)),
        }
        alpha = Section("ALPHA", keywords=keywords_alpha, subsections={}, repeats=False)

        keywords_beta = {
            "L": Keyword("L", *map(int, l_beta)),
            "N": Keyword("N", *map(int, n_beta)),
            "NEL": Keyword("NEL", *map(int, nel_beta)),
        }
        beta = Section("BETA", keywords=keywords_beta, subsections={}, repeats=False)

        super().__init__(
            "BS",
            description=description,
            subsections={"ALPHA": alpha, "BETA": beta},
            keywords={},
            repeats=False,
        )

    @classmethod
    def from_el(cls, el, oxi_state=0, spin=0):
        """
        Create section from element, oxidation state, and spin.
        """
        el = el if isinstance(el, Element) else Element(el)

        def f(x):
            return {"s": 0, "p": 1, "d": 2, "f": 4}.get(x)

        def f2(x):
            return {0: 2, 1: 6, 2: 10, 3: 14}.get(x)

        def f3(x):
            return {0: 2, 1: 6, 2: 10, 3: 14}.get(x)

        es = el.electronic_structure
        esv = [(int(_[0]), f(_[1]), int(_[2:])) for _ in es.split(".") if "[" not in _]
        esv.sort(key=lambda x: (x[0], x[1]), reverse=True)

        tmp = oxi_state
        l_alpha = []
        l_beta = []
        nel_alpha = []
        nel_beta = []
        n_alpha = []
        n_beta = []
        unpaired_orbital = None
        while tmp:
            if tmp > 0:
                tmp2 = -min((esv[0][2], tmp))
            else:
                tmp2 = min((f2(esv[0][1]) - esv[0][2], -tmp))
            l_alpha.append(esv[0][1])
            l_beta.append(esv[0][1])
            nel_alpha.append(tmp2)
            nel_beta.append(tmp2)
            n_alpha.append(esv[0][0])
            n_beta.append(esv[0][0])
            tmp += tmp2
            unpaired_orbital = esv[0][0], esv[0][1], esv[0][2] + tmp2
            esv.pop(0)

        if spin == "low-up":
            spin = unpaired_orbital[2] % 2
        elif spin == "low-down":
            spin = -(unpaired_orbital[2] % 2)
        elif spin == "high-up":
            spin = unpaired_orbital[2] % (f2(unpaired_orbital[1]) // 2)
        elif spin == "high-down":
            spin = -(unpaired_orbital[2] % (f2(unpaired_orbital[1]) // 2))

        if spin:
            for i in reversed(range(len(nel_alpha))):
                nel_alpha[i] += min((spin, f3(l_alpha[i]) - oxi_state))
                nel_beta[i] -= min((spin, f3(l_beta[i]) - oxi_state))
                if spin > 0:
                    spin -= min((spin, f3(l_alpha[i]) - oxi_state))
                else:
                    spin += min((spin, f3(l_beta[i]) - oxi_state))

        return BrokenSymmetry(
            l_alpha=l_alpha,
            l_beta=l_beta,
            nel_alpha=nel_alpha,
            nel_beta=nel_beta,
            n_beta=n_beta,
            n_alpha=n_alpha,
        )


class Xc_Functional(Section):

    """
    Defines the XC functional(s) to use.
    """

    def __init__(self, functionals: Iterable = [], subsections: dict = None, **kwargs):
        """
        Initialize the XC_FUNCTIONAL class
        """

        self.functionals = functionals
        self.subsections = subsections if subsections else {}
        self.kwargs = kwargs

        location = "CP2K_INPUT/FORCE_EVAL/DFT/XC/XC_FUNCTIONAL"

        for functional in functionals:
            self.subsections[functional] = Section(functional, subsections={}, repeats=False)

        super().__init__(
            "XC_FUNCTIONAL",
            subsections=self.subsections,
            location=location,
            repeats=False,
            **kwargs,
        )


class PBE(Section):

    """
    Info about the PBE functional.
    """

    def __init__(
        self,
        parameterization: str = "ORIG",
        scale_c: float | int = 1,
        scale_x: float | int = 1,
    ):
        """
        Args:
            parameterization (str):
                ORIG: original PBE
                PBESOL: PBE for solids/surfaces
                REVPBE: revised PBE
            scale_c (float): scales the correlation part of the functional.
            scale_x (float): scales the exchange part of the functional.
        """

        self.parameterization = parameterization
        self.scale_c = scale_c
        self.scale_x = scale_x

        location = "CP2K_INPUT/FORCE_EVAL/DFT/XC/XC_FUNCTIONAL/PBE"

        keywords = {
            "PARAMETRIZATION": Keyword("PARAMETRIZATION", parameterization),
            "SCALE_C": Keyword("SCALE_C", scale_c),
            "SCALE_X": Keyword("SCALE_X", scale_x),
        }

        super().__init__(
            "PBE",
            subsections={},
            repeats=False,
            location=location,
            section_parameters=[],
            keywords=keywords,
        )


class Kpoints(Section):

    """
    Description of the k-points to use for the calculation.
    """

    def __init__(
        self,
        kpts: Sequence | Sequence[Sequence[int]],
        weights: Sequence | None = None,
        eps_geo: float = 1e-6,
        full_grid: bool = False,
        parallel_group_size: int = -1,
        scheme: str = "MONKHORST-PACK",
        symmetry: bool = False,
        units: str = "B_VECTOR",
        verbose: bool = False,
        wavefunctions: str = "COMPLEX",
    ):
        """
        Args:
            kpts (list, tuple): a 2D array for the kpoints of the form
                [(1,1,1),]. If len(kpts) == 1. Then it is taken as subdivisions
                for automatic kpoint scheme. If it has more entries, it is
                taken as manual entries for kpoints.
            weights (list, tuple): a weight for each kpoint. Default is to
                weigh each by 1
            eps_geo (float): tolerance for symmetry. Default=1e-6
            full_grid (bool): use full (not reduced) kpoint grid. Default=False.
            parallel_group_size (int): from cp2k manual: Number of processors
                to be used for a single kpoint. This number must divide the
                total number of processes. The number of groups must divide
                the total number of kpoints. Value=-1 (smallest possible
                number of processes per group, satisfying the constraints).
                Value=0 (all processes). Value=n (exactly n processes).
                Default=-1.
            scheme (str): kpoint generation scheme. Default='Monkhorst-Pack'
            symmetry (bool): Use symmetry to reduce the number of kpoints.
                Default=False.
            units (str): Units for the kpoint coordinates (reciprocal coordinates
                or cartesian). Default='B_VECTOR' (reciprocal)
            verbose (bool): verbose output for kpoints. Default=False
            wavefunctions (str): Whether to use complex or real valued wavefunctions
                (if available). Default='complex'
        """
        description = "Sets up the kpoints"
        keywords = {}

        self.kpts = kpts
        self.weights = weights if weights else [1] * len(kpts)
        assert len(self.kpts) == len(self.weights)
        self.eps_geo = eps_geo
        self.full_grid = full_grid
        self.parallel_group_size = parallel_group_size
        self.scheme = scheme
        self.symmetry = symmetry
        self.units = units
        self.verbose = verbose
        self.wavefunctions = wavefunctions

        if len(kpts) == 1:
            keywords["SCHEME"] = Keyword("SCHEME", scheme, *kpts[0])
        elif len(kpts) > 1:
            keywords["KPOINT"] = KeywordList([Keyword("KPOINT", *k, w) for k, w in zip(self.kpts, self.weights)])
        else:
            raise ValueError("No k-points provided!")

        keywords.update(
            {
                "SCHEME": Keyword("SCHEME", scheme),
                "EPS_GEO": Keyword("EPS_GEO", eps_geo),
                "FULL_GRID": Keyword("FULL_GRID", full_grid),
                "PARALLEL_GROUP_SIZE": Keyword("PARALLEL_GROUP_SIZE", parallel_group_size),
                "SYMMETRY": Keyword("SYMMETRY", symmetry),
                "UNITS": Keyword("UNITS", units),
                "VERBOSE": Keyword("VERBOSE", verbose),
                "WAVEFUNCTIONS": Keyword("WAVEFUNCTIONS", wavefunctions),
            }
        )

        super().__init__(
            name="KPOINTS",
            subsections=None,
            repeats=False,
            description=description,
            keywords=keywords,
        )

    @classmethod
    def from_kpoints(cls, kpoints, structure=None, reduce=True):
        """
        Initialize the section from a Kpoints object (pymatgen.io.vasp.inputs). CP2K
        does not have an automatic gamma-point constructor, so this is generally used
        to get the number of divisions from a kpoint static constructor and then
        build a Monkhorst-Pack grid, which is sufficient for gamma-recommended systems
        so long as the grid is fine enough.

        Args:
            kpoints: A pymatgen kpoints object.
            structure: Pymatgen structure object. Required for automatically performing
                symmetry analysis and reducing the kpoint grid.
            reduce: whether or not to reduce the grid using symmetry. CP2K itself cannot
                do this automatically without spglib present at execution time.
        """
        k = kpoints.as_dict()
        kpoints = k["kpoints"]
        weights = k["kpts_weights"]
        scheme = k["generation_style"]

        if reduce and structure:
            sga = SpacegroupAnalyzer(structure)
            kpoints, weights = zip(*sga.get_ir_reciprocal_mesh(mesh=kpoints))
            kpoints = list(itertools.chain.from_iterable(kpoints))
            scheme = "GENERAL"
        elif scheme.lower() == "monkhorst":
            scheme = "MONKHORST-PACK"
        else:
            warnings.warn("No automatic constructor for this scheme" "defaulting to monkhorst-pack grid.")
            scheme = "MONKHORST-PACK"
        units = k["coord_type"]
        if k["coord_type"]:
            if k["coord_type"].lower() == "reciprocal":
                units = "B_VECTOR"
            elif k["coord_type"].lower() == "cartesian":
                units = "CART_ANGSTROM"
        else:
            units = "B_VECTOR"

        return Kpoints(kpts=kpoints, weights=weights, scheme=scheme, units=units)<|MERGE_RESOLUTION|>--- conflicted
+++ resolved
@@ -20,34 +20,25 @@
    sections easier.
 """
 
+from __future__ import annotations
+
 import copy
 import itertools
 import os
 import re
 import textwrap
 import warnings
-<<<<<<< HEAD
-import itertools
 from collections import OrderedDict
 from typing import Iterable, Sequence
-=======
-from collections import OrderedDict
-from typing import Iterable, Sequence
-
->>>>>>> 2b759578
+
 from monty.io import zopen
 from monty.json import MSONable
 
 from pymatgen.core.lattice import Lattice
 from pymatgen.core.periodic_table import Element
 from pymatgen.core.structure import Molecule, Structure
-from pymatgen.core.periodic_table import Element
 from pymatgen.io.cp2k.utils import _postprocessor, _preprocessor
 from pymatgen.symmetry.analyzer import SpacegroupAnalyzer
-<<<<<<< HEAD
-
-=======
->>>>>>> 2b759578
 
 __author__ = "Nicholas Winner"
 __version__ = "1.0"
