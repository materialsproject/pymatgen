--- conflicted
+++ resolved
@@ -18,26 +18,18 @@
 import re
 import textwrap
 import warnings
-<<<<<<< HEAD
 import itertools
 from typing import Dict, List, Tuple, Union, Sequence
 from monty.json import MSONable
-=======
-from typing import Dict, List, Sequence, Tuple, Union
-
->>>>>>> 009c0ba1
 from monty.io import zopen
 from monty.json import MSONable
 
 from pymatgen.core.lattice import Lattice
 from pymatgen.core.structure import Molecule, Structure
 from pymatgen.io.cp2k.utils import _postprocessor, _preprocessor
-<<<<<<< HEAD
 from pymatgen import Lattice, Structure, Molecule, Element
 from pymatgen.symmetry.analyzer import SpacegroupAnalyzer
 
-=======
->>>>>>> 009c0ba1
 
 __author__ = "Nicholas Winner"
 __version__ = "0.3"
@@ -158,13 +150,9 @@
             description = None
         units = re.findall(r"\[(.*)\]", s) or [None]
         s = re.sub(r"\[(.*)\]", "", s)
-<<<<<<< HEAD
         args = list(map(_postprocessor, s.split()))
         args[0] = str(args[0])
         return Keyword(*args, units=units[0], description=description)
-=======
-        return Keyword(*map(_postprocessor, s.split()), units=units[0], description=description)
->>>>>>> 009c0ba1
 
     def verbosity(self, v):
         """
@@ -1529,13 +1517,8 @@
             "E_DENSITY_CUBE",
             subsections={},
             description=description,
-<<<<<<< HEAD
             keywords={'STRIDE': Keyword('STRIDE', *kwargs.get('stride', [1, 1, 1]))},
             **kwargs
-=======
-            keywords={},
-            **kwargs,
->>>>>>> 009c0ba1
         )
 
 
@@ -1920,7 +1903,6 @@
                 do this automatically without spglib present at execution time.
         """
         k = kpoints.as_dict()
-<<<<<<< HEAD
         kpoints = k['kpoints']
         weights = k['kpts_weights']
         scheme = k['generation_style']
@@ -1942,19 +1924,6 @@
                 units = 'B_VECTOR'
             elif k['coord_type'].lower() == 'cartesian':
                 units = 'CART_ANGSTROM'
-=======
-        kpoints = k["kpoints"]
-        weights = k["kpts_weights"]
-        scheme = k["generation_style"]
-        if scheme.lower() == "Monkhorst":
-            scheme = "MONKHORST-PACK"
-        units = k["coord_type"]
-        if k["coord_type"]:
-            if k["coord_type"].lower() == "reciprocal":
-                units = "B_VECTOR"
-            elif k["coord_type"].lower() == "cartesian":
-                units = "CART_ANGSTROM"
->>>>>>> 009c0ba1
         else:
             units = "B_VECTOR"
 
