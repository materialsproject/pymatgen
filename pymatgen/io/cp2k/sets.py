--- conflicted
+++ resolved
@@ -337,13 +337,7 @@
         self.kwargs = kwargs
 
         if ot and self.kpoints:
-<<<<<<< HEAD
-            if self.kpoints.num_kpts == 1 or (
-                self.kpoints.num_kpts == 0 and tuple(self.kpoints.kpts[0]) == (1, 1, 1)
-            ):
-=======
             if self.kpoints == 1 or (self.kpoints == 0 and tuple(self.kpoints.kpts[0]) == (1, 1, 1)):
->>>>>>> eeb838de
                 # As of cp2k v2022.1 kpoint module is not fully integrated, so even specifying 1 1 1 disables
                 # modules that don't support kpoints. So, you have to drop it all together to get full
                 # support
