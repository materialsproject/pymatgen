--- conflicted
+++ resolved
@@ -345,17 +345,12 @@
         self.kwargs = kwargs
 
         if self.kpoints:
-<<<<<<< HEAD
-            if (self.kpoints.num_kpts == 0  or self.kpoints.num_kpts == 1) and \
-                np.array_equal(self.kpoints.kpts[0], (0, 0, 0)):
-=======
             if (
                 self.kpoints.num_kpts == 0
                 or self.kpoints.num_kpts == 1
                 and np.array_equal(self.kpoints.kpts[0], (0, 0, 0))
                 or np.array_equal(self.kpoints.kpts[0], (0, 0, 0))
             ):
->>>>>>> 1bf473c6
                 # As of cp2k v2022.1 kpoint module is not fully integrated, so even specifying
                 # 0,0,0 will disable certain features. So, you have to drop it all together to
                 # get full support
@@ -725,22 +720,21 @@
         elif hybrid_functional == "PBE0":
             pbe = PBE("ORIG", scale_c=1, scale_x=1 - hf_fraction)
             xc_functional = Xc_Functional(functionals=[], subsections={"PBE": pbe})
+            xc_functional.insert(
+                Section(
+                    "PBE_HOLE_T_C_LR",
+                    subsections={},
+                    keywords={
+                        "CUTOFF_RADIUS": Keyword("CUTOFF_RADIUS", cutoff_radius),
+                        "SCALE_X": Keyword("SCALE_X", hf_fraction),
+                    },
+                )
+            )
 
             if isinstance(self.structure, Molecule):
                 potential_type = "COULOMB"
             else:
-                xc_functional.insert(
-                    Section(
-                        "PBE_HOLE_T_C_LR",
-                        subsections={},
-                        keywords={
-                            "CUTOFF_RADIUS": Keyword("CUTOFF_RADIUS", cutoff_radius),
-                            "SCALE_X": Keyword("SCALE_X", hf_fraction),
-                        },
-                    )
-                )  
                 potential_type = "TRUNCATED"
-
             ip_keywords.update(
                 {
                     "POTENTIAL_TYPE": Keyword("POTENTIAL_TYPE", potential_type),
