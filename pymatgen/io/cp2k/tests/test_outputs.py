# Copyright (c) Pymatgen Development Team.
# Distributed under the terms of the MIT License.

import unittest
from pathlib import Path

from pymatgen.io.cp2k.outputs import Cp2kOutput
from pymatgen.util.testing import PymatgenTest

<<<<<<< HEAD
=======

>>>>>>> 2b759578
# TODO More comprehensive testing
class SetTest(PymatgenTest):
    def setUp(self):
        self.TEST_FILES_DIR = Path.joinpath(self.TEST_FILES_DIR, "cp2k")
        self.out = Cp2kOutput(Path.joinpath(self.TEST_FILES_DIR, "cp2k.out"), auto_load=True)

    def test_files(self):
        self.out.parse_files()
        self.assertEqual(len(self.out.filenames["PDOS"]), 2)

    def test(self):
        self.assertEqual(self.out.spin_polarized, False)
        self.assertEqual(self.out.completed, True)
        self.assertEqual(self.out.num_warnings, [[1]])
        self.assertEqual(self.out.run_type.upper(), "GEO_OPT")


if __name__ == "__main__":
    unittest.main()<|MERGE_RESOLUTION|>--- conflicted
+++ resolved
@@ -7,10 +7,7 @@
 from pymatgen.io.cp2k.outputs import Cp2kOutput
 from pymatgen.util.testing import PymatgenTest
 
-<<<<<<< HEAD
-=======
 
->>>>>>> 2b759578
 # TODO More comprehensive testing
 class SetTest(PymatgenTest):
     def setUp(self):
