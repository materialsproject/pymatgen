--- conflicted
+++ resolved
@@ -25,26 +25,19 @@
 import warnings
 import shutil
 import copy
+
 from pprint import pprint
-
+from six.moves import map
 from atomicfile import AtomicFile
 from prettytable import PrettyTable
 from monty.collections import as_set
 from monty.itertools import iterator_from_slice
 from monty.io import FileLock
-<<<<<<< HEAD
+from monty.termcolor import cprint, colored, stream_has_colours
 from monty.termcolor import stream_has_colours, cprint, colored, cprint_map
 from pymatgen.serializers.pickle_coders import pmg_pickle_load, pmg_pickle_dump 
-from .tasks import Dependency, Status, Node, NodeResults, Task, ScfTask, PhononTask, TaskManager, NscfTask, DdkTask
-from .tasks import AnaddbTask, DdeTask
-=======
-from monty.termcolor import cprint, colored, stream_has_colours
-
-from six.moves import map
-from pymatgen.serializers.pickle_coders import pmg_pickle_load, pmg_pickle_dump
-from .tasks import Dependency, Status, Node, NodeResults, Task, ScfTask, PhononTask, TaskManager, DdkTask
-from .tasks import DdeTask
->>>>>>> b3ea9f08
+from .tasks import (Dependency, Status, Node, NodeResults, Task, ScfTask, PhononTask, TaskManager, NscfTask, DdkTask,
+                    AnaddbTask, DdeTask)
 from .utils import Directory, Editor
 from .abiinspect import yaml_read_irred_perts
 from .works import Work, BandStructureWork, PhononWork, G0W0Work, QptdmWork
