# coding: utf-8
"""Classes defining Abinit calculations."""
from __future__ import division, print_function, unicode_literals
import os
import time
import datetime
import shutil
import collections
import abc
import copy
import yaml
import six
import numpy as np

from pprint import pprint
from atomicfile import AtomicFile
from six.moves import map, zip, StringIO
from pydispatch import dispatcher
from monty.termcolor import colored
from monty.serialization import loadfn
from monty.string import is_string, list_strings
from monty.io import FileLock
from monty.collections import AttrDict, Namespace
from monty.functools import lazy_property, return_none_if_raise
from monty.json import MontyDecoder
<<<<<<< HEAD
from pymatgen.core.units import  Memory #Time,
from pymatgen.util.string_utils import WildCard
from pymatgen.util.num_utils import maxloc
from pymatgen.serializers.json_coders import PMGSONable, json_pretty_dump, pmg_serialize
from .utils import File, Directory, irdvars_for_ext, abi_splitext, abi_extensions, FilepathFixer, Condition
from .strategies import StrategyWithInput, OpticInput
from .qadapters import make_qadapter, QueueAdapter
=======
from monty.fnmatch import WildCard
from pymatgen.core.units import  Memory #Time,
from pymatgen.util.num_utils import maxloc
from pymatgen.serializers.json_coders import PMGSONable, json_pretty_dump, pmg_serialize
from .utils import File, Directory, irdvars_for_ext, abi_splitext, abi_extensions, FilepathFixer, Condition, SparseHistogram
from .strategies import StrategyWithInput, OpticInput
from .qadapters import make_qadapter, QueueAdapter, slurm_parse_timestr
>>>>>>> dfb47b7e
from .db import DBConnector
from . import abiinspect
from . import events


__author__ = "Matteo Giantomassi"
__copyright__ = "Copyright 2013, The Materials Project"
__version__ = "0.1"
__maintainer__ = "Matteo Giantomassi"

__all__ = [
    "TaskManager",
    "ParalHintsParser",
    "ScfTask",
    "NscfTask",
    "RelaxTask",
    "DdkTask",
    "PhononTask",
    "SigmaTask",
    "OpticTask",
    "AnaddbTask",
]

import logging
logger = logging.getLogger(__name__)


# Tools and helper functions.

def straceback():
    """Returns a string with the traceback."""
    import traceback
    return traceback.format_exc()


class GridFsFile(AttrDict):
    def __init__(self, path, fs_id=None, mode="b"):
        super(GridFsFile, self).__init__(path=path, fs_id=fs_id, mode=mode)


class NodeResults(dict, PMGSONable):
    """
    Dictionary used to store the most important results produced by a Node.
    """
    JSON_SCHEMA = {
        "type": "object",
        "properties": {
            "node_id": {"type": "integer", "required": True},
            "node_finalized": {"type": "boolean", "required": True},
            "node_history": {"type": "array", "required": True},
            "node_class": {"type": "string", "required": True},
            "node_name": {"type": "string", "required": True},
            "node_status": {"type": "string", "required": True},
            "in": {"type": "object", "required": True, "description": "dictionary with input parameters"},
            "out": {"type": "object", "required": True, "description": "dictionary with the output results"},
            "exceptions": {"type": "array", "required": True},
            "files": {"type": "object", "required": True},
        },
    }

    @classmethod
    def from_node(cls, node):
        """Initialize an instance of `NodeResults` from a `Node` subclass."""
        kwargs = dict(
            node_id=node.node_id,
            node_finalized=node.finalized,
            node_history=list(node.history),
            node_name=node.name, 
            node_class=node.__class__.__name__,
            node_status=str(node.status),
        )

        return node.Results(node, **kwargs)

    def __init__(self, node, **kwargs):
        super(NodeResults, self).__init__(**kwargs)
        self.node = node

        if "in" not in self: self["in"] = Namespace()
        if "out" not in self: self["out"] = Namespace()
        if "exceptions" not in self: self["exceptions"] = []
        if "files" not in self: self["files"] = Namespace()

    @property
    def exceptions(self):
        return self["exceptions"]

    @property
    def gridfs_files(self):
        """List with the absolute paths of the files to be put in GridFs."""
        return self["files"]

    def register_gridfs_files(self, **kwargs):
        """
        This function registers the files that will be saved in GridFS.
        kwargs is a dictionary mapping the key associated to the file (usually the extension)
        to the absolute path. By default, files are assumed to be in binary form, for formatted files
        one should pass a tuple ("filepath", "t").

        Example::

            results.register_gridfs(GSR="path/to/GSR.nc", text_file=("/path/to/txt_file", "t"))

        The GSR file is a binary file, whereas text_file is a text file.
        """
        d = {}
        for k, v in kwargs.items():
            mode = "b" 
            if isinstance(v, (list, tuple)): v, mode = v
            d[k] = GridFsFile(path=v, mode=mode)
            
        self["files"].update(d)
        return self

    def push_exceptions(self, *exceptions):
        for exc in exceptions:
            newstr = str(exc)
            if newstr not in self.exceptions:
                self["exceptions"] += [newstr,]

    @pmg_serialize
    def as_dict(self):
        return self.copy()
                                                                                
    @classmethod
    def from_dict(cls, d):
        return cls({k: v for k, v in d.items() if k not in ("@module", "@class")})

    def json_dump(self, filename):
        json_pretty_dump(self.as_dict(), filename)

    @classmethod
    def json_load(cls, filename):
        return cls.from_dict(loadfn(filename))

    def validate_json_schema(self):
        import validictory
        d = self.as_dict()
        try:
            validictory.validate(d, self.JSON_SCHEMA)
            return True
        except ValueError as exc:
            pprint(d)
            print(exc)
            return False

    def update_collection(self, collection):
        """
        Update a mongodb collection.
        """
        node = self.node 
        flow = node if node.is_flow else node.flow

        # Build the key used to store the entry in the document.
        key = node.name
        if node.is_task:
            key = "w" + str(node.pos[0]) + "_t" + str(node.pos[1])
        elif node.is_work:
            key = "w" + str(node.pos)

        db = collection.database

        # Save files with GridFs first in order to get the ID.
        if self.gridfs_files:
            import gridfs
            fs = gridfs.GridFS(db)
            for ext, gridfile in self.gridfs_files.items():
                logger.info("gridfs: about to put file:", str(gridfile))
                # Here we set gridfile.fs_id that will be stored in the mondodb document
                try:
                    with open(gridfile.path, "r" + gridfile.mode) as f:
                        gridfile.fs_id = fs.put(f, filename=gridfile.path)
                except IOError as exc:
                    logger.critical(str(exc))

        if flow.mongo_id is None:
            # Flow does not have a mongo_id, allocate doc for the flow and save its id.
            flow.mongo_id = collection.insert({})
            print("Creating flow.mongo_id", flow.mongo_id, type(flow.mongo_id))

        # Get the document from flow.mongo_id and update it.
        doc = collection.find_one({"_id": flow.mongo_id})
        if key in doc:
            raise ValueError("%s is already in doc!" % key)
        doc[key] = self.as_dict()

        collection.save(doc)
        #collection.update({'_id':mongo_id}, {"$set": doc}, upsert=False)


class TaskResults(NodeResults):

    JSON_SCHEMA = NodeResults.JSON_SCHEMA.copy() 
    JSON_SCHEMA["properties"] = {
        "executable": {"type": "string", "required": True},
    }

    @classmethod
    def from_node(cls, task):
        """Initialize an instance from an AbinitTask instance."""
        new = super(TaskResults, cls).from_node(task)

        new.update(
            executable=task.executable,
            #executable_version:
            #task_events=
            pseudos=task.strategy.pseudos.as_dict()
            #input=task.strategy
        )

        new.register_gridfs_files(
            run_abi=(task.input_file.path, "t"),
            run_abo=(task.output_file.path, "t"),
        )

        return new


class SparseHistogram(object):

    def __init__(self, items, key=None, num=None, step=None):
        if num is None and step is None:
            raise ValueError("Either num or step must be specified")

        from collections import defaultdict, OrderedDict

        values = [key(item) for item in items] if key is not None else items
        start, stop = min(values), max(values)
        if num is None:
            num = int((stop - start) / step)
            if num == 0: num = 1
        mesh = np.linspace(start, stop, num, endpoint=False)

        from monty.bisect import find_le

        hist = defaultdict(list)
        for item, value in zip(items, values):
            # Find rightmost value less than or equal to x.
            # hence each bin contains all items whose value is >= value
            pos = find_le(mesh, value)
            hist[mesh[pos]].append(item)

        #new = OrderedDict([(pos, hist[pos]) for pos in sorted(hist.keys(), reverse=reverse)])
        self.binvals = sorted(hist.keys())
        self.values = [hist[pos] for pos in self.binvals]
        self.start, self.stop, self.num = start, stop, num

    from pymatgen.util.plotting_utils import add_fig_kwargs, get_ax_fig_plt
    @add_fig_kwargs
    def plot(self, ax=None, **kwargs):
        """
        Plot the histogram with matplotlib, returns `matplotlib figure
        """
        ax, fig, plt = get_ax_fig_plt(ax)

        yy = [len(v) for v in self.values]
        ax.plot(self.binvals, yy, **kwargs)

        return fig


import unittest
class SparseHistogramTest(unittest.TestCase):
    def test_sparse(self):
        items = [1, 2, 2.9, 4]
        hist = SparseHistogram(items, step=1)
        assert hist.binvals == [1.0, 2.0, 3.0] 
        assert hist.values == [[1], [2, 2.9], [4]]
        #hist.plot()

        hist = SparseHistogram([iv for iv in enumerate(items)], key=lambda t: t[1], step=1)
        assert hist.binvals == [1.0, 2.0, 3.0] 
        assert hist.values == [[(0, 1)], [(1, 2), (2, 2.9)], [(3, 4)]]


class ParalConf(AttrDict):
    """
    This object store the parameters associated to one 
    of the possible parallel configurations reported by ABINIT.
    Essentially it is a dictionary whose values can also be accessed 
    as attributes. It also provides default values for selected keys
    that might not be present in the ABINIT dictionary.

    Example:

        --- !Autoparal
        info: 
            version: 1
            autoparal: 1
            max_ncpus: 108
        configurations:
            -   tot_ncpus: 2         # Total number of CPUs
                mpi_ncpus: 2         # Number of MPI processes.
                omp_ncpus: 1         # Number of OMP threads (1 if not present)
                mem_per_cpu: 10      # Estimated memory requirement per MPI processor in Megabytes.
                efficiency: 0.4      # 1.0 corresponds to an "expected" optimal efficiency (strong scaling).
                vars: {              # Dictionary with the variables that should be added to the input.
                      varname1: varvalue1
                      varname2: varvalue2
                      }
            -
        ...

    For paral_kgb we have:
    nproc     npkpt  npspinor    npband     npfft    bandpp    weight   
       108       1         1        12         9         2        0.25
       108       1         1       108         1         2       27.00
        96       1         1        24         4         1        1.50
        84       1         1        12         7         2        0.25
    """
    _DEFAULTS = {
        "omp_ncpus": 1,     
        "mem_per_cpu": 0.0, 
        "vars": {}       
    }

    def __init__(self, *args, **kwargs):
        super(ParalConf, self).__init__(*args, **kwargs)
        
        # Add default values if not already in self.
        for k, v in self._DEFAULTS.items():
            if k not in self:
                self[k] = v

    def __str__(self):
        stream = StringIO()
        pprint(self, stream=stream)
        return stream.getvalue()

    # TODO: Change name in abinit
    # Remove tot_ncpus from Abinit
    @property
    def num_cores(self):
        return self.mpi_procs * self.omp_threads

    @property
    def mem_per_proc(self):
        return self.mem_per_cpu

    @property
    def mpi_procs(self):
        return self.mpi_ncpus

    @property
    def omp_threads(self):
        return self.omp_ncpus

    @property
    def speedup(self):
        """Estimated speedup reported by ABINIT."""
        return self.efficiency * self.num_cores

    @property
    def tot_mem(self):
        """Estimated total memory in Mbs (computed from mem_per_proc)"""
        return self.mem_per_proc * self.mpi_procs


class ParalHintsError(Exception):
    """Base error class for `ParalHints`."""


class ParalHintsParser(object):

    Error = ParalHintsError

    def __init__(self):
        # Used to push error strings.
        self._errors = collections.deque(maxlen=100)

    def add_error(self, errmsg):
        self._errors.append(errmsg)

    def parse(self, filename):
        """
        Read the `AutoParal` section (YAML format) from filename.
        Assumes the file contains only one section.
        """
        with abiinspect.YamlTokenizer(filename) as r:
            doc = r.next_doc_with_tag("!Autoparal")
            try:
                d = yaml.load(doc.text_notag)
                return ParalHints(info=d["info"], confs=d["configurations"])
            except:
                import traceback
                sexc = traceback.format_exc()
                err_msg = "Wrong YAML doc:\n%s\n\nException" % (doc.text, sexc)
                self.add_error(err_msg)
                logger.critical(err_msg)
                raise self.Error(err_msg)


class ParalHints(collections.Iterable):
    """
    Iterable with the hints for the parallel execution reported by ABINIT.
    """
    Error = ParalHintsError

    def __init__(self, info, confs):
        self.info = info
        self._confs = [ParalConf(**d) for d in confs]

    def __getitem__(self, key):
        return self._confs[key]

    def __iter__(self):
        return self._confs.__iter__()

    def __len__(self):
        return self._confs.__len__()

    def __str__(self):
        return "\n".join(str(conf) for conf in self)

    @lazy_property
    def max_cores(self):
        """Maximum number of cores."""
        return max(c.mpi_procs * c.omp_threads for c in self)

    @lazy_property
    def max_mem_per_proc(self):
        """Maximum memory per MPI process."""
        return max(c.mem_per_proc for c in self) 

    @lazy_property
    def max_speedup(self):
        """Maximum speedup."""
        return max(c.speedup for c in self) 

    @lazy_property
    def max_efficiency(self):
        """Maximum parallel efficiency."""
        return max(c.efficiency for c in self) 

    @pmg_serialize
    def as_dict(self, **kwargs):
        return {"info": self.info, "confs": self._confs}

    @classmethod
    def from_dict(cls, d):
        return cls(info=d["info"], confs=d["confs"])

    def copy(self):
        """Shallow copy of self."""
        return copy.copy(self)

    def select_with_condition(self, condition, key=None):
        """
        Remove all the configurations that do not satisfy the given condition.

            Args:
                condition: dict or :class:`Condition` object with operators expressed with a Mongodb-like syntax
                key: Selects the sub-dictionary on which condition is applied, e.g. key="vars"
                    if we have to filter the configurations depending on the values in vars
        """
        condition = Condition.as_condition(condition)
        new_confs = []

        for conf in self:
            # Select the object on which condition is applied
            obj = conf if key is None else AttrDict(conf[key])
            add_it = condition(obj=obj)
            #if key is "vars": print("conf", conf, "added:", add_it)
            if add_it: new_confs.append(conf)

        self._confs = new_confs

    def sort_by_efficiency(self, reverse=True):
        """Sort the configurations in place. items with highest efficiency come first"""
        self._confs.sort(key=lambda c: c.efficiency, reverse=reverse)

    def sort_by_speedup(self, reverse=True):
        """Sort the configurations in place. items with highest speedup come first"""
        self._confs.sort(key=lambda c: c.speedup, reverse=reverse)

    def sort_by_mem_per_proc(self, reverse=False):
        """Sort the configurations in place. items with lowest memory per proc come first."""
        # Avoid sorting if mem_per_cpu is not available.
        if any(c.mem_per_proc > 0.0 for c in self):
            self._confs.sort(key=lambda c: c.mem_per_proc, reverse=reverse)
<<<<<<< HEAD

    def multidimensional_optimization(self, priorities=("speedup", "efficiency")):
        # Mapping property --> options passed to sparse_histogram
        opts = dict(speedup=dict(step=1.0), efficiency=dict(step=0.1), mem_per_proc=dict(memory=1024))
        #opts = dict(zip(priorities, bin_widths))
                                                                                                   
        opt_confs = self._confs
        for priority in priorities:
            histogram = SparseHistogram(opt_confs, key=lambda c: getattr(c, priority), **opts[priority])
            pos = 0 if priority == "mem_per_proc" else -1
            opt_confs = histogram.values[pos]

        #histogram.plot(show=True, savefig="hello.pdf")
        return self.__class__(info=self.info, confs=opt_confs)

    #def histogram_efficiency(self, step=0.1):
    #    """Returns a :class:`SparseHistogram` with configuration grouped by parallel efficiency."""
    #    return SparseHistogram(self._confs, key=lambda c: c.efficiency, step=step)

=======

    def multidimensional_optimization(self, priorities=("speedup", "efficiency")):
        # Mapping property --> options passed to sparse_histogram
        opts = dict(speedup=dict(step=1.0), efficiency=dict(step=0.1), mem_per_proc=dict(memory=1024))
        #opts = dict(zip(priorities, bin_widths))
                                                                                                   
        opt_confs = self._confs
        for priority in priorities:
            histogram = SparseHistogram(opt_confs, key=lambda c: getattr(c, priority), **opts[priority])
            pos = 0 if priority == "mem_per_proc" else -1
            opt_confs = histogram.values[pos]

        #histogram.plot(show=True, savefig="hello.pdf")
        return self.__class__(info=self.info, confs=opt_confs)

    #def histogram_efficiency(self, step=0.1):
    #    """Returns a :class:`SparseHistogram` with configuration grouped by parallel efficiency."""
    #    return SparseHistogram(self._confs, key=lambda c: c.efficiency, step=step)

>>>>>>> dfb47b7e
    #def histogram_speedup(self, step=1.0):
    #    """Returns a :class:`SparseHistogram` with configuration grouped by parallel speedup."""
    #    return SparseHistogram(self._confs, key=lambda c: c.speedup, step=step)

    #def histogram_memory(self, step=1024):
    #    """Returns a :class:`SparseHistogram` with configuration grouped by memory."""
    #    return SparseHistogram(self._confs, key=lambda c: c.speedup, step=step)

    #def filter(self, qadapter):
    #    """Return a new list of configurations that can be executed on the `QueueAdapter` qadapter."""
    #    new_confs = [pconf for pconf in self if qadapter.can_run_pconf(pconf)]
    #    return self.__class__(info=self.info, confs=new_confs)

    def get_ordered_with_policy(self, policy, max_ncpus):
        """
        Sort and return a new list of configurations ordered according to the :class:`TaskPolicy` policy.
        """
        # Build new list since we are gonna change the object in place.
        hints = self.__class__(self.info, confs=[c for c in self if c.num_cores <= max_ncpus])

        # First select the configurations satisfying the condition specified by the user (if any)
        bkp_hints = hints.copy()
        if policy.condition:
            logger.info("Applying condition %s" % str(policy.condition))
            hints.select_with_condition(policy.condition)

            # Undo change if no configuration fullfills the requirements.
            if not hints:
                hints = bkp_hints
                logger.warning("Empty list of configurations after policy.condition")

        # Now filter the configurations depending on the values in vars
        bkp_hints = hints.copy()
        if policy.vars_condition:
            logger.info("Applying vars_condition %s" % str(policy.vars_condition))
            hints.select_with_condition(policy.vars_condition, key="vars")

            # Undo change if no configuration fullfills the requirements.
            if not hints:
                hints = bkp_hints
                logger.warning("Empty list of configurations after policy.vars_condition")

        if len(policy.autoparal_priorities) == 1:
            # Example: hints.sort_by_speedup()
            getattr(hints, "sort_by_" + policy.autoparal_priorities[0])()
        else:
            hints = hints.multidimensional_optimization(priorities=policy.autoparal_priorities)
            if len(hints) == 0: raise ValueError("len(hints) == 0")

        #TODO: make sure that num_cores == 1 is never selected when we have more than one configuration
        #if len(hints) > 1:
        #    hints.select_with_condition(dict(num_cores={"$eq": 1)))

        # Return final (orderded ) list of configurations (best first).
        return hints


class TaskPolicy(object):
    """
    This object stores the parameters used by the :class:`TaskManager` to 
    create the submission script and/or to modify the ABINIT variables 
    governing the parallel execution. A `TaskPolicy` object contains 
    a set of variables that specify the launcher, as well as the options
    and the condition used to select the optimal configuration for the parallel run 
    """
    @classmethod
    def as_policy(cls, obj):
        """
        Converts an object obj into a `:class:`TaskPolicy. Accepts:

            * None
            * TaskPolicy
            * dict-like object
        """
        if obj is None:
            # Use default policy.
            return TaskPolicy()
        else:
            if isinstance(obj, cls):
                return obj
            elif isinstance(obj, collections.Mapping):
                return cls(**obj) 
            else:
                raise TypeError("Don't know how to convert type %s to %s" % (type(obj), cls))

    @classmethod
    def autodoc(cls):
        return """
    autoparal: 0 to disable the autoparal feature (default 1 i.e. autoparal is on)
    condition: condition used to filter the autoparal configurations (Mongodb-like syntax). 
               Default: empty 
    vars_condition: condition used to filter the list of ABINIT variables reported autoparal 
                    (Mongodb-like syntax). Default: empty
<<<<<<< HEAD
=======
    frozen_timeout: A job is considered to be frozen and its status is set to Error if no change to 
                    the output file has been done for frozen_timeout seconds. Accepts int with seconds or 
                    string in slurm form i.e. days-hours:minutes:seconds. Default: 1 hour.
>>>>>>> dfb47b7e
    precedence:
    autoparal_priorities:
"""

    def __init__(self, **kwargs):
        """
        See autodoc
        """
        self.autoparal = kwargs.pop("autoparal", 1)
        self.condition = Condition(kwargs.pop("condition", {}))
        self.vars_condition = Condition(kwargs.pop("vars_condition", {}))
        self.precedence = kwargs.pop("precedence", "autoparal_conf")
        self.autoparal_priorities = kwargs.pop("autoparal_priorities", ["speedup"])
        #self.autoparal_priorities = kwargs.pop("autoparal_priorities", ["speedup", "efficiecy", "memory"]
<<<<<<< HEAD
=======
        self.frozen_timeout = slurm_parse_timestr(kwargs.pop("frozen_timeout", "0-1"))
>>>>>>> dfb47b7e

        if kwargs:
            raise ValueError("Found invalid keywords in policy section:\n %s" % str(kwargs.keys()))

        # Consistency check.
        if self.precedence not in ("qadapter", "autoparal_conf"):
            raise ValueError("Wrong value for policy.precedence, should be qadapter or autoparal_conf")

    def __str__(self):
        lines = []
        app = lines.append
        for k, v in self.__dict__.items():
            if k.startswith("_"): continue
            app("%s: %s" % (k, v))
        return "\n".join(lines)


class TaskManager(object):
    """
    A `TaskManager` is responsible for the generation of the job script and the submission 
    of the task, as well as for the specification of the parameters passed to the resource manager
    (e.g. Slurm, PBS ...) and/or the run-time specification of the ABINIT variables governing the parallel execution. 
    A `TaskManager` delegates the generation of the submission script and the submission of the task to the :class:`QueueAdapter`. 
    A `TaskManager` has a :class:`TaskPolicy` that governs the specification of the parameters for the parallel executions.
    Ideally, the TaskManager should be the **main entry point** used by the task to deal with job submission/optimization
    """
    YAML_FILE = "manager.yml"
    USER_CONFIG_DIR = os.path.join(os.getenv("HOME"), ".abinit", "abipy")

    ENTRIES = {"policy", "qadapters", "db_connector"}

    @classmethod
    def autodoc(cls):
        from .db import DBConnector
        s = """
# TaskManager configuration file (YAML Format)

policy: 
    # Dictionary with options used to control the execution of the tasks.

qadapters:  
    # List of qadapters objects (mandatory)
    -  # qadapter_1
    -  # qadapter_2

db_connector: 
    # Connection to MongoDB database (optional)

##########################################
# Individual entries are documented below:
##########################################

"""
        s += "policy: " + TaskPolicy.autodoc() + "\n"
        s += "qadapter: " + QueueAdapter.autodoc() + "\n"
        s += "db_connector: " + DBConnector.autodoc()
        return s

    @classmethod
    def from_user_config(cls):
        """
        Initialize the :class:`TaskManager` from the YAML file 'taskmanager.yaml'.
        Search first in the working directory and then in the abipy configuration directory.

        Raises:
            RuntimeError if file is not found.
        """
        # Try in the current directory.
        path = os.path.join(os.getcwd(), cls.YAML_FILE)
        if os.path.exists(path):
            return cls.from_file(path)

        # Try in the configuration directory.
        path = os.path.join(cls.USER_CONFIG_DIR, cls.YAML_FILE)
        if os.path.exists(path):
            return cls.from_file(path)
    
        raise RuntimeError("Cannot locate %s neither in current directory nor in %s" % (cls.YAML_FILE, path))

    @classmethod
    def from_file(cls, filename):
        """Read the configuration parameters from the Yaml file filename."""
        try:
            with open(filename, "r") as fh:
                return cls.from_dict(yaml.load(fh))
        except Exception as exc:
            print("Error while reading TaskManager parameters from file %s\n" % filename)
            raise 

    @classmethod
    def from_string(cls, s):
        """Create an instance from string s containing a YAML dictionary."""
        return cls.from_dict(yaml.load(s))

    @classmethod
    def from_dict(cls, d):
        """Create an instance from a dictionary."""
        return cls(**{k: v for k, v in d.items() if k in cls.ENTRIES})

    def as_dict(self):
        return self._kwargs

    def __init__(self, **kwargs):
        """
        Args:
            policy:None
            qadapters:List of qadapters in YAML format
            db_connector:Dictionary with data used to connect to the database (optional)
        """
        # Keep a copy of kwargs
        self._kwargs = copy.deepcopy(kwargs)

        self.policy = TaskPolicy.as_policy(kwargs.pop("policy", None))
<<<<<<< HEAD

        # Initialize database connector (if specified)
        self.db_connector = DBConnector(**kwargs.pop("db_connector", {}))

        # Build list of QAdapters. Neglect entry if priority == 0 or `enabled: no"
        qads = []
        for d in kwargs.pop("qadapters"):
            if d.get("enabled", False): continue 
            qad = make_qadapter(**d)
            if qad.priority > 0:    
                qads.append(qad)
            elif qad.priority < 0:    
                raise ValueError("qadapter cannot have negative priority:\n %s" % qad)

        if not qads:
            raise ValueError("Received emtpy list of qadapters")
        #if len(qads) != 1:
        #    raise NotImplementedError("For the time being multiple qadapters are not supported! Please use one adapter")

        # Order qdapters according to priority.
        qads = sorted(qads, key=lambda q: q.priority)
        priorities = [q.priority for q in qads]
        if len(priorities) != len(set(priorities)):
            raise ValueError("Two or more qadapters have same priority. This is not allowed. Check taskmanager.yml")

        self._qads, self._qadpos = tuple(qads), 0

=======

        # Initialize database connector (if specified)
        self.db_connector = DBConnector(**kwargs.pop("db_connector", {}))

        # Build list of QAdapters. Neglect entry if priority == 0 or `enabled: no"
        qads = []
        for d in kwargs.pop("qadapters"):
            if d.get("enabled", False): continue 
            qad = make_qadapter(**d)
            if qad.priority > 0:    
                qads.append(qad)
            elif qad.priority < 0:    
                raise ValueError("qadapter cannot have negative priority:\n %s" % qad)

        if not qads:
            raise ValueError("Received emtpy list of qadapters")
        #if len(qads) != 1:
        #    raise NotImplementedError("For the time being multiple qadapters are not supported! Please use one adapter")

        # Order qdapters according to priority.
        qads = sorted(qads, key=lambda q: q.priority)
        priorities = [q.priority for q in qads]
        if len(priorities) != len(set(priorities)):
            raise ValueError("Two or more qadapters have same priority. This is not allowed. Check taskmanager.yml")

        self._qads, self._qadpos = tuple(qads), 0

>>>>>>> dfb47b7e
        if kwargs:
            raise ValueError("Found invalid keywords in the taskmanager file:\n %s" % str(list(kwargs.keys())))

    def to_shell_manager(self, mpi_procs=1):
        """
        Returns a new `TaskManager` with the same parameters as self but replace the :class:`QueueAdapter`
        with a :class:`ShellAdapter` with mpi_procs so that we can submit the job without passing through the queue.
        """
        my_kwargs = copy.deepcopy(self._kwargs)
        my_kwargs["policy"] = TaskPolicy(autoparal=0)
<<<<<<< HEAD

        for d in my_kwargs["qadapters"]:
            #print("before", d["queue"]["qtype"])
            d["queue"]["qtype"] = "shell"
            d["limits"]["min_cores"] = mpi_procs
            d["limits"]["max_cores"] = mpi_procs

        #print(my_kwargs)
        new = self.__class__(**my_kwargs)
        new.set_mpi_procs(mpi_procs)

        return new

    @property
    def has_queue(self):
        """True if we are submitting jobs via a queue manager."""
        return self.qadapter.QTYPE.lower() != "shell"

    @property
    def qads(self):
        """List of :class:`QueueAdapter` objects sorted according to priorities (highest comes first)"""
        return self._qads

    @property
    def qadapter(self):
        """The qadapter used to submit jobs."""
        return self._qads[self._qadpos]

    def select_qadapter(self, pconfs):
        """
        Given a list of parallel configurations, pconfs, this method select an `optimal` configuration
        according to some criterion as well as the :class:`QueueAdapter` to use.

=======

        for d in my_kwargs["qadapters"]:
            #print("before", d["queue"]["qtype"])
            d["queue"]["qtype"] = "shell"
            d["limits"]["min_cores"] = mpi_procs
            d["limits"]["max_cores"] = mpi_procs

        #print(my_kwargs)
        new = self.__class__(**my_kwargs)
        new.set_mpi_procs(mpi_procs)

        return new

    @property
    def has_queue(self):
        """True if we are submitting jobs via a queue manager."""
        return self.qadapter.QTYPE.lower() != "shell"

    @property
    def qads(self):
        """List of :class:`QueueAdapter` objects sorted according to priorities (highest comes first)"""
        return self._qads

    @property
    def qadapter(self):
        """The qadapter used to submit jobs."""
        return self._qads[self._qadpos]

    def select_qadapter(self, pconfs):
        """
        Given a list of parallel configurations, pconfs, this method select an `optimal` configuration
        according to some criterion as well as the :class:`QueueAdapter` to use.

>>>>>>> dfb47b7e
        Args:
            pconfs: :class:`ParalHints` object with the list of parallel configurations

        Returns:
            :class:`ParallelConf` object with the `optimal` configuration.
        """
        # Order the list of configurations according to policy.
        policy, max_ncpus = self.policy, self.max_cores
        pconfs = pconfs.get_ordered_with_policy(policy, max_ncpus)

        if policy.precedence == "qadapter":
            # Try to run on the qadapter with the highest priority.
            for qadpos, qad in enumerate(self.qads):
                for pconf in pconfs:
                    if qad.can_run_pconf(pconf):
                        self._use_qadpos_pconf(qadpos, pconf)
                        return pconf

        elif policy.precedence == "autoparal_conf":
            # Try to run on the first pconf irrespectively of the priority of the qadapter.
            for pconf in pconfs:
                for qadpos, qad in enumerate(self.qads):
                   if qad.can_run_pconf(pconf):
                        self._use_qadpos_pconf(qadpos, pconf)
                        return pconf

        else:
            raise ValueError("Wrong value of policy.precedence = %s" % policy.precedence)

        # No qadapter could be found
        raise RuntimeError("Cannot find qadapter for this run!")

    def _use_qadpos_pconf(self, qadpos, pconf):
        """This function is called when we have accepted the :class:`ParalConf` pconf""" 
        self._qadpos = qadpos 

        # Change the number of MPI/OMP cores.
        self.set_mpi_procs(pconf.mpi_procs)
        if self.has_omp: self.set_omp_threads(pconf.omp_threads)
                                                                      
        # Set memory per proc.
        self.set_mem_per_proc(pconf.mem_per_proc)

    def __str__(self):
        """String representation."""
        lines = []
        app = lines.append
        #app("[Task policy]\n%s" % str(self.policy))

        for i, qad in enumerate(self.qads):
            app("[Qadapter %d]\n%s" % (i, str(qad)))
        app("Qadapter selected: %d" % self._qadpos)

        if self.has_db:
            app("[MongoDB database]:")
            app(str(self.db_connector))

        return "\n".join(lines)

    @property
    def has_db(self):
        """True if we are using MongoDB database"""
        return bool(self.db_connector)

    @property
    def has_omp(self):
        """True if we are using OpenMP parallelization."""
        return self.qadapter.has_omp

    @property
    def num_cores(self):
        """Total number of CPUs used to run the task."""
        return self.qadapter.num_cores

    @property
    def mpi_procs(self):
        """Number of MPI processes."""
        return self.qadapter.mpi_procs

    @property
    def mem_per_proc(self):
        """Memory per MPI process."""
        return self.qadapter.mem_per_proc

    @property
    def omp_threads(self):
        """Number of OpenMP threads"""
        return self.qadapter.omp_threads

    def deepcopy(self):
        """Deep copy of self."""
        return copy.deepcopy(self)

    def set_mpi_procs(self, mpi_procs):
        """Set the number of MPI nodes to use."""
        self.qadapter.set_mpi_procs(mpi_procs)

    def set_omp_threads(self, omp_threads):
        """Set the number of OpenMp threads to use."""
        self.qadapter.set_omp_threads(omp_threads)

    def set_mem_per_proc(self, mem_mb):
        """Set the memory (in Megabytes) per CPU."""
        self.qadapter.set_mem_per_proc(mem_mb)

    @property
    def max_cores(self):
        """
        Maximum number of cores that can be used.
        This value is mainly used in the autoparal part to get the list of possible configurations.
        """
        return max(q.max_cores for q in self.qads)

    def get_njobs_in_queue(self, username=None):
        """
        returns the number of jobs in the queue,
        returns None when the number of jobs cannot be determined.

        Args:
            username: (str) the username of the jobs to count (default is to autodetect)
        """
        return self.qadapter.get_njobs_in_queue(username=username)

    def cancel(self, job_id):
        """Cancel the job. Returns exit status."""
        return self.qadapter.cancel(job_id)

    def write_jobfile(self, task):
        """Write the submission script. return the path of the script"""
        script = self.qadapter.get_script_str(
            job_name=task.name, 
            launch_dir=task.workdir,
            executable=task.executable,
            qout_path=task.qout_file.path,
            qerr_path=task.qerr_file.path,
            stdin=task.files_file.path, 
            stdout=task.log_file.path,
            stderr=task.stderr_file.path,
        )

        # Write the script.
        with open(task.job_file.path, "w") as fh:
            fh.write(script)
            return task.job_file.path

    def launch(self, task):
        """
        Build the input files and submit the task via the :class:`Qadapter` 

        Args:
            task: :class:`TaskObject`
        
        Returns:
            Process object.
        """
        # Build the task 
        task.build()

        # Write the submission script
        script_file = self.write_jobfile(task)
        task.set_status(task.S_SUB)

        # Submit the task and save the queue id.
        try:
            qjob, process = self.qadapter.submit_to_queue(script_file)
            task.set_qjob(qjob)
            return process
        except self.qadapter.MaxNumLaunchesError:
            # TODO: Here we should try to switch to another qadapter
            # 1) Find a new parallel configuration in those stores in task.pconfs
            # 2) Change the input file.
            # 3) Regenerate the submission script
            # 4) Relaunch
            raise

    def get_collection(self, **kwargs):
        """Return the MongoDB collection used to store the results."""
        return self.db_connector.get_collection(**kwargs)

    def increase_resources(self):
        # with GW calculations in mind with GW mem = 10, 
        # the response fuction is in memory and not distributed
        # we need to increas memory if jobs fail ...
        return self.qadapter.more_mem_per_proc()


# The code below initializes a counter from a file when the module is imported 
# and save the counter's updated value automatically when the program terminates 
# without relying on the application making an explicit call into this module at termination.
conf_dir = os.path.join(os.getenv("HOME"), ".abinit", "abipy")

if not os.path.exists(conf_dir):
    os.makedirs(conf_dir)

_COUNTER_FILE = os.path.join(conf_dir, "nodecounter")
del conf_dir

try:
    with open(_COUNTER_FILE, "r") as _fh:
        _COUNTER = int(_fh.read())

except IOError:
    _COUNTER = -1


def get_newnode_id():
    """
    Returns a new node identifier used both for `Task` and `Work` objects.

    .. warnings:
        The id is unique inside the same python process so be careful when 
        Works and Tasks are constructed at run-time or when threads are used.
    """
    global _COUNTER
    _COUNTER += 1
    return _COUNTER


def save_lastnode_id():
    """Save the id of the last node created."""
    with FileLock(_COUNTER_FILE):
        with AtomicFile(_COUNTER_FILE, mode="w") as fh:
            fh.write("%d" % _COUNTER)

import atexit
atexit.register(save_lastnode_id)


class FakeProcess(object):
    """
    This object is attached to a :class:`Task` instance if the task has not been submitted
    This trick allows us to simulate a process that is still running so that 
    we can safely poll task.process.
    """
    def poll(self):
        return None

    def wait(self):
        raise RuntimeError("Cannot wait a FakeProcess")

    def communicate(self, input=None):
        raise RuntimeError("Cannot communicate with a FakeProcess")

    def kill(self):
        raise RuntimeError("Cannot kill a FakeProcess")

    @property
    def returncode(self):
        return None


class Product(object):
    """
    A product represents an output file produced by ABINIT instance.
    This file is needed to start another `Task` or another `Work`.
    """
    def __init__(self, ext, path):
        """
        Args:
            ext: ABINIT file extension
            path: (asbolute) filepath
        """
        if ext not in abi_extensions():
            raise ValueError("Extension %s has not been registered in the internal database" % str(ext))

        self.ext = ext
        self.file = File(path)

    @classmethod
    def from_file(cls, filepath):
        """Build a :class:`Product` instance from a filepath."""
        # Find the abinit extension.
        for i in range(len(filepath)):
            if filepath[i:] in abi_extensions():
                ext = filepath[i:]
                break
        else:
            raise ValueError("Cannot detect abinit extension in %s" % filepath)
        
        return cls(ext, filepath)

    def __str__(self):
        return "File=%s, Extension=%s, " % (self.file.path, self.ext)

    @property
    def filepath(self):
        """Absolute path of the file."""
        return self.file.path

    def connecting_vars(self):
        """
        Returns a dictionary with the ABINIT variables that 
        must be used to make the code use this file.
        """
        return irdvars_for_ext(self.ext)


class Dependency(object):
    """
    This object describes the dependencies among the nodes of a calculation.

    A `Dependency` consists of a `Node` that produces a list of products (files) 
    that are used by the other nodes (`Task` or `Work`) to start the calculation.
    One usually creates the object by calling work.register 

    Example:

        # Register the SCF task in work.
        scf_task = work.register(scf_strategy)

        # Register the NSCF calculation and its dependency on the SCF run via deps.
        nscf_task = work.register(nscf_strategy, deps={scf_task: "DEN"})
    """
    def __init__(self, node, exts=None):
        """
        Args:
            node: The task or the worfklow associated to the dependency or string with a filepath.
            exts: Extensions of the output files that are needed for running the other tasks.
        """
        self._node = Node.as_node(node)

        if exts and is_string(exts):
            exts = exts.split()

        self.exts = exts or []

    def __hash__(self):
        return hash(self._node)

    def __repr__(self):
        return "node %s will produce: %s " % (repr(self.node), repr(self.exts))

    def __str__(self):
        return "node %s will produce: %s " % (str(self.node), str(self.exts))

    @property
    def info(self):
        return str(self.node)

    @property
    def node(self):
        """The :class:`Node` associated to the dependency."""
        return self._node

    @property
    def status(self):
        """The status of the dependency, i.e. the status of the :class:`Node`."""
        return self.node.status

    @lazy_property
    def products(self):
        """List of output files produces by self."""
        _products = []
        for ext in self.exts:
            prod = Product(ext, self.node.opath_from_ext(ext))
            _products.append(prod)

        return _products

    def connecting_vars(self):
        """
        Returns a dictionary with the variables that must be added to the 
        input file in order to connect this :class:`Node` to its dependencies.
        """
        vars = {}
        for prod in self.products:
            vars.update(prod.connecting_vars())

        return vars

    def get_filepaths_and_exts(self):
        """Returns the paths of the output files produced by self and its extensions"""
        filepaths = [prod.filepath for prod in self.products]
        exts = [prod.ext for prod in self.products]

        return filepaths, exts


def _2attrs(item):
    return item if item is None or isinstance(list, tuple) else (item,)


class Status(int):
    """This object is an integer representing the status of the `Node`."""

    # Possible status of the node. See monty.termocolor for the meaning of color, on_color and attrs.
    _STATUS_INFO = [
        #(value, name, color, on_color, attrs)
        (1,  "Initialized",   None     , None, None),         # Node has been initialized
        (2,  "Locked",        None     , None, None),         # Task is locked an must be explicitly unlocked by an external subject (Work).
        (3,  "Ready",         None     , None, None),         # Node is ready i.e. all the depencies of the node have status S_OK
        (4,  "Submitted",     "blue"   , None, None),         # Node has been submitted (The `Task` is running or we have started to finalize the Work)
        (5,  "Running",       "magenta", None, None),         # Node is running.
        (6,  "Done",          None     , None, None),         # Node done, This does not imply that results are ok or that the calculation completed successfully
        (7,  "AbiCritical",   "red"    , None, None),         # Node raised an Error by ABINIT.
        (8,  "QCritical",     "red"    , "on_white", None),   # Node raised an Error by submitting submission script, or by executing it
        (9,  "Unconverged",   "red"    , "on_yellow", None),  # This usually means that an iterative algorithm didn't converge.
        (10, "Error",         "red"    , None, None),         # Node raised an unrecoverable error, usually raised when an attempt to fix one of other types failed.
        (11, "Completed",     "green"  , None, None),         # Execution completed successfully.
        #(11, "Completed",     "green"  , None, "underline"),   
    ]
    _STATUS2STR = collections.OrderedDict([(t[0], t[1]) for t in _STATUS_INFO])
    _STATUS2COLOR_OPTS = collections.OrderedDict([(t[0], {"color": t[2], "on_color": t[3], "attrs": _2attrs(t[4])}) for t in _STATUS_INFO])

    def __repr__(self):
        return "<%s: %s, at %s>" % (self.__class__.__name__, str(self), id(self))

    def __str__(self):
        """String representation."""
        return self._STATUS2STR[self]

    @classmethod
    def as_status(cls, obj):
        """Convert obj into Status."""
        return obj if isinstance(obj, cls) else cls.from_string(obj)

    @classmethod
    def from_string(cls, s):
        """Return a `Status` instance from its string representation."""
        for num, text in cls._STATUS2STR.items():
            if text == s:
                return cls(num)
        else:
            raise ValueError("Wrong string %s" % s)

    @property
    def is_critical(self):
        """True if status is critical."""
        return str(self) in ("AbiCritical", "QCritical", "Uncoverged", "Error") 

    @property
    def color_opts(self):
        return self._STATUS2COLOR_OPTS[self]

    @property
    def colored(self):
        """Return colorized text used to print the status if the stream supports it."""
        return colored(str(self), **self.color_opts) 


class Node(six.with_metaclass(abc.ABCMeta, object)):
    """
    Abstract base class defining the interface that must be 
    implemented by the nodes of the calculation.

    Nodes are hashable and can be tested for equality
    """
    Results = NodeResults

    # Possible status of the node.
    S_INIT = Status.from_string("Initialized")
    S_LOCKED = Status.from_string("Locked")
    S_READY = Status.from_string("Ready")
    S_SUB = Status.from_string("Submitted")
    S_RUN = Status.from_string("Running")
    S_DONE = Status.from_string("Done")
    S_ABICRITICAL = Status.from_string("AbiCritical")
    S_QCRITICAL = Status.from_string("QCritical")
    S_UNCONVERGED = Status.from_string("Unconverged")
    S_ERROR = Status.from_string("Error")
    S_OK = Status.from_string("Completed")

    ALL_STATUS = [
        S_INIT,
        S_LOCKED,
        S_READY,
        S_SUB,
        S_RUN,
        S_DONE,
        S_ABICRITICAL,
        S_QCRITICAL,
        S_UNCONVERGED,
        S_ERROR,
        S_OK,
    ]

    def __init__(self):
        # Node identifier.
        self._node_id = get_newnode_id()

        # List of dependencies
        self._deps = []

        # List of files (products) needed by this node.
        self._required_files = []

        # Used to push additional info during the execution. 
        self.history = collections.deque(maxlen=100)

        # Actions performed to fix abicritical events.
        self._corrections = collections.deque(maxlen=100)

        # Set to true if the node has been finalized.
        self._finalized = False
        self._status = self.S_INIT

    def __eq__(self, other):
        if not isinstance(other, Node): return False
        return self.node_id == other.node_id

    def __ne__(self, other):
        return not self.__eq__(other)

    def __hash__(self):
        return hash(self.node_id)

    def __repr__(self):
        try:
            return "<%s, node_id=%s, workdir=%s>" % (
                self.__class__.__name__, self.node_id, os.path.relpath(self.workdir))

        except AttributeError:
            # this usually happens when workdir has not been initialized
            return "<%s, node_id=%s, workdir=None>" % (self.__class__.__name__, self.node_id)
                                                                                            
    @classmethod
    def as_node(cls, obj):
        """
        Convert obj into a Node instance.

        Return:
            obj if obj is a Node instance,
            cast obj to :class:`FileNode` instance of obj is a string.
            None if obj is None
        """
        if isinstance(obj, cls):
            return obj
        elif is_string(obj):
            # Assume filepath.
            return FileNode(obj)
        elif obj is None:
            return obj
        else:
            raise TypeError("Don't know how to convert %s to Node instance." % obj)

    @property
    def name(self):
        """
        The name of the node 
        (only used for facilitating its identification in the user interface).
        """
        try:
            return self._name
        except AttributeError:
            return os.path.relpath(self.workdir)

    def set_name(self, name):
        """Set the name of the Node."""
        self._name = name

    @property
    def node_id(self):
        """Node identifier."""
        return self._node_id
                                                         
    def set_node_id(self, node_id):
        """Set the node identifier. Use it carefully!"""
        self._node_id = node_id

    @property
    def finalized(self):
        """True if the `Node` has been finalized."""
        return self._finalized

    @finalized.setter
    def finalized(self, boolean):
        self._finalized = boolean
        self.history.append("Finalized on %s" % time.asctime())

    @property
    def str_history(self):
        """String representation of history."""
        return "\n".join(self.history)


    @property
    def corrections(self):
        """
        List of dictionaries with infornation on the actions performed to solve `AbiCritical` Events.
        Each dictionary contains the `AbinitEvent` who triggered the correction and 
        a human-readable message with the description of the operation performed.
        """
        return self._corrections

    @property
    def is_file(self):
        """True if this node is a file"""
        return isinstance(self, FileNode)

    @property
    def is_task(self):
        """True if this node is a Task"""
        return isinstance(self, Task)

    @property
    def is_work(self):
        """True if this node is a Work"""
        from .works import Work
        return isinstance(self, Work)

    @property
    def is_flow(self):
        """True if this node is a Flow"""
        from .flows import Flow
        return isinstance(self, Flow)

    @property
    def has_subnodes(self):
        """True if self contains sub-nodes e.g. `Work` object."""
        return isinstance(self, collections.Iterable)

    @property
    def deps(self):
        """
        List of `Dependency` objects defining the dependencies 
        of this `Node`. Empty list if this `Node` does not have dependencies.
        """
        return self._deps

    def add_deps(self, deps):
        """
        Add a list of dependencies to the :class:`Node`.

        Args:
            deps: List of :class:`Dependency` objects specifying the dependencies of the node.
                  or dictionary mapping nodes to file extensions e.g. {task: "DEN"}
        """
        if isinstance(deps, collections.Mapping):
            # Convert dictionary into list of dependencies.
            deps = [Dependency(node, exts) for node, exts in deps.items()]

        # We want a list
        if not isinstance(deps, (list, tuple)):
            deps = [deps]

        assert all(isinstance(d, Dependency) for d in deps)

        # Add the dependencies to the node
        self._deps.extend(deps)

        if self.has_subnodes:
            # This means that the node contains sub-nodes 
            # that should inherit the same dependency.
            for task in self:
                task.add_deps(deps)

    def remove_deps(self, deps):
        """
        Remove a list of dependencies from the :class:`Node`.

        Args:
            deps: List of :class:`Dependency` objects specifying the  dependencies of the node.
        """
        if not isinstance(deps, (list, tuple)):
            deps = [deps]

        assert all(isinstance(d, Dependency) for d in deps)

        self._deps = [d for d in self._deps if d not in deps]
                                                                                      
        if self.has_subnodes:
            # This means that the node consists of sub-nodes 
            # that should remove the same list of dependencies.
            for task in self:
                task.remove_deps(deps)                                                                                                                                        

    @property
    def deps_status(self):
        """Returns a list with the status of the dependencies."""
        if not self.deps:
            return [self.S_OK]
                                                                  
        return [d.status for d in self.deps]

    def depends_on(self, other):
        """True if this node depends on the other node."""
        return other in [d.node for d in self.deps]

    def get_parents(self):
        """Return the list of nodes in the :class:`Flow` required by this :class:`Node`"""
        parents = []
        for work in self.flow:
            if self.depends_on(work): parents.append(work)
            for task in work:
                if self.depends_on(task): parents.append(task)
        return parents

    def get_children(self):
        """Return the list of nodes in the :class:`Flow` that depends on this :class:`Node`"""
        children = []
        for work in self.flow:
            if work.depends_on(self): children.append(work)
            for task in work:
                if task.depends_on(self): children.append(task)
        return children

    def str_deps(self):
        """Return the string representation of the dependencies of the node."""
        lines = []
        app = lines.append

        app("Dependencies of node %s:" % str(self))
        for i, dep in enumerate(self.deps):
            app("%d) %s, status=%s" % (i, dep.info, str(dep.status)))

        return "\n".join(lines)

    def set_cleanup_exts(self, exts=None):
        """
        Set the list of file extensions that should be removed when the task reaches S_OK.

            Args:
                exts: List of file extensions, if exts is None a default list is provided.
        """
        if exts is None: exts = ["WFK", "SUS", "SCR"]
        self._cleanup_exts = set(exts)

    @property
    def cleanup_exts(self):
        """Set of file extensions to remove."""
        try:
            return self._cleanup_exts
        except AttributeError:
            return set()

    def set_user_info(self, *args, **kwargs):
        """
        Store additional info provided by the user in self.user_info

        .. warning::

            The objects stored in the dict must support pickle.
        """
        if not hasattr(self, "_user_info"): self._user_info = {}
        self._user_info.update(*args, **kwargs)

    @property
    def user_info(self):
        """Returns an :class:`AttrDict` with the variables stored in self._user_info."""
        try:
            return AttrDict(**self._user_info)
        except AttributeError:
            return {}

    #@abc.abstractmethod
    #def set_status(self, status, info_msg=None):
    #    """
    #    Set and return the status of the None
    #                                                                                     
    #    Args:
    #        status: Status object or string representation of the status
    #        info_msg: string with human-readable message used in the case of errors (optional)
    #    """

    @abc.abstractproperty
    def status(self):
        """The status of the `Node`."""

    @abc.abstractmethod
    def check_status(self):
        """Check the status of the `Node`."""


class FileNode(Node):
    """
    A Node that consists of a file. May be not yet existing

    Mainly used to connect :class:`Task` objects to external files produced in previous runs.
    """
    def __init__(self, filename):
        super(FileNode, self).__init__()
        self.filepath = os.path.abspath(filename)

        # Directories with input|output|temporary data.
        self.workdir = os.path.dirname(self.filepath)

        self.indir = Directory(self.workdir)
        self.outdir = Directory(self.workdir)
        self.tmpdir = Directory(self.workdir)

    @property
    def products(self):
        return [Product.from_file(self.filepath)]

    def opath_from_ext(self, ext):
        return self.filepath

    @property
    def status(self):
        return self.S_OK if os.path.exists(self.filepath) else self.S_ERROR

    def check_status(self):
        return self.status

    def get_results(self, **kwargs):
        results = super(FileNode, self).get_results(**kwargs)
        #results.register_gridfs_files(self.filepath=self.filepath)
        return results


class TaskError(Exception):
    """Base Exception for `Task` methods"""


class TaskRestartError(TaskError):
    """Exception raised while trying to restart the `Task`."""


class Task(six.with_metaclass(abc.ABCMeta, Node)):
    """A Task is a node that performs some kind of calculation."""
    # Use class attributes for TaskErrors so that we don't have to import them.
    Error = TaskError
    RestartError = TaskRestartError

    # List of `AbinitEvent` subclasses that are tested in the not_converged method. 
    # Subclasses should provide their own list if they need to check the converge status.
    CRITICAL_EVENTS = [
    ]

    # Prefixes for Abinit (input, output, temporary) files.
    Prefix = collections.namedtuple("Prefix", "idata odata tdata")
    pj = os.path.join

    prefix = Prefix(pj("indata", "in"), pj("outdata", "out"), pj("tmpdata", "tmp"))
    del Prefix, pj

    def __init__(self, strategy, workdir=None, manager=None, deps=None):
        """
        Args:
            strategy: Input file or :class:`Strategy` instance defining the calculation.
            workdir: Path to the working directory.
            manager: :class:`TaskManager` object.
            deps: Dictionary specifying the dependency of this node.
                  None means that this obj has no dependency.
        """
        # Init the node
        super(Task, self).__init__()

        # Save the strategy to use to generate the input file.
        # FIXME
        #self.strategy = strategy.deepcopy()
        self.strategy = strategy
                                                               
        if workdir is not None:
            self.set_workdir(workdir)
                                                               
        if manager is not None:
            self.set_manager(manager)

        # Handle possible dependencies.
        if deps:
            deps = [Dependency(node, exts) for (node, exts) in deps.items()]
            self.add_deps(deps)

        # Use to compute the wall-time
        self.start_datetime, self.stop_datetime = None, None

        # Count the number of restarts.
        self.num_restarts = 0

        self._qjob = None
        self.queue_errors = []
        self.abi_errors = []

    def __getstate__(self):
        """
        Return state is pickled as the contents for the instance.
                                                                                      
        In this case we just remove the process since Subprocess objects cannot be pickled.
        This is the reason why we have to store the returncode in self._returncode instead
        of using self.process.returncode.
        """
        return {k: v for k, v in self.__dict__.items() if k not in ["_process"]}

    def set_workdir(self, workdir, chroot=False):
        """Set the working directory. Cannot be set more than once unless chroot is True"""
        if not chroot and hasattr(self, "workdir") and self.workdir != workdir:
                raise ValueError("self.workdir != workdir: %s, %s" % (self.workdir,  workdir))

        self.workdir = os.path.abspath(workdir)

        # Files required for the execution.
        self.input_file = File(os.path.join(self.workdir, "run.abi"))
        self.output_file = File(os.path.join(self.workdir, "run.abo"))
        self.files_file = File(os.path.join(self.workdir, "run.files"))
        self.job_file = File(os.path.join(self.workdir, "job.sh"))
        self.log_file = File(os.path.join(self.workdir, "run.log"))
        self.stderr_file = File(os.path.join(self.workdir, "run.err"))
        self.start_lockfile = File(os.path.join(self.workdir, "__startlock__"))

        # Directories with input|output|temporary data.
        self.indir = Directory(os.path.join(self.workdir, "indata"))
        self.outdir = Directory(os.path.join(self.workdir, "outdata"))
        self.tmpdir = Directory(os.path.join(self.workdir, "tmpdata"))

        # stderr and output file of the queue manager. Note extensions.
        self.qerr_file = File(os.path.join(self.workdir, "queue.qerr"))
        self.qout_file = File(os.path.join(self.workdir, "queue.qout"))

    def set_manager(self, manager):
        """Set the :class:`TaskManager` to use to launch the Task."""
        self.manager = manager.deepcopy()

        # TODO
        # Select adapters associated to the Task class
        #keep = []
        #for i, qad in enumerate(self.manager.qads):
        #    if self.__class__.__name__ in qad.task_classes:
        #        keep.append(i)
        #if keep:
        #    self._qads = [self._qads[i] for i in keep]
        #    self._qadpos = 0

    @property
    def work(self):
        """The :class:`Work` containing this `Task`."""
        return self._work

    def set_work(self, work):
        """Set the :class:`Work` associated to this `Task`."""
        if not hasattr(self, "_work"):
            self._work = work
        else: 
            if self._work != work:
                raise ValueError("self._work != work")

    @property
    def flow(self):
        """The :class:`Flow` containing this `Task`."""
        return self.work.flow

    @lazy_property
    def pos(self):
        """The position of the task in the :class:`Flow`"""
        for i, task in enumerate(self.work):
            if self == task: 
                return (self.work.pos, i)
        raise ValueError("Cannot find the position of %s in flow %s" % (self, self.flow))

    @property
    def pos_str(self):
        """String representation of self.pos"""
        return "w" + str(self.pos[0]) + "_t" + str(self.pos[1])

    @property
    def num_launches(self):
        """
        Number of launches performed. This number includes both possible ABINIT restarts
        as well as possible launches done due to errors encountered with the resource manager
        or the hardware/software."""
        return sum(q.num_launches for q in self.manager.qads)

    def get_inpvar(self, varname):
        """Return the value of the ABINIT variable varname, None if not present.""" 
        if hasattr(self.strategy, "abinit_input"):
            return self.strategy.abinit_input[0].get(varname)
        else:
            raise NotImplementedError("get_var for HTC interface!")

    @property
<<<<<<< HEAD
    def input_structure(self):
        """Input structure of the task."""
        if hasattr(self.strategy, "abinit_input"):
            return self.strategy.abinit_input[0].structure
=======
    def initial_structure(self):
        """Initial structure of the task."""
        if hasattr(self.strategy, "abinit_input"):
            return self.strategy.abinit_input.structure
            #return self.strategy.abinit_input[0].structure
>>>>>>> dfb47b7e
        else:
            return self.strategy.structure

    def make_input(self, with_header=False):
        """Construct the input file of the calculation."""
        s = self.strategy.make_input()
        if with_header: s = str(self) + "\n" + s
        return s

    def ipath_from_ext(self, ext):
        """
        Returns the path of the input file with extension ext.
        Use it when the file does not exist yet.
        """
        return os.path.join(self.workdir, self.prefix.idata + "_" + ext)

    def opath_from_ext(self, ext):
        """
        Returns the path of the output file with extension ext.
        Use it when the file does not exist yet.
        """
        return os.path.join(self.workdir, self.prefix.odata + "_" + ext)

    @abc.abstractproperty
    def executable(self):
        """
        Path to the executable associated to the task (internally stored in self._executable).
        """

    def set_executable(self, executable):
        """Set the executable associate to this task."""
        self._executable = executable

    @property
    def process(self):
        try:
            return self._process
        except AttributeError:
            # Attach a fake process so that we can poll it.
            return FakeProcess()

    @property
    def is_completed(self):
        """True if the task has been executed."""
        return self.status >= self.S_DONE

    @property
    def can_run(self):
        """The task can run if its status is < S_SUB and all the other dependencies (if any) are done!"""
        all_ok = all([stat == self.S_OK for stat in self.deps_status])
        return self.status < self.S_SUB and all_ok

    def not_converged(self):
        """Return True if the calculation is not converged."""
        report = self.get_event_report()
        return report.filter_types(self.CRITICAL_EVENTS)

    def run_etime(self):
        """
        String with the wall-time

        ...note::

            The clock starts when self.status becomes S_RUN.
            thus run_etime does not correspond to the effective wall-time.
        """
        # FIXME: This does not work as expected!
        s = "None"
        if self.start_datetime is not None:
            stop = self.stop_datetime
            if stop is None:
                stop = datetime.datetime.now()

            # Compute time-delta, convert to string and remove microseconds (in any)
            s = str(stop - self.start_datetime)
            microsec = s.find(".")
            if microsec != -1: s = s[:microsec]

        return s

    def cancel(self):
        """Cancel the job. Returns 1 if job was cancelled."""
        if self.queue_id is None: return 0 
        if self.status >= self.S_DONE: return 0 

        exit_status = self.manager.cancel(self.queue_id)
        if exit_status != 0: return 0

        # Remove output files and reset the status.
        self.reset()
        return 1

    def _on_done(self):
        self.fix_ofiles()

    def _on_ok(self):
        # Read timing data.
        #self.read_timing()
        # Fix output file names.
        self.fix_ofiles()
        # Get results
        results = self.on_ok()
        # Set internal flag.
        self._finalized = True

        return results

    def on_ok(self):
        """
        This method is called once the `Task` has reached status S_OK. 
        Subclasses should provide their own implementation

        Returns:
            Dictionary that must contain at least the following entries:
                returncode:
                    0 on success. 
                message: 
                    a string that should provide a human-readable description of what has been performed.
        """
        return dict(returncode=0, message="Calling on_all_ok of the base class!")

    def fix_ofiles(self):
        """
        This method is called when the task reaches S_OK.
        It changes the extension of particular output files
        produced by Abinit so that the 'official' extension
        is preserved e.g. out_1WF14 --> out_1WF
        """
        filepaths = self.outdir.list_filepaths()
        logger.info("in fix_ofiles with filepaths %s" % filepaths) 

        old2new = FilepathFixer().fix_paths(filepaths)

        for old, new in old2new.items():
            logger.debug("will rename old %s to new %s" % (old, new))
            os.rename(old, new)

    def _restart(self, submit=True):
        """
        Called by restart once we have finished preparing the task for restarting.

        Return: 
            True if task has been restarted
        """
        self.set_status(self.S_READY, info_msg="Restarted on %s" % time.asctime())

        # Increase the counter.
        self.num_restarts += 1
        self.history.append("Restarted on %s, num_restarts %d" % (time.asctime(), self.num_restarts))

        if submit:
            # Remove the lock file
            self.start_lockfile.remove()
            # Relaunch the task.
            fired = self.start()
            if not fired:
                self.history.append("[%s], restart failed" % time.asctime())
        else:
            fired = False

        return fired

    def restart(self):
        """
        Restart the calculation.  Subclasses should provide a concrete version that 
        performs all the actions needed for preparing the restart and then calls self._restart
        to restart the task. The default implementation is empty.

        Returns:
            1 if job was restarted, 0 otherwise.
        """
        logger.debug("Calling the **empty** restart method of the base class")
        return 0

    def poll(self):
        """Check if child process has terminated. Set and return returncode attribute."""
        self._returncode = self.process.poll()

        if self._returncode is not None:
            self.set_status(self.S_DONE)

        return self._returncode

    def wait(self):
        """Wait for child process to terminate. Set and return returncode attribute."""
        self._returncode = self.process.wait()
        self.set_status(self.S_DONE)

        return self._returncode

    def communicate(self, input=None):
        """
        Interact with process: Send data to stdin. Read data from stdout and stderr, until end-of-file is reached. 
        Wait for process to terminate. The optional input argument should be a string to be sent to the 
        child process, or None, if no data should be sent to the child.

        communicate() returns a tuple (stdoutdata, stderrdata).
        """
        stdoutdata, stderrdata = self.process.communicate(input=input)
        self._returncode = self.process.returncode
        self.set_status(self.S_DONE)

        return stdoutdata, stderrdata 

    def kill(self):
        """Kill the child."""
        self.process.kill()
        self.set_status(self.S_ERROR)
        self._returncode = self.process.returncode

    @property
    def returncode(self):
        """
        The child return code, set by poll() and wait() (and indirectly by communicate()). 
        A None value indicates that the process hasn't terminated yet.
        A negative value -N indicates that the child was terminated by signal N (Unix only).
        """
        try: 
            return self._returncode
        except AttributeError:
            return 0

    def reset(self):
        """
        Reset the task status. Mainly used if we made a silly mistake in the initial
        setup of the queue manager and we want to fix it and rerun the task.

        Returns:
            0 on success, 1 if reset failed.
        """
        # Can only reset tasks that are done.
        if self.status < self.S_DONE: return 1

        # Remove output files otherwise the EventParser will think the job is still running
        self.output_file.remove()
        self.log_file.remove()
        self.stderr_file.remove()
        self.start_lockfile.remove()
        self.qerr_file.remove()
        self.qout_file.remove()

        self.set_status(self.S_INIT, info_msg="Reset on %s" % time.asctime())
        self.set_qjob(None)

        # TODO send a signal to the flow 
        #self.work.check_status()
        return 0

    @property
    @return_none_if_raise(AttributeError)
    def queue_id(self):
        """Queue identifier returned by the Queue manager. None if not set"""
        return self.qjob.qid

    @property
    @return_none_if_raise(AttributeError)
    def qname(self):
        """Queue name identifier returned by the Queue manager. None if not set"""
        return self.qjob.qname

    @property
    def qjob(self):
        return self._qjob

    def set_qjob(self, qjob):
        """Set info on queue after submission."""
        self._qjob = qjob

    @property
    def has_queue(self):
        """True if we are submitting jobs via a queue manager."""
        return self.manager.qadapter.QTYPE.lower() != "shell"

    @property
    def num_cores(self):
        """Total number of CPUs used to run the task."""
        return self.manager.num_cores
                                                         
    @property
    def mpi_procs(self):
        """Number of CPUs used for MPI."""
        return self.manager.mpi_procs
                                                         
    @property
    def omp_threads(self):
        """Number of CPUs used for OpenMP."""
        return self.manager.omp_threads

    @property
    def mem_per_proc(self):
        """Memory per MPI process."""
        return Memory(self.manager.mem_per_proc, "Mb")

    @property
    def status(self):
        """Gives the status of the task."""
        return self._status

    def set_status(self, status, info_msg=None):
        """
        Set and return the status of the task.

        Args:
            status: Status object or string representation of the status
            info_msg: string with human-readable message used in the case of errors (optional)
        """
        status = Status.as_status(status)

        changed = True
        if hasattr(self, "_status"):
            changed = (status != self._status)

        self._status = status

        if status == self.S_RUN:
            # Set start_datetime when the task enters S_RUN
            if self.start_datetime is None:
                self.start_datetime = datetime.datetime.now()

        # Add new entry to history only if the status has changed.
        if changed:
            if status == self.S_SUB: 
                self._submission_time = time.time()
                self.history.append("Submitted on %s" % time.asctime())

            if status == self.S_OK:
                self.history.append("Completed on %s" % time.asctime())

            if status == self.S_ABICRITICAL:
                self.history.append("Error info:\n %s" % str(info_msg))

        if status == self.S_DONE:
            self.stop_datetime = datetime.datetime.now()

            # Execute the callback
            self._on_done()
                                                                                
        if status == self.S_OK:
            # Finalize the task.
            if not self.finalized:
                self._on_ok()
                # here we remove the output files of the task and of its parents.
                if self.cleanup_exts: self.clean_output_files()
                                                                                
            logger.debug("Task %s broadcasts signal S_OK" % self)
            dispatcher.send(signal=self.S_OK, sender=self)

        return status

    def check_status(self):
        """
        This function checks the status of the task by inspecting the output and the
        error files produced by the application and by the queue manager.
        """
        # 1) see it the job is blocked
        # 2) see if an error occured at submitting the job the job was submitted, TODO these problems can be solved
        # 3) see if there is output
        # 4) see if abinit reports problems
        # 5) see if both err files exist and are empty
        # 6) no output and no err files, the job must still be running
        # 7) try to find out what caused the problems
        # 8) there is a problem but we did not figure out what ...
        # 9) the only way of landing here is if there is a output file but no err files...

        # 1) A locked task can only be unlocked by calling set_status explicitly.
        # an errored task, should not end up here but just to be sure
        black_list = (self.S_LOCKED, self.S_ERROR)
        if self.status in black_list:
            return

        # 2) Check the returncode of the process (the process of submitting the job) first.
        # this point type of problem should also be handled by the scheduler error parser
        if self.returncode != 0:
            # The job was not submitter properly
            info_msg = "return code %s" % self.returncode
            return self.set_status(self.S_QCRITICAL, info_msg=info_msg)           

        # Analyze the stderr file for Fortran runtime errors.
        err_msg = None
        if self.stderr_file.exists:
            err_msg = self.stderr_file.read()

        # Analyze the stderr file of the resource manager runtime errors.
        err_info = None
        if self.qerr_file.exists:
            err_info = self.qerr_file.read()

        # Start to check ABINIT status if the output file has been created.
        if self.output_file.exists:
            try:
                report = self.get_event_report()
            except Exception as exc:
                info_msg = "%s exception while parsing event_report:\n%s" % (self, exc)
                logger.critical(info_msg)
                return self.set_status(self.S_ABICRITICAL, info_msg=info_msg)

            if report.run_completed:
                # Check if the calculation converged.
                not_ok = self.not_converged()
                if not_ok:
                    return self.set_status(self.S_UNCONVERGED)
                else:
                    return self.set_status(self.S_OK)

            # Calculation still running or errors?
            if report.errors or report.bugs:
                # Abinit reported problems
                if report.errors:
                    logger.debug('"Found errors in report')
                    for error in report.errors:
                        logger.debug(str(error))
                        try:
                            self.abi_errors.append(error)
                        except AttributeError:
                            self.abi_errors = [error]
                if report.bugs:
                    logger.debug('Found bugs in report:')
                    for bug in report.bugs:
                        logger.debug(str(bug))

                # The job is unfixable due to ABINIT errors
                logger.critical("%s: Found Errors or Bugs in ABINIT main output!" % self)
                info_msg = "["+", ".join(map(str, report.errors))+"]" + "["+", ".join(map(str, report.bugs))+"]"
                return self.set_status(self.S_ABICRITICAL, info_msg=info_msg)


            # 5)
            if self.stderr_file.exists and not err_info:
                if self.qerr_file.exists and not err_msg:
                    # there is output and no errors
<<<<<<< HEAD
                    # Check if the run completed successfully.
                    #if report.run_completed:
                    #    # Check if the calculation converged.
                    #    not_ok = self.not_converged()
                    #    if not_ok:
                    #        return self.set_status(self.S_UNCONVERGED)
                    #        # The job finished but did not converge
                    #    else:
                    #        return self.set_status(self.S_OK)
                    #        # The job finished properly

                    return self.set_status(self.S_RUN)
=======
>>>>>>> dfb47b7e
                    # The job still seems to be running
                    return self.set_status(self.S_RUN)

        # 6)
        if not self.output_file.exists:
            logger.debug("output_file does not exists")
            if not self.stderr_file.exists and not self.qerr_file.exists:     
                # No output at allThe job is still in the queue.
                return self.status
                

        # 7) Analyze the files of the resource manager and abinit and execution err (mvs)
        if self.qerr_file.exists:
            from pymatgen.io.abinitio.scheduler_error_parsers import get_parser
            scheduler_parser = get_parser(self.manager.qadapter.QTYPE, err_file=self.qerr_file.path,
                                          out_file=self.qout_file.path, run_err_file=self.stderr_file.path)
            scheduler_parser.parse()

            if scheduler_parser.errors:
                # the queue errors in the task
                logger.debug('scheduler errors found:')
                logger.debug(str(scheduler_parser.errors))
                self.queue_errors = scheduler_parser.errors
                return self.set_status(self.S_QCRITICAL)
                # The job is killed or crashed and we know what happened
            else:
                if len(err_info) > 0:
                    logger.debug('found unknown queue error: %s' % str(err_info))
                    return self.set_status(self.S_QCRITICAL, info_msg=err_info)
                    # The job is killed or crashed but we don't know what happened
                    # it is set to QCritical, we will attempt to fix it by running on more resources

        # 8) analizing the err files and abinit output did not identify a problem
        # but if the files are not empty we do have a problem but no way of solving it:
        if err_msg is not None and len(err_msg) > 0:
            logger.debug('found error message:\n %s' % str(err_msg))
            return self.set_status(self.S_QCRITICAL, info_msg=err_info)
            # The job is killed or crashed but we don't know what happend
            # it is set to QCritical, we will attempt to fix it by running on more resources

        # 9) if we still haven't returned there is no indication of any error and the job can only still be running
        # but we should actually never land here, or we have delays in the file system ....
        # print('the job still seems to be running maybe it is hanging without producing output... ')

        # Check time of last modification.
        if (time.time() - self.output_file.get_stat().st_mtime > self.manager.policy.frozen_timeout):
            info_msg = "Task seems to be frozen, last modif more than %s [s] ago" % self.manager.policy.frozen_timeout
            return self.set_status(self.S_ERROR, info_msg)

        return self.set_status(self.S_RUN)

    def reduce_memory_demand(self):
        """
        Method that can be called by the flow to decrease the memory demand of a specific task.
        Returns True in case of success, False in case of Failure.
        Should be overwritten by specific tasks.
        """
        return False

    def speed_up(self):
        """
        Method that can be called by the flow to decrease the time needed for a specific task.
        Returns True in case of success, False in case of Failure
        Should be overwritten by specific tasks.
        """
        return False

    def out_to_in(self, out_file):
        """
        Move an output file to the output data directory of the `Task` 
        and rename the file so that ABINIT will read it as an input data file.

        Returns:
            The absolute path of the new file in the indata directory.
        """
        in_file = os.path.basename(out_file).replace("out", "in", 1)
        dest = os.path.join(self.indir.path, in_file)
                                                                           
        if os.path.exists(dest) and not os.path.islink(dest):
            logger.warning("Will overwrite %s with %s" % (dest, out_file))
                                                                           
        os.rename(out_file, dest)
        return dest

    def inlink_file(self, filepath):
        """
        Create a symbolic link to the specified file in the 
        directory containing the input files of the task.
        """
        if not os.path.exists(filepath): 
            logger.debug("Creating symbolic link to not existent file %s" % filepath)

        # Extract the Abinit extension and add the prefix for input files.
        root, abiext = abi_splitext(filepath)

        infile = "in_" + abiext
        infile = self.indir.path_in(infile)

        # Link path to dest if dest link does not exist.
        # else check that it points to the expected file.
        logger.debug("Linking path %s --> %s" % (filepath, infile))

        if not os.path.exists(infile):
            os.symlink(filepath, infile)
        else:
            if os.path.realpath(infile) != filepath:
                raise self.Error("infile %s does not point to filepath %s" % (infile, filepath))

    def make_links(self):
        """
        Create symbolic links to the output files produced by the other tasks.

        .. warning::
            
            This method should be called only when the calculation is READY because
            it uses a heuristic approach to find the file to link.
        """
        for dep in self.deps:
            filepaths, exts = dep.get_filepaths_and_exts()

            for path, ext in zip(filepaths, exts):
                logger.info("Need path %s with ext %s" % (path, ext))
                dest = self.ipath_from_ext(ext)

                if not os.path.exists(path): 
                    # Try netcdf file. TODO: this case should be treated in a cleaner way.
                    path += "-etsf.nc"
                    if os.path.exists(path): dest += "-etsf.nc"

                if not os.path.exists(path):
                    err_msg = "%s: %s is needed by this task but it does not exist" % (self, path)
                    logger.critical(err_msg)
                    raise self.Error(err_msg)

                # Link path to dest if dest link does not exist.
                # else check that it points to the expected file.
                logger.debug("Linking path %s --> %s" % (path, dest))

                if not os.path.exists(dest):
                    os.symlink(path, dest)
                else:
                    if os.path.realpath(dest) != path:
                        raise self.Error("dest %s does not point to path %s" % (dest, path))

    @abc.abstractmethod
    def setup(self):
        """Public method called before submitting the task."""

    def _setup(self):
        """
        This method calls self.setup after having performed additional operations
        such as the creation of the symbolic links needed to connect different tasks.
        """
        self.make_links()
        self.setup()

    def get_event_report(self, source="log"):
        """
        Analyzes the main output file for possible Errors or Warnings.

        Args:
            source: "output" for the main output file,"log" for the log file.

        Returns:
            :class:`EventReport` instance or None if the main output file does not exist.
        """
        # TODO: For the time being, we inspect the log file,
        # We will start to use the output file when the migration to YAML is completed
        ofile = {
            "output": self.output_file,
            "log": self.log_file}[source]

        if not ofile.exists:
            return None

        # Don't parse source file if we already have its report and the source didn't change.
        #if not hasattr(self, "_prev_reports"): self._prev_reports = {}
        #old_report = self._prev_reports.get(source, None)
        #if False and old_report is not None and old_report.stat.st_mtime == ofile.get_stat().st_mtime:
        #    print("Returning old_report")
        #    return old_report

        parser = events.EventsParser()
        try:
<<<<<<< HEAD
            return parser.parse(ofile.path)
=======
            report = parser.parse(ofile.path)
            #self._prev_reports[source] = report
            return report

>>>>>>> dfb47b7e
        except parser.Error as exc:
            # Return a report with an error entry with info on the exception.
            logger.critical("%s: Exception while parsing ABINIT events:\n %s" % (ofile, str(exc)))
            self.set_status(self.S_ABICRITICAL, info_msg=str(exc))
            return parser.report_exception(ofile.path, exc)

    def get_results(self, **kwargs):
        """
        Returns :class:`NodeResults` instance.
        Subclasses should extend this method (if needed) by adding 
        specialized code that performs some kind of post-processing.
        """
        # Check whether the process completed.
        if self.returncode is None:
            raise self.Error("return code is None, you should call wait, communitate or poll")

        if self.status is None or self.status < self.S_DONE:
            raise self.Error("Task is not completed")

        return self.Results.from_node(self)

    def move(self, dest, is_abspath=False):
        """
        Recursively move self.workdir to another location. This is similar to the Unix "mv" command.
        The destination path must not already exist. If the destination already exists
        but is not a directory, it may be overwritten depending on os.rename() semantics.

        Be default, dest is located in the parent directory of self.workdir.
        Use is_abspath=True to specify an absolute path.
        """
        if not is_abspath:
            dest = os.path.join(os.path.dirname(self.workdir), dest)

        shutil.move(self.workdir, dest)

    def in_files(self):
        """Return all the input data files used."""
        return self.indir.list_filepaths()

    def out_files(self):
        """Return all the output data files produced."""
        return self.outdir.list_filepaths()

    def tmp_files(self):
        """Return all the input data files produced."""
        return self.tmpdir.list_filepaths()

    def path_in_workdir(self, filename):
        """Create the absolute path of filename in the top-level working directory."""
        return os.path.join(self.workdir, filename)

    def rename(self, src_basename, dest_basename, datadir="outdir"):
        """
        Rename a file located in datadir.

        src_basename and dest_basename are the basename of the source file
        and of the destination file, respectively.
        """
        directory = {
            "indir": self.indir,
            "outdir": self.outdir,
            "tmpdir": self.tmpdir,
        }[datadir]

        src = directory.path_in(src_basename)
        dest = directory.path_in(dest_basename)

        os.rename(src, dest)

    def build(self, *args, **kwargs):
        """
        Creates the working directory and the input files of the :class:`Task`.
        It does not overwrite files if they already exist.
        """
        # Create dirs for input, output and tmp data.
        self.indir.makedirs()
        self.outdir.makedirs()
        self.tmpdir.makedirs()

        # Write files file and input file.
        if not self.files_file.exists:
            self.files_file.write(self.filesfile_string)

        self.input_file.write(self.make_input())
        self.manager.write_jobfile(self)

    def rmtree(self, exclude_wildcard=""):
        """
        Remove all files and directories in the working directory

        Args:
            exclude_wildcard: Optional string with regular expressions separated by |.
                Files matching one of the regular expressions will be preserved.
                example: exclude_wildcard="*.nc|*.txt" preserves all the files whose extension is in ["nc", "txt"].
        """
        if not exclude_wildcard:
            shutil.rmtree(self.workdir)

        else:
            w = WildCard(exclude_wildcard)

            for dirpath, dirnames, filenames in os.walk(self.workdir):
                for fname in filenames:
                    filepath = os.path.join(dirpath, fname)
                    if not w.match(fname):
                        os.remove(filepath)

    def remove_files(self, *filenames):
        """Remove all the files listed in filenames."""
        filenames = list_strings(filenames)

        for dirpath, dirnames, fnames in os.walk(self.workdir):
            for fname in fnames:
                if fname in filenames:
                    filepath = os.path.join(dirpath, fname)
                    os.remove(filepath)

    def clean_output_files(self, follow_parents=True):
        """
        This method is called when the task reaches S_OK. It removes all the output files 
        produced by the task that are not needed by its children as well as the output files
        produced by its parents if no other node needs them.

        Args:
            follow_parents: If true, the output files of the parents nodes will be removed if possible.
            
        Return:
            list with the absolute paths of the files that have been removed.
        """
        paths = []
        if self.status != self.S_OK:
            logger.warning("Calling task.clean_output_files on a task whose status != S_OK")

        # Remove all files in tmpdir.
        self.tmpdir.clean()

        # Find the file extensions that should be preserved since these files are still 
        # needed by the children who haven't reached S_OK
        except_exts = set()
        for child in self.get_children():
            if child.status == self.S_OK: continue
            # Find the position of self in child.deps and add the extensions.
            i = [dep.node for dep in child.deps].index(self) 
            except_exts.update(child.deps[i].exts)

        # Remove the files in the outdir of the task but keep except_exts. 
        exts = self.cleanup_exts.difference(except_exts)
        #print("Will remove its extensions: ", exts)
        paths += self.outdir.remove_exts(exts)
        if not follow_parents: return paths

        # Remove the files in the outdir of my parents if all the possible dependencies have been fulfilled.
        for parent in self.get_parents():

            # Here we build a dictionary file extension --> list of child nodes requiring this file from parent
            # e.g {"WFK": [node1, node2]}
            ext2nodes = collections.defaultdict(list)
            for child in parent.get_children():
                if child.status == child.S_OK: continue
                i = [d.node for d in child.deps].index(parent)
                for ext in child.deps[i].exts:
                    ext2nodes[ext].append(child)
        
            # Remove extension only if no node depends on it!
            except_exts = [k for k, lst in ext2nodes.items() if lst]
            exts = self.cleanup_exts.difference(except_exts)
            #print("%s removes extensions %s from parent node %s" % (self, exts, parent))
            paths += parent.outdir.remove_exts(exts)

        #print("%s:\n Files removed: %s" % (self, paths))
        return paths

    def setup(self):
        """Base class does not provide any hook."""

    def start(self, **kwargs):
        """
        Starts the calculation by performing the following steps:

            - build dirs and files
            - call the _setup method
            - execute the job file by executing/submitting the job script.

        ==============  ==============================================================
        kwargs          Meaning
        ==============  ==============================================================
        autoparal       False to skip the autoparal step (default True)
        ==============  ==============================================================

        Returns:
            1 if task was started, 0 otherwise.
            
        """
        if self.status >= self.S_SUB:
            raise self.Error("Task status: %s" % str(self.status))

        if self.start_lockfile.exists:
            logger.warning("Found lock file: %s" % self.start_lockfile.relpath)
            return 0

        self.start_lockfile.write("Started on %s" % time.asctime())

        self.build()
        self._setup()

        # Add the variables needed to connect the node.
        for d in self.deps:
            cvars = d.connecting_vars()
            logger.debug("Adding connecting vars %s " % cvars)
            self.strategy.add_extra_abivars(cvars)

        # Automatic parallelization
        if kwargs.pop("autoparal", True) and hasattr(self, "autoparal_run"):
            try:
                self.autoparal_run()
            except:
                logger.critical("autoparal_fake_run raised:\n%s" % straceback())
                self.set_status(self.S_ABICRITICAL)
                return 0

        # Start the calculation in a subprocess and return.
        self._process = self.manager.launch(self)

        return 1

    def start_and_wait(self, *args, **kwargs):
        """
        Helper method to start the task and wait for completetion.

        Mainly used when we are submitting the task via the shell without passing through a queue manager.
        """
        self.start(*args, **kwargs)
        retcode = self.wait()
        return retcode

    def as_dict(self):
        d = {"@module": self.__class__.__module__,
             "@class": self.__class__.__name__}
        d['strategy'] = self.strategy.as_dict()
        d['workdir'] = getattr(self, 'workdir', None)
        if hasattr(self, 'manager'):
            d['manager'] = self.manager.as_dict()
        else:
            d['manager'] = None
        return d

    @classmethod
    def from_dict(cls, d):
        dec = MontyDecoder()
        strategy = dec.process_decoded(d['strategy'])
        manager = TaskManager.from_dict(d['manager'])
        return cls(strategy=strategy, workdir=d['workdir'], manager=manager)


class AbinitTask(Task):
    """
    Base class defining an ABINIT calculation
    """
    Results = TaskResults

    @classmethod
    def from_input(cls, ainput, workdir=None, manager=None):
        """
        Create an instance of `AbinitTask` from an ABINIT input.
    
        Args:
            ainput: `AbinitInput` object.
            workdir: Path to the working directory.
            manager: :class:`TaskManager` object.
        """
        # TODO: Find a better way to do this. I will likely need to refactor the Strategy object
        strategy = StrategyWithInput(ainput, deepcopy=True)

        return cls(strategy, workdir=workdir, manager=manager)

    def setup(self):
        """
        Abinit has the very *bad* habit of changing the file extension by appending the characters in [A,B ..., Z] 
        to the output file, and this breaks a lot of code that relies of the use of a unique file extension.
        Here we fix this issue by renaming run.abo to run.abo_[number] if the output file "run.abo" already
        exists. A few lines of code in python, a lot of problems if you try to implement this trick in Fortran90. 
        """
        if self.output_file.exists:
            # Find the index of the last file (if any) and push.
            # TODO: Maybe it's better to use run.abo --> run(1).abo
            fnames = [f for f in os.listdir(self.workdir) if f.startswith(self.output_file.basename)]
            nums = [int(f) for f in [f.split("_")[-1] for f in fnames] if f.isdigit()]
            last = max(nums) if nums else 0
            new_path = self.output_file.path + "_" + str(last+1)

            logger.info("Will rename %s to %s" % (self.output_file.path, new_path))
            os.rename(self.output_file.path, new_path)

    @property
    def executable(self):
        """Path to the executable required for running the Task."""
        try:
            return self._executable
        except AttributeError:
            return "abinit"

    @property
    def pseudos(self):
        """List of pseudos used in the calculation."""
        return self.strategy.pseudos

    @property
    def isnc(self):
        """True if norm-conserving calculation."""
        return all(p.isnc for p in self.pseudos)

    @property
    def ispaw(self):
        """True if PAW calculation"""
        return all(p.ispaw for p in self.pseudos)

    @property
    def filesfile_string(self):
        """String with the list of files and prefixes needed to execute ABINIT."""
        lines = []
        app = lines.append
        pj = os.path.join

        app(self.input_file.path)                 # Path to the input file
        app(self.output_file.path)                # Path to the output file
        app(pj(self.workdir, self.prefix.idata))  # Prefix for input data
        app(pj(self.workdir, self.prefix.odata))  # Prefix for output data
        app(pj(self.workdir, self.prefix.tdata))  # Prefix for temporary data

        # Paths to the pseudopotential files.
        # Note that here the pseudos **must** be sorted according to znucl.
        # Here we reorder the pseudos if the order is wrong.
        ord_pseudos = []
        znucl = self.strategy.structure.to_abivars()["znucl"]

        for z in znucl:
            for p in self.pseudos:
                if p.Z == z:
                    ord_pseudos.append(p)
                    break
            else:
                raise ValueError("Cannot find pseudo with znucl %s in pseudos:\n%s" % (z, self.pseudos))

        for pseudo in ord_pseudos:
            app(pseudo.path)

        return "\n".join(lines)

    def set_pconfs(self, pconfs):
        """Set the list of autoparal configurations."""
        self._pconfs = pconfs

    @property
    def pconfs(self):
        """List of autoparal configurations."""
        try:
            return self._pconfs
        except AttributeError:
            return None

    def autoparal_run(self):
        """
        Find an optimal set of parameters for the execution of the task 
        This method can change the ABINIT input variables and/or the
        submission parameters e.g. the number of CPUs for MPI and OpenMp.

        Set:
           self.pconfs where pconfs is a :class:`ParalHints` object with the configuration reported by
           autoparal and optimal is the optimal configuration selected.
           Returns 0 if success
        """
        logger.info("in autoparal_run")
        policy = self.manager.policy

        if policy.autoparal == 0: # or policy.max_ncpus in [None, 1]:
            logger.info("Nothing to do in autoparal, returning (None, None)")
            return 1

        if policy.autoparal != 1:
            raise NotImplementedError("autoparal != 1")

        ############################################################################
        # Run ABINIT in sequential to get the possible configurations with max_ncpus
        ############################################################################

        # Set the variables for automatic parallelization
        # Will get all the possible configurations up to max_ncpus
        max_ncpus = self.manager.max_cores
        autoparal_vars = dict(autoparal=policy.autoparal, max_ncpus=max_ncpus)
        self.strategy.add_extra_abivars(autoparal_vars)

        # Run the job in a shell subprocess with mpi_procs = 1
        # we don't want to make a request to the queue manager for this simple job!
        # Return code is always != 0 
        process = self.manager.to_shell_manager(mpi_procs=1).launch(self)
        logger.info("fake run launched")
        self.history.pop()
        retcode = process.wait()

        # Remove the variables added for the automatic parallelization
        self.strategy.remove_extra_abivars(autoparal_vars.keys())

        ##############################################################
        # Parse the autoparal configurations from the main output file
        ##############################################################
        parser = ParalHintsParser()
        try:
            pconfs = parser.parse(self.output_file.path)
        except parser.Error:
            logger.critical("Error while parsing Autoparal section:\n%s" % straceback())
            return 2

        ######################################################
        # Select the optimal configuration according to policy
        ######################################################
        optconf = self.find_optconf(pconfs)

        ####################################################
        # Change the input file and/or the submission script
        ####################################################
        self.strategy.add_extra_abivars(optconf.vars)

        # Write autoparal configurations to JSON file.
        d = pconfs.as_dict()
        d["optimal_conf"] = optconf
        json_pretty_dump(d, os.path.join(self.workdir, "autoparal.json"))

        ##############
        # Finalization
        ##############
        # Reset the status, remove garbage files ...
        self.set_status(self.S_INIT)

        # Remove the output file since Abinit likes to create new files 
        # with extension .outA, .outB if the file already exists.
        os.remove(self.output_file.path)
        os.remove(self.log_file.path)
        os.remove(self.stderr_file.path)

        return 0

    def find_optconf(self, pconfs):
        # Save pconfs for future reference.
        self.set_pconfs(pconfs)
                                                                                
        # Select the partition on which we'll be running and set MPI/OMP cores.
        optconf = self.manager.select_qadapter(pconfs)
        return optconf

    def get_ibz(self, ngkpt=None, shiftk=None):
        """
        This function calls ABINIT to compute the list of k-points in the IBZ.
        By default, we use the value of ngkpt and shiftk in the strategy but it's also
        possible to change temporary these values.

        Returns:
            kpoints: numpy array with the reduced coordinates of the k-points in the IBZ.
            weights: numpy array with the weights normalized to one.
        """
        logger.info("in get_ibz")

        #########################################
        # Run ABINIT in sequential to get the IBZ
        #########################################

        # Set the variables for automatic parallelization
        ibz_vars = dict(prtkpt=-2)
        if ngkpt is not None: ibz_vars["ngkpt"] = ngkpt
        if shiftk is not None:
            shiftk = np.resphape(shiftk, (-1,3))
            ibz_vars["shiftk"] = shiftk
            ibz_vars["nshiftk"] = len(shiftk)

        self.strategy.add_extra_abivars(ibz_vars)
        # Build a simple manager to run the job in a shell subprocess
        # we don't want to make a request to the queue manager for this simple job!
        seq_manager = self.manager.to_shell_manager(mpi_procs=1)

        # Return code is always != 0
        process = seq_manager.launch(self)
        retcode = process.wait()

        # Remove the variables added for the automatic parallelization
        self.strategy.remove_extra_abivars(ibz_vars.keys())

        ################################################
        # Read the list of k-points from the netcdf file
        ################################################
        from pymatgen.io.abinitio import NetcdfReader
        with NetcdfReader(self.outdir.path_in("kpts.nc")) as r:
            kpoints = r.read_value("reduced_coordinates_of_kpoints")
            weights = r.read_value("kpoint_weights")

        self.set_status(self.S_INIT)

        # Remove the output file since Abinit likes to create new files
        # with extension .outA, .outB if the file already exists.
        os.remove(self.output_file.path)
        os.remove(self.log_file.path)
        os.remove(self.stderr_file.path)

        return kpoints, weights

    def restart(self):
        """
        general restart used when scheduler problems have been taken care of
        """
        return self._restart()

    def reset_from_scratch(self):
        """
        restart from scratch, reuse of output
        this is to be used if a job is restarted with more resources after a crash
        """
        # remove all 'error', else the job will be seen as crashed in the next check status
        # even if the job did not run
        # print('reset_from_scatch', self)
        self.output_file.remove()
        self.log_file.remove()
        self.stderr_file.remove()
        self.start_lockfile.remove()

        return self._restart(submit=False)

    def fix_abi_critical(self):
        """
        method to fix crashes/error caused by abinit
<<<<<<< HEAD

        currently:
            try to rerun with more resources, last resort if all else fails
        ideas:
            upon repetative no converging iscf > 2 / 12
=======
>>>>>>> dfb47b7e

        Returns:
            1 if task has been fixed else 0.
        """
<<<<<<< HEAD
        # the crude, no idea what to do but this may work, solution.
        # MG: FIXME this should not be done here!
        if self.manager.increase_resources():
            self.reset_from_scratch()
            return 1
        else:
            info_msg = 'We encountered an AbiCritical event that could not be fixed'
            logger.warning(info_msg)
            self.set_status(status=self.S_ERROR, info_msg=info_msg)
            return 0

    def fix_queue_critical(self):
        """
        This function tries to fix critical events originating from the queue submission system.

=======
        count = 0
        report = self.get_event_report()
        for event in report:
            try:
                d = event.correct(self)
                if d is not None: count += 1

            except Exception as exc:
                logger.critical(str(exc))

        if count:
            self.reset_from_scratch()
            return 1

        info_msg = 'We encountered AbiCritical events that could not be fixed'
        logger.critical(info_msg)
        self.set_status(status=self.S_ERROR, info_msg=info_msg)
        return 0

    def fix_queue_critical(self):
        """
        This function tries to fix critical events originating from the queue submission system.

>>>>>>> dfb47b7e
        General strategy, first try to increase resources in order to fix the problem,
        if this is not possible, call a task specific method to attempt to decrease the demands.

        Returns:
            1 if task has been fixed else 0.
        """
        from pymatgen.io.abinitio.scheduler_error_parsers import NodeFailureError, MemoryCancelError, TimeCancelError
        if not self.queue_errors:
            # queue error but no errors detected, try to solve by increasing resources
            # if resources are at maximum the task is definitively turned to errored
            if self.manager.increase_resources():  # acts either on the policy or on the qadapter
                self.reset_from_scratch()
                return 1 
            else:
                self.set_status(self.S_ERROR, info_msg='unknown queue error, could not increase resources any further')

        else:
            for error in self.queue_errors:
                logger.info('fixing : %s' % str(error))

                if isinstance(error, NodeFailureError):
                    # if the problematic node is know exclude it
                    if error.nodes is not None:
                        self.manager.qadapter.exclude_nodes(error.nodes)
                        self.reset_from_scratch()
                        self.set_status(self.S_READY, info_msg='increased resources')
                        return 1
                    else:
                        self.set_status(self.S_ERROR, info_msg='Node error but no node identified.')

                elif isinstance(error, MemoryCancelError):
                    # ask the qadapter to provide more resources, i.e. more cpu's so more total memory
                    if self.manager.increase_resources():
                        self.reset_from_scratch()
                        self.set_status(self.S_READY, info_msg='increased mem')
                        return 1

                    # if the max is reached, try to increase the memory per cpu:
                    elif self.manager.qadapter.increase_mem():
                        self.reset_from_scratch()
                        self.set_status(self.S_READY, info_msg='increased mem')
                        return 1

                    # if this failed ask the self to provide a method to reduce the memory demand
                    elif self.reduce_memory_demand():
                        self.reset_from_scratch()
                        self.set_status(self.S_READY, info_msg='decreased mem demand')
                        return 1

                    else:
                        info_msg = 'Memory error detected but the memory could not be increased neigther could the ' \
                                   'memory demand be decreased. Unrecoverable error.'
                        return self.set_status(self.S_ERROR, info_msg)

                elif isinstance(error, TimeCancelError):
                    # ask the qadapter to provide more memory
                    if self.manager.qadapter.increase_time():
                        self.reset_from_scratch()
                        self.set_status(self.S_READY, info_msg='increased wall time')
                        return 1

                    # if this fails ask the qadapter to increase the number of cpus
                    elif self.manager.increase_resources():
                        self.reset_from_scratch()
                        self.set_status(self.S_READY, info_msg='increased number of cpus')
                        return 1

                    # if this failed ask the task to provide a method to speed up the task
                    # MG TODO: Remove this
                    elif self.speed_up():
                        self.reset_from_scratch()
                        self.set_status(self.S_READY, info_msg='task speedup')
                        return 1

                    else:
                        info_msg = 'Time cancel error detected but the time could not be increased neigther could ' \
                                   'the time demand be decreased by speedup of increasing the number of cpus. ' \
                                   'Unrecoverable error.'
                        self.set_status(self.S_ERROR, info_msg)
                else:
                    info_msg = 'No solution provided for error %s. Unrecoverable error.' % error.name
                    logger.debug(info_msg)
                    self.set_status(self.S_ERROR, info_msg)

        return 0

# TODO
# Enable restarting capabilites:
# Before doing so I need:
#   1) Preliminary standardization of the ABINT events and critical WARNINGS (YAML)
#   2) Change the parser so that we can use strings in the input file.
#      We need this change for restarting structural relaxations so that we can read 
#      the initial structure from file.

class ProduceGsr(object):
    """
    Mixin class for an :class:`AbinitTask` producing a GSR file.
    Provide the method `open_gsr` that reads and return a GSR file.
    """
    @property
    def gsr_path(self):
        """Absolute path of the GSR file. Empty string if file is not present."""
        # Lazy property to avoid multiple calls to has_abiext.
        try:
            return self._gsr_path 
        except AttributeError:
            path = self.outdir.has_abiext("GSR")
            if path: self._gsr_path = path
            return path

    def open_gsr(self):
        """
        Open the GSR file located in the in self.outdir.
        Returns :class:`GsrFile` object, None if file could not be found or file is not readable.
        """
        gsr_path = self.gsr_path
        if not gsr_path:
            if self.status == self.S_OK:
                logger.critical("%s reached S_OK but didn't produce a GSR file in %s" % (self, self.outdir))
            return None

        # Open the GSR file.
        from abipy.electrons.gsr import GsrFile
        try:
            return GsrFile(gsr_path)
        except Exception as exc:
            logger.critical("Exception while reading GSR file at %s:\n%s" % (gsr_path, str(exc)))
            return None


class ProduceHist(object):
    """
    Mixin class for an :class:`AbinitTask` producing a HIST file.
    Provide the method `open_hist` that reads and return a HIST file.
    """
    @property
    def hist_path(self):
        """Absolute path of the HIST file. Empty string if file is not present."""
        # Lazy property to avoid multiple calls to has_abiext.
        try:
            return self._hist_path 
        except AttributeError:
            path = self.outdir.has_abiext("HIST")
            if path: self._hist_path = path
            return path

    def open_hist(self):
        """
        Open the HIST file located in the in self.outdir.
        Returns :class:`HistFile` object, None if file could not be found or file is not readable.
        """
        if not self.hist_path:
            if self.status == self.S_OK:
                logger.critical("%s reached S_OK but didn't produce a HIST file in %s" % (self, self.outdir))
            return None

        # Open the HIST file
        from abipy.dynamics.hist import HistFile
        try:
            return HistFile(self.hist_path)
        except Exception as exc:
            logger.critical("Exception while reading HIST file at %s:\n%s" % (self.hist_path, str(exc)))
            return None

<<<<<<< HEAD

class ProduceDdb(object):
    """
    Mixin class for :an class:`AbinitTask` producing a DDB file.
    Provide the method `open_ddb` that reads and return a Ddb file.
    """
    @property
    def ddb_path(self):
        """Absolute path of the DDB file. Empty string if file is not present."""
        # Lazy property to avoid multiple calls to has_abiext.
        try:
            return self._ddb_path 
        except AttributeError:
            path = self.outdir.has_abiext("DDB")
            if path: self._ddb_path = path
            return path

    def open_ddb(self):
        """
        Open the DDB file located in the in self.outdir.
        Returns :class:`DdbFile` object, None if file could not be found or file is not readable.
        """
        ddb_path = self.ddb_path
        if not ddb_path:
            if self.status == self.S_OK:
                logger.critical("%s reached S_OK but didn't produce a DDB file in %s" % (self, self.outdir))
            return None

        # Open the GSR file.
        from abipy.dfpt.ddb import DdbFile
        try:
            return DdbFile(ddb_path)
        except Exception as exc:
            logger.critical("Exception while reading DDB file at %s:\n%s" % (ddb_path, str(exc)))
            return None

=======

class ProduceDdb(object):
    """
    Mixin class for :an class:`AbinitTask` producing a DDB file.
    Provide the method `open_ddb` that reads and return a Ddb file.
    """
    @property
    def ddb_path(self):
        """Absolute path of the DDB file. Empty string if file is not present."""
        # Lazy property to avoid multiple calls to has_abiext.
        try:
            return self._ddb_path 
        except AttributeError:
            path = self.outdir.has_abiext("DDB")
            if path: self._ddb_path = path
            return path

    def open_ddb(self):
        """
        Open the DDB file located in the in self.outdir.
        Returns :class:`DdbFile` object, None if file could not be found or file is not readable.
        """
        ddb_path = self.ddb_path
        if not ddb_path:
            if self.status == self.S_OK:
                logger.critical("%s reached S_OK but didn't produce a DDB file in %s" % (self, self.outdir))
            return None

        # Open the GSR file.
        from abipy.dfpt.ddb import DdbFile
        try:
            return DdbFile(ddb_path)
        except Exception as exc:
            logger.critical("Exception while reading DDB file at %s:\n%s" % (ddb_path, str(exc)))
            return None

>>>>>>> dfb47b7e

class ScfTask(AbinitTask, ProduceGsr):
    """
    Self-consistent ground-state calculations.
    Provide support for in-place restart via (WFK|DEN) files
    """
    CRITICAL_EVENTS = [
        events.ScfConvergenceWarning,
    ]

    def restart(self):
        """SCF calculations can be restarted if we have either the WFK file or the DEN file."""
        # Prefer WFK over DEN files since we can reuse the wavefunctions.
        for ext in ("WFK", "DEN"):
            restart_file = self.outdir.has_abiext(ext)
            irdvars = irdvars_for_ext(ext)
            if restart_file:
                break
        else:
            raise self.RestartError("Cannot find WFK or DEN file to restart from.")

        # Move out --> in.
        self.out_to_in(restart_file)

        # Add the appropriate variable for restarting.
        self.strategy.add_extra_abivars(irdvars)

        # Now we can resubmit the job.
        return self._restart()

    def inspect(self, **kwargs):
        """
        Plot the SCF cycle results with matplotlib.

        Returns
            `matplotlib` figure, None if some error occurred.
        """
        try:
            scf_cycle = abiinspect.GroundStateScfCycle.from_file(self.output_file.path)
        except IOError:
            return None

        if scf_cycle is not None:
            if "title" not in kwargs: kwargs["title"] = str(self)
            return scf_cycle.plot(**kwargs)

        return None

    def get_results(self, **kwargs):
        results = super(ScfTask, self).get_results(**kwargs)

        # Open the GSR file and add its data to results.out
        with self.open_gsr() as gsr:
            results["out"].update(gsr.as_dict())
            # Add files to GridFS
            results.register_gridfs_files(GSR=gsr.filepath)

        return results


class NscfTask(AbinitTask, ProduceGsr):
    """
    Non-Self-consistent GS calculation.
    Provide in-place restart via WFK files
    """
    CRITICAL_EVENTS = [
        events.NscfConvergenceWarning,
    ]

    def restart(self):
        """NSCF calculations can be restarted only if we have the WFK file."""
        ext = "WFK"
        restart_file = self.outdir.has_abiext(ext)
        if not restart_file:
            raise self.RestartError("Cannot find the WFK file to restart from.")

        # Move out --> in.
        self.out_to_in(restart_file)

        # Add the appropriate variable for restarting.
        irdvars = irdvars_for_ext(ext)
        self.strategy.add_extra_abivars(irdvars)

        # Now we can resubmit the job.
        return self._restart()

    def get_results(self, **kwargs):
        results = super(NscfTask, self).get_results(**kwargs)

        # Read the GSR file.
        with  self.open_gsr() as gsr:
            results["out"].update(gsr.as_dict())
            # Add files to GridFS
            results.register_gridfs_files(GSR=gsr.filepath)

        return results


class RelaxTask(AbinitTask, ProduceGsr, ProduceHist):
    """
    Task for structural optimizations.
    """
    # TODO possible ScfConvergenceWarning?
    CRITICAL_EVENTS = [
        events.RelaxConvergenceWarning,
    ]

    def _change_structure(self, structure):
        """Change the input structure."""
        #print("changing structure")
        #print("old:\n" + str(self.strategy.abinit_input.structure) + "\n")
        #print("new:\n" + str(structure) + "\n")

        #print("**old input**")
        #print(self.make_input())
        self.strategy.abinit_input.set_structure(structure)
        #print(self.initial_structure)
        #print("**new input**")
        #print(self.make_input())
        #self.build()

    def read_final_structure(self):
        """Read the final structure from the GSR file."""
        try:
            with self.open_gsr() as gsr:
                return gsr.structure
        except AttributeError:
            raise RuntimeError("Cannot find the GSR file with the final structure to restart from.")

    def restart(self):
        """
        Restart the structural relaxation.

        Structure relaxations can be restarted only if we have the WFK file or the DEN or the GSR file.
        from which we can read the last structure (mandatory) and the wavefunctions (not mandatory but useful).
        Prefer WFK over other files since we can reuse the wavefunctions.

        .. note::

            The problem in the present approach is that some parameters in the input
            are computed from the initial structure and may not be consisten with
            the modification of the structure done during the structure relaxation.
        """
        for ext in ("WFK", "DEN"):
            ofile = self.outdir.has_abiext(ext)
            if ofile:
                irdvars = irdvars_for_ext(ext)
                infile = self.out_to_in(ofile)
                break
        else:
            raise self.RestartError("Cannot find the WFK|DEN file to restart from.")

        # Add the appropriate variable for restarting.
        self.strategy.add_extra_abivars(irdvars)

        # Read the relaxed structure from the GSR file.
        structure = self.read_final_structure()
                                                           
        # Change the structure.
        self._change_structure(structure)

        # Now we can resubmit the job.
        return self._restart()

    def inspect(self, **kwargs):
        """
        Plot the evolution of the structural relaxation with matplotlib.

        Args:
            what: Either "hist" or "scf". The first option (default) extracts data
                from the HIST file and plot the evolution of the structural 
<<<<<<< HEAD
                paramenters, forces, pressures and energies.
=======
                parameters, forces, pressures and energies.
>>>>>>> dfb47b7e
                The second option, extract data from the main output file and
                plot the evolution of the SCF cycles (etotal, residuals, etc).

        Returns
            `matplotlib` figure, None if some error occurred. 
        """
        what = kwargs.pop("what", "hist")

        if what == "hist":
            # Read the hist file to get access to the structure.
            with self.open_hist() as hist:
                return hist.plot() if hist else None

        elif what == "scf":
            # Get info on the different SCF cycles 
            relaxation = abiinspect.Relaxation.from_file(self.output_file.path)
            if "title" not in kwargs: kwargs["title"] = str(self)
            return relaxation.plot(**kwargs) if relaxation is not None else None

        else:
            raise ValueError("Wrong value for what %s" % what)

    def get_results(self, **kwargs):
        results = super(RelaxTask, self).get_results(**kwargs)

        # Open the GSR file and add its data to results.out
        with self.open_gsr() as gsr:
            results["out"].update(gsr.as_dict())
            # Add files to GridFS
            results.register_gridfs_files(GSR=gsr.filepath)

        return results


class DdeTask(AbinitTask, ProduceDdb):
    """Task for DDE calculations."""

    def get_results(self, **kwargs):
        results = super(DdeTask, self).get_results(**kwargs)
        return results.register_gridfs_file(DDB=(self.outdir.has_abiext("DDE"), "t"))


class DdkTask(AbinitTask, ProduceDdb):
    """Task for DDK calculations."""

    def _on_ok(self):
        super(DdkTask, self)._on_ok()
        # Copy instead of removing, otherwise optic tests fail
        # Fixing this proble requires a rationalization of file extensions.
        #if self.outdir.rename_abiext('1WF', 'DDK') > 0:
        #if self.outdir.copy_abiext('1WF', 'DDK') > 0:
        if self.outdir.symlink_abiext('1WF', 'DDK') > 0:
            raise RuntimeError

    def get_results(self, **kwargs):
        results = super(DdkTask, self).get_results(**kwargs)
        return results.register_gridfs_file(DDK=(self.outdir.has_abiext("DDK"), "t"))


class PhononTask(AbinitTask, ProduceDdb):
    """
    DFPT calculations for a single atomic perturbation.
    Provide support for in-place restart via (1WF|1DEN) files
    """
    # TODO: 
    # for the time being we don't discern between GS and PhononCalculations.
    # Restarting Phonon calculation is more difficult due to the crazy rules employed in ABINIT 
    CRITICAL_EVENTS = [
        events.ScfConvergenceWarning,
    ]

    def restart(self):
        """
        Phonon calculations can be restarted only if we have the 1WF file or the 1DEN file.
        from which we can read the first-order wavefunctions or the first order density.
        Prefer 1WF over 1DEN since we can reuse the wavefunctions.
        """
        #self.fix_ofiles()
        for ext in ("1WF", "1DEN"):
            restart_file = self.outdir.has_abiext(ext)
            irdvars = irdvars_for_ext(ext)
            if restart_file:
                break
        else:
            raise self.RestartError("Cannot find the 1WF|1DEN|file to restart from.")

        self.out_to_in(restart_file)

        # Add the appropriate variable for restarting.
        self.strategy.add_extra_abivars(irdvars)

        # Now we can resubmit the job.
        return self._restart()

    def inspect(self, **kwargs):
        """
        Plot the Phonon SCF cycle results with matplotlib.

        Returns:
            `matplotlib` figure, None if some error occurred.
        """
        scf_cycle = abiinspect.PhononScfCycle.from_file(self.output_file.path)
        if scf_cycle is not None:
            if "title" not in kwargs: kwargs["title"] = str(self)
            return scf_cycle.plot(**kwargs)

    def get_results(self, **kwargs):
        results = super(PhononTask, self).get_results(**kwargs)
        return results.register_gridfs_file(DDB=(self.outdir.has_abiext("DDB"), "t"))

    def make_links(self):
        super(PhononTask, self).make_links()
        # fix the problem that abinit uses hte 1WF extension for the DDK output file but reads it with the irdddk flag
        #if self.indir.has_abiext('DDK'):
        #    self.indir.rename_abiext('DDK', '1WF')


class ScrTask(AbinitTask):
    """Tasks for SCREENING calculations """
    #def inspect(self, **kwargs):
    #    """Plot graph showing the number of q-points computed and the wall-time used"""


class SigmaTask(AbinitTask):
    """
    Tasks for SIGMA calculations. Provides support for in-place restart via QPS files
    """
    CRITICAL_EVENTS = [
        events.QPSConvergenceWarning,
    ]

    def restart(self):
        # G calculations can be restarted only if we have the QPS file 
        # from which we can read the results of the previous step.
        restart_file = self.outdir.has_abiext("QPS")
        if not restart_file:
            raise self.RestartError("Cannot find the QPS file to restart from.")

        self.out_to_in(restart_file)

        # Add the appropriate variable for restarting.
        irdvars = irdvars_for_ext(ext)
        self.strategy.add_extra_abivars(irdvars)

        # Now we can resubmit the job.
        return self._restart()

    #def inspect(self, **kwargs):
    #    """Plot graph showing the number of k-points computed and the wall-time used"""

    @property
    def sigres_path(self):
        """Absolute path of the SIGRES file. Empty string if file is not present."""
        # Lazy property to avoid multiple calls to has_abiext.
        try:
            return self._sigres_path 
        except AttributeError:
            path = self.outdir.has_abiext("SIGRES")
            if path: self._sigres_path = path
            return path

    def open_sigres(self):
        """
        Open the SIGRES file located in the in self.outdir. 
        Returns SigresFile object, None if file could not be found or file is not readable.
        """
        sigres_path = self.sigres_path

        if not sigres_path:
            logger.critical("%s didn't produce a SIGRES file in %s" % (self, self.outdir))
            return None

        # Open the GSR file and add its data to results.out
        from abipy.electrons.gw import SigresFile
        try:
            return SigresFile(sigres_path)
        except Exception as exc:
            logger.critical("Exception while reading SIGRES file at %s:\n%s" % (sigres_path, str(exc)))
            return None

    def get_scissors_builder(self):
        """
        Returns an instance of :class:`ScissorsBuilder` from the SIGRES file.

        Raise:
            RuntimeError if SIGRES file is not found
        """
        from abipy.electrons.scissors import ScissorsBuilder
        if self.sigres_path:
            return ScissorsBuilder.from_file(self.sigres_path)
        else:
            raise RuntimeError("Cannot find SIGRES file!")

    def get_results(self, **kwargs):
        results = super(SigmaTask, self).get_results(**kwargs)

        # Open the SIGRES file and add its data to results.out
        with self.open_sigres() as sigres:
            #results["out"].update(sigres.as_dict())
            results.register_gridfs_files(SIGRES=sigres.filepath)

        return results


class BseTask(AbinitTask):
    """
    Task for Bethe-Salpeter calculations.

    .. note::

        The BSE codes provides both iterative and direct schemes for the computation of the dielectric function.
        The direct diagonalization cannot be restarted whereas Haydock and CG support restarting.
    """
    CRITICAL_EVENTS = [
        events.HaydockConvergenceWarning,
        #events.BseIterativeDiagoConvergenceWarning,
    ]

    def restart(self):
        """
        BSE calculations with Haydock can be restarted only if we have the
        excitonic Hamiltonian and the HAYDR_SAVE file.
        """
        # TODO: This version seems to work but the main output file is truncated
        # TODO: Handle restart if CG method is used
        # TODO: restart should receive a list of critical events
        # the log file is complete though.
        irdvars = {}

        # Move the BSE blocks to indata.
        # This is done only once at the end of the first run.
        # Successive restarts will use the BSR|BSC files in the indir directory
        # to initialize the excitonic Hamiltonian
        count = 0
        for ext in ("BSR", "BSC"):
            ofile = self.outdir.has_abiext(ext)
            if ofile:
                count += 1
                irdvars.update(irdvars_for_ext(ext))
                self.out_to_in(ofile)

        if not count:
            # outdir does not contain the BSR|BSC file.
            # This means that num_restart > 1 and the files should be in task.indir
            count = 0
            for ext in ("BSR", "BSC"):
                ifile = self.indir.has_abiext(ext)
                if ifile:
                    count += 1

            if not count:
                raise self.RestartError("Cannot find BSR|BSC files in %s" % self.indir)

        # Rename HAYDR_SAVE files
        count = 0
        for ext in ("HAYDR_SAVE", "HAYDC_SAVE"):
            ofile = self.outdir.has_abiext(ext)
            if ofile:
                count += 1
                irdvars.update(irdvars_for_ext(ext))
                self.out_to_in(ofile)

        if not count:
            raise self.RestartError("Cannot find the HAYDR_SAVE file to restart from.")

        # Add the appropriate variable for restarting.
        self.strategy.add_extra_abivars(irdvars)

        # Now we can resubmit the job.
        return self._restart()

    #def inspect(self, **kwargs):
    #    """
    #    Plot the Haydock iterations with matplotlib.
    #
    #    Returns
    #        `matplotlib` figure, None if some error occurred.
    #    """
    #    haydock_cycle = abiinspect.HaydockIterations.from_file(self.output_file.path)
    #    if haydock_cycle is not None:
    #        if "title" not in kwargs: kwargs["title"] = str(self)
    #        return haydock_cycle.plot(**kwargs)

    @property
    def mdf_path(self):
        """Absolute path of the MDF file. Empty string if file is not present."""
        # Lazy property to avoid multiple calls to has_abiext.
        try:
            return self._mdf_path 
        except AttributeError:
            path = self.outdir.has_abiext("MDF.nc")
            if path: self._mdf_path = path
            return path

    def open_mdf(self):
        """
        Open the MDF file located in the in self.outdir.
        Returns `MdfFile` object, None if file could not be found or file is not readable.
        """
        mdf_path = self.mdf_path
        if not mdf_path:
            logger.critical("%s didn't produce a MDF file in %s" % (self, self.outdir))
            return None

        # Open the DFF file and add its data to results.out
        from abipy.electrons.bse import MdfFile
        try:
            return MdfFile(mdf_path)
        except Exception as exc:
            logger.critical("Exception while reading MDF file at %s:\n%s" % (mdf_path, str(exc)))
            return None

    def get_results(self, **kwargs):
        results = super(BseTask, self).get_results(**kwargs)

        with self.open_mdf() as mdf:
            #results["out"].update(mdf.as_dict())
            #epsilon_infinity optical_gap
            results.register_gridfs_files(MDF=mdf.filepath)

        return results


class OpticTask(Task):
    """
    Task for the computation of optical spectra with optic i.e.
    RPA without local-field effects and velocity operator computed from DDK files.
    """
    def __init__(self, optic_input, nscf_node, ddk_nodes, workdir=None, manager=None):
        """
        Create an instance of :class:`OpticTask` from an string containing the input.
    
        Args:
            optic_input: string with the optic variables (filepaths will be added at run time).
            nscf_node: The NSCF task that will produce thw WFK file or string with the path of the WFK file.
            ddk_nodes: List of :class:`DdkTask` nodes that will produce the DDK files or list of DDF paths.
            workdir: Path to the working directory.
            manager: :class:`TaskManager` object.
        """
        # Convert paths to FileNodes
        self.nscf_node = Node.as_node(nscf_node)
        self.ddk_nodes = [Node.as_node(n) for n in ddk_nodes]
        assert len(ddk_nodes) == 3
        #print(self.nscf_node, self.ddk_nodes)

        # Use DDK extension instead of 1WF
        deps = {n: "1WF" for n in self.ddk_nodes}
        #deps = {n: "DDK" for n in self.ddk_nodes}
        deps.update({self.nscf_node: "WFK"})

        strategy = OpticInput(optic_input)
        super(OpticTask, self).__init__(strategy=strategy, workdir=workdir, manager=manager, deps=deps)

    def set_workdir(self, workdir, chroot=False):
        """Set the working directory of the task."""
        super(OpticTask, self).set_workdir(workdir, chroot=chroot)
        # Small hack: the log file of optics is actually the main output file. 
        self.output_file = self.log_file

    @property
    def executable(self):
        """Path to the executable required for running the :class:`OpticTask`."""
        try:
            return self._executable
        except AttributeError:
            return "optic"

    @property
    def filesfile_string(self):
        """String with the list of files and prefixes needed to execute ABINIT."""
        lines = []
        app = lines.append

        #optic.in     ! Name of input file
        #optic.out    ! Unused
        #optic        ! Root name for all files that will be produced
        app(self.input_file.path)                           # Path to the input file
        app(os.path.join(self.workdir, "unused"))           # Path to the output file
        app(os.path.join(self.workdir, self.prefix.odata))  # Prefix for output data

        return "\n".join(lines)

    @property
    def wfk_filepath(self):
        """Returns (at runtime) the absolute path of the WFK file produced by the NSCF run."""
        return self.nscf_node.outdir.has_abiext("WFK")

    @property
    def ddk_filepaths(self):
        """Returns (at runtime) the absolute path of the DDK files produced by the DDK runs."""
        return [ddk_task.outdir.has_abiext("1WF") for ddk_task in self.ddk_nodes]

    def make_input(self):
        """Construct and write the input file of the calculation."""
        # Set the file paths.
        files = "\n".join(self.ddk_filepaths + [self.wfk_filepath]) + "\n"

        # Get the input specified by the user
        user_inp = self.strategy.make_input()

        # Join them.
        return files + user_inp

    def setup(self):
        """Public method called before submitting the task."""

    def make_links(self):
        """
        Optic allows the user to specify the paths of the input file.
        hence we don't need to create symbolic links.
        """

    def get_results(self, **kwargs):
        results = super(OpticTask, self).get_results(**kwargs)
        #results.update(
        #"epsilon_infinity":
        #))
        return results


class AnaddbTask(Task):
    """Task for Anaddb runs (post-processing of DFPT calculations)."""

    def __init__(self, anaddb_input, ddb_node,
                 gkk_node=None, md_node=None, ddk_node=None, workdir=None, manager=None):
        """
        Create an instance of :class:`AnaddbTask` from an string containing the input.

        Args:
            anaddb_input: string with the anaddb variables.
            ddb_node: The node that will produce the DDB file. Accept :class:`Task`, :class:`Work` or filepath.
            gkk_node: The node that will produce the GKK file (optional). Accept :class:`Task`, :class:`Work` or filepath.
            md_node: The node that will produce the MD file (optional). Accept `Task`, `Work` or filepath.
            gkk_node: The node that will produce the GKK file (optional). Accept `Task`, `Work` or filepath.
            workdir: Path to the working directory (optional).
            manager: :class:`TaskManager` object (optional).
        """
        # Keep a reference to the nodes.
        self.ddb_node = Node.as_node(ddb_node)
        deps = {self.ddb_node: "DDB"}

        self.gkk_node = Node.as_node(gkk_node)
        if self.gkk_node is not None:
            deps.update({self.gkk_node: "GKK"})

        # I never used it!
        self.md_node = Node.as_node(md_node)
        if self.md_node is not None:
            deps.update({self.md_node: "MD"})

        self.ddk_node = Node.as_node(ddk_node)
        if self.ddk_node is not None:
            deps.update({self.ddk_node: "DDK"})

        super(AnaddbTask, self).__init__(strategy=anaddb_input, workdir=workdir, manager=manager, deps=deps)

    @property
    def executable(self):
        """Path to the executable required for running the :class:`AnaddbTask`."""
        try:
            return self._executable
        except AttributeError:
            return "anaddb"

    @property
    def filesfile_string(self):
        """String with the list of files and prefixes needed to execute ABINIT."""
        lines = []
        app = lines.append

        app(self.input_file.path)          # 1) Path of the input file
        app(self.output_file.path)         # 2) Path of the output file
        app(self.ddb_filepath)             # 3) Input derivative database e.g. t13.ddb.in
        app(self.md_filepath)              # 4) Output molecular dynamics e.g. t13.md
        app(self.gkk_filepath)             # 5) Input elphon matrix elements  (GKK file)
        # FIXME check this one
        app(self.outdir.path_join("out"))  # 6) Base name for elphon output files e.g. t13
        app(self.ddk_filepath)             # 7) File containing ddk filenames for elphon/transport.

        return "\n".join(lines)

    @property
    def ddb_filepath(self):
        """Returns (at runtime) the absolute path of the input DDB file."""
        path = self.ddb_node.outdir.has_abiext("DDB")
        return path if path else "DDB_FILE_DOES_NOT_EXIST"

    @property
    def md_filepath(self):
        """Returns (at runtime) the absolute path of the input MD file."""
        if self.md_node is None:
            return "MD_FILE_DOES_NOT_EXIST"

        path = self.md_node.outdir.has_abiext("MD")
        return path if path else "MD_FILE_DOES_NOT_EXIST"

    @property
    def gkk_filepath(self):
        """Returns (at runtime) the absolute path of the input GKK file."""
        if self.gkk_node is None:
            return "GKK_FILE_DOES_NOT_EXIST"

        path = self.gkk_node.outdir.has_abiext("GKK")
        return path if path else "GKK_FILE_DOES_NOT_EXIST"

    @property
    def ddk_filepath(self):
        """Returns (at runtime) the absolute path of the input DKK file."""
        if self.ddk_node is None:
            return "DDK_FILE_DOES_NOT_EXIST"

        path = self.ddk_node.outdir.has_abiext("DDK")
        return path if path else "DDK_FILE_DOES_NOT_EXIST"

    def setup(self):
        """Public method called before submitting the task."""

    def make_links(self):
        """
        Anaddb allows the user to specify the paths of the input file.
        hence we don't need to create symbolic links.
        """

    def open_phbst(self):
        """Open PHBST file produced by Anaddb and returns :class:`PhbstFile` object."""
        from abipy.dfpt.phonons import PhbstFile
        phbst_path = os.path.join(self.workdir, "run.abo_PHBST.nc")
        if not phbst_path:
            if self.status == self.S_OK:
                logger.critical("%s reached S_OK but didn't produce a PHBST file in %s" % (self, self.outdir))
            return None

        try:
            return PhbstFile(phbst_path)
        except Exception as exc:
            logger.critical("Exception while reading GSR file at %s:\n%s" % (phbst_path, str(exc)))
            return None

    def open_phdos(self):
        """Open PHDOS file produced by Anaddb and returns :class:`PhdosFile` object."""
        from abipy.dfpt.phonons import PhdosFile
        phdos_path = os.path.join(self.workdir, "run.abo_PHDOS.nc")
        if not phdos_path:
            if self.status == self.S_OK:
                logger.critical("%s reached S_OK but didn't produce a PHBST file in %s" % (self, self.outdir))
            return None

        try:
            return PhdosFile(phdos_path)
        except Exception as exc:
            logger.critical("Exception while reading GSR file at %s:\n%s" % (phdos_path, str(exc)))
            return None

    def get_results(self, **kwargs):
        results = super(AnaddbTask, self).get_results(**kwargs)
        return results<|MERGE_RESOLUTION|>--- conflicted
+++ resolved
@@ -23,15 +23,6 @@
 from monty.collections import AttrDict, Namespace
 from monty.functools import lazy_property, return_none_if_raise
 from monty.json import MontyDecoder
-<<<<<<< HEAD
-from pymatgen.core.units import  Memory #Time,
-from pymatgen.util.string_utils import WildCard
-from pymatgen.util.num_utils import maxloc
-from pymatgen.serializers.json_coders import PMGSONable, json_pretty_dump, pmg_serialize
-from .utils import File, Directory, irdvars_for_ext, abi_splitext, abi_extensions, FilepathFixer, Condition
-from .strategies import StrategyWithInput, OpticInput
-from .qadapters import make_qadapter, QueueAdapter
-=======
 from monty.fnmatch import WildCard
 from pymatgen.core.units import  Memory #Time,
 from pymatgen.util.num_utils import maxloc
@@ -39,7 +30,6 @@
 from .utils import File, Directory, irdvars_for_ext, abi_splitext, abi_extensions, FilepathFixer, Condition, SparseHistogram
 from .strategies import StrategyWithInput, OpticInput
 from .qadapters import make_qadapter, QueueAdapter, slurm_parse_timestr
->>>>>>> dfb47b7e
 from .db import DBConnector
 from . import abiinspect
 from . import events
@@ -256,63 +246,6 @@
         )
 
         return new
-
-
-class SparseHistogram(object):
-
-    def __init__(self, items, key=None, num=None, step=None):
-        if num is None and step is None:
-            raise ValueError("Either num or step must be specified")
-
-        from collections import defaultdict, OrderedDict
-
-        values = [key(item) for item in items] if key is not None else items
-        start, stop = min(values), max(values)
-        if num is None:
-            num = int((stop - start) / step)
-            if num == 0: num = 1
-        mesh = np.linspace(start, stop, num, endpoint=False)
-
-        from monty.bisect import find_le
-
-        hist = defaultdict(list)
-        for item, value in zip(items, values):
-            # Find rightmost value less than or equal to x.
-            # hence each bin contains all items whose value is >= value
-            pos = find_le(mesh, value)
-            hist[mesh[pos]].append(item)
-
-        #new = OrderedDict([(pos, hist[pos]) for pos in sorted(hist.keys(), reverse=reverse)])
-        self.binvals = sorted(hist.keys())
-        self.values = [hist[pos] for pos in self.binvals]
-        self.start, self.stop, self.num = start, stop, num
-
-    from pymatgen.util.plotting_utils import add_fig_kwargs, get_ax_fig_plt
-    @add_fig_kwargs
-    def plot(self, ax=None, **kwargs):
-        """
-        Plot the histogram with matplotlib, returns `matplotlib figure
-        """
-        ax, fig, plt = get_ax_fig_plt(ax)
-
-        yy = [len(v) for v in self.values]
-        ax.plot(self.binvals, yy, **kwargs)
-
-        return fig
-
-
-import unittest
-class SparseHistogramTest(unittest.TestCase):
-    def test_sparse(self):
-        items = [1, 2, 2.9, 4]
-        hist = SparseHistogram(items, step=1)
-        assert hist.binvals == [1.0, 2.0, 3.0] 
-        assert hist.values == [[1], [2, 2.9], [4]]
-        #hist.plot()
-
-        hist = SparseHistogram([iv for iv in enumerate(items)], key=lambda t: t[1], step=1)
-        assert hist.binvals == [1.0, 2.0, 3.0] 
-        assert hist.values == [[(0, 1)], [(1, 2), (2, 2.9)], [(3, 4)]]
 
 
 class ParalConf(AttrDict):
@@ -520,7 +453,6 @@
         # Avoid sorting if mem_per_cpu is not available.
         if any(c.mem_per_proc > 0.0 for c in self):
             self._confs.sort(key=lambda c: c.mem_per_proc, reverse=reverse)
-<<<<<<< HEAD
 
     def multidimensional_optimization(self, priorities=("speedup", "efficiency")):
         # Mapping property --> options passed to sparse_histogram
@@ -540,27 +472,6 @@
     #    """Returns a :class:`SparseHistogram` with configuration grouped by parallel efficiency."""
     #    return SparseHistogram(self._confs, key=lambda c: c.efficiency, step=step)
 
-=======
-
-    def multidimensional_optimization(self, priorities=("speedup", "efficiency")):
-        # Mapping property --> options passed to sparse_histogram
-        opts = dict(speedup=dict(step=1.0), efficiency=dict(step=0.1), mem_per_proc=dict(memory=1024))
-        #opts = dict(zip(priorities, bin_widths))
-                                                                                                   
-        opt_confs = self._confs
-        for priority in priorities:
-            histogram = SparseHistogram(opt_confs, key=lambda c: getattr(c, priority), **opts[priority])
-            pos = 0 if priority == "mem_per_proc" else -1
-            opt_confs = histogram.values[pos]
-
-        #histogram.plot(show=True, savefig="hello.pdf")
-        return self.__class__(info=self.info, confs=opt_confs)
-
-    #def histogram_efficiency(self, step=0.1):
-    #    """Returns a :class:`SparseHistogram` with configuration grouped by parallel efficiency."""
-    #    return SparseHistogram(self._confs, key=lambda c: c.efficiency, step=step)
-
->>>>>>> dfb47b7e
     #def histogram_speedup(self, step=1.0):
     #    """Returns a :class:`SparseHistogram` with configuration grouped by parallel speedup."""
     #    return SparseHistogram(self._confs, key=lambda c: c.speedup, step=step)
@@ -654,12 +565,9 @@
                Default: empty 
     vars_condition: condition used to filter the list of ABINIT variables reported autoparal 
                     (Mongodb-like syntax). Default: empty
-<<<<<<< HEAD
-=======
     frozen_timeout: A job is considered to be frozen and its status is set to Error if no change to 
                     the output file has been done for frozen_timeout seconds. Accepts int with seconds or 
                     string in slurm form i.e. days-hours:minutes:seconds. Default: 1 hour.
->>>>>>> dfb47b7e
     precedence:
     autoparal_priorities:
 """
@@ -674,10 +582,7 @@
         self.precedence = kwargs.pop("precedence", "autoparal_conf")
         self.autoparal_priorities = kwargs.pop("autoparal_priorities", ["speedup"])
         #self.autoparal_priorities = kwargs.pop("autoparal_priorities", ["speedup", "efficiecy", "memory"]
-<<<<<<< HEAD
-=======
         self.frozen_timeout = slurm_parse_timestr(kwargs.pop("frozen_timeout", "0-1"))
->>>>>>> dfb47b7e
 
         if kwargs:
             raise ValueError("Found invalid keywords in policy section:\n %s" % str(kwargs.keys()))
@@ -791,7 +696,6 @@
         self._kwargs = copy.deepcopy(kwargs)
 
         self.policy = TaskPolicy.as_policy(kwargs.pop("policy", None))
-<<<<<<< HEAD
 
         # Initialize database connector (if specified)
         self.db_connector = DBConnector(**kwargs.pop("db_connector", {}))
@@ -819,35 +723,6 @@
 
         self._qads, self._qadpos = tuple(qads), 0
 
-=======
-
-        # Initialize database connector (if specified)
-        self.db_connector = DBConnector(**kwargs.pop("db_connector", {}))
-
-        # Build list of QAdapters. Neglect entry if priority == 0 or `enabled: no"
-        qads = []
-        for d in kwargs.pop("qadapters"):
-            if d.get("enabled", False): continue 
-            qad = make_qadapter(**d)
-            if qad.priority > 0:    
-                qads.append(qad)
-            elif qad.priority < 0:    
-                raise ValueError("qadapter cannot have negative priority:\n %s" % qad)
-
-        if not qads:
-            raise ValueError("Received emtpy list of qadapters")
-        #if len(qads) != 1:
-        #    raise NotImplementedError("For the time being multiple qadapters are not supported! Please use one adapter")
-
-        # Order qdapters according to priority.
-        qads = sorted(qads, key=lambda q: q.priority)
-        priorities = [q.priority for q in qads]
-        if len(priorities) != len(set(priorities)):
-            raise ValueError("Two or more qadapters have same priority. This is not allowed. Check taskmanager.yml")
-
-        self._qads, self._qadpos = tuple(qads), 0
-
->>>>>>> dfb47b7e
         if kwargs:
             raise ValueError("Found invalid keywords in the taskmanager file:\n %s" % str(list(kwargs.keys())))
 
@@ -858,7 +733,6 @@
         """
         my_kwargs = copy.deepcopy(self._kwargs)
         my_kwargs["policy"] = TaskPolicy(autoparal=0)
-<<<<<<< HEAD
 
         for d in my_kwargs["qadapters"]:
             #print("before", d["queue"]["qtype"])
@@ -892,41 +766,6 @@
         Given a list of parallel configurations, pconfs, this method select an `optimal` configuration
         according to some criterion as well as the :class:`QueueAdapter` to use.
 
-=======
-
-        for d in my_kwargs["qadapters"]:
-            #print("before", d["queue"]["qtype"])
-            d["queue"]["qtype"] = "shell"
-            d["limits"]["min_cores"] = mpi_procs
-            d["limits"]["max_cores"] = mpi_procs
-
-        #print(my_kwargs)
-        new = self.__class__(**my_kwargs)
-        new.set_mpi_procs(mpi_procs)
-
-        return new
-
-    @property
-    def has_queue(self):
-        """True if we are submitting jobs via a queue manager."""
-        return self.qadapter.QTYPE.lower() != "shell"
-
-    @property
-    def qads(self):
-        """List of :class:`QueueAdapter` objects sorted according to priorities (highest comes first)"""
-        return self._qads
-
-    @property
-    def qadapter(self):
-        """The qadapter used to submit jobs."""
-        return self._qads[self._qadpos]
-
-    def select_qadapter(self, pconfs):
-        """
-        Given a list of parallel configurations, pconfs, this method select an `optimal` configuration
-        according to some criterion as well as the :class:`QueueAdapter` to use.
-
->>>>>>> dfb47b7e
         Args:
             pconfs: :class:`ParalHints` object with the list of parallel configurations
 
@@ -1887,18 +1726,11 @@
             raise NotImplementedError("get_var for HTC interface!")
 
     @property
-<<<<<<< HEAD
-    def input_structure(self):
-        """Input structure of the task."""
-        if hasattr(self.strategy, "abinit_input"):
-            return self.strategy.abinit_input[0].structure
-=======
     def initial_structure(self):
         """Initial structure of the task."""
         if hasattr(self.strategy, "abinit_input"):
             return self.strategy.abinit_input.structure
             #return self.strategy.abinit_input[0].structure
->>>>>>> dfb47b7e
         else:
             return self.strategy.structure
 
@@ -2329,21 +2161,6 @@
             if self.stderr_file.exists and not err_info:
                 if self.qerr_file.exists and not err_msg:
                     # there is output and no errors
-<<<<<<< HEAD
-                    # Check if the run completed successfully.
-                    #if report.run_completed:
-                    #    # Check if the calculation converged.
-                    #    not_ok = self.not_converged()
-                    #    if not_ok:
-                    #        return self.set_status(self.S_UNCONVERGED)
-                    #        # The job finished but did not converge
-                    #    else:
-                    #        return self.set_status(self.S_OK)
-                    #        # The job finished properly
-
-                    return self.set_status(self.S_RUN)
-=======
->>>>>>> dfb47b7e
                     # The job still seems to be running
                     return self.set_status(self.S_RUN)
 
@@ -2528,14 +2345,10 @@
 
         parser = events.EventsParser()
         try:
-<<<<<<< HEAD
-            return parser.parse(ofile.path)
-=======
             report = parser.parse(ofile.path)
             #self._prev_reports[source] = report
             return report
 
->>>>>>> dfb47b7e
         except parser.Error as exc:
             # Return a report with an error entry with info on the exception.
             logger.critical("%s: Exception while parsing ABINIT events:\n %s" % (ofile, str(exc)))
@@ -3063,35 +2876,10 @@
     def fix_abi_critical(self):
         """
         method to fix crashes/error caused by abinit
-<<<<<<< HEAD
-
-        currently:
-            try to rerun with more resources, last resort if all else fails
-        ideas:
-            upon repetative no converging iscf > 2 / 12
-=======
->>>>>>> dfb47b7e
 
         Returns:
             1 if task has been fixed else 0.
         """
-<<<<<<< HEAD
-        # the crude, no idea what to do but this may work, solution.
-        # MG: FIXME this should not be done here!
-        if self.manager.increase_resources():
-            self.reset_from_scratch()
-            return 1
-        else:
-            info_msg = 'We encountered an AbiCritical event that could not be fixed'
-            logger.warning(info_msg)
-            self.set_status(status=self.S_ERROR, info_msg=info_msg)
-            return 0
-
-    def fix_queue_critical(self):
-        """
-        This function tries to fix critical events originating from the queue submission system.
-
-=======
         count = 0
         report = self.get_event_report()
         for event in report:
@@ -3115,7 +2903,6 @@
         """
         This function tries to fix critical events originating from the queue submission system.
 
->>>>>>> dfb47b7e
         General strategy, first try to increase resources in order to fix the problem,
         if this is not possible, call a task specific method to attempt to decrease the demands.
 
@@ -3280,7 +3067,6 @@
             logger.critical("Exception while reading HIST file at %s:\n%s" % (self.hist_path, str(exc)))
             return None
 
-<<<<<<< HEAD
 
 class ProduceDdb(object):
     """
@@ -3317,44 +3103,6 @@
             logger.critical("Exception while reading DDB file at %s:\n%s" % (ddb_path, str(exc)))
             return None
 
-=======
-
-class ProduceDdb(object):
-    """
-    Mixin class for :an class:`AbinitTask` producing a DDB file.
-    Provide the method `open_ddb` that reads and return a Ddb file.
-    """
-    @property
-    def ddb_path(self):
-        """Absolute path of the DDB file. Empty string if file is not present."""
-        # Lazy property to avoid multiple calls to has_abiext.
-        try:
-            return self._ddb_path 
-        except AttributeError:
-            path = self.outdir.has_abiext("DDB")
-            if path: self._ddb_path = path
-            return path
-
-    def open_ddb(self):
-        """
-        Open the DDB file located in the in self.outdir.
-        Returns :class:`DdbFile` object, None if file could not be found or file is not readable.
-        """
-        ddb_path = self.ddb_path
-        if not ddb_path:
-            if self.status == self.S_OK:
-                logger.critical("%s reached S_OK but didn't produce a DDB file in %s" % (self, self.outdir))
-            return None
-
-        # Open the GSR file.
-        from abipy.dfpt.ddb import DdbFile
-        try:
-            return DdbFile(ddb_path)
-        except Exception as exc:
-            logger.critical("Exception while reading DDB file at %s:\n%s" % (ddb_path, str(exc)))
-            return None
-
->>>>>>> dfb47b7e
 
 class ScfTask(AbinitTask, ProduceGsr):
     """
@@ -3526,11 +3274,7 @@
         Args:
             what: Either "hist" or "scf". The first option (default) extracts data
                 from the HIST file and plot the evolution of the structural 
-<<<<<<< HEAD
-                paramenters, forces, pressures and energies.
-=======
                 parameters, forces, pressures and energies.
->>>>>>> dfb47b7e
                 The second option, extract data from the main output file and
                 plot the evolution of the SCF cycles (etotal, residuals, etc).
 
