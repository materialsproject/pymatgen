# coding: utf-8
"""
This module provides objects describing the basic parameters of the 
pseudopotentials used in Abinit, and a parser to instantiate pseudopotential objects..
"""
from __future__ import unicode_literals, division, print_function

import sys
import os
import abc
import collections
import json
import six
import pprint
import numpy as np

from collections import OrderedDict
from monty.string import list_strings, is_string
from monty.itertools import iterator_from_slice
from monty.io import FileLock
from monty.collections import AttrDict, Namespace
from monty.functools import lazy_property
from monty.os.path import find_exts
from monty.dev import deprecated
from pymatgen.util.plotting_utils import add_fig_kwargs, get_ax_fig_plt
from pymatgen.core.periodic_table import PeriodicTable, Element
<<<<<<< HEAD
=======
from pymatgen.serializers.json_coders import PMGSONable, pmg_serialize
>>>>>>> 1479cdd1
from .eos import EOS
from monty.json import MontyDecoder

import logging
logger = logging.getLogger(__name__)


__all__ = [
    "Pseudo",
    "PseudoTable",
]

__author__ = "Matteo Giantomassi"
__version__ = "0.1"
__maintainer__ = "Matteo Giantomassi"


_PTABLE = PeriodicTable()

# Tools and helper functions.


def straceback():
    """Returns a string with the traceback."""
    import sys
    import traceback
    return "\n".join((traceback.format_exc(), str(sys.exc_info()[0])))


def _read_nlines(filename, nlines):
    """
    Read at most nlines lines from file filename.
    If nlines is < 0, the entire file is read.
    """
    if nlines < 0:
        with open(filename, 'r') as fh:
            return fh.readlines()

    lines = []
    with open(filename, 'r') as fh:
        for (lineno, line) in enumerate(fh):
            if lineno == nlines: break
            lines.append(line)
        return lines

_l2str = {
    0: "s",
    1: "p",
    2: "d",
    3: "f",
    4: "g",
    5: "h",
    6: "i",
}

_str2l = {v: k for k, v in _l2str.items()}


def l2str(l):
    """Convert the angular momentum l (int) to string."""
    try:
        return _l2str[l]
    except KeyError:
        return "Unknown angular momentum, received l = %s" % l


def str2l(s):
    """Convert a string to the angular momentum l (int)"""
    return _str2l[s]


<<<<<<< HEAD
class Pseudo(six.with_metaclass(abc.ABCMeta, object)):
=======
class Pseudo(six.with_metaclass(abc.ABCMeta, PMGSONable, object)):
>>>>>>> 1479cdd1
    """
    Abstract base class defining the methods that must be 
    implemented by the concrete pseudopotential classes.
    """

    @classmethod
    def as_pseudo(cls, obj):
        """
        Convert obj into a pseudo. Accepts:

            * Pseudo object.
            * string defining a valid path.
        """
        return obj if isinstance(obj, cls) else cls.from_file(obj)

    #@classmethod
    #def from_dict(cls, d):
    #    return cls

    @staticmethod
    def from_file(filename):
        """
        Return a :class:`Pseudo` object from filename.
        Note: the parser knows the concrete class that should be instanciated
        """
        return PseudoParser().parse(filename)

    #def __eq__(self, other):
    #    if not isinstance(other, Pseudo): return False
    #    return (self.__class__ == other.__class__ and 
    #    return (self.md5 == other.md5 and 
    #            self.text == other.text)

    #def __ne__(self, other):
    #    return not self.__eq__(other)

    def __repr__(self):
        return "<%s at %s, name = %s>" % (self.__class__.__name__, id(self), self.basename)

    def __str__(self):
        """String representation."""
        lines = []
        app = lines.append
        app("<%s: %s>" % (self.__class__.__name__, self.basename))
        app("  summary: " + self.summary.strip())
        app("  number of valence electrons: %s" % self.Z_val)
        #FIXME: rewrite the treatment of xc, use XML specs as starting point
        #app("  XC correlation (ixc): %s" % self._pspxc)  #FIXME
        app("  maximum angular momentum: %s" % l2str(self.l_max))
        app("  angular momentum for local part: %s" % l2str(self.l_local))
        if self.isnc:
            app("  radius for non-linear core correction: %s" % self.nlcc_radius)
        app("")

        if self.has_hints:
            hint_normal = self.hint_for_accuracy()
            if hint_normal is not None:
                app("  hint for normal accuracy: %s" % str(hint_normal))
        else:
                app("  hints on cutoff-energy are not available")

        return "\n".join(lines)

    @abc.abstractproperty
    def summary(self):
        """String summarizing the most important properties."""

    @property
    def filepath(self):
        return os.path.abspath(self.path)

    @property
    def basename(self):
        """File basename."""
        return os.path.basename(self.filepath)

    @abc.abstractproperty
    def Z(self):
        """The atomic number of the atom."""

    @abc.abstractproperty
    def Z_val(self):
        """Valence charge"""

    @property
    def type(self):
        return self.__class__.__name__

    @property
    def element(self):
        """Pymatgen :class:`Element`."""
        try:
            return _PTABLE[self.Z]
        except (KeyError, IndexError):
            return _PTABLE[int(self.Z)]

    @property
    def symbol(self):
        """Element symbol."""
        return self.element.symbol

    @abc.abstractproperty
    def l_max(self):
        """Maximum angular momentum."""

    @abc.abstractproperty
    def l_local(self):
        """Angular momentum used for the local part."""

    @property
    def isnc(self):
        """True if norm-conserving pseudopotential."""
        return isinstance(self, NcPseudo)

    @property
    def ispaw(self):
        """True if PAW pseudopotential."""
        return isinstance(self, PawPseudo)

    #@lazy_property
    #def md5(self):
    #    import md5
    #    m = md5.new()
    #    with open(self.filepath, "r") as fh:
    #        # Warning: line-based parser
    #        for line in fh:
    #            if line.startswith("<DOJO_REPORT>"): break
    #            m.update(line)

    #    return m.digest()

    #@lazy_property
    #def md5(self):
    #    """Md5 hash value."""
    #    with open(self.path, "r") as fh:
    #        lines = fh.readlines()
    #        start = lines.index("<DOJO_REPORT>\n")
    #        stop = lines.index("</DOJO_REPORT>\n")
    #        text = "".join(lines[:start])
    #    
    #        import hashlib
    #        return hashlib.md5(text)

    #@abc.abstractproperty
    #def xc_type(self):
    #    """XC family e.g LDA, GGA, MGGA."""

    #@abc.abstractproperty
    #def xc_flavor(self):
    #    """XC flavor e.g PW, PW91, PBE."""

    #@property
    #def xc_functional(self):
    #    """XC identifier e.g LDA-PW91, GGA-PBE, GGA-revPBE."""
    #    return "-".join([self.xc_type, self.xc_flavor])

    #@abc.abstractproperty
    #def has_soc(self):
    #    """True if pseudo contains spin-orbit coupling."""

    #@abc.abstractmethod
    #def num_of_projectors(self, l='s'):
    #    """Number of projectors for the angular channel l"""

    #@abc.abstractmethod
    #def generation_mode
    #    """scalar scalar-relativistic, relativistic."""

    @pmg_serialize
    def as_dict(self, **kwargs):
<<<<<<< HEAD
        d = dict(
=======
        return dict(
>>>>>>> 1479cdd1
            basename=self.basename,
            type=self.type,
            symbol=self.symbol,
            Z=self.Z,
            Z_val=self.Z_val,
            l_max=self.l_max,
            #md5=self.md5,
            #nlcc_radius=self.nlcc_radius,
            #xc_type=
            #pp_type=
            filepath=self.filepath
        )
        d['@module'] = self.__class__.__module__
        d['@class'] = self.__class__.__name__
        return d

    @classmethod
    def from_dict(cls, d):
        return cls.from_file(d['filepath'])


    @classmethod
    def from_dict(cls, d):
        return cls.from_file(d['filepath'])

    @property
    def has_dojo_report(self):
        """True if self contains the `DOJO_REPORT` section."""
        return bool(self.dojo_report)

    def delta_factor(self, accuracy="normal"):
        """
        Returns the deltafactor [meV/natom] computed with the given accuracy.
        None if the `Pseudo` does not have info on the deltafactor.
        """
        if not self.has_dojo_report:
            return None
        try:
            return self.dojo_report["delta_factor"][accuracy]["dfact"]
        except KeyError:
            return None

    def read_dojo_report(self):
        """
        Read the `DOJO_REPORT` section and set dojo_report attribute.
        returns {} if section is not present.
        """ 
        self.dojo_report = DojoReport.from_file(self.path)
        return self.dojo_report

    def write_dojo_report(self, report=None):
        """Write a new `DOJO_REPORT` section to the pseudopotential file."""
        if report is None:
            report = self.dojo_report

        report["symbol"] = self.symbol

        # Create JSON string from report.
        jstring = json.dumps(report, indent=4, sort_keys=True) + "\n"

        # Read lines from file and insert jstring between the tags.
        with open(self.path, "r") as fh:
            lines = fh.readlines()
            try:
                start = lines.index("<DOJO_REPORT>\n")
            except ValueError:
                start = -1

            if start == -1:
                # DOJO_REPORT was not present.
                lines += ["<DOJO_REPORT>\n", jstring , "</DOJO_REPORT>\n",]
            else:
                stop = lines.index("</DOJO_REPORT>\n")
                lines.insert(stop, jstring)
                del lines[start+1:stop]

        #  Write new file.
        with FileLock(self.path):
            with open(self.path, "w") as fh:
                fh.writelines(lines)

    def remove_dojo_report(self):
        """Remove the `DOJO_REPORT` section from the pseudopotential file."""
        # Read lines from file and insert jstring between the tags.
        with open(self.path, "r") as fh:
            lines = fh.readlines()
            try:
                start = lines.index("<DOJO_REPORT>\n")
            except ValueError:
                start = -1

            if start == -1: return

            stop = lines.index("</DOJO_REPORT>\n")
            if stop == -1: return

            del lines[start+1:stop]

        # Write new file.
        with FileLock(self.path):
            with open(self.path, "w") as fh:
                fh.writelines(lines)

    def hint_for_accuracy(self, accuracy="normal"):
        """
        Returns an hint object with parameters such as ecut [Ha] and 
        aug_ratio for given accuracy. Returns None if no hint is available.

        Args:
            accuracy: ["low", "normal", "high"]
        """
        if self.has_dojo_report:
            return Hint.from_dict(self.dojo_report["hints"][accuracy])
        else:
            return None

    @property
    def has_hints(self):
        """True if self provides hints on the cutoff energy."""
        for acc in ["low", "normal", "high"]:
            if self.hint_for_accuracy(acc) is None:
                return False
        return True


class NcPseudo(six.with_metaclass(abc.ABCMeta, object)):
    """
    Abstract class defining the methods that must be implemented
    by the concrete classes representing norm-conserving pseudopotentials.
    """

    @abc.abstractproperty
    def nlcc_radius(self):
        """
        Radius at which the core charge vanish (i.e. cut-off in a.u.).
        Returns 0.0 if nlcc is not used.
        """

    @property
    def has_nlcc(self):
        """True if the pseudo is generated with non-linear core correction."""
        return self.nlcc_radius > 0.0

    @property
    def rcore(self):
        """Radius of the pseudization sphere in a.u."""
        try:
            return self._core
        except AttributeError:
            return None


class PawPseudo(six.with_metaclass(abc.ABCMeta, object)):
    """
    Abstract class that defines the methods that must be implemented
    by the concrete classes representing PAW pseudopotentials.
    """

    #def nlcc_radius(self):
    #    """
    #    Radius at which the core charge vanish (i.e. cut-off in a.u.).
    #    Returns 0.0 if nlcc is not used.
    #    """
    #    return 0.0
    #                                                                           

    #@property
    #def has_nlcc(self):
    #    """True if the pseudo is generated with non-linear core correction."""
    #    return True

    @abc.abstractproperty
    def paw_radius(self):
        """Radius of the PAW sphere in a.u."""

    @property
    def rcore(self):
        """Alias of paw_radius."""
        return self.paw_radius


class AbinitPseudo(Pseudo):
    """
    An AbinitPseudo is a pseudopotential whose file contains an abinit header.
    """
    def __init__(self, path, header):
        """
        Args:
            path: Filename.
            header: :class:`AbinitHeader` instance.
        """
        self.path = path
        self._summary = header.summary

        if hasattr(header, "dojo_report"):
            self.dojo_report = header.dojo_report
        else:
            self.dojo_report = {}

        #self.pspcod  = header.pspcod

        for attr_name, desc in header.items():
            value = header.get(attr_name, None)

            # Hide these attributes since one should always use the public interface.
            setattr(self, "_" + attr_name, value)

    @property
    def summary(self):
        """Summary line reported in the ABINIT header."""
        return self._summary.strip()

    @property
    def Z(self):
        return self._zatom

    @property
    def Z_val(self):
        return self._zion

    @property
    def l_max(self):
        return self._lmax

    @property
    def l_local(self):
        return self._lloc


class NcAbinitPseudo(NcPseudo, AbinitPseudo):
    """Norm-conserving pseudopotential in the Abinit format."""
    @property
    def summary(self):
        return self._summary.strip()

    @property
    def Z(self):
        return self._zatom

    @property
    def Z_val(self):
        """Number of valence electrons."""
        return self._zion

    @property
    def l_max(self):
        return self._lmax

    @property
    def l_local(self):
        return self._lloc

    @property
    def nlcc_radius(self):
        return self._rchrg


class PawAbinitPseudo(PawPseudo, AbinitPseudo):
    """Paw pseudopotential in the Abinit format."""

    @property
    def paw_radius(self):
        return self._r_cut

    #def orbitals(self):


class Hint(collections.namedtuple("Hint", "ecut aug_ratio")):
    """
    Suggested value for the cutoff energy [Hartree units] and the augmentation ratio (PAW pseudo)
    """
    def as_dict(self):
        return {f: getattr(self, f) for f in self._fields}

    @classmethod
    def from_dict(cls, d):
        return cls(**{k: v for k,v in d.items() if not k.startswith("@")})


def _dict_from_lines(lines, key_nums, sep=None):
    """
    Helper function to parse formatted text structured like:

    value1 value2 ... sep key1, key2 ...

    key_nums is a list giving the number of keys for each line. 0 if line should be skipped.
    sep is a string denoting the character that separates the keys from the value (None if
    no separator is present).

    Returns:
        dict{key1 : value1, key2 : value2, ...}

    Raises:
        ValueError if parsing fails.
    """
    if is_string(lines):
        lines = [lines]

    if not isinstance(key_nums, collections.Iterable):
        key_nums = list(key_nums)

    if len(lines) != len(key_nums):
        err_msg = "lines = %s\n key_num =  %s" % (str(lines), str(key_nums))
        raise ValueError(err_msg)

    kwargs = Namespace()

    for (i, nk) in enumerate(key_nums):
        if nk == 0: continue
        line = lines[i]

        tokens = [t.strip() for t in line.split()]
        values, keys = tokens[:nk], "".join(tokens[nk:])
        # Sanitize keys: In some case we might string in for  foo[,bar]
        keys.replace("[", "").replace("]", "")
        keys = keys.split(",")

        if sep is not None:
            check = keys[0][0]
            if check != sep:
                raise ValueError("Expecting separator %s, got %s" % (sep, check))
            keys[0] = keys[0][1:]

        if len(values) != len(keys):
            msg = "line: %s\n len(keys) != len(value)\nkeys: %s\n values:  %s" % (line, keys, values)
            raise ValueError(msg)

        kwargs.update(zip(keys, values))

    return kwargs


class AbinitHeader(dict):
    """Dictionary whose keys can be also accessed as attributes."""
    def __getattr__(self, name):
        try:
            # Default behaviour
            return super(AbinitHeader, self).__getattribute__(name)
        except AttributeError:
            try:
                # Try in the dictionary.
                return self[name]
            except KeyError as exc:
                raise AttributeError(str(exc))


def _int_from_str(string):
    """
    Convert string into integer

    Raise:
        TypeError if string is not a valid integer
    """
    float_num = float(string)
    int_num = int(float_num)
    if float_num == int_num:
        return int_num
    else:
        raise TypeError("Cannot convert string %s to int" % string)


class NcAbinitHeader(AbinitHeader):
    """The abinit header found in the NC pseudopotential files."""
    _attr_desc = collections.namedtuple("att", "default astype")

    _VARS = {
        # Mandatory
        "zatom"        : _attr_desc(None, _int_from_str),
        "zion"         : _attr_desc(None, float),
        "pspdat"       : _attr_desc(None, float),
        "pspcod"       : _attr_desc(None, int),
        "pspxc"        : _attr_desc(None, int),
        "lmax"         : _attr_desc(None, int),
        "lloc"         : _attr_desc(None, int),
        "r2well"       : _attr_desc(None, float),
        "mmax"         : _attr_desc(None, float),
        # Optional variables for non linear-core correction. HGH does not have it.
        "rchrg"        : _attr_desc(0.0,  float),  # radius at which the core charge vanish (i.e. cut-off in a.u.)
        "fchrg"        : _attr_desc(0.0,  float),
        "qchrg"        : _attr_desc(0.0,  float),
    }
    del _attr_desc

    def __init__(self, summary, **kwargs):
        super(NcAbinitHeader, self).__init__()

        # APE uses llocal instead of lloc.
        if "llocal" in kwargs:
            kwargs["lloc"] = kwargs.pop("llocal")

        self.summary = summary.strip()

        for (key, desc) in NcAbinitHeader._VARS.items():
            default, astype = desc.default, desc.astype

            value = kwargs.pop(key, None)

            if value is None:
                value = default
                if default is None:
                    raise RuntimeError("Attribute %s must be specified" % key)
            else:
                try:
                    value = astype(value)
                except:
                    raise RuntimeError("Conversion Error for key %s, value %s" % (key, value))

            self[key] = value

        # Add dojo_report
        self["dojo_report"] = kwargs.pop("dojo_report", {})

        #if kwargs:
        #    raise RuntimeError("kwargs should be empty but got %s" % str(kwargs))

    @staticmethod
    def fhi_header(filename, ppdesc):
        """Parse the FHI abinit header."""
        # Example:
        # Troullier-Martins psp for element  Sc        Thu Oct 27 17:33:22 EDT 1994
        #  21.00000   3.00000    940714                zatom, zion, pspdat
        #    1    1    2    0      2001    .00000      pspcod,pspxc,lmax,lloc,mmax,r2well
        # 1.80626423934776     .22824404341771    1.17378968127746   rchrg,fchrg,qchrg
        lines = _read_nlines(filename, -1)

        try:
            header = _dict_from_lines(lines[:4], [0, 3, 6, 3])
        except ValueError:
            # The last record with rchrg ... seems to be optional.
            header = _dict_from_lines(lines[:3], [0, 3, 6])

        summary = lines[0]

        header["dojo_report"] = DojoReport.from_file(filename)

        return NcAbinitHeader(summary, **header)

    @staticmethod
    def hgh_header(filename, ppdesc):
        """Parse the HGH abinit header."""
        # Example:
        #Hartwigsen-Goedecker-Hutter psp for Ne,  from PRB58, 3641 (1998)
        #   10   8  010605 zatom,zion,pspdat
        # 3 1   1 0 2001 0  pspcod,pspxc,lmax,lloc,mmax,r2well
        lines = _read_nlines(filename, -1)

        header = _dict_from_lines(lines[:3], [0, 3, 6])
        summary = lines[0]

        header["dojo_report"] = DojoReport.from_file(filename)

        return NcAbinitHeader(summary, **header)

    @staticmethod
    def gth_header(filename, ppdesc):
        """Parse the GTH abinit header."""
        # Example:
        #Goedecker-Teter-Hutter  Wed May  8 14:27:44 EDT 1996
        #1   1   960508                     zatom,zion,pspdat
        #2   1   0    0    2001    0.       pspcod,pspxc,lmax,lloc,mmax,r2well
        #0.2000000 -4.0663326  0.6778322 0 0     rloc, c1, c2, c3, c4
        #0 0 0                              rs, h1s, h2s
        #0 0                                rp, h1p
        #  1.36 .2   0.6                    rcutoff, rloc
        lines = _read_nlines(filename, -1)

        header = _dict_from_lines(lines[:3], [0, 3, 6])
        summary = lines[0]

        header["dojo_report"] = DojoReport.from_file(filename)

        return NcAbinitHeader(summary, **header)

    @staticmethod
    def oncvpsp_header(filename, ppdesc):
        """Parse the ONCVPSP abinit header."""
        # Example
        #Li    ONCVPSP  r_core=  2.01  3.02
        #      3.0000      3.0000      140504    zatom,zion,pspd
        #     8     2     1     4   600     0    pspcod,pspxc,lmax,lloc,mmax,r2well
        #  5.99000000  0.00000000  0.00000000    rchrg fchrg qchrg
        #     2     2     0     0     0    nproj
        #     0                 extension_switch
        #   0                        -2.5000025868368D+00 -1.2006906995331D+00
        #     1  0.0000000000000D+00  0.0000000000000D+00  0.0000000000000D+00
        #     2  1.0000000000000D-02  4.4140499497377D-02  1.9909081701712D-02
        lines = _read_nlines(filename, -1)

        header = _dict_from_lines(lines[:3], [0, 3, 6])
        summary = lines[0]

        header.update({'pspdat': header['pspd']})
        header.pop('pspd')

        header["dojo_report"] = DojoReport.from_file(filename)

        return NcAbinitHeader(summary, **header)

    @staticmethod
    def tm_header(filename, ppdesc):
        """Parse the TM abinit header."""
        # Example:
        #Troullier-Martins psp for element Fm         Thu Oct 27 17:28:39 EDT 1994
        #100.00000  14.00000    940714                zatom, zion, pspdat
        #   1    1    3    0      2001    .00000      pspcod,pspxc,lmax,lloc,mmax,r2well
        #   0   4.085   6.246    0   2.8786493        l,e99.0,e99.9,nproj,rcpsp
        #   .00000000    .0000000000    .0000000000    .00000000   rms,ekb1,ekb2,epsatm
        #   1   3.116   4.632    1   3.4291849        l,e99.0,e99.9,nproj,rcpsp
        #   .00000000    .0000000000    .0000000000    .00000000   rms,ekb1,ekb2,epsatm
        #   2   4.557   6.308    1   2.1865358        l,e99.0,e99.9,nproj,rcpsp
        #   .00000000    .0000000000    .0000000000    .00000000   rms,ekb1,ekb2,epsatm
        #   3  23.251  29.387    1   2.4776730        l,e99.0,e99.9,nproj,rcpsp
        #   .00000000    .0000000000    .0000000000    .00000000   rms,ekb1,ekb2,epsatm
        #   3.62474762267880     .07409391739104    3.07937699839200   rchrg,fchrg,qchrg
        lines = _read_nlines(filename, -1)
        header = []

        for (lineno, line) in enumerate(lines):
            header.append(line)
            if lineno == 2: 
                # Read lmax.
                tokens = line.split()
                pspcod, pspxc, lmax, lloc = map(int, tokens[:4])
                mmax, r2well = map(float, tokens[4:6])
                #if tokens[-1].strip() != "pspcod,pspxc,lmax,lloc,mmax,r2well":
                #    raise RuntimeError("%s: Invalid line\n %s"  % (filename, line))

                lines = lines[3:]
                break

        # TODO
        # Parse the section with the projectors.
        #0   4.085   6.246    0   2.8786493        l,e99.0,e99.9,nproj,rcpsp
        #.00000000    .0000000000    .0000000000    .00000000   rms,ekb1,ekb2,epsatm
        projectors = OrderedDict()
        for idx in range(2*(lmax+1)):
            line = lines[idx]
            if idx % 2 == 0: proj_info = [line,]
            if idx % 2 == 1:
                proj_info.append(line)
                d = _dict_from_lines(proj_info, [5,4])
                projectors[int(d["l"])] = d

        # Add the last line with info on nlcc.
        header.append(lines[idx+1])
        summary = header[0]

        header = _dict_from_lines(header, [0,3,6,3])

        header["dojo_report"] = DojoReport.from_file(filename)

        return NcAbinitHeader(summary, **header)


class PawAbinitHeader(AbinitHeader):
    """The abinit header found in the PAW pseudopotential files."""
    _attr_desc = collections.namedtuple("att", "default astype")

    _VARS = {
        "zatom"           : _attr_desc(None, _int_from_str),
        "zion"            : _attr_desc(None, float),
        "pspdat"          : _attr_desc(None, float),
        "pspcod"          : _attr_desc(None, int),
        "pspxc"           : _attr_desc(None, int),
        "lmax"            : _attr_desc(None, int),
        "lloc"            : _attr_desc(None, int),
        "mmax"            : _attr_desc(None, int),
        "r2well"          : _attr_desc(None, float),
        "pspfmt"          : _attr_desc(None, str),
        "creatorID"       : _attr_desc(None, int),
        "basis_size"      : _attr_desc(None, int),
        "lmn_size"        : _attr_desc(None, int),
        "orbitals"        : _attr_desc(None, list),
        "number_of_meshes": _attr_desc(None, int),
        "r_cut"           : _attr_desc(None, float), # r_cut(PAW) in the header
        "shape_type"      : _attr_desc(None, int),
        "rshape"          : _attr_desc(None, float),
    }
    del _attr_desc

    def __init__(self, summary, **kwargs):
        super(PawAbinitHeader, self).__init__()

        self.summary = summary.strip()

        for (key, desc) in self._VARS.items():
            default, astype = desc.default, desc.astype

            value = kwargs.pop(key, None)

            if value is None:
                value = default
                if default is None:
                    raise RuntimeError("Attribute %s must be specified" % key)
            else:
                try:
                    value = astype(value)
                except:
                    raise RuntimeError("Conversion Error for key %s, with value %s" % (key, value))

            self[key] = value

        if kwargs:
            raise RuntimeError("kwargs should be empty but got %s" % str(kwargs))

    @staticmethod
    def paw_header(filename, ppdesc):
        """Parse the PAW abinit header."""
        #Paw atomic data for element Ni - Generated by AtomPAW (N. Holzwarth) + AtomPAW2Abinit v3.0.5
        #  28.000  18.000 20061204               : zatom,zion,pspdat
        #  7  7  2 0   350 0.                    : pspcod,pspxc,lmax,lloc,mmax,r2well
        # paw3 1305                              : pspfmt,creatorID
        #  5 13                                  : basis_size,lmn_size
        # 0 0 1 1 2                              : orbitals
        # 3                                      : number_of_meshes
        # 1 3  350 1.1803778368E-05 3.5000000000E-02 : mesh 1, type,size,rad_step[,log_step]
        # 2 1  921 2.500000000000E-03                : mesh 2, type,size,rad_step[,log_step]
        # 3 3  391 1.1803778368E-05 3.5000000000E-02 : mesh 3, type,size,rad_step[,log_step]
        #  2.3000000000                          : r_cut(SPH)
        # 2 0.                

        # Example
        #C  (US d-loc) - PAW data extracted from US-psp (D.Vanderbilt) - generated by USpp2Abinit v2.3.0
        #   6.000   4.000 20090106               : zatom,zion,pspdat
        #  7 11  1 0   560 0.                    : pspcod,pspxc,lmax,lloc,mmax,r2well
        # paw4 2230                              : pspfmt,creatorID
        #  4  8                                  : basis_size,lmn_size
        # 0 0 1 1                                : orbitals
        # 5                                      : number_of_meshes
        # 1 2  560 1.5198032759E-04 1.6666666667E-02 : mesh 1, type,size,rad_step[,log_step]
        # 2 2  556 1.5198032759E-04 1.6666666667E-02 : mesh 2, type,size,rad_step[,log_step]
        # 3 2  576 1.5198032759E-04 1.6666666667E-02 : mesh 3, type,size,rad_step[,log_step]
        # 4 2  666 1.5198032759E-04 1.6666666667E-02 : mesh 4, type,size,rad_step[,log_step]
        # 5 2  673 1.5198032759E-04 1.6666666667E-02 : mesh 5, type,size,rad_step[,log_step]
        #  1.5550009124                          : r_cut(PAW)
        # 3 0.                                   : shape_type,rshape

        #Paw atomic data for element Si - Generated by atompaw v3.0.1.3 & AtomPAW2Abinit v3.3.1
        #  14.000   4.000 20120814               : zatom,zion,pspdat
        #  7      11  1 0   663 0.               : pspcod,pspxc,lmax,lloc,mmax,r2well
        # paw5 1331                              : pspfmt,creatorID
        #  4  8                                  : basis_size,lmn_size
        # 0 0 1 1                                : orbitals
        # 5                                      : number_of_meshes
        # 1 2  663 8.2129718540404674E-04 1.1498160595656655E-02 : mesh 1, type,size,rad_step[,log_step]
        # 2 2  658 8.2129718540404674E-04 1.1498160595656655E-02 : mesh 2, type,size,rad_step[,log_step]
        # 3 2  740 8.2129718540404674E-04 1.1498160595656655E-02 : mesh 3, type,size,rad_step[,log_step]
        # 4 2  819 8.2129718540404674E-04 1.1498160595656655E-02 : mesh 4, type,size,rad_step[,log_step]
        # 5 2  870 8.2129718540404674E-04 1.1498160595656655E-02 : mesh 5, type,size,rad_step[,log_step]
        #  1.5669671236                          : r_cut(PAW)
        # 2 0.                                   : shape_type,rshape
        supported_formats = ["paw3", "paw4", "paw5"]
        if ppdesc.format not in supported_formats:
            raise NotImplementedError("format %s not in %s" % (ppdesc.format, supported_formats))

        lines = _read_nlines(filename, -1)

        summary = lines[0]
        header = _dict_from_lines(lines[:5], [0, 3, 6, 2, 2], sep=":")

        lines = lines[5:]
        # TODO
        # Parse orbitals and number of meshes.
        header["orbitals"] = [int(t) for t in lines[0].split(":")[0].split()]
        header["number_of_meshes"] = num_meshes = int(lines[1].split(":")[0])
        #print filename, header

        # Skip meshes =
        lines = lines[2+num_meshes:]
        #for midx in range(num_meshes):
        #    l = midx + 1

        #print lines[0]
        header["r_cut"] = float(lines[0].split(":")[0])
        #print lines[1]
        header.update(_dict_from_lines(lines[1], [2], sep=":"))

        report = DojoReport.from_file(filename)
        if report:
            header["dojo_report"] = report

        #print("PAW header\n", header)
        return PawAbinitHeader(summary, **header)


class PseudoParserError(Exception):
    """Base Error class for the exceptions raised by :class:`PseudoParser`"""


class PseudoParser(object):
    """
    Responsible for parsing pseudopotential files and returning pseudopotential objects.

    Usage::

        pseudo = PseudoParser().parse("filename")
    """
    Error = PseudoParserError

    # Supported values of pspcod
    ppdesc = collections.namedtuple("ppdesc", "pspcod name psp_type format")

    # TODO Recheck
    _PSPCODES = OrderedDict( {
        1: ppdesc(1, "TM",  "NC", None),
        2: ppdesc(2, "GTH",  "NC", None),
        3: ppdesc(3, "HGH", "NC", None),
        #4: ppdesc(4, "NC",     , None),
        #5: ppdesc(5, "NC",     , None),
        6: ppdesc(6, "FHI", "NC", None),
        7: ppdesc(6, "PAW_abinit_text", "PAW", None),
        8: ppdesc(8, "ONCVPSP", "NC", None),
       10: ppdesc(10, "HGHK", "NC", None),
    })
    del ppdesc
    # renumber functionals from oncvpsp todo confrim that 3 is 2
    _FUNCTIONALS = {1: {'n': 4, 'name': 'Wigner'},
                    2: {'n': 5, 'name': 'HL'},
                    3: {'n': 2, 'name': 'PWCA'},
                    4: {'n': 11, 'name': 'PBE'}}

    def __init__(self):
        # List of files that have been parsed succesfully.
        self._parsed_paths = []

        # List of files that could not been parsed.
        self._wrong_paths  = []

    def scan_directory(self, dirname, exclude_exts=(), exclude_fnames=()):
        """
        Analyze the files contained in directory dirname.

        Args:
            dirname: directory path
            exclude_exts: list of file extensions that should be skipped.
            exclude_fnames: list of file names that should be skipped.

        Returns:
            List of pseudopotential objects.
        """
        for (i, ext) in enumerate(exclude_exts):
            if not ext.strip().startswith("."):
                exclude_exts[i] =  "." + ext.strip()

        # Exclude files depending on the extension.
        paths = []
        for fname in os.listdir(dirname):
            root, ext = os.path.splitext(fname)
            path = os.path.join(dirname, fname)
            if (ext in exclude_exts or fname in exclude_fnames or 
                fname.startswith(".") or not os.path.isfile(path)): continue
            paths.append(path)

        pseudos = []
        for path in paths:
            # Parse the file and generate the pseudo.
            try:
                pseudo = self.parse(path)
            except:
                pseudo = None

            if pseudo is not None:
                pseudos.append(pseudo)
                self._parsed_paths.extend(path)
            else:
                self._wrong_paths.extend(path)

        return pseudos

    def read_ppdesc(self, filename):
        """
        Read the pseudopotential descriptor from file filename.

        Returns:
            Pseudopotential descriptor. None if filename is not a valid pseudopotential file.

        Raises:
            `PseudoParserError` if fileformat is not supported.
        """
        if filename.endswith(".xml"):
            raise self.Error("XML pseudo not supported yet")

        else:
            # Assume file with the abinit header.
            lines = _read_nlines(filename, 80)

            for (lineno, line) in enumerate(lines):

                if lineno == 2:
                    try:
                        tokens = line.split()
                        pspcod, pspxc = map(int, tokens[:2])
                    except:
                        msg = "%s: Cannot parse pspcod, pspxc in line\n %s" % (filename, line)
                        sys.stderr.write(msg)
                        return None

                    #if tokens[-1].strip().replace(" ","") not in ["pspcod,pspxc,lmax,lloc,mmax,r2well",
                    #                              "pspcod,pspxc,lmax,llocal,mmax,r2well"]:
                    #    raise self.Error("%s: Invalid line\n %s"  % (filename, line))
                    #    return None

                    if pspcod not in self._PSPCODES:
                        raise self.Error("%s: Don't know how to handle pspcod %s\n" % (filename, pspcod))

                    ppdesc = self._PSPCODES[pspcod]

                    if pspcod == 7:
                        # PAW -> need to know the format pspfmt
                        tokens = lines[lineno+1].split()
                        pspfmt, creatorID = tokens[:2]
                        #if tokens[-1].strip() != "pspfmt,creatorID":
                        #    raise self.Error("%s: Invalid line\n %s" % (filename, line))
                        #    return None

                        ppdesc = ppdesc._replace(format = pspfmt)

                    return ppdesc

            return None

    def parse(self, filename):
        """
        Read and parse a pseudopotential file. Main entry point for client code.

        Returns: 
            pseudopotential object or None if filename is not a valid pseudopotential file.
        """
        path = os.path.abspath(filename)

        # Only PAW supports XML at present.
        if filename.endswith(".xml"):
            return PawXmlSetup(path)

        ppdesc = self.read_ppdesc(path)

        if ppdesc is None: 
            return None

        psp_type = ppdesc.psp_type

        parsers = {
            "FHI"            : NcAbinitHeader.fhi_header,
            "GTH"            : NcAbinitHeader.gth_header,
            "TM"             : NcAbinitHeader.tm_header,
            "HGH"            : NcAbinitHeader.hgh_header,
            "HGHK"           : NcAbinitHeader.hgh_header,
            "ONCVPSP"        : NcAbinitHeader.oncvpsp_header,
            "PAW_abinit_text": PawAbinitHeader.paw_header,
        }

        try:
            header = parsers[ppdesc.name](path, ppdesc)
        except Exception as exc:
            raise self.Error(path + ":\n" + straceback())

        root, ext = os.path.splitext(path)

        if psp_type == "NC":
            pseudo = NcAbinitPseudo(path, header)
        elif psp_type == "PAW":
            pseudo = PawAbinitPseudo(path, header)
        else:
            raise NotImplementedError("psp_type not in [NC, PAW]")

        return pseudo


#TODO use RadialFunction from pseudo_dojo.
class RadialFunction(collections.namedtuple("RadialFunction", "mesh values")):
    pass


class PawXmlSetup(Pseudo, PawPseudo):
    def __init__(self, filepath):
        # FIXME
        self.dojo_report = {}
        self.path = os.path.abspath(filepath)

        # Get the XML root (this trick is used to that the object is pickleable).
        root = self.root

        # Get the version of the XML format
        self.paw_setup_version = root.get("version")

        # Info on the atom.
        atom_attrib = root.find("atom").attrib

        #self._symbol = atom_attrib["symbol"]
        self._zatom = int(float(atom_attrib["Z"]))
        self.core, self.valence = map(float, [atom_attrib["core"], atom_attrib["valence"]])

        #xc_info = root.find("atom").attrib
        #self.xc_type, self.xc_name  = xc_info["type"], xc_info["name"]
        #self.ae_energy = {k: float(v) for k,v in root.find("ae_energy").attrib.items()}

        # Old XML files do not define this field!
        # In this case we set the PAW radius to None.
        #self._paw_radius = float(root.find("PAW_radius").attrib["rpaw"])

        pawr_element = root.find("PAW_radius")
        self._paw_radius = None
        if pawr_element is not None:
            self._paw_radius = float(pawr_element.attrib["rpaw"])

        #<valence_states>
        #  <state n="2" l="0" f="2"  rc="1.10" e="-0.6766" id="N-2s"/>
        #  <state n="2" l="1" f="3"  rc="1.10" e="-0.2660" id="N-2p"/>
        #  <state       l="0"        rc="1.10" e=" 0.3234" id="N-s1"/>
        #  <state       l="1"        rc="1.10" e=" 0.7340" id="N-p1"/>
        #  <state       l="2"        rc="1.10" e=" 0.0000" id="N-d1"/>
        #</valence_states>
        #
        # The valence_states element contains several state elements.
        # For this setup, the first two lines describe bound eigenstates
        # with occupation numbers and principal quantum numbers.
        # Notice, that the three additional unbound states should have no f and n attributes.
        # In this way, we know that only the first two bound states (with f and n attributes)
        # should be used for constructing an initial guess for the wave functions.

        self.valence_states = {}
        for node in root.find("valence_states"):
            attrib = AttrDict(node.attrib)
            assert attrib.id not in self.valence_states
            self.valence_states[attrib.id] = attrib
        #print(self.valence_states)

        # Parse the radial grids
        self.rad_grids = {}
        for node in root.findall("radial_grid"):
            grid_params = node.attrib
            gid = grid_params["id"]
            assert gid not in self.rad_grids

            self.rad_grids[id] = self._eval_grid(grid_params)

    def __getstate__(self):
        """
        Return state is pickled as the contents for the instance.
                                                                                      
        In this case we just remove the XML root element process since Element object cannot be pickled.
        """
        return {k: v for k, v in self.__dict__.items() if k not in ["_root"]}

    @property
    def root(self):
        try:
            return self._root
        except AttributeError:
            from xml.etree import cElementTree as Et
            tree = Et.parse(self.filepath)
            self._root = tree.getroot()
            return self._root

    @property
    def Z(self):
        return self._zatom

    @property
    def Z_val(self):
        """Number of valence electrons."""
        return self.valence

    # FIXME
    @property
    def l_max(self):
        """Maximum angular momentum."""
        return None
                                                        
    @property
    def l_local(self):
        """Angular momentum used for the local part."""
        return None

    @property
    def summary(self):
        """String summarizing the most important properties."""
        return ""

    @property
    def paw_radius(self):
        return self._paw_radius

    @staticmethod
    def _eval_grid(grid_params):
        """
        This function receives a dictionary with the parameters defining the
        radial mesh and returns a `ndarray` with the mesh
        """
        eq = grid_params.get("eq").replace(" ", "")
        istart, iend = int(grid_params.get("istart")), int(grid_params.get("iend"))
        indices = list(range(istart, iend+1))

        if eq == 'r=a*exp(d*i)':
            a, d = float(grid_params['a']), float(grid_params['d'])
            mesh = [a * np.exp(d * i) for i in indices]

        elif eq == 'r=a*i/(n-i)':
            a, n = float(grid_params['a']), float(grid_params['n'])
            mesh = [a * i / (n - i) for i in indices]

        elif eq == 'r=a*(exp(d*i)-1)':
            a, d = float(grid_params['a']), float(grid_params['d'])
            mesh = [a * (np.exp(d * i) - 1.0) for i in indices]

        elif eq == 'r=d*i':
            d = float(grid_params['d'])
            mesh = [d * i for i in indices]

        elif eq == 'r=(i/n+a)^5/a-a^4':
            a, n = float(grid_params['a']), float(grid_params['n'])
            mesh = [(i / n + a)**5 / a - a**4 for i in indices]

        else:
            raise ValueError('Unknown grid type: %s' % eq)

        return np.array(mesh)

    def _parse_radfunc(self, func_name):
        """Parse the first occurence of func_name in the XML file."""
        node = self.root.find(func_name)
        grid = node.attrib["grid"]
        values = np.array([float(s) for s in node.text.split()])

        return self.rad_grids[grid], values, node.attrib

    def _parse_all_radfuncs(self, func_name):
        """Parse all the nodes with tag func_name in the XML file."""
        for node in self.root.findall(func_name):
            grid = node.attrib["grid"]
            values = np.array([float(s) for s in node.text.split()])

            yield self.rad_grids[grid], values, node.attrib

    @property
    def ae_core_density(self):
        """The all-electron radial density."""
        try:
            return self._ae_core_density

        except AttributeError:
            mesh, values, attrib = self._parse_radfunc("ae_core_density")
            self._ae_core_density = RadialFunction(mesh, values)
            return self._ae_core_density

    @property
    def pseudo_core_density(self):
        """The pseudized radial density."""
        try:
            return self._pseudo_core_density

        except AttributeError:
            mesh, values, attrib = self._parse_radfunc("pseudo_core_density")
            self._pseudo_core_density = RadialFunction(mesh, values)
            return self._pseudo_core_density

    @property
    def ae_partial_waves(self):
        """Dictionary with the AE partial waves indexed by state."""
        try:
            return self._ae_partial_waves

        except AttributeError:
            self._ae_partial_waves = {}
            for (mesh, values, attrib) in self._parse_all_radfuncs("ae_partial_wave"):
                state = attrib["state"]
                val_state = self.valence_states[state]
                self._ae_partial_waves[state] = RadialFunction(mesh, values)
                #print("val_state", val_state)

            return self._ae_partial_waves

    @property
    def pseudo_partial_waves(self):
        """Dictionary with the pseudo partial waves indexed by state."""
        try:
            return self._pseudo_partial_waves

        except AttributeError:
            self._pseudo_partial_waves = {}
            for (mesh, values, attrib) in self._parse_all_radfuncs("pseudo_partial_wave"):
                state = attrib["state"]
                val_state = self.valence_states[state]
                self._pseudo_partial_waves[state] = RadialFunction(mesh, values)

            return self._pseudo_partial_waves

    @property
    def projector_functions(self):
        """Dictionary with the PAW projectors indexed by state."""
        try:
            return self._projector_functions

        except AttributeError:
            self._projector_functions = {}
            for (mesh, values, attrib) in self._parse_all_radfuncs("projector_function"):
                state = attrib["state"]
                val_state = self.valence_states[state]
                self._projector_functions[state] = RadialFunction(mesh, values)

            return self._projector_functions

    @add_fig_kwargs
    def plot_densities(self, ax=None, **kwargs):
        """
        Plot the PAW densities.

        Args:
            ax: matplotlib :class:`Axes` or None if a new figure should be created.

        Returns:
            `matplotlib` figure
        """
        ax, fig, plt = get_ax_fig_plt(ax)

        ax.grid(True)
        ax.set_xlabel('r [Bohr]')
        #ax.set_ylabel('density')

        for i, den_name in enumerate(["ae_core_density", "pseudo_core_density"]):
            rden = getattr(self, den_name)
            label = "$n_c$" if i == 1 else "$\\tilde{n}_c$"
            ax.plot(rden.mesh, rden.mesh * rden.values, label=label, lw=2)

        plt.legend(loc="best")

        return fig

    @add_fig_kwargs
    def plot_waves(self, ax=None, **kwargs):
        """
        Plot the AE and the pseudo partial waves.

        Args:
            ax: matplotlib :class:`Axes` or None if a new figure should be created.

        Returns:
            `matplotlib` figure
        """
        ax, fig, plt = get_ax_fig_plt(ax)

        ax.grid(True)
        ax.set_xlabel("r [Bohr]")
        ax.set_ylabel("$r\phi,\\, r\\tilde\phi\, [Bohr]^{-\\frac{1}{2}}$")

        ax.axvline(x=self.paw_radius, linewidth=2, color='k', linestyle="--")
        #ax.annotate("$r_c$", xy=(self.paw_radius + 0.1, 0.1))

        for state, rfunc in self.pseudo_partial_waves.items():
            ax.plot(rfunc.mesh, rfunc.mesh * rfunc.values, lw=2, label="PS-WAVE: " + state)

        for state, rfunc in self.ae_partial_waves.items():
            ax.plot(rfunc.mesh, rfunc.mesh * rfunc.values, lw=2, label="AE-WAVE: " + state)

<<<<<<< HEAD
        plt.legend(loc="best")

=======
        ax.legend(loc="best")
>>>>>>> 1479cdd1
        return fig

    @add_fig_kwargs
    def plot_projectors(self, ax=None, **kwargs):
        """
        Plot the PAW projectors.

        Args:
            ax: matplotlib :class:`Axes` or None if a new figure should be created.

        Returns:
            `matplotlib` figure
        """
        ax, fig, plt = get_ax_fig_plt(ax)
        title = kwargs.pop("title", "Projectors")
        ax.grid(True)
        ax.set_xlabel('r [Bohr]')
        ax.set_ylabel("$r\\tilde p\, [Bohr]^{-\\frac{1}{2}}$")

        ax.axvline(x=self.paw_radius, linewidth=2, color='k', linestyle="--")
        #ax.annotate("$r_c$", xy=(self.paw_radius + 0.1, 0.1))

        for state, rfunc in self.projector_functions.items():
            ax.plot(rfunc.mesh, rfunc.mesh * rfunc.values, label="TPROJ: " + state)

<<<<<<< HEAD
        plt.legend(loc="best")
=======
        ax.legend(loc="best")
>>>>>>> 1479cdd1

        return fig

    #@add_fig_kwargs
    #def plot_potentials(self, **kwargs):
    #    """
    #        ================  ==============================================================
    #        kwargs            Meaning
    #        ================  ==============================================================
    #        title             Title of the plot (Default: None).
    #        show              True to show the figure (Default).
    #        savefig           'abc.png' or 'abc.eps' to save the figure to a file.
    #        ================  ==============================================================

    #    Returns:
    #        `matplotlib` figure
    #    """
    #    title = kwargs.pop("title", "Potentials")
    #    show = kwargs.pop("show", True)
    #    savefig = kwargs.pop("savefig", None)

    #    import matplotlib.pyplot as plt

    #    fig = plt.figure()

    #    ax = fig.add_subplot(1,1,1)
    #    ax.grid(True)
    #    ax.set_xlabel('r [Bohr]')
    #    ax.set_ylabel('density')
    #    ax.axvline(x=self.paw_radius, linewidth=2, color='k', linestyle="--")
    #    ax.annotate("$r_c$", xy=(self.paw_radius + 0.1, 0.1))

    #    for state, rfunc in self.potentials.items():
    #        ax.plot(rfunc.mesh, rfunc.values, label="TPROJ: " + state)

    #    plt.legend(loc="best")

    #    if title is not None: fig.suptitle(title)
    #    if show: plt.show()
    #    if savefig: fig.savefig(savefig)
    #    return fig


#class PseudoTable(collections.Sequence):
class PseudoTable(six.with_metaclass(abc.ABCMeta, collections.Sequence, PMGSONable, object)):
    """
    Define the pseudopotentials from the element table.
    Individidual elements are accessed by name, symbol or atomic number.

    For example, the following all retrieve iron:

    print elements[26]
    Fe
    print elements.Fe
    Fe
    print elements.symbol('Fe')
    Fe
    print elements.name('iron')
    Fe
    print elements.isotope('Fe')
    Fe
    """
    @classmethod
    def as_table(cls, items):
        """
        Return an instance of :class:`PseudoTable` from the iterable items.
        """ 
        if isinstance(items, cls): return items
        return cls(items)

    @classmethod
    def from_dir(cls, top, exts=None, exclude_dirs="_*"):
        """
        Find all pseudos in the directory tree starting from top.

        Args:
            top: Top of the directory tree
            exts: List of files extensions. if exts == "all_files"
                    we try to open all files in top
            exclude_dirs: Wildcard used to exclude directories.
        
        return: :class:`PseudoTable` sorted by atomic number Z.
        """
        pseudos = []

        if exts == "all_files":
            for f in [os.path.join(path, fn) for fn in os.listdir(top)]:
                if os.path.isfile(f):
                    try:
                        p = Pseudo.from_file(f)
                        if p:
                            pseudos.append(p)
                        else:
                            logger.info('Skipping file %s' % f)
                    except:
                        logger.info('Skipping file %s' % f)
            if not pseudos:
                logger.warning('No pseudopotentials parsed from folder %s' % top)
                return None
            logger.info('Creating PseudoTable with %i pseudopotentials' % len(pseudos))

        else:
            if exts is None: exts=("psp8",)

            for p in find_exts(top, exts, exclude_dirs=exclude_dirs):
                try:
                    pseudos.append(Pseudo.from_file(p))
                except Exception as exc:
                    logger.critical("Error in %s:\n%s" % (p, exc))

        return cls(pseudos).sort_by_z()

<<<<<<< HEAD
=======
    #@pmg_serialize
    #def as_dict(self, **kwargs):
    #    return {pseudo.as_dict() for pseudo in self}

    #@classmethod
    #def from_dict(cls, d):
    #    pseudos = [p.from_dict(d) for k, p in cls.as_dict().items() if not k.startswith("@")]
    #    print(pseudos)
    #    #return cls(pseudos)

>>>>>>> 1479cdd1
    def __init__(self, pseudos):
        """
        Args:
            pseudos: List of pseudopotentials or filepaths
        """
        # Store pseudos in a default dictionary with z as key.
        # Note that we can have more than one pseudo for given z.
        # hence the values are lists of pseudos.
        if not isinstance(pseudos, collections.Iterable):
            pseudos = [pseudos]

        if len(pseudos) and is_string(pseudos[0]):
            pseudos = list_strings(pseudos)

        self._pseudos_with_z = collections.defaultdict(list)

        for pseudo in pseudos:
            p = pseudo
            if not isinstance(pseudo, Pseudo):
                p = Pseudo.from_file(pseudo)

            self._pseudos_with_z[p.Z].append(p)

        for z in self.zlist:
            pseudo_list = self._pseudos_with_z[z]
            symbols = [p.symbol for p in pseudo_list]
            symbol = symbols[0]
            if any(symb != symbol for symb in symbols):
                raise ValueError("All symbols must be equal while they are: %s" % str(symbols))

            setattr(self, symbol, pseudo_list)

    def __getitem__(self, Z):
        """
        Retrieve pseudos for the atomic number z. Accepts both int and slice objects.
        """
        if isinstance(Z, slice):
            assert Z.stop is not None
            pseudos = []
            for znum in iterator_from_slice(Z):
                pseudos.extend(self._pseudos_with_z[znum])
            return self.__class__(pseudos)
        else:
            return self.__class__(self._pseudos_with_z[Z])

    def __len__(self):
        return len(list(self.__iter__()))

    def __iter__(self):
        """Process the elements in Z order."""
        for z in self.zlist:
            for pseudo in self._pseudos_with_z[z]:
                yield pseudo

    def __repr__(self):
        return "<%s at %s>" % (self.__class__.__name__, id(self))

    def __str__(self):
        lines = []
        app = lines.append
        app("<%s, len=%d>" % (self.__class__.__name__, len(self)))

        for pseudo in self:
            app(str(pseudo))

        return "\n".join(lines)

    @property
    def allnc(self):
        """True if all pseudos are norm-conserving."""
        return all(p.isnc for p in self)

    @property
    def allpaw(self):
        """True if all pseudos are PAW."""
        return all(p.ispaw for p in self)

    @property
    def zlist(self):
        """Ordered list with the atomic numbers available in the table."""
        return sorted(list(self._pseudos_with_z.keys()))

    def as_dict(self, **kwargs):
        d = {}
        for p in self:
            k, count = p.basename, 1
            # Handle multiple-pseudos with the same name!
            while k in d:
                k += k.split("#")[0] + "#" + str(count)
                count += 1
            d.update({k: p.as_dict()})
        d['@module'] = self.__class__.__module__
        d['@class'] = self.__class__.__name__
        return d

    @classmethod
    def from_dict(cls, d):
        pseudos = []
        dec = MontyDecoder()
        for k, v in d.items():
            pseudos.extend(dec.process_decoded(v))
        return cls(pseudos)

    def is_complete(self, zmax=118):
        """
        True if table is complete i.e. all elements with Z < zmax have at least on pseudopotential
        """
        for z in range(1, zmax):
            if not self[z]: return False
        return True

    def pseudo_with_symbol(self, symbol):
        """
        Return the pseudo with the given chemical symbol.

        Raises:
            ValueError if symbol is not found or multiple occurences are present.
        """
        pseudos = self.select_symbols(symbol, ret_list=True)
        if not pseudos or len(pseudos) > 1:
            raise ValueError("Found %d occurrences of symbol %s" % (len(pseudos), symbol))

        return pseudos[0]

    def pseudos_with_symbols(self, symbols):
        """
        Return the pseudos with the given chemical symbols.
<<<<<<< HEAD

        Raises:
            ValueError if one of the symbols is not found or multiple occurences are present.
        """
        pseudos = self.select_symbols(symbols, ret_list=True)
        found_symbols = [p.symbol for p in pseudos]
        duplicated_elements = [s for s, o in collections.Counter(found_symbols).items() if o > 1]
        if duplicated_elements:
            raise ValueError("Found multiple occurrences of symbol(s) %s" % ', '.join(duplicated_elements))
        missing_symbols = [s for s in symbols if s not in found_symbols]
        if missing_symbols:
            raise ValueError("Missing data for symbol(s) %s" % ', '.join(missing_symbols))
        return pseudos


    def select_symbols(self, symbols, ret_list=False):
        """
        Return a :class:`PseudoTable` with the pseudopotentials with the given list of chemical symbols.

        Args:
            symbols: str or list of symbols
                Prepend the symbol string with "-", to exclude pseudos.
            ret_list: if True a list of pseudos is returned instead of a :class:`PseudoTable`
        """
        symbols = list_strings(symbols)
        exclude = symbols[0].startswith("-")

        if exclude: 
            if not all(s.startswith("-") for s in symbols):
                raise ValueError("When excluding symbols, all strings must start with `-`")
            symbols = [s[1:] for s in symbols]
            #print(symbols)

        symbols = set(symbols)
        pseudos = []
        for p in self:
            if exclude:
                if p.symbol in symbols: continue
            else:
                if p.symbol not in symbols: continue

            pseudos.append(p)
    
        if ret_list:
            return pseudos
        else:
            return self.__class__(pseudos)

=======

        Raises:
            ValueError if one of the symbols is not found or multiple occurences are present.
        """
        pseudos = self.select_symbols(symbols, ret_list=True)
        found_symbols = [p.symbol for p in pseudos]
        duplicated_elements = [s for s, o in collections.Counter(found_symbols).items() if o > 1]
        if duplicated_elements:
            raise ValueError("Found multiple occurrences of symbol(s) %s" % ', '.join(duplicated_elements))
        missing_symbols = [s for s in symbols if s not in found_symbols]
        if missing_symbols:
            raise ValueError("Missing data for symbol(s) %s" % ', '.join(missing_symbols))
        return pseudos

    def select_symbols(self, symbols, ret_list=False):
        """
        Return a :class:`PseudoTable` with the pseudopotentials with the given list of chemical symbols.

        Args:
            symbols: str or list of symbols
                Prepend the symbol string with "-", to exclude pseudos.
            ret_list: if True a list of pseudos is returned instead of a :class:`PseudoTable`
        """
        symbols = list_strings(symbols)
        exclude = symbols[0].startswith("-")

        if exclude: 
            if not all(s.startswith("-") for s in symbols):
                raise ValueError("When excluding symbols, all strings must start with `-`")
            symbols = [s[1:] for s in symbols]
            #print(symbols)

        symbols = set(symbols)
        pseudos = []
        for p in self:
            if exclude:
                if p.symbol in symbols: continue
            else:
                if p.symbol not in symbols: continue

            pseudos.append(p)
    
        if ret_list:
            return pseudos
        else:
            return self.__class__(pseudos)

    def get_pseudos_for_structure(self, structure):
        """
        Return the list of :class:`Pseudo` objects to be used for this :class:`Structure`.

        Args:
            structure: pymatgen :class:`Structure`.

        Raises:
            `ValueError` if one of the chemical symbols is not found or 
            multiple occurences are present in the table.
        """
        symbols = structure.symbol_set
        return self.pseudos_with_symbols(symbols)

>>>>>>> 1479cdd1

    #def list_properties(self, *props, **kw):
    #    """
    #    Print a list of elements with the given set of properties.

    #    Args:
    #        *prop1*, *prop2*, ... : string
    #            Name of the properties to print
    #        *format*: string
    #            Template for displaying the element properties, with one
    #            % for each property.

    #    For example, print a table of mass and density.

    #    from periodictable import elements
    #    elements.list_properties('symbol','mass','density', format="%-2s: %6.2f u %5.2f g/cm^3")
    #    H :   1.01 u   0.07 g/cm^3
    #    He:   4.00 u   0.12 g/cm^3
    #    Li:   6.94 u   0.53 g/cm^3
    #    ...
    #    Bk: 247.00 u  14.00 g/cm^3
    #    """
    #    format = kw.pop('format', None)
    #    assert len(kw) == 0

    #    for pseudo in self:
    #        try:
    #            values = tuple(getattr(pseudo, p) for p in props)
    #        except AttributeError:
    #            # Skip elements which don't define all the attributes
    #            continue

    #        # Skip elements with a value of None
    #        if any(v is None for v in values):
    #            continue

    #        if format is None:
    #            print(" ".join(str(p) for p in values))
    #        else:
    #            try:
    #                print(format % values)
    #            except:
    #                print("format",format,"args",values)
    #                raise

    #def print_table(self, stream=sys.stdout, filter_function=None):
    #    """
    #    A pretty ASCII printer for the periodic table, based on some filter_function.
    #    Args:
    #        filter_function:
    #            A filtering function that take a Pseudo as input and returns a boolean.
    #            For example, setting filter_function = lambda el: el.Z_val > 2 will print
    #            a periodic table containing only pseudos with Z_val > 2.
    #    """
    #    for row in range(1, 10):
    #        rowstr = []
    #        for group in range(1, 19):
    #            el = Element.from_row_and_group(row, group)
    #            if el and ((not filter_function) or filter_function(el)):
    #                rowstr.append("{:3s}".format(el.symbol))
    #            else:
    #                rowstr.append("   ")
    #        print(" ".join(rowstr))

    def sorted(self, attrname, reverse=False):
        """
        Sort the table according to the value of attribute attrname.

        Return:
            New class:`PseudoTable` object
        """
        attrs = []
        for i, pseudo in self:
            try:
                a = getattr(pseudo, attrname)
            except AttributeError:
                a = np.inf
            attrs.append((i, a))

        # Sort attrs, and build new table with sorted pseudos.
        return self.__class__([self[a[0]] for a in sorted(attrs, key=lambda t: t[1], reverse=reverse)])

    def sort_by_z(self):
        """Return a new :class:`PseudoTable` with pseudos sorted by Z"""
        return self.__class__(sorted(self, key=lambda p: p.Z))

    def select(self, condition):
        """
        Select only those pseudopotentials for which condition is True.
        Return new class:`PseudoTable` object.

        Args:
            condition:
                Function that accepts a :class:`Pseudo` object and returns True or False.
        """
        return self.__class__([p for p in self if condition(p)])

    def with_dojo_report(self):
        """Select pseudos containing the DOJO_REPORT section. Return new class:`PseudoTable` object."""
        return self.select(condition=lambda p: p.has_dojo_report)

    def get_dojo_dataframe(self, **kwargs):
        """
        Buid a pandas :class:`DataFrame` with the most important parameters extracted from the 
        `DOJO_REPORT` section of each pseudo in the table.

        Returns:
            frame, errors

            where frame is the pandas :class:`DataFrame` and errors is a list of errors
            encountered while trying to read the `DOJO_REPORT` from the pseudopotential file.
        """
        accuracies = ["low", "normal", "high"]

        trial2keys = {
            "deltafactor": ["dfact_meV", "dfactprime_meV"] + ["v0", "b0_GPa", "b1"], 
            "gbrv_bcc": ["a0_rel_err"],
            "gbrv_fcc": ["a0_rel_err"],
        }

        rows, names, errors = [], [], []

        for p in self:
            report = p.dojo_report
            assert "version"  in report
            #if "version" not in report:
            #    print("ignoring old report in ", p.basename)
            #    continue

            d = {"symbol": p.symbol, "Z": p.Z}
            names.append(p.basename)

            # FIXME
            ecut_acc = dict(
                low=report.ecuts[0],
                normal=report.ecuts[4],
                high=report.ecuts[-1],
            )

            for acc in accuracies:
                d[acc + "_ecut"] = ecut_acc[acc]

            try:
                for trial, keys in trial2keys.items():
                    data = report.get(trial, None)
                    if data is None: continue
                    for acc in accuracies:
                        ecut = ecut_acc[acc]
                        if trial.startswith("gbrv"):
                            d.update({acc + "_" + trial + "_" + k: float(data[ecut][k]) for k in keys}) 
                        else:
                            d.update({acc + "_" + k: float(data[ecut][k]) for k in keys}) 

            except Exception as exc:
                logger.warning("%s raised %s" % (p.basename, exc))
                errors.append((p.basename, str(exc)))

            #print(d)
            rows.append(d)

        # Build sub-class of pandas.DataFrame
        return DojoDataFrame(rows, index=names), errors

    def select_rows(self, rows):
        """
        Return new class:`PseudoTable` object with pseudos in the given rows of the periodic table.
        rows can be either a int or a list of integers.
        """
        if not isinstance(rows, (list, tuple)): rows = [rows]
        return self.__class__([p for p in self if p.element.row in rows])

    def select_family(self, family):
        # e.g element.is_alkaline
        return self.__class__([p for p in self if getattr(p.element, "is_" + family)])

    def dojo_compare(self, what="all", **kwargs):
        """Compare ecut convergence and Deltafactor, GBRV results"""
        import matplotlib.pyplot as plt
        show = kwargs.pop("show", True)
        what = list_strings(what)
        figs = []

        if all(p.dojo_report.has_trial("deltafactor") for p in self) and \
               any(k in what for k in ("all", "ecut")):

            fig_etotal, ax_list = plt.subplots(nrows=len(self), ncols=1, sharex=True, squeeze=True)
            #ax_list, fig, plt = get_axarray_fig_plt(ax_list, nrows=len(self), ncols=1, sharex=True, squeeze=True)
            figs.append(fig_etotal)

            for ax, pseudo in zip(ax_list, self):
                pseudo.dojo_report.plot_etotal_vs_ecut(ax=ax, show=False, label=pseudo.basename)
            if show: plt.show()

        if all(p.dojo_report.has_trial("deltafactor") for p in self) and \
               any(k in what for k in ("all", "df", "deltafactor")):

            fig_deltafactor, ax_grid = plt.subplots(nrows=5, ncols=len(self), sharex=True, sharey="row", squeeze=False)
            #ax_list, fig, plt = get_axarray_fig_plt(ax_list, nrows=5, ncols=len(self), sharex=True, sharey="row", squeeze=False))
            figs.append(fig_deltafactor)

            for ax_list, pseudo in zip(ax_grid.T, self):
                pseudo.dojo_report.plot_deltafactor_convergence(ax_list=ax_list, show=False)

            fig_deltafactor.suptitle(" vs ".join(p.basename for p in self))
            if show: plt.show()

        # Compare GBRV results
        if all(p.dojo_report.has_trial("gbrv_bcc") for p in self) and \
           any(k in what for k in ("all", "gbrv")):

            fig_gbrv, ax_grid = plt.subplots(nrows=2, ncols=len(self), sharex=True, sharey="row", squeeze=False)
            figs.append(fig_gbrv)
            #ax_list, fig, plt = get_axarray_fig_plt(ax_list, ncols=len(self), sharex=True, sharey="row", squeeze=False))

            for ax_list, pseudo in zip(ax_grid.T, self):
                pseudo.dojo_report.plot_gbrv_convergence(ax_list=ax_list, show=False)

            fig_gbrv.suptitle(" vs ".join(p.basename for p in self))
            if show: plt.show()

        return figs

    @classmethod
    @deprecated(replacement=from_dir)
    def from_directory(cls, path):
        pseudos = []
        for f in [os.path.join(path, fn) for fn in os.listdir(path)]:
            if os.path.isfile(f):
                try:
                    p = Pseudo.from_file(f)
                    if p:
                        pseudos.append(p)
                    else:
                        logger.info('Skipping file %s' % f)
                except:
                    logger.info('Skipping file %s' % f)
        if not pseudos:
            logger.warning('No pseudopotentials parsed from folder %s' % path)
            return None
        logger.info('Creating PseudoTable with %i pseudopotentials' % len(pseudos))
        return cls(pseudos)

<<<<<<< HEAD
# Hack
try:
    import pandas as pd
except ImportError:
    pd.DataFrame = object

class DojoDataFrame(pd.DataFrame):
=======
try:
    from pandas import DataFrame
except ImportError:
    DataFrame = object

class DojoDataFrame(DataFrame):
>>>>>>> 1479cdd1
    ALL_ACCURACIES = ("low", "normal", "high")

    ALL_TRIALS = (
        "ecut",
        "deltafactor",
        "gbrv_bcc",
        "gbrv_fcc",
    )

    _TRIALS2KEY = {
        "ecut": "ecut",
        "deltafactor": "dfact_meV",
        "gbrv_bcc": "gbrv_bcc_a0_rel_err",
        "gbrv_fcc": "gbrv_fcc_a0_rel_err",
    }

    _TRIALS2YLABEL = {
        "ecut": "Ecut [Ha]",
        "deltafactor": "$\Delta$-factor [meV]",
        "gbrv_bcc": "BCC $\Delta a_0$ (%)",
        "gbrv_fcc": "FCC $\Delta a_0$ (%)",
    }

    ACC2PLTOPTS = dict(
        low=dict(color="red"),
        normal=dict(color="blue"),
        high=dict(color="green"),
    )

    for v in ACC2PLTOPTS.values():
        v.update(linewidth=2, linestyle='dashed', marker='o', markersize=8)

    def tabulate(self, columns=None, stream=sys.stdout):
        from tabulate import tabulate
        if columns is None:
            accuracies = self.ALL_ACCURACIES
            columns = [acc + "_dfact_meV" for acc in accuracies] 
            columns += [acc + "_ecut" for acc in accuracies] 
            columns += [acc + "_gbrv_fcc_a0_rel_err" for acc in accuracies] 
            columns += [acc + "_gbrv_bcc_a0_rel_err" for acc in accuracies] 

        #return self[columns].to_html()
        tablefmt = "grid"
        floatfmt=".2f"
        stream.write(tabulate(self[columns], headers="keys", tablefmt=tablefmt, floatfmt=floatfmt))

    def get_accuracy(self, accuracy):
        columns = [c for c in self if c.startswith(accuracy)]
        return self.__class__(data=self[columns])

    def get_trials(self, accuracies="all"):
        accuracies = self.ALL_ACCURACIES if accuracies == "all" else list_strings(accuracies)

        columns = [acc + "_dfact_meV" for acc in accuracies] 
        columns += [acc + "_ecut" for acc in accuracies] 
        columns += [acc + "_gbrv_fcc_a0_rel_err" for acc in accuracies] 
        columns += [acc + "_gbrv_bcc_a0_rel_err" for acc in accuracies] 
        return self.__class__(data=self[columns])

    def select_rows(self, rows):
        if not isinstance(rows, (list, tuple)): rows = [rows]
        
        data = []
        for index, entry in self.iterrows():
            element = _PTABLE[entry.Z]
            if element.row in rows:
                data.append(entry)

        return self.__class__(data=data)

    def select_family(self, family):
        data = []
        for index, entry in self.iterrows():
            element = _PTABLE[entry.Z]
            # e.g element.is_alkaline
            if getattr(element, "is_" + family):
                data.append(entry)
        return self.__class__(data=data)

    @add_fig_kwargs
    def plot_hist(self, what="dfact_meV", bins=400, **kwargs):
        import matplotlib.pyplot as plt
        fig, ax_list = plt.subplots(nrows=len(self.ALL_ACCURACIES), ncols=1, sharex=True, sharey=False, squeeze=True)
        #ax_list, fig, plt = get_axarray_fig_plt(ax_list, nrows=len(self.ALL_ACCURACIES), ncols=1, sharex=True, sharey=False, squeeze=True)

        for acc, ax in zip(self.ALL_ACCURACIES, ax_list):
            col = acc + "_" + what
            #print(col)
            #self[col].hist(ax=ax, bins=bins, label=col)
            self[col].plot(ax=ax, kind="bar", label=col)

        return fig

    @add_fig_kwargs
    def plot_trials(self, trials="all", accuracies="all", **kwargs):
        import matplotlib.pyplot as plt
        trials = self.ALL_TRIALS if trials == "all" else list_strings(trials)
        accuracies = self.ALL_ACCURACIES if accuracies == "all" else list_strings(accuracies)

        fig, ax_list = plt.subplots(nrows=len(trials), ncols=1, sharex=True, sharey=False, squeeze=True)
        #ax_list, fig, plt = get_axarray_fig_plt(ax_list, nrows=len(trials), ncols=1, sharex=True, sharey=False, squeeze=True)
                                                                                                                      
        # See also http://matplotlib.org/examples/pylab_examples/barchart_demo.html
        for i, (trial, ax) in enumerate(zip(trials, ax_list)):
            what = self._TRIALS2KEY[trial]
            ax.set_ylabel(self._TRIALS2YLABEL[trial])
            minval, maxval = np.inf, -np.inf
            for acc in accuracies:
                col = acc + "_" + what
                legend = i == 0 
                data = self[col]
                minval, maxval = min(minval, data.min()), max(maxval, data.max())
                data.plot(ax=ax, legend=legend, use_index=True, label=acc, **self.ACC2PLTOPTS[acc])
                #data.plot(ax=ax, kind="bar") 

                if i == 0:
                    ax.legend(loc='best', shadow=True, frameon=True) #fancybox=True)

            ax.set_xticks(range(len(data.index)))
            ax.set_xticklabels(data.index)
            #ax.set_xticklabels([root for root, ext in map(os.path.splitext, data.index)])

            # Set ylimits
            #stepsize = None
            #if "gbrv" in trial: 
            #    ax.hlines(0.0, 0, len(data.index))
            #    #start, end = -0.6, +0.6
            #    start, end = max(-0.6, minval), min(+0.6, maxval)
            #    if end - start < 0.05: end = start + 0.1
            #    ax.set_ylim(start, end)
            #    ax.yaxis.set_ticks(np.arange(start, end, 0.05))

            if trial == "deltafactor":
                #start, end = 0.0, 15
                start, end  = 0.0, min(15, maxval)
                ax.set_ylim(start, end)
                #ax.yaxis.set_ticks(np.arange(start, end, 0.1))

            #if stepsize is not None:
            #    start, end = ax.get_ylim()
            #    ax.yaxis.set_ticks(np.arange(start, end, stepsize))

            plt.setp(ax.xaxis.get_majorticklabels(), rotation=25)

        return fig

<<<<<<< HEAD
    def sns_plot(self):
        import seaborn as sns
        import matplotlib.pyplot as plt
        #self.plot(x="symbol", y="high_dfact_meV", use_index=True)
        #data = calc_rerrors(data)
        g = sns.PairGrid(self, x_vars="Z", y_vars=[
            "low_ecut",
            "low_dfact_meV",
            #"high_dfact_meV", 
            #"low_v0_rerr", "low_b0_GPa_rerr", "low_b1_rerr",
            ]
        ) #, hue="smoker")
        g.map(plt.scatter)
        g.add_legend()
        plt.show()
=======
    #def sns_plot(self):
    #    import seaborn as sns
    #    import matplotlib.pyplot as plt
    #    #self.plot(x="symbol", y="high_dfact_meV", use_index=True)
    #    #data = calc_rerrors(data)
    #    g = sns.PairGrid(self, x_vars="Z", y_vars=[
    #        "low_ecut",
    #        "low_dfact_meV",
    #        #"high_dfact_meV", 
    #        #"low_v0_rerr", "low_b0_GPa_rerr", "low_b1_rerr",
    #        ]
    #    ) #, hue="smoker")
    #    g.map(plt.scatter)
    #    g.add_legend()
    #    plt.show()
>>>>>>> 1479cdd1


class DojoReport(dict):
    """Dict-like object with the dojo report."""

    _TRIALS2KEY = {
        "deltafactor": "dfact_meV",
        "gbrv_bcc": "a0_rel_err",
        "gbrv_fcc": "a0_rel_err",
    }

    ALL_ACCURACIES = ("low", "normal", "high")

    ALL_TRIALS = (
        "deltafactor",
        "gbrv_bcc",
        "gbrv_fcc",
    )

    ATOLS = (0.2, 0.1, 0.01)

    @classmethod
    def from_file(cls, filepath):
        """Read the DojoReport from file."""
        with open(filepath, "r") as fh:
            lines = fh.readlines()
            try:
                start = lines.index("<DOJO_REPORT>\n")
            except ValueError:
                return {}

            stop = lines.index("</DOJO_REPORT>\n")
            d = json.loads("".join(lines[start+1:stop]))
            return cls(**d)

    @classmethod
    def from_hints(cls, ppgen_ecut, symbol):
        """Initialize the DojoReport from an initial value of ecut in Hartree."""
        dense_right = np.arange(ppgen_ecut, ppgen_ecut + 6*2, step=2)
        dense_left = np.arange(max(ppgen_ecut-6, 2), ppgen_ecut, step=2)
        coarse_high = np.arange(ppgen_ecut + 15, ppgen_ecut + 35, step=5)

        ecut_list = list(dense_left) + list(dense_right) + list(coarse_high)
        return cls(ecut_list=ecut_list, symbol=symbol) #, **{k: {}: for k in self.ALL_TRIALS})

    def __init__(self, *args, **kwargs): 
        super(DojoReport, self).__init__(*args, **kwargs)

        for trial in self.ALL_TRIALS:
            # Convert ecut to float and build an OrderedDict (results are indexed by ecut in ascending order)
            try:
                d = self[trial]
            except KeyError:
                continue
            ecuts_keys = sorted([(float(k), k) for k in d], key=lambda t:t[0])
            ord = OrderedDict([(t[0], d[t[1]]) for t in ecuts_keys])
            self[trial] = ord

    def __str__(self):
        stream = six.moves.StringIO()
        pprint.pprint(self, stream=stream, indent=2, width=80)
        return stream.getvalue()

    def has_exceptions(self):
        problems = {}
        for trial in self.ALL_TRIALS:
            for accuracy in self.ALL_ACCURACIES:
                excs = self[trial][accuracy].get("_exceptions", None)
                if excs is not None:
                    if trial not in problems: problems[trial] = {}

                    problems[trial][accuracy] = excs

        return problems

    @property
    def symbol(self):
        """Chemical symbol."""
        return self["symbol"]

    @property
    def element(self):
        return Element(self.symbol)

    @property
    def has_hints(self):
        """True if hints are present."""
        return "hints" in self

    @lazy_property
    def ecuts(self):
        return np.array(self["ecuts"])

    #@property
    #def is_validated(self)
    #    return bool(self.get("validated", False))

    @property
    def trials(self):
        """List of strings with the trials present in the report."""
        return [k for k in self.keys() if k != "hints"]

    def has_trial(self, dojo_trial, ecut=None):
        """
        True if the dojo_report contains dojo_trial with the given ecut.
        If ecut is not, we test if dojo_trial is present.
        """
        if ecut is None:
            return dojo_trial in self
        else:
            try:
                self[dojo_trial][ecut]
                return True
            except KeyError:
                return False

    #def missing_ecuts(self, trial):
    #    computed_ecuts = self[trial].keys()
    #    return [e for e in self.ecuts if e not in computed_ecuts]

    #def add_ecuts(self, ecuts):
        # Be careful with the format here! it should be %.1f
        #new_ecuts = np.array(new_ecuts.split(","))

    #def validate(self, hints):
    #    Add md5 hash value
    #    self["validated"] = True

    def check(self):
        """
        check the DojoReport. Test if each trial contains an ecut entry. 
        Return a dictionary trial: [missing_ecut]
        """
        d = {}
        for trial in self.ALL_TRIALS:

            data = self.get(trial, None)
            if data is None:
                # Gbrv results do not contain noble gases so ignore the error
                if "gbrv" in trial and self.element.is_noble_gas: 
                    assert data is None
                    continue
                d[trial] = self.ecuts
            else:
                computed_ecuts = self[trial].keys()
                for e in self.ecuts:
                    if e not in computed_ecuts:
                        if trial not in d: d[trial] = []
                        d[trial].append(e)

        if not d:
            assert len(computed_ecuts) == len(self.ecuts)

        return d

    #def get_dataframe(self, **kwargs):
    #    """
    #    ===========  ===============  ===============   ===============
    #    Trial             low              normal            high 
    #    ===========  ===============  ===============   ===============
    #    deltafactor  value (rel_err)  value (rel_err)   value (rel_err)
    #    gbrv_fcc     ...              ...               ...
    #    ===========  ===============  ===============   ===============
    #    """
    #    # Build the header
    #    if kwargs.pop("with_hints", True):
    #        ecut_acc = {acc: self["hints"][acc]["ecut"] for acc in self.ALL_ACCURACIES}
    #        l = ["%s (%s Ha)" % (acc, ecut_acc[acc]) for acc in self.ALL_ACCURACIES]
    #    else:
    #        l = list(self.ALL_ACCURACIES)

    #    rows = [["Trial"] + l]

    #    for trial in self.ALL_TRIALS:
    #        row = [trial]
    #        for accuracy in self.ALL_ACCURACIES:
    #            if not self.has_trial(trial, accuracy): 
    #                row.append("N/A")
    #            else:
    #                d = self[trial][accuracy]
    #                value = d[self._TRIALS2KEY[trial]]
    #                s = "%.4f" % value
    #                row.append(s)
    #        rows.append(row)
    #    #import pandas as pd
    #    #return pd.DataFrame(rows, index=names, columns=columns)
    #    return rows

    def print_table(self, stream=sys.stdout):
        from monty.pprint import pprint_table
        pprint_table(self.get_dataframe(), out=stream)

    @add_fig_kwargs
    def plot_etotal_vs_ecut(self, ax=None, inv_ecut=False, **kwargs):
        """
        plot the convergence of the total energy as function of the energy cutoff ecut

        Args:
            ax: matplotlib Axes, if ax is None a new figure is created.

        Returns:
            `matplotlib` figure.
        """
        # Extract the total energy of the AE relaxed structure (4).
        d = OrderedDict([(ecut, data["etotals"][4]) for ecut, data in self["deltafactor"].items()])

        # Ecut mesh in Ha
        ecuts = np.array(d.keys())
        ecut_min, ecut_max = np.min(ecuts), np.max(ecuts)

        # Energies per atom in meV and difference wrt 'converged' value
        num_sites = [v["num_sites"] for v in self["deltafactor"].values()][0]
        etotals_mev = np.array([d[e] for e in ecuts]) * 1000  / num_sites
        ediffs = etotals_mev - etotals_mev[-1]

        ax, fig, plt = get_ax_fig_plt(ax)
        #ax.yaxis.set_view_interval(-5, 5)

        lines, legends = [], []

        xs = 1/ecuts if inv_ecut else ecuts
        ys = etotals_mev if inv_ecut else ediffs

        line, = ax.plot(xs, ys, "-->", color="blue", linewidth=3.0, markersize=15)
        lines.append(line)

        label = kwargs.pop("label", None)
        if label is not None: ax.legend(lines, [label], loc='best', shadow=True)

        high_hint = self["ppgen_hints"]["high"]["ecut"]
        #ax.vlines(high_hint, min(ediffs), max(ediffs))
        #ax.vlines(high_hint, 0.5, 1.5)
        #ax.scatter([high_hint], [1.0], s=20) #, c='b', marker='o', cmap=None, norm=None)
        #ax.arrow(high_hint, 1, 0, 0.2, head_width=0.05, head_length=0.1, fc='k', ec='k',head_starts_at_zero=False)

        #ax.hlines(5, ecut_min, ecut_max, label="5.0")
        #ax.hlines(1, ecut_min, ecut_max, label="1.0")
        #ax.hlines(0.5, ecut_min, ecut_max, label="0.2")

        # Set xticks and labels.
        ax.grid(True)
        ax.set_xlabel("Ecut [Ha]")
        ax.set_xticks(xs)
        ax.set_ylabel("Delta Etotal/natom [meV]")
        #ax.set_xlim(0, max(xs))

        # Use logscale if possible.
        if all(ediffs[:-1] > 0): 
            ax.set_yscale("log")
            ax.set_xlim(xs[0]-1, xs[-2]+1)

        return fig

    @add_fig_kwargs
    def plot_deltafactor_eos(self, ax=None, **kwargs):
        """
        plot the EOS computed with the deltafactor setup.

        Args:
            ax: matplotlib :class:`Axes` or None if a new figure should be created.
            
        ================  ==============================================================
        kwargs            Meaning
        ================  ==============================================================
        cmap              Color map. default `jet`
        ================  ==============================================================

        Returns:
            `matplotlib` figure.
        """
        ax, fig, plt = get_ax_fig_plt(ax)

        trial = "deltafactor"
        ecuts = self[trial].keys()
        num_ecuts = len(ecuts)

        cmap = kwargs.pop("cmap", None)
        if cmap is None: cmap = plt.get_cmap("jet")

        for i, ecut in enumerate(ecuts):
            d = self[trial][ecut]
            num_sites, volumes, etotals = d["num_sites"], np.array(d["volumes"]), np.array(d["etotals"])

            # Use same fit as the one employed for the deltafactor.
            eos_fit = EOS.DeltaFactor().fit(volumes/num_sites, etotals/num_sites)

            label = "ecut %.1f" % ecut if i % 2 == 0 else ""
            label = "ecut %.1f" % ecut 
            eos_fit.plot(ax=ax, text=False, label=label, color=cmap(i/num_ecuts, alpha=1), show=False)

        return fig

    def get_ecut_dfactprime(self):
        data = self["deltafactor"]
        ecuts, values= data.keys(), []
        values = np.array([data[e]["dfactprime_meV"] for e in ecuts])
        return np.array(ecuts), values

    def compute_hints(self):
        ecuts, dfacts = self.get_ecut_dfactprime()
        abs_diffs = np.abs((dfacts - dfacts[-1]))
        #print(list(zip(ecuts, dfacts)))
        #print(abs_diffs)

        hints = 3 * [None]
        for ecut, adiff in zip(ecuts, abs_diffs):
            for i in range(3):
                if adiff <= self.ATOLS[i] and hints[i] is None:
                    hints[i] = ecut
        return hints

    @add_fig_kwargs
    def plot_deltafactor_convergence(self, code="WIEN2k", what=None, ax_list=None, **kwargs):
        """
        plot the convergence of the deltafactor parameters wrt ecut.

        Args:
            code: Reference code
            ax_list: List of matplotlib Axes, if ax_list is None a new figure is created

        Returns:
            `matplotlib` figure.
        """
        all = ["dfact_meV", "dfactprime_meV", "v0", "b0_GPa", "b1"]
        if what is None:
            keys = all
        else:
            what = list_strings(what)
            if what[0].startswith("-"):
                # Exclude keys
                #print([type(w) for w in what])
                what = [w[1:] for w in what]
                keys = [k for k in all if k not in what]
            else:
                keys = what
            
        # get reference entry
        from pseudo_dojo.refdata.deltafactor import df_database
        reference = df_database().get_entry(symbol=self.symbol, code=code)

        d = self["deltafactor"]
        ecuts = d.keys()

        import matplotlib.pyplot as plt
        if ax_list is None:
            fig, ax_list = plt.subplots(nrows=len(keys), ncols=1, sharex=True, squeeze=False)
            ax_list = ax_list.ravel()
        else:
            fig = plt.gcf()

        #ax_list, fig, plt = get_axarray_fig_plt(ax_list, nrows=len(keys), ncols=1, sharex=True, squeeze=False)

        if len(keys) != len(ax_list): 
            raise ValueError("len(keys)=%s != len(ax_list)=%s" %  (len(keys), len(ax_list)))

        for i, (ax, key) in enumerate(zip(ax_list, keys)):
            values = np.array([float(d[ecut][key]) for ecut in ecuts])
            #try:
            refval = getattr(reference, key)
            #except AttributeError:
            #    refval = 0.0

            # Plot difference pseudo - ref.
            ax.plot(ecuts, values - refval, "bo-")

            ax.grid(True)
            ax.set_ylabel("$\Delta$" + key)
            if i == len(keys) - 1: ax.set_xlabel("Ecut [Ha]")

            if key == "dfactprime_meV":
                # Add horizontal lines (used to find hints for ecut).
                last = values[-1]
                xmin, xmax = min(ecuts), max(ecuts)
                for pad, color in zip(self.ATOLS, ("green", "red", "violet")):
                    ax.hlines(y=last + pad, xmin=xmin, xmax=xmax, colors=color, linewidth=1, linestyles='dotted')
                    ax.hlines(y=last - pad, xmin=xmin, xmax=xmax, colors=color, linewidth=1, linestyles='dotted')

        return fig

    @add_fig_kwargs
    def plot_gbrv_eos(self, struct_type, ax=None, **kwargs):
        """
        Uses Matplotlib to plot the EOS computed with the GBRV setup

        Args:
            ax: matplotlib :class:`Axes` or None if a new figure should be created.

        ================  ==============================================================
        kwargs            Meaning
        ================  ==============================================================
        cmap              Color map. default `jet`
        ================  ==============================================================

        Returns:
            `matplotlib` figure or None if the GBRV test is not present
        """
        ax, fig, plt = get_ax_fig_plt(ax)

        trial = "gbrv_" + struct_type
        # Handle missing entries: noble gases, Hg ...
        if trial not in self: return None
        ecuts = self[trial].keys()
        num_ecuts = len(ecuts)

        cmap = kwargs.pop("cmap", None)
        if cmap is None: cmap = plt.get_cmap("jet")

        for i, ecut in enumerate(ecuts):
            d = self[trial][ecut]
            volumes, etotals = np.array(d["volumes"]), np.array(d["etotals"])

            eos_fit = EOS.Quadratic().fit(volumes, etotals)
            label = "ecut %.1f" % ecut if i % 2 == 0 else ""
            label = "ecut %.1f" % ecut 
            eos_fit.plot(ax=ax, text=False, label=label, color=cmap(i/num_ecuts, alpha=1), show=False)

        return fig

    @add_fig_kwargs
    def plot_gbrv_convergence(self, ax_list=None, **kwargs):
        """
        Uses Matplotlib to plot the convergence of the GBRV parameters wrt ecut.

        Args:
            ax_list: List of matplotlib Axes, if ax_list is None a new figure is created

        ================  ==============================================================
        kwargs            Meaning
        ================  ==============================================================
        ================  ==============================================================

        Returns:
            `matplotlib` figure.
        """
        import matplotlib.pyplot as plt
        stypes = ("fcc", "bcc")
        if ax_list is None:
            fig, ax_list = plt.subplots(nrows=len(stypes), ncols=1, sharex=True, squeeze=False)
            ax_list = ax_list.ravel()
        else:
            fig = plt.gcf()

        #ax_list, fig, plt = get_axarray_fig_plt(ax_list, nrows=len(stypes), ncols=1, sharex=True, squeeze=False)

        if len(stypes) != len(ax_list): 
                raise ValueError("len(stypes)=%s != len(ax_list)=%s" %  (len(stypes), len(ax_list)))

        for i, (ax, stype) in enumerate(zip(ax_list, stypes)):
            trial = "gbrv_" + stype
            d = self[trial]
            ecuts = d.keys()
            values = np.array([float(d[ecut]["a0_rel_err"]) for ecut in ecuts])

            ax.grid(True)
            ax.set_ylabel("$\Delta$" + trial + "a0_rel_err")

            # Plot difference pseudo - ref.
            ax.plot(ecuts, values, "bo-")
            #ax.hlines(y=0.0, xmin=min(ecuts), xmax=max(ecuts), color="red")
            if i == len(ax_list) - 1: ax.set_xlabel("Ecut [Ha]")

        return fig<|MERGE_RESOLUTION|>--- conflicted
+++ resolved
@@ -24,10 +24,7 @@
 from monty.dev import deprecated
 from pymatgen.util.plotting_utils import add_fig_kwargs, get_ax_fig_plt
 from pymatgen.core.periodic_table import PeriodicTable, Element
-<<<<<<< HEAD
-=======
 from pymatgen.serializers.json_coders import PMGSONable, pmg_serialize
->>>>>>> 1479cdd1
 from .eos import EOS
 from monty.json import MontyDecoder
 
@@ -99,11 +96,7 @@
     return _str2l[s]
 
 
-<<<<<<< HEAD
-class Pseudo(six.with_metaclass(abc.ABCMeta, object)):
-=======
 class Pseudo(six.with_metaclass(abc.ABCMeta, PMGSONable, object)):
->>>>>>> 1479cdd1
     """
     Abstract base class defining the methods that must be 
     implemented by the concrete pseudopotential classes.
@@ -118,10 +111,6 @@
             * string defining a valid path.
         """
         return obj if isinstance(obj, cls) else cls.from_file(obj)
-
-    #@classmethod
-    #def from_dict(cls, d):
-    #    return cls
 
     @staticmethod
     def from_file(filename):
@@ -274,11 +263,7 @@
 
     @pmg_serialize
     def as_dict(self, **kwargs):
-<<<<<<< HEAD
-        d = dict(
-=======
         return dict(
->>>>>>> 1479cdd1
             basename=self.basename,
             type=self.type,
             symbol=self.symbol,
@@ -291,14 +276,6 @@
             #pp_type=
             filepath=self.filepath
         )
-        d['@module'] = self.__class__.__module__
-        d['@class'] = self.__class__.__name__
-        return d
-
-    @classmethod
-    def from_dict(cls, d):
-        return cls.from_file(d['filepath'])
-
 
     @classmethod
     def from_dict(cls, d):
@@ -1433,12 +1410,7 @@
         for state, rfunc in self.ae_partial_waves.items():
             ax.plot(rfunc.mesh, rfunc.mesh * rfunc.values, lw=2, label="AE-WAVE: " + state)
 
-<<<<<<< HEAD
-        plt.legend(loc="best")
-
-=======
         ax.legend(loc="best")
->>>>>>> 1479cdd1
         return fig
 
     @add_fig_kwargs
@@ -1464,11 +1436,7 @@
         for state, rfunc in self.projector_functions.items():
             ax.plot(rfunc.mesh, rfunc.mesh * rfunc.values, label="TPROJ: " + state)
 
-<<<<<<< HEAD
-        plt.legend(loc="best")
-=======
         ax.legend(loc="best")
->>>>>>> 1479cdd1
 
         return fig
 
@@ -1581,8 +1549,6 @@
 
         return cls(pseudos).sort_by_z()
 
-<<<<<<< HEAD
-=======
     #@pmg_serialize
     #def as_dict(self, **kwargs):
     #    return {pseudo.as_dict() for pseudo in self}
@@ -1593,7 +1559,6 @@
     #    print(pseudos)
     #    #return cls(pseudos)
 
->>>>>>> 1479cdd1
     def __init__(self, pseudos):
         """
         Args:
@@ -1721,7 +1686,6 @@
     def pseudos_with_symbols(self, symbols):
         """
         Return the pseudos with the given chemical symbols.
-<<<<<<< HEAD
 
         Raises:
             ValueError if one of the symbols is not found or multiple occurences are present.
@@ -1736,7 +1700,6 @@
             raise ValueError("Missing data for symbol(s) %s" % ', '.join(missing_symbols))
         return pseudos
 
-
     def select_symbols(self, symbols, ret_list=False):
         """
         Return a :class:`PseudoTable` with the pseudopotentials with the given list of chemical symbols.
@@ -1770,54 +1733,6 @@
         else:
             return self.__class__(pseudos)
 
-=======
-
-        Raises:
-            ValueError if one of the symbols is not found or multiple occurences are present.
-        """
-        pseudos = self.select_symbols(symbols, ret_list=True)
-        found_symbols = [p.symbol for p in pseudos]
-        duplicated_elements = [s for s, o in collections.Counter(found_symbols).items() if o > 1]
-        if duplicated_elements:
-            raise ValueError("Found multiple occurrences of symbol(s) %s" % ', '.join(duplicated_elements))
-        missing_symbols = [s for s in symbols if s not in found_symbols]
-        if missing_symbols:
-            raise ValueError("Missing data for symbol(s) %s" % ', '.join(missing_symbols))
-        return pseudos
-
-    def select_symbols(self, symbols, ret_list=False):
-        """
-        Return a :class:`PseudoTable` with the pseudopotentials with the given list of chemical symbols.
-
-        Args:
-            symbols: str or list of symbols
-                Prepend the symbol string with "-", to exclude pseudos.
-            ret_list: if True a list of pseudos is returned instead of a :class:`PseudoTable`
-        """
-        symbols = list_strings(symbols)
-        exclude = symbols[0].startswith("-")
-
-        if exclude: 
-            if not all(s.startswith("-") for s in symbols):
-                raise ValueError("When excluding symbols, all strings must start with `-`")
-            symbols = [s[1:] for s in symbols]
-            #print(symbols)
-
-        symbols = set(symbols)
-        pseudos = []
-        for p in self:
-            if exclude:
-                if p.symbol in symbols: continue
-            else:
-                if p.symbol not in symbols: continue
-
-            pseudos.append(p)
-    
-        if ret_list:
-            return pseudos
-        else:
-            return self.__class__(pseudos)
-
     def get_pseudos_for_structure(self, structure):
         """
         Return the list of :class:`Pseudo` objects to be used for this :class:`Structure`.
@@ -1832,7 +1747,6 @@
         symbols = structure.symbol_set
         return self.pseudos_with_symbols(symbols)
 
->>>>>>> 1479cdd1
 
     #def list_properties(self, *props, **kw):
     #    """
@@ -2075,22 +1989,12 @@
         logger.info('Creating PseudoTable with %i pseudopotentials' % len(pseudos))
         return cls(pseudos)
 
-<<<<<<< HEAD
-# Hack
-try:
-    import pandas as pd
-except ImportError:
-    pd.DataFrame = object
-
-class DojoDataFrame(pd.DataFrame):
-=======
 try:
     from pandas import DataFrame
 except ImportError:
     DataFrame = object
 
 class DojoDataFrame(DataFrame):
->>>>>>> 1479cdd1
     ALL_ACCURACIES = ("low", "normal", "high")
 
     ALL_TRIALS = (
@@ -2237,23 +2141,6 @@
 
         return fig
 
-<<<<<<< HEAD
-    def sns_plot(self):
-        import seaborn as sns
-        import matplotlib.pyplot as plt
-        #self.plot(x="symbol", y="high_dfact_meV", use_index=True)
-        #data = calc_rerrors(data)
-        g = sns.PairGrid(self, x_vars="Z", y_vars=[
-            "low_ecut",
-            "low_dfact_meV",
-            #"high_dfact_meV", 
-            #"low_v0_rerr", "low_b0_GPa_rerr", "low_b1_rerr",
-            ]
-        ) #, hue="smoker")
-        g.map(plt.scatter)
-        g.add_legend()
-        plt.show()
-=======
     #def sns_plot(self):
     #    import seaborn as sns
     #    import matplotlib.pyplot as plt
@@ -2269,7 +2156,6 @@
     #    g.map(plt.scatter)
     #    g.add_legend()
     #    plt.show()
->>>>>>> 1479cdd1
 
 
 class DojoReport(dict):
