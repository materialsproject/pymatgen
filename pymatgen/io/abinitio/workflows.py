"""
Abinit Workflows
"""
from __future__ import division, print_function

import sys
import os
import shutil
import time
import abc
import collections
import numpy as np

try:
    from pydispatch import dispatcher
except ImportError:
    pass

from pymatgen.core.units import ArrayWithUnit, Ha_to_eV
from pymatgen.core.lattice import Lattice
from pymatgen.core.structure import Structure
from pymatgen.core.design_patterns import Enum, AttrDict
from pymatgen.serializers.json_coders import MSONable, json_pretty_dump
from pymatgen.io.smartio import read_structure
from pymatgen.util.num_utils import iterator_from_slice, chunks, monotonic
from pymatgen.util.string_utils import list_strings, pprint_table, WildCard
from pymatgen.io.abinitio.tasks import (AbinitTask, Dependency, Node, ScfTask, NscfTask, HaydockBseTask)
from pymatgen.io.abinitio.strategies import Strategy
from pymatgen.io.abinitio.utils import File, Directory
from pymatgen.io.abinitio.netcdf import ETSF_Reader
from pymatgen.io.abinitio.abiobjects import Smearing, AbiStructure, KSampling, Electrons
from pymatgen.io.abinitio.pseudos import Pseudo
from pymatgen.io.abinitio.strategies import ScfStrategy
from pymatgen.io.abinitio.eos import EOS
from pymatgen.io.abinitio.abitimer import AbinitTimerParser

import logging
logger = logging.getLogger(__name__)

__author__ = "Matteo Giantomassi"
__copyright__ = "Copyright 2013, The Materials Project"
__version__ = "0.1"
__maintainer__ = "Matteo Giantomassi"

__all__ = [
    "Workflow",
    "IterativeWorkflow",
    "BandStructureWorkflow",
    #"RelaxWorkflow",
    #"DeltaFactorWorkflow"
    "G0W0_Workflow",
    "BSEMDF_Workflow",
]


class WorkflowError(Exception):
    """Base class for the exceptions raised by Workflow objects."""


class BaseWorkflow(Node):
    __metaclass__ = abc.ABCMeta

    Error = WorkflowError

    # interface modeled after subprocess.Popen
    @abc.abstractproperty
    def processes(self):
        """Return a list of objects that support the subprocess.Popen protocol."""

    def poll(self):
        """
        Check if all child processes have terminated. Set and return
        returncode attribute.
        """
        return [task.poll() for task in self]

    def wait(self):
        """
        Wait for child processed to terminate. Set and return returncode attribute.
        """
        return [task.wait() for task in self]

    def communicate(self, input=None):
        """
        Interact with processes: Send data to stdin. Read data from stdout and
        stderr, until end-of-file is reached.
        Wait for process to terminate. The optional input argument should be a
        string to be sent to the child processed, or None, if no data should be
        sent to the children.

        communicate() returns a list of tuples (stdoutdata, stderrdata).
        """
        return [task.communicate(input) for task in self]

    def show_intrawork_deps(self):
        """Show the dependencies within the `Workflow`."""
        table = [["Task #"] + [str(i) for i in range(len(self))]]

        for ii, task1 in enumerate(self):
            line = (1 + len(self)) * [""]
            line[0] = str(ii)
            for jj, task2 in enumerate(self):
                if task1.depends_on(task2):
                    line[jj+1] = "^"

            table.append(line)

        pprint_table(table)

    @property
    def returncodes(self):
        """
        The children return codes, set by poll() and wait() (and indirectly by communicate()).
        A None value indicates that the process hasn't terminated yet.
        A negative value -N indicates that the child was terminated by signal N (Unix only).
        """
        return [task.returncode for task in self]

    @property
    def ncpus_reserved(self):
        """
        Returns the number of CPUs reserved in this moment.
        A CPUS is reserved if it's still not running but 
        we have submitted the task to the queue manager.
        """
        return sum(task.tot_ncpus for task in self if task.status == task.S_SUB)

    @property
    def ncpus_allocated(self):
        """
        Returns the number of CPUs allocated in this moment.
        A CPU is allocated if it's running a task or if we have
        submitted a task to the queue manager but the job is still pending.
        """
        return sum(task.tot_ncpus for task in self if task.status in [task.S_SUB, task.S_RUN])

    @property
    def ncpus_inuse(self):
        """
        Returns the number of CPUs used in this moment.
        A CPU is used if there's a job that is running on it.
        """
        return sum(task.tot_ncpus for task in self if task.status == task.S_RUN)

    def fetch_task_to_run(self):
        """
        Returns the first task that is ready to run or 
        None if no task can be submitted at present"

        Raises:
            `StopIteration` if all tasks are done.
        """
        # All the tasks are done so raise an exception 
        # that will be handled by the client code.
        if all(task.is_completed for task in self):
            raise StopIteration("All tasks completed.")

        for task in self:
            if task.can_run:
                #print(task, str(task.status), [task.deps_status])
                return task

        # No task found, this usually happens when we have dependencies. 
        # Beware of possible deadlocks here!
        logger.warning("Possible deadlock in fetch_task_to_run!")
        return None

    @abc.abstractmethod
    def setup(self, *args, **kwargs):
        """Method called before submitting the calculations."""

    def _setup(self, *args, **kwargs):
        self.setup(*args, **kwargs)

    def connect_signals(self):
        """
        Connect the signals within the workflow.
        self is responsible for catching the important signals raised from 
        its task and raise new signals when some particular condition occurs.
        """
        for task in self:
            dispatcher.connect(self.on_ok, signal=task.S_OK, sender=task)

    def on_ok(self, sender):
        """
        This callback is called when one task reaches status S_OK.
        """
        logger.debug("in on_ok with sender %s" % sender)

        all_ok = all(task.status == task.S_OK for task in self)

        if all_ok: 

            if self.finalized:
                return AttrDict(returncode=0, message="Workflow has been already finalized")

            else:
                results = AttrDict(**self.on_all_ok())
                self._finalized = True
                # Signal to possible observers that the `Workflow` reached S_OK
                print("Workflow %s is finalized and broadcasts signal S_OK" % str(self))
                print("Workflow %s status = %s" % (str(self), self.status))
                dispatcher.send(signal=self.S_OK, sender=self)

                self.history.append("Finalized on %s" % time.asctime())

                return results

        return AttrDict(returncode=1, message="Not all tasks are OK!")

    def on_all_ok(self):
        """
        This method is called once the `workflow` is completed i.e. when all the tasks 
        have reached status S_OK. Subclasses should provide their own implementation

        Returns:
            Dictionary that must contain at least the following entries:
                returncode:
                    0 on success. 
                message: 
                    a string that should provide a human-readable description of what has been performed.
        """
        return dict(returncode=0, 
                    message="Calling on_all_ok of the base class!",
                    )

    def get_results(self):
        """
        Method called once the calculations are completed.

        The base version returns a dictionary task_name : TaskResults for each task in self.
        """
        return WorkFlowResults(task_results={task.name: task.results for task in self})


class Workflow(BaseWorkflow):
    """
    A Workflow is a list of (possibly connected) tasks.
    """
    Error = WorkflowError

    def __init__(self, workdir=None, manager=None):
        """
        Args:
            workdir:
                Path to the working directory.
            manager:
                `TaskManager` object.
        """
        super(Workflow, self).__init__()

        self._tasks = []

        if workdir is not None:
            self.set_workdir(workdir)

        if manager is not None:
            self.set_manager(manager)

    @property
    def id(self):
        """Task identifier."""
        return self._id

    @property
    def finalized(self):
        """True if the `Workflow` has been finalized."""
        try:
            return self._finalized

        except AttributeError:
            return False

    def set_manager(self, manager):
        """Set the `TaskManager` to use to launch the Task."""
        self.manager = manager.deepcopy()
        for task in self:
            task.set_manager(manager)

    def set_workdir(self, workdir):
        """Set the working directory. Cannot be set more than once."""

        if hasattr(self, "workdir") and self.workdir != workdir:
            raise ValueError("self.workdir != workdir: %s, %s" % (self.workdir,  workdir))

        self.workdir = os.path.abspath(workdir)
                                                                       
        # Directories with (input|output|temporary) data.
        # The workflow will use these directories to connect 
        # itself to other workflows and/or to produce new data 
        # that will be used by its children.
        self.indir = Directory(os.path.join(self.workdir, "indata"))
        self.outdir = Directory(os.path.join(self.workdir, "outdata"))
        self.tmpdir = Directory(os.path.join(self.workdir, "tmpdata"))

    def __len__(self):
        return len(self._tasks)

    def __iter__(self):
        return self._tasks.__iter__()

    def __getitem__(self, slice):
        return self._tasks[slice]

    def chunks(self, chunk_size):
        """Yield successive chunks of tasks of lenght chunk_size."""
        for tasks in chunks(self, chunk_size):
            yield tasks

    def opath_from_ext(self, ext):
        """
        Returns the path of the output file with extension ext.
        Use it when the file does not exist yet.
        """
        return self.indir.path_in("in_" + ext)

    def opath_from_ext(self, ext):
        """
        Returns the path of the output file with extension ext.
        Use it when the file does not exist yet.
        """
        return self.outdir.path_in("out_" + ext)

    @property
    def processes(self):
        return [task.process for task in self]

    @property
    def all_done(self):
        """True if all the `Task` in the `Workflow` are done."""
        return all(task.status >= task.S_DONE for task in self)

    @property
    def isnc(self):
        """True if norm-conserving calculation."""
        return all(task.isnc for task in self)

    @property
    def ispaw(self):
        """True if PAW calculation."""
        return all(task.ispaw for task in self)

    def status_counter(self):
        """
        Returns a `Counter` object that counts the number of task with 
        given status (use the string representation of the status as key).
        """
        counter = collections.Counter() 

        for task in self:
            counter[str(task.status)] += 1

        return counter

    def allocate(self):
        for i, task in enumerate(self):

            if not hasattr(task, "manager"):
                task.set_manager(self.manager)

            task_workdir = os.path.join(self.workdir, "task_" + str(i))

            if not hasattr(task, "workdir"):
                task.set_workdir(task_workdir)
            else:
                if task.workdir != task_workdir:
                    raise ValueError("task.workdir != task_workdir: %s, %s" % (task.workdir, task_workdir))


    def register(self, obj, deps=None, manager=None, task_class=None):
        """
        Registers a new `Task` and add it to the internal list, taking into account possible dependencies.

        Args:
            obj:
                `Strategy` object or `AbinitInput` instance.
                if Strategy object, we create a new `AbinitTask` from the input strategy and add it to the list.
            deps:
                Dictionary specifying the dependency of this node.
                None means that this obj has no dependency.
            manager:
                The `TaskManager` responsible for the submission of the task. If manager is None, we use 
                the `TaskManager` specified during the creation of the `Workflow`.
            task_class:
                Task subclass to instantiate. Default: `AbinitTask` 

        Returns:   
            `Task` object
        """
        task_workdir = None
        if hasattr(self, "workdir"):
            task_workdir = os.path.join(self.workdir, "task_" + str(len(self)))

        # Set the class
        if task_class is None:
            task_class = AbinitTask

        if isinstance(obj, Strategy):
            # Create the new task (note the factory so that we create subclasses easily).
            task = task_class(obj, task_workdir, manager)

        else:
            task = task_class.from_input(obj, task_workdir, manager)

        self._tasks.append(task)

        # Handle possible dependencies.
        if deps is not None:
            deps = [Dependency(node, exts) for (node, exts) in deps.items()]
            task.add_deps(deps)

        return task

    def path_in_workdir(self, filename):
        """Create the absolute path of filename in the working directory."""
        return os.path.join(self.workdir, filename)

    def setup(self, *args, **kwargs):
        """
        Method called before running the calculations.
        The default implementation is empty.
        """

    def build(self, *args, **kwargs):
        """Creates the top level directory."""
        # Create the directories of the workflow.
        self.indir.makedirs()
        self.outdir.makedirs()
        self.tmpdir.makedirs()

        # Build dirs and files of each task.
        for task in self:
            task.build(*args, **kwargs)

        # Connect signals within the workflow.
        self.connect_signals()

    @property
    def status(self):
        """
        Returns the status of the workflow i.e. the minimum of the status of the tasks.
        """
        return self.get_all_status(only_min=True)

    #def set_status(self, status):

    def get_all_status(self, only_min=False):
        """
        Returns a list with the status of the tasks in self.

        Args:
            only_min:
                If True, the minimum of the status is returned.
        """
        if len(self) == 0:
            # The workflow will be created in the future.
            if only_min:
                return self.S_INIT
            else:
                return [self.S_INIT]

        self.check_status()

        status_list = [task.status for task in self]
        #print("status_list", status_list)

        if only_min:
            return min(status_list)
        else:
            return status_list

    def check_status(self):
        """Check the status of the tasks."""
        # Recompute the status of the tasks
        for task in self:
            task.check_status()

        # Take into account possible dependencies.
        for task in self:
            if task.status <= task.S_SUB and all(status == task.S_OK for status in task.deps_status): 
                task.set_status(task.S_READY)

    def rmtree(self, exclude_wildcard=""):
        """
        Remove all files and directories in the working directory

        Args:
            exclude_wildcard:
                Optional string with regular expressions separated by |.
                Files matching one of the regular expressions will be preserved.
                example: exclude_wildard="*.nc|*.txt" preserves all the files
                whose extension is in ["nc", "txt"].

        """
        if not exclude_wildcard:
            shutil.rmtree(self.workdir)

        else:
            w = WildCard(exclude_wildcard)

            for dirpath, dirnames, filenames in os.walk(self.workdir):
                for fname in filenames:
                    path = os.path.join(dirpath, fname)
                    if not w.match(fname):
                        os.remove(path)

    def rm_indatadir(self):
        """Remove all the indata directories."""
        for task in self:
            task.rm_indatadir()

    def rm_outdatadir(self):
        """Remove all the indata directories."""
        for task in self:
            task.rm_outatadir()

    def rm_tmpdatadir(self):
        """Remove all the tmpdata directories."""
        for task in self:
            task.rm_tmpdatadir()

    def move(self, dest, isabspath=False):
        """
        Recursively move self.workdir to another location. This is similar to the Unix "mv" command.
        The destination path must not already exist. If the destination already exists
        but is not a directory, it may be overwritten depending on os.rename() semantics.

        Be default, dest is located in the parent directory of self.workdir, use isabspath=True
        to specify an absolute path.
        """
        if not isabspath:
            dest = os.path.join(os.path.dirname(self.workdir), dest)

        shutil.move(self.workdir, dest)

    def submit_tasks(self, *args, **kwargs):
        """
        Submits the task in self.
        """
        for task in self:
            task.start(*args, **kwargs)
            # FIXME
            task.wait()

    def start(self, *args, **kwargs):
        """
        Start the work. Calls build and _setup first, then the tasks are submitted.
        Non-blocking call
        """
        # Build dirs and files.
        self.build(*args, **kwargs)

        # Initial setup
        self._setup(*args, **kwargs)

        # Submit tasks (does not block)
        self.submit_tasks(*args, **kwargs)

    def read_etotal(self):
        """
        Reads the total energy from the GSR file produced by the task.

        Return a numpy array with the total energies in Hartree
        The array element is set to np.inf if an exception is raised while reading the GSR file.
        """
        if not self.all_done:
            raise self.Error("Some task is still in running/submitted state")

        etotal = []
        for task in self:
            # Open the GSR file and read etotal (Hartree)
            gsr_path = task.outdir.has_abiext("GSR")
            etot = np.inf
            if gsr_path:
                with ETSF_Reader(gsr_path) as r:
                    etot = r.read_value("etotal")
                
            etotal.append(etot)

        return etotal

    def json_dump(self, filename):
        json_pretty_dump(self.to_dict, filename)
                                                  
    @classmethod
    def json_load(cls, filename):
        return cls.from_dict(json_load(filename))

    def parse_timers(self):
        """
        Parse the TIMER section reported in the ABINIT output files.

        Returns:
            `AbinitTimerParser` object
        """
        filenames = filter(os.path.exists, [task.output_file.path for task in self])
                                                                           
        parser = AbinitTimerParser()
        parser.parse(filenames)
                                                                           
        return parser


class IterativeWorkflow(Workflow):
    """
    This object defines a `Workflow` that produces `Tasks` until a particular 
    condition is satisfied (mainly used for convergence studies or iterative algorithms.)
    """
    __metaclass__ = abc.ABCMeta

    def __init__(self, strategy_generator, max_niter=25, workdir=None, manager=None):
        """
        Args:
            strategy_generator:
                Generator object that produces `Strategy` objects.
            max_niter:
                Maximum number of iterations. A negative value or zero value
                is equivalent to having an infinite number of iterations.
            workdir:
                Working directory.
            manager:
                `TaskManager` class.
        """
        super(IterativeWorkflow, self).__init__(workdir, manager)

        self.strategy_generator = strategy_generator

        self._max_niter = max_niter
        self.niter = 0

    @property
    def max_niter(self):
        return self._max_niter

    #def set_max_niter(self, max_niter):
    #    self._max_niter = max_niter

    #def set_inputs(self, inputs):
    #    self.strategy_generator = list(inputs)

    def next_task(self):
        """
        Generate and register a new `Task`.

        Returns: 
            New `Task` object
        """
        try:
            next_strategy = next(self.strategy_generator)

        except StopIteration:
            raise

        self.register(next_strategy)
        assert len(self) == self.niter

        return self[-1]

    def submit_tasks(self, *args, **kwargs):
        """
        Run the tasks till self.exit_iteration says to exit 
        or the number of iterations exceeds self.max_niter

        Returns: 
            dictionary with the final results
        """
        self.niter = 1

        while True:
            if self.niter > self.max_niter > 0:
                logger.debug("niter %d > max_niter %d" % (self.niter, self.max_niter))
                break

            try:
                task = self.next_task()
            except StopIteration:
                break

            # Start the task and block till completion.
            task.start(*args, **kwargs)
            task.wait()

            data = self.exit_iteration(*args, **kwargs)

            if data["exit"]:
                break

            self.niter += 1

    @abc.abstractmethod
    def exit_iteration(self, *args, **kwargs):
        """
        Return a dictionary with the results produced at the given iteration.
        The dictionary must contains an entry "converged" that evaluates to
        True if the iteration should be stopped.
        """


def check_conv(values, tol, min_numpts=1, mode="abs", vinf=None):
    """
    Given a list of values and a tolerance tol, returns the leftmost index for which

        abs(value[i] - vinf) < tol if mode == "abs"

    or

        abs(value[i] - vinf) / vinf < tol if mode == "rel"

    returns -1 if convergence is not achieved. By default, vinf = values[-1]

    Args:
        tol:
            Tolerance
        min_numpts:
            Minimum number of points that must be converged.
        mode:
            "abs" for absolute convergence, "rel" for relative convergence.
        vinf:
            Used to specify an alternative value instead of values[-1].
    """
    vinf = values[-1] if vinf is None else vinf

    if mode == "abs":
        vdiff = [abs(v - vinf) for v in values]
    elif mode == "rel":
        vdiff = [abs(v - vinf) / vinf for v in values]
    else:
        raise ValueError("Wrong mode %s" % mode)

    numpts = len(vdiff)
    i = -2

    if (numpts > min_numpts) and vdiff[-2] < tol:
        for i in range(numpts-1, -1, -1):
            if vdiff[i] > tol:
                break
        if (numpts - i -1) < min_numpts: i = -2

    return i + 1


def compute_hints(ecut_list, etotal, atols_mev, pseudo, min_numpts=1, stream=sys.stdout):
    de_low, de_normal, de_high = [a / (1000 * Ha_to_eV) for a in atols_mev]

    num_ene = len(etotal)
    etotal_inf = etotal[-1]

    ihigh   = check_conv(etotal, de_high, min_numpts=min_numpts)
    inormal = check_conv(etotal, de_normal)
    ilow    = check_conv(etotal, de_low)

    accidx = {"H": ihigh, "N": inormal, "L": ilow}

    table = []; app = table.append

    app(["iter", "ecut", "etotal", "et-e_inf [meV]", "accuracy",])
    for idx, (ec, et) in enumerate(zip(ecut_list, etotal)):
        line = "%d %.1f %.7f %.3f" % (idx, ec, et, (et-etotal_inf) * Ha_to_eV * 1.e+3)
        row = line.split() + ["".join(c for c,v in accidx.items() if v == idx)]
        app(row)

    if stream is not None:
        stream.write("pseudo: %s\n" % pseudo.name)
        pprint_table(table, out=stream)

    ecut_high, ecut_normal, ecut_low = 3 * (None,)
    exit = (ihigh != -1)

    if exit:
        ecut_low    = ecut_list[ilow]
        ecut_normal = ecut_list[inormal]
        ecut_high   = ecut_list[ihigh]

    aug_ratios = [1,]
    aug_ratio_low, aug_ratio_normal, aug_ratio_high = 3 * (1,)

    data = {
        "exit"       : ihigh != -1,
        "etotal"     : list(etotal),
        "ecut_list"  : ecut_list,
        "aug_ratios" : aug_ratios,
        "low"        : {"ecut": ecut_low, "aug_ratio": aug_ratio_low},
        "normal"     : {"ecut": ecut_normal, "aug_ratio": aug_ratio_normal},
        "high"       : {"ecut": ecut_high, "aug_ratio": aug_ratio_high},
        "pseudo_name": pseudo.name,
        "pseudo_path": pseudo.path,
        "atols_mev"  : atols_mev,
        "dojo_level" : 0,
    }

    return data


def plot_etotal(ecut_list, etotals, aug_ratios, **kwargs):
    """
    Uses Matplotlib to plot the energy curve as function of ecut

    Args:
        ecut_list:
            List of cutoff energies
        etotals:
            Total energies in Hartree, see aug_ratios
        aug_ratios:
            List augmentation rations. [1,] for norm-conserving, [4, ...] for PAW
            The number of elements in aug_ration must equal the number of (sub)lists
            in etotals. Example:

                - NC: etotals = [3.4, 4,5 ...], aug_ratios = [1,]
                - PAW: etotals = [[3.4, ...], [3.6, ...]], aug_ratios = [4,6]

        =========     ==============================================================
        kwargs        description
        =========     ==============================================================
        show          True to show the figure
        savefig       'abc.png' or 'abc.eps'* to save the figure to a file.
        =========     ==============================================================

    Returns:
        `matplotlib` figure.
    """
    show = kwargs.pop("show", True)
    savefig = kwargs.pop("savefig", None)

    import matplotlib.pyplot as plt
    fig = plt.figure()
    ax = fig.add_subplot(1,1,1)

    npts = len(ecut_list)

    if len(aug_ratios) != 1 and len(aug_ratios) != len(etotals):
        raise ValueError("The number of sublists in etotal must equal the number of aug_ratios")

    if len(aug_ratios) == 1:
        etotals = [etotals,]

    lines, legends = [], []

    emax = -np.inf
    for (aratio, etot) in zip(aug_ratios, etotals):
        emev = np.array(etot) * Ha_to_eV * 1000
        emev_inf = npts * [emev[-1]]
        yy = emev - emev_inf

        emax = np.max(emax, np.max(yy))

        line, = ax.plot(ecut_list, yy, "-->", linewidth=3.0, markersize=10)

        lines.append(line)
        legends.append("aug_ratio = %s" % aratio)

    ax.legend(lines, legends, 'upper right', shadow=True)

    # Set xticks and labels.
    ax.grid(True)
    ax.set_xlabel("Ecut [Ha]")
    ax.set_ylabel("$\Delta$ Etotal [meV]")
    ax.set_xticks(ecut_list)

    #ax.yaxis.set_view_interval(-10, emax + 0.01 * abs(emax))
    #ax.xaxis.set_view_interval(-10, 20)
    ax.yaxis.set_view_interval(-10, 20)

    ax.set_title("$\Delta$ Etotal Vs Ecut")

    if show:
        plt.show()

    if savefig is not None:
        fig.savefig(savefig)

    return fig


class PseudoConvergence(Workflow):

    def __init__(self, workdir, manager, pseudo, ecut_list, atols_mev,
                 toldfe=1.e-8, spin_mode="polarized", 
                 acell=(8, 9, 10), smearing="fermi_dirac:0.1 eV"):

        super(PseudoConvergence, self).__init__(workdir, manager)

        # Temporary object used to build the strategy.
        generator = PseudoIterativeConvergence(workdir, manager, pseudo, ecut_list, atols_mev,
                                               toldfe    = toldfe,
                                               spin_mode = spin_mode,
                                               acell     = acell,
                                               smearing  = smearing,
                                               max_niter = len(ecut_list),
                                              )
        self.atols_mev = atols_mev
        self.pseudo = Pseudo.aspseudo(pseudo)

        self.ecut_list = []
        for ecut in ecut_list:
            strategy = generator.strategy_with_ecut(ecut)
            self.ecut_list.append(ecut)
            self.register(strategy)

    def get_results(self):

        # Get the results of the tasks.
        wf_results = super(PseudoConvergence, self).get_results()

        etotal = self.read_etotal()
        data = compute_hints(self.ecut_list, etotal, self.atols_mev, self.pseudo)

        plot_etotal(data["ecut_list"], data["etotal"], data["aug_ratios"],
            show=False, savefig=self.path_in_workdir("etotal.pdf"))

        wf_results.update(data)

        if not monotonic(etotal, mode="<", atol=1.0e-5):
            logger.warning("E(ecut) is not decreasing")
            wf_results.push_exceptions("E(ecut) is not decreasing:\n" + str(etotal))

        #if kwargs.get("json_dump", True):
        #    wf_results.json_dump(self.path_in_workdir("results.json"))

        return wf_results


class PseudoIterativeConvergence(IterativeWorkflow):

    def __init__(self, workdir, manager, pseudo, ecut_list_or_slice, atols_mev,
                 toldfe=1.e-8, spin_mode="polarized", 
                 acell=(8, 9, 10), smearing="fermi_dirac:0.1 eV", max_niter=50,):
        """
        Args:
            workdir:
                Working directory.
            pseudo:
                string or Pseudo instance
            ecut_list_or_slice:
                List of cutoff energies or slice object (mainly used for infinite iterations).
            atols_mev:
                List of absolute tolerances in meV (3 entries corresponding to accuracy ["low", "normal", "high"]
            manager:
                `TaskManager` object.
            spin_mode:
                Defined how the electronic spin will be treated.
            acell:
                Lengths of the periodic box in Bohr.
            smearing:
                Smearing instance or string in the form "mode:tsmear". Default: FemiDirac with T=0.1 eV
        """
        self.pseudo = Pseudo.aspseudo(pseudo)

        self.atols_mev = atols_mev
        self.toldfe = toldfe
        self.spin_mode = spin_mode
        self.smearing = Smearing.assmearing(smearing)
        self.acell = acell

        if isinstance(ecut_list_or_slice, slice):
            self.ecut_iterator = iterator_from_slice(ecut_list_or_slice)
        else:
            self.ecut_iterator = iter(ecut_list_or_slice)

        # Construct a generator that returns strategy objects.
        def strategy_generator():
            for ecut in self.ecut_iterator:
                yield self.strategy_with_ecut(ecut)

        super(PseudoIterativeConvergence, self).__init__(strategy_generator(), 
              max_niter=max_niter, workdir=workdir, manager=manager, )

        if not self.isnc:
            raise NotImplementedError("PAW convergence tests are not supported yet")

    def strategy_with_ecut(self, ecut):
        """Return a Strategy instance with given cutoff energy ecut."""

        # Define the system: one atom in a box of lenghts acell.
        boxed_atom = AbiStructure.boxed_atom(self.pseudo, acell=self.acell)

        # Gamma-only sampling.
        gamma_only = KSampling.gamma_only()

        # Setup electrons.
        electrons = Electrons(spin_mode=self.spin_mode, smearing=self.smearing)

        # Don't write WFK files.
        extra_abivars = {
            "ecut" : ecut,
            "prtwf": 0,
            "toldfe": self.toldfe,
        }

        strategy = ScfStrategy(boxed_atom, self.pseudo, gamma_only,
                               spin_mode=self.spin_mode, smearing=self.smearing,
                               charge=0.0, scf_algorithm=None,
                               use_symmetries=True, **extra_abivars)

        return strategy

    @property
    def ecut_list(self):
        """The list of cutoff energies computed so far"""
        return [float(task.strategy.ecut) for task in self]

    def check_etotal_convergence(self, *args, **kwargs):
        return compute_hints(self.ecut_list, self.read_etotal(), self.atols_mev,
                             self.pseudo)

    def exit_iteration(self, *args, **kwargs):
        return self.check_etotal_convergence(self, *args, **kwargs)

    def get_results(self):
        """Return the results of the tasks."""
        wf_results = super(PseudoIterativeConvergence, self).get_results()

        data = self.check_etotal_convergence()

        ecut_list, etotal, aug_ratios = data["ecut_list"],  data["etotal"], data["aug_ratios"]

        plot_etotal(ecut_list, etotal, aug_ratios,
            show=False, savefig=self.path_in_workdir("etotal.pdf"))

        wf_results.update(data)

        if not monotonic(data["etotal"], mode="<", atol=1.0e-5):
            logger.warning("E(ecut) is not decreasing")
            wf_results.push_exceptions("E(ecut) is not decreasing\n" + str(etotal))

        #if kwargs.get("json_dump", True):
        #    wf_results.json_dump(self.path_in_workdir("results.json"))

        return wf_results


class BandStructureWorkflow(Workflow):
    """Workflow for band structure calculations."""
    def __init__(self, scf_input, nscf_input, dos_input=None, workdir=None, manager=None):
        """
        Args:
            scf_input:
                Input for the SCF run or `SCFStrategy` object.
            nscf_input:
                Input for the NSCF run or `NSCFStrategy` object defining the band structure calculation.
            dos_input:
                Input for the DOS run or `NSCFStrategy` object
                DOS is computed only if dos_input is not None.
            workdir:
                Working directory.
            manager:
                `TaskManager` object.
        """
        super(BandStructureWorkflow, self).__init__(workdir=workdir, manager=manager)

        # Register the GS-SCF run.
        self.scf_task = self.register(scf_input, task_class=ScfTask)

        # Register the NSCF run and its dependency.
        self.nscf_task = self.register(nscf_input, deps={self.scf_task: "DEN"}, task_class=NscfTask)

        # Add DOS computation if requested.
        self.dos_task = None
        if dos_input is not None:
            self.dos_task = self.register(dos_input, deps={self.scf_task: "DEN"}, task_class=NscfTask)


class RelaxWorkflow(Workflow):

    def __init__(self, ion_input, ioncell_input, workdir=None, manager=None):
        """
        Args:
            workdir:
                Working directory.
            manager:
                `TaskManager` object.
            ion_input:
                Input for the relaxation of the ions (cell is fixed)
            ioncell_input:
                Input for the relaxation of the ions and the unit cell.
        """
        super(RelaxWorkflow, self).__init__(workdir=workdir, manager=manager)

        self.ion_task = self.register(ion_input, task_class=RelaxTask)

        self.ioncell_task = self.register(ioncell_input, deps={self.ion_task: "DEN"}, task_class=RelaxTask)
        # TODO
        # ion_task should communicate to ioncell_task that the calculation is OK and pass the final structure.


class DeltaFactorWorkflow(Workflow):

    def __init__(self, workdir, manager, structure_or_cif, pseudo, kppa,
                 spin_mode="polarized", toldfe=1.e-8, smearing="fermi_dirac:0.1 eV",
                 accuracy="normal", ecut=None, ecutsm=0.05, chksymbreak=0): # FIXME Hack

        super(DeltaFactor, self).__init__(workdir, manager)

        if isinstance(structure_or_cif, Structure):
            structure = structure_or_cif
        else:
            # Assume CIF file
            structure = read_structure(structure_or_cif)

        structure = AbiStructure.asabistructure(structure)

        smearing = Smearing.assmearing(smearing)

        self._input_structure = structure

        v0 = structure.volume

        # From 94% to 106% of the equilibrium volume.
        self.volumes = v0 * np.arange(94, 108, 2) / 100.

        for vol in self.volumes:
            new_lattice = structure.lattice.scale(vol)

            new_structure = Structure(new_lattice, structure.species, structure.frac_coords)
            new_structure = AbiStructure.asabistructure(new_structure)

            extra_abivars = dict(
                ecutsm=ecutsm,
                toldfe=toldfe,
                prtwf=0,
                paral_kgb=0,
            )

            if ecut is not None:
                extra_abivars.update({"ecut": ecut})

            ksampling = KSampling.automatic_density(new_structure, kppa,
                                                    chksymbreak=chksymbreak)

            scf_input = ScfStrategy(new_structure, pseudo, ksampling,
                                    accuracy=accuracy, spin_mode=spin_mode,
                                    smearing=smearing, **extra_abivars)

            self.register(scf_input, task_class=ScfTask)

    def get_results(self):
        num_sites = self._input_structure.num_sites

        etotal = ArrayWithUnit(self.read_etotal(), "Ha").to("eV")

        wf_results = super(DeltaFactorWorkflow, self).get_results()

        wf_results.update({
            "etotal"    : list(etotal),
            "volumes"   : list(self.volumes),
            "natom"     : num_sites,
            "dojo_level": 1,
        })

        try:
            #eos_fit = EOS.Murnaghan().fit(self.volumes/num_sites, etotal/num_sites)
            #print("murn",eos_fit)
            #eos_fit.plot(show=False, savefig=self.path_in_workdir("murn_eos.pdf"))

            # Use same fit as the one employed for the deltafactor.
            eos_fit = EOS.DeltaFactor().fit(self.volumes/num_sites, etotal/num_sites)
            #print("delta",eos_fit)
            eos_fit.plot(show=False, savefig=self.path_in_workdir("eos.pdf"))

            wf_results.update({
                "v0": eos_fit.v0,
                "b0": eos_fit.b0,
                "b0_GPa": eos_fit.b0_GPa,
                "b1": eos_fit.b1,
            })

        except EOS.Error as exc:
            wf_results.push_exceptions(exc)

        if kwargs.get("json_dump", True):
            wf_results.json_dump(self.path_in_workdir("results.json"))

        # Write data for the computation of the delta factor
        with open(self.path_in_workdir("deltadata.txt"), "w") as fh:
            fh.write("# Volume/natom [Ang^3] Etotal/natom [eV]\n")
            for (v, e) in zip(self.volumes, etotal):
                fh.write("%s %s\n" % (v/num_sites, e/num_sites))

        return wf_results


class G0W0_Workflow(Workflow):

    def __init__(self, scf_input, nscf_input, scr_input, sigma_input,
                 workdir=None, manager=None):
        """
        Workflow for G0W0 calculations.

        Args:
            scf_input:
                Input for the SCF run or `SCFStrategy` object.
            nscf_input:
                Input for the NSCF run or `NSCFStrategy` object.
            scr_input:
                Input for the screening run or `ScrStrategy` object 
            sigma_input:
                Strategy for the self-energy run.
            workdir:
                Working directory of the calculation.
            manager:
                `TaskManager` object.
        """
        super(G0W0_Workflow, self).__init__(workdir=workdir, manager=manager)

        # Register the GS-SCF run.
        self.scf_task = self.register(scf_input, task_class=ScfTask)

        # Construct the input for the NSCF run.
        self.nscf_task = self.register(nscf_input, deps={self.scf_task: "DEN"}, task_class=NscfTask)

        # Register the SCREENING run.
        self.scr_task = self.register(scr_input, deps={self.nscf_task: "WFK"})

        # Register the SIGMA run.
        self.sigma_task = self.register(sigma_input, deps={self.nscf_task: "WFK", self.scr_task: "SCR"})


#class SCGW_Workflow(Workflow):
#
#    def __init__(self, scr_input, sigma_input, workdir=None, manager=None):
#        """
#        Workflow for G0W0 calculations.
#
#        Args:
#            scr_input:
#                Input for the screening run or `ScrStrategy` object 
#            sigma_input:
#                Strategy for the self-energy run.
#            workdir:
#                Working directory of the calculation.
#            manager:
#                `TaskManager` object.
#        """
#        super(SCGW_Workflow, self).__init__(workdir=workdir, manager=manager)
#
#        # Register the SCREENING run.
#        self.scr_task = self.register(scr_input, deps={nscf_task: "WFK"})
#
#        # Register the SIGMA run.
#        self.sigma_task = self.register(sigma_input, deps={self.nscf_task: "WFK", self.scr_task: "SCR"})
#
#    def is_converged(self):
#       return self.sigma_task.is_converged()
#
#    def restart(self):
#        ext = "QPS"
#        qps_file = self.sigma_task.outdir.has_abiext(ext)
#        irdvars = irdvars_for_ext(ext)
#
#        if not qps_file:
#            raise TaskRestartError("Cannot find the QPS file to restart from.")
#
#        # Move the QPS file produced by the SIGMA task to 
#        # the indir of the SCR task and the indir of the SIGMA task.
#        scr_infile = self.scr_task.indir.path_in(os.path.basename(qps_file)
#        sigma_infile = self.sigma_task.indir.path_in(os.path.basename(qps_file)
#        shutil.copy(qps_file, scr_infile)
#        shutil.move(qps_file, sigma_infile)
#
#        # Add the appropriate variable for reading the QPS file.
#        self.scr_task.strategy.add_extra_abivars(irdvars)
#        self.sigma_task.strategy.add_extra_abivars(irdvars)
#
#        # Now we can resubmit the job.
#        #for task in self.
#        #    task.reset()
#        self._restart()


class BSEMDF_Workflow(Workflow):

    def __init__(self, scf_input, nscf_input, bse_input, workdir=None, manager=None):
        """
        Workflow for simple BSE calculations in which the self-energy corrections 
        are approximated by the scissors operator and the screening in modeled 
        with the model dielectric function.

        Args:
            scf_input:
                Input for the SCF run or `ScfStrategy` object.
            nscf_input:
                Input for the NSCF run or `NscfStrategy` object.
            bse_input:
                Input for the BSE run or `BSEStrategy` object.
            workdir:
                Working directory of the calculation.
            manager:
                `TaskManager`.
        """
        super(BSEMDF_Workflow, self).__init__(workdir=workdir, manager=manager)

        # Register the GS-SCF run.
        self.scf_task = self.register(scf_input, task_class=ScfTask)

        # Construct the input for the NSCF run.
        self.nscf_task = self.register(nscf_input, deps={self.scf_task: "DEN"}, task_class=NscfTask)

        # Construct the input for the BSE run.
        self.bse_task = self.register(bse_input, deps={self.nscf_task: "WFK"}, task_class=HaydockBseTask)


class WorkflowResults(dict, MSONable):
    """
    Dictionary used to store some of the results produce by a Task object
    """
    _MANDATORY_KEYS = [
        "task_results",
    ]

    _EXC_KEY = "_exceptions"

    def __init__(self, *args, **kwargs):
        super(WorkflowResults, self).__init__(*args, **kwargs)

        if self._EXC_KEY not in self:
            self[self._EXC_KEY] = []

    @property
    def exceptions(self):
        return self[self._EXC_KEY]

    def push_exceptions(self, *exceptions):
        for exc in exceptions:
            newstr = str(exc)
            if newstr not in self.exceptions:
                self[self._EXC_KEY] += [newstr]

    def assert_valid(self):
        """
        Returns empty string if results seem valid.

        The try assert except trick allows one to get a string with info on the exception.
        We use the += operator so that sub-classes can add their own message.
        """
        # Validate tasks.
        for tres in self.task_results:
            self[self._EXC_KEY] += tres.assert_valid()

        return self[self._EXC_KEY]

    @property
    def to_dict(self):
        d = {k: v for k,v in self.items()}
        d["@module"] = self.__class__.__module__
        d["@class"] = self.__class__.__name__
        return d

    @classmethod
    def from_dict(cls, d):
        mydict = {k: v for k, v in d.items() if k not in ["@module", "@class"]}
        return cls(mydict)
<<<<<<< HEAD


class AbinitFlow(collections.Iterable):
    """
    This object is a container of workflows. Its main task is managing the 
    possible inter-depencies among the workflows and the creation of
    dynamic worflows that are generates by callabacks registered by the user.
    """
    #VERSION = "0.1"
    PICKLE_FNAME = "__AbinitFlow__.pickle"

    def __init__(self, workdir, manager):
        """
        Args:
            workdir:
                String specifying the directory where the workflows will be produced.
            manager:
                `TaskManager` object responsible for the submission of the jobs.
        """
        self.workdir = os.path.abspath(workdir)

        self.manager = manager.deepcopy()

        # List of workflows.
        self._works = []

        # List of callbacks that must be executed when the dependencies reach S_OK
        self._callbacks = []

    def __repr__(self):
        return "<%s at %s, workdir=%s>" % (self.__class__.__name__, id(self), self.workdir)

    def __str__(self):
        return "<%s, workdir=%s>" % (self.__class__.__name__, self.workdir)

    def __len__(self):
        return len(self.works)

    def __iter__(self):
        return self.works.__iter__()

    def __getitem__(self, slice):
        return self.works[slice]

    @property
    def works(self):
        """List of `Workflow` objects."""
        return self._works

    @property
    def ncpus_reserved(self):
        """
        Returns the number of CPUs reserved in this moment.
        A CPUS is reserved if it's still not running but 
        we have submitted the task to the queue manager.
        """
        return sum(work.ncpus_reverved for work in self)

    @property
    def ncpus_allocated(self):
        """
        Returns the number of CPUs allocated in this moment.
        A CPU is allocated if it's running a task or if we have
        submitted a task to the queue manager but the job is still pending.
        """
        return sum(work.ncpus_allocated for work in self)

    @property
    def ncpus_inuse(self):
        """
        Returns the number of CPUs used in this moment.
        A CPU is used if there's a job that is running on it.
        """
        return sum(work.ncpus_inuse for work in self)

    def used_ids(self):
        """
        Returns a set with all the ids used so far to identify `Task` and `Workflow`.
        """
        ids = []
        for work in self:
            ids.append(work.node_id)
            for task in work:
                ids.append(task.node_id)

        used_ids = set(ids)
        assert len(ids_set) == len(ids)

        return used_ids

    def generate_new_nodeid(self):
        """Returns an unused node identifier."""
        used_ids = self.used_ids()

        import itertools
        for nid in intertools.count():
            if nid not in used_ids:
                return nid

    def check_status(self):
        """Check the status of the workflows in self."""
        for work in self:
            work.check_status()

    def build(self, *args, **kwargs):
        for work in self:
            work.build(*args, **kwargs)

    def build_and_pickle_dump(self, protocol=-1):
        self.build()
        self.pickle_dump(protocol=protocol)

    def pickle_dump(self, protocol=-1):
        """Save the status of the object in pickle format."""
        filepath = os.path.join(self.workdir, self.PICKLE_FNAME)

        with open(filepath, mode="w" if protocol == 0 else "wb") as fh:
            pickle.dump(self, fh, protocol=protocol)

        # Atomic transaction.
        #import shutil
        #filepath_new = filepath + ".new"
        #filepath_save = filepath + ".save"
        #shutil.copyfile(filepath, filepath_save)

        #try:
        #    with open(filepath_new, mode="w" if protocol == 0 else "wb") as fh:
        #        pickle.dump(self, fh, protocol=protocol)

        #    os.rename(filepath_new, filepath)
        #except:
        #    os.rename(filepath_save, filepath)
        #finally:
        #    try
        #        os.remove(filepath_save)
        #    except:
        #        pass
        #    try
        #        os.remove(filepath_new)
        #    except:
        #        pass

    @staticmethod
    def pickle_load(filepath):
        with open(filepath, "rb") as fh:
            flow = pickle.load(fh)

        flow.connect_signals()
        return flow

    def register_work(self, work, deps=None, manager=None, work_dir=None):
        """
        Register a new `Workflow` and add it to the internal list, 
        taking into account possible dependencies.

        Args:
            work:
                `Workflow` object.
            deps:
                List of `Dependency` objects specifying the dependency of this node.
                An empy list of deps implies that this node has no dependencies.
            manager:
                The `TaskManager` responsible for the submission of the task. 
                If manager is None, we use the `TaskManager` specified during the creation of the workflow.

        Returns:   
            The workflow.
        """
        if not work_dir:
            work_dir = "work_"+str(len(self))

        # Directory of the workflow.
        work_workdir = os.path.join(self.workdir, work_dir)

        # Make a deepcopy since manager is mutable and we might change it at run-time.
        manager = self.manager.deepcopy() if manager is None else manager.deepcopy()
        print("flow manager", manager)

        work.set_workdir(work_workdir)
        work.set_manager(manager)

        self.works.append(work)

        if deps:
            deps = [Dependency(node, exts) for node, exts in deps.items()]
            work.add_deps(deps)

        return work

    def register_cbk(self, cbk, cbk_data, deps, work_class, manager=None):
        """
        Registers a callback function that will generate the Task of the workflow.

        Args:
            cbk:
                Callback function.
            cbk_data
                Callback function.
            deps:
                List of `Dependency` objects specifying the dependency of the workflow.
            work_class:
                `Workflow` class to instantiate.
            manager:
                The `TaskManager` responsible for the submission of the task. 
                If manager is None, we use the `TaskManager` specified during the creation of the `Flow`.
                                                                                                            
        Returns:   
            The `Workflow` that will be finalized by the callback.
        """
        # Directory of the workflow.
        work_workdir = os.path.join(self.workdir, "work_" + str(len(self)))
                                                                                                            
        # Make a deepcopy since manager is mutable and we might change it at run-time.
        manager = self.manager.deepcopy() if manager is None else manager.deepcopy()
                                                                                                            
        # Create an empty workflow and register the callback
        work = work_class(workdir=work_workdir, manager=manager)
        
        self._works.append(work)
                                                                                                            
        deps = [Dependency(node, exts) for node, exts in deps.items()]
        if not deps:
            raise ValueError("A callback must have deps!")

        work.add_deps(deps)

        # Wrap the callable in a Callback object and save 
        # useful info such as the index of the workflow and the callback data.
        cbk = Callback(cbk, work, deps=deps, cbk_data=cbk_data)
                                                                                                            
        self._callbacks.append(cbk)
                                                                                                            
        return work

    def allocate(self):
        for work in self:
            work.allocate()

        return self

    def show_dependencies(self):
        for work in self:
            work.show_intrawork_deps()

    def on_dep_ok(self, signal, sender):
        print("on_dep_ok with sender %s, signal %s" % (str(sender), signal))

        for i, cbk in enumerate(self._callbacks):

            if not cbk.handle_sender(sender):
                print("Do not handle")
                continue

            if not cbk.can_execute():
                print("cannot execute")
                continue 

            # Execute the callback to generate the workflow.
            print("about to build new workflow")
            #empty_work = self._works[cbk.w_idx]

            # TODO better treatment of ids
            # Make sure the new workflow has the same id as the previous one.
            #new_work_idx = cbk.w_idx
            work = cbk(flow=self)
            work.add_deps(cbk.deps)

            # Disable the callback.
            cbk.disable()

            # Update the database.
            self.pickle_dump()

    def connect_signals(self):
        """
        Connect the signals within the workflow.
        self is responsible for catching the important signals raised from 
        its task and raise new signals when some particular condition occurs.
        """
        # Connect the signals inside each Workflow.
        for work in self:
            work.connect_signals()

        # Observe the nodes that must reach S_OK in order to call the callbacks.
        for cbk in self._callbacks:
            for dep in cbk.deps:
                print("connecting %s \nwith sender %s, signal %s" % (str(cbk), dep.node, dep.node.S_OK))
                dispatcher.connect(self.on_dep_ok, signal=dep.node.S_OK, sender=dep.node, weak=False)

        self.show_receivers()

    def show_receivers(self, sender=dispatcher.Any, signal=dispatcher.Any):
        print("*** live receivers ***")
        for rec in dispatcher.liveReceivers(dispatcher.getReceivers(sender, signal)):
            print("receiver -->", rec)
        print("*** end live receivers ***")


class Callback(object):

    def __init__(self, func, work, deps, cbk_data):
        """
        Initialize the callback.

        Args:
            func:
            work:
            deps:
            cbk_data:
        """
        self.func  = func
        self.work = work
        self.deps = deps
        self.cbk_data = cbk_data or {}
        self._disabled = False

    def __call__(self, flow):
        """Execute the callback."""
        if self.can_execute():
            print("in callback")
            #print("in callback with sender %s, signal %s" % (sender, signal))
            cbk_data = self.cbk_data.copy()
            #cbk_data["_w_idx"] = self.w_idx
            return self.func(flow=flow, work=self.work, cbk_data=cbk_data)
        else:
            raise Exception("Cannot execute")

    def can_execute(self):
        """True if we can execut the callback."""
        return not self._disabled and [dep.status == Task.S_OK  for dep in self.deps]

    def disable(self):
        """
        True if the callback has been disabled.
        This usually happens when the callback has been executed.
        """
        self._disabled = True

    def handle_sender(self, sender):
        """
        True if the callback is associated to the sender
        i.e. if the node who sent the signal appears in the 
        dependecies of the callback.
        """
        return sender in [d.node for d in self.deps]
=======
>>>>>>> 12b390a5
<|MERGE_RESOLUTION|>--- conflicted
+++ resolved
@@ -1348,351 +1348,3 @@
     def from_dict(cls, d):
         mydict = {k: v for k, v in d.items() if k not in ["@module", "@class"]}
         return cls(mydict)
-<<<<<<< HEAD
-
-
-class AbinitFlow(collections.Iterable):
-    """
-    This object is a container of workflows. Its main task is managing the 
-    possible inter-depencies among the workflows and the creation of
-    dynamic worflows that are generates by callabacks registered by the user.
-    """
-    #VERSION = "0.1"
-    PICKLE_FNAME = "__AbinitFlow__.pickle"
-
-    def __init__(self, workdir, manager):
-        """
-        Args:
-            workdir:
-                String specifying the directory where the workflows will be produced.
-            manager:
-                `TaskManager` object responsible for the submission of the jobs.
-        """
-        self.workdir = os.path.abspath(workdir)
-
-        self.manager = manager.deepcopy()
-
-        # List of workflows.
-        self._works = []
-
-        # List of callbacks that must be executed when the dependencies reach S_OK
-        self._callbacks = []
-
-    def __repr__(self):
-        return "<%s at %s, workdir=%s>" % (self.__class__.__name__, id(self), self.workdir)
-
-    def __str__(self):
-        return "<%s, workdir=%s>" % (self.__class__.__name__, self.workdir)
-
-    def __len__(self):
-        return len(self.works)
-
-    def __iter__(self):
-        return self.works.__iter__()
-
-    def __getitem__(self, slice):
-        return self.works[slice]
-
-    @property
-    def works(self):
-        """List of `Workflow` objects."""
-        return self._works
-
-    @property
-    def ncpus_reserved(self):
-        """
-        Returns the number of CPUs reserved in this moment.
-        A CPUS is reserved if it's still not running but 
-        we have submitted the task to the queue manager.
-        """
-        return sum(work.ncpus_reverved for work in self)
-
-    @property
-    def ncpus_allocated(self):
-        """
-        Returns the number of CPUs allocated in this moment.
-        A CPU is allocated if it's running a task or if we have
-        submitted a task to the queue manager but the job is still pending.
-        """
-        return sum(work.ncpus_allocated for work in self)
-
-    @property
-    def ncpus_inuse(self):
-        """
-        Returns the number of CPUs used in this moment.
-        A CPU is used if there's a job that is running on it.
-        """
-        return sum(work.ncpus_inuse for work in self)
-
-    def used_ids(self):
-        """
-        Returns a set with all the ids used so far to identify `Task` and `Workflow`.
-        """
-        ids = []
-        for work in self:
-            ids.append(work.node_id)
-            for task in work:
-                ids.append(task.node_id)
-
-        used_ids = set(ids)
-        assert len(ids_set) == len(ids)
-
-        return used_ids
-
-    def generate_new_nodeid(self):
-        """Returns an unused node identifier."""
-        used_ids = self.used_ids()
-
-        import itertools
-        for nid in intertools.count():
-            if nid not in used_ids:
-                return nid
-
-    def check_status(self):
-        """Check the status of the workflows in self."""
-        for work in self:
-            work.check_status()
-
-    def build(self, *args, **kwargs):
-        for work in self:
-            work.build(*args, **kwargs)
-
-    def build_and_pickle_dump(self, protocol=-1):
-        self.build()
-        self.pickle_dump(protocol=protocol)
-
-    def pickle_dump(self, protocol=-1):
-        """Save the status of the object in pickle format."""
-        filepath = os.path.join(self.workdir, self.PICKLE_FNAME)
-
-        with open(filepath, mode="w" if protocol == 0 else "wb") as fh:
-            pickle.dump(self, fh, protocol=protocol)
-
-        # Atomic transaction.
-        #import shutil
-        #filepath_new = filepath + ".new"
-        #filepath_save = filepath + ".save"
-        #shutil.copyfile(filepath, filepath_save)
-
-        #try:
-        #    with open(filepath_new, mode="w" if protocol == 0 else "wb") as fh:
-        #        pickle.dump(self, fh, protocol=protocol)
-
-        #    os.rename(filepath_new, filepath)
-        #except:
-        #    os.rename(filepath_save, filepath)
-        #finally:
-        #    try
-        #        os.remove(filepath_save)
-        #    except:
-        #        pass
-        #    try
-        #        os.remove(filepath_new)
-        #    except:
-        #        pass
-
-    @staticmethod
-    def pickle_load(filepath):
-        with open(filepath, "rb") as fh:
-            flow = pickle.load(fh)
-
-        flow.connect_signals()
-        return flow
-
-    def register_work(self, work, deps=None, manager=None, work_dir=None):
-        """
-        Register a new `Workflow` and add it to the internal list, 
-        taking into account possible dependencies.
-
-        Args:
-            work:
-                `Workflow` object.
-            deps:
-                List of `Dependency` objects specifying the dependency of this node.
-                An empy list of deps implies that this node has no dependencies.
-            manager:
-                The `TaskManager` responsible for the submission of the task. 
-                If manager is None, we use the `TaskManager` specified during the creation of the workflow.
-
-        Returns:   
-            The workflow.
-        """
-        if not work_dir:
-            work_dir = "work_"+str(len(self))
-
-        # Directory of the workflow.
-        work_workdir = os.path.join(self.workdir, work_dir)
-
-        # Make a deepcopy since manager is mutable and we might change it at run-time.
-        manager = self.manager.deepcopy() if manager is None else manager.deepcopy()
-        print("flow manager", manager)
-
-        work.set_workdir(work_workdir)
-        work.set_manager(manager)
-
-        self.works.append(work)
-
-        if deps:
-            deps = [Dependency(node, exts) for node, exts in deps.items()]
-            work.add_deps(deps)
-
-        return work
-
-    def register_cbk(self, cbk, cbk_data, deps, work_class, manager=None):
-        """
-        Registers a callback function that will generate the Task of the workflow.
-
-        Args:
-            cbk:
-                Callback function.
-            cbk_data
-                Callback function.
-            deps:
-                List of `Dependency` objects specifying the dependency of the workflow.
-            work_class:
-                `Workflow` class to instantiate.
-            manager:
-                The `TaskManager` responsible for the submission of the task. 
-                If manager is None, we use the `TaskManager` specified during the creation of the `Flow`.
-                                                                                                            
-        Returns:   
-            The `Workflow` that will be finalized by the callback.
-        """
-        # Directory of the workflow.
-        work_workdir = os.path.join(self.workdir, "work_" + str(len(self)))
-                                                                                                            
-        # Make a deepcopy since manager is mutable and we might change it at run-time.
-        manager = self.manager.deepcopy() if manager is None else manager.deepcopy()
-                                                                                                            
-        # Create an empty workflow and register the callback
-        work = work_class(workdir=work_workdir, manager=manager)
-        
-        self._works.append(work)
-                                                                                                            
-        deps = [Dependency(node, exts) for node, exts in deps.items()]
-        if not deps:
-            raise ValueError("A callback must have deps!")
-
-        work.add_deps(deps)
-
-        # Wrap the callable in a Callback object and save 
-        # useful info such as the index of the workflow and the callback data.
-        cbk = Callback(cbk, work, deps=deps, cbk_data=cbk_data)
-                                                                                                            
-        self._callbacks.append(cbk)
-                                                                                                            
-        return work
-
-    def allocate(self):
-        for work in self:
-            work.allocate()
-
-        return self
-
-    def show_dependencies(self):
-        for work in self:
-            work.show_intrawork_deps()
-
-    def on_dep_ok(self, signal, sender):
-        print("on_dep_ok with sender %s, signal %s" % (str(sender), signal))
-
-        for i, cbk in enumerate(self._callbacks):
-
-            if not cbk.handle_sender(sender):
-                print("Do not handle")
-                continue
-
-            if not cbk.can_execute():
-                print("cannot execute")
-                continue 
-
-            # Execute the callback to generate the workflow.
-            print("about to build new workflow")
-            #empty_work = self._works[cbk.w_idx]
-
-            # TODO better treatment of ids
-            # Make sure the new workflow has the same id as the previous one.
-            #new_work_idx = cbk.w_idx
-            work = cbk(flow=self)
-            work.add_deps(cbk.deps)
-
-            # Disable the callback.
-            cbk.disable()
-
-            # Update the database.
-            self.pickle_dump()
-
-    def connect_signals(self):
-        """
-        Connect the signals within the workflow.
-        self is responsible for catching the important signals raised from 
-        its task and raise new signals when some particular condition occurs.
-        """
-        # Connect the signals inside each Workflow.
-        for work in self:
-            work.connect_signals()
-
-        # Observe the nodes that must reach S_OK in order to call the callbacks.
-        for cbk in self._callbacks:
-            for dep in cbk.deps:
-                print("connecting %s \nwith sender %s, signal %s" % (str(cbk), dep.node, dep.node.S_OK))
-                dispatcher.connect(self.on_dep_ok, signal=dep.node.S_OK, sender=dep.node, weak=False)
-
-        self.show_receivers()
-
-    def show_receivers(self, sender=dispatcher.Any, signal=dispatcher.Any):
-        print("*** live receivers ***")
-        for rec in dispatcher.liveReceivers(dispatcher.getReceivers(sender, signal)):
-            print("receiver -->", rec)
-        print("*** end live receivers ***")
-
-
-class Callback(object):
-
-    def __init__(self, func, work, deps, cbk_data):
-        """
-        Initialize the callback.
-
-        Args:
-            func:
-            work:
-            deps:
-            cbk_data:
-        """
-        self.func  = func
-        self.work = work
-        self.deps = deps
-        self.cbk_data = cbk_data or {}
-        self._disabled = False
-
-    def __call__(self, flow):
-        """Execute the callback."""
-        if self.can_execute():
-            print("in callback")
-            #print("in callback with sender %s, signal %s" % (sender, signal))
-            cbk_data = self.cbk_data.copy()
-            #cbk_data["_w_idx"] = self.w_idx
-            return self.func(flow=flow, work=self.work, cbk_data=cbk_data)
-        else:
-            raise Exception("Cannot execute")
-
-    def can_execute(self):
-        """True if we can execut the callback."""
-        return not self._disabled and [dep.status == Task.S_OK  for dep in self.deps]
-
-    def disable(self):
-        """
-        True if the callback has been disabled.
-        This usually happens when the callback has been executed.
-        """
-        self._disabled = True
-
-    def handle_sender(self, sender):
-        """
-        True if the callback is associated to the sender
-        i.e. if the node who sent the signal appears in the 
-        dependecies of the callback.
-        """
-        return sender in [d.node for d in self.deps]
-=======
->>>>>>> 12b390a5
