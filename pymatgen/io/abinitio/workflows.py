--- conflicted
+++ resolved
@@ -1039,7 +1039,6 @@
     work_class = OneShotPhononWorkflow if work_class is None else work_class
     work = work_class(workdir=workdir, manager=manager)
     scf_task = work.register_scf_task(scf_input)
-<<<<<<< HEAD
 
     ph_inputs = [ph_inputs] if not isinstance(ph_inputs, (list, tuple)) else ph_inputs
     for phinp in ph_inputs:
@@ -1047,11 +1046,6 @@
         #ph_task = work.register_phonon_task(phinp, deps={scf_task: "WFK"})
         ph_task = work.register(phinp, deps={scf_task: "WFK"})
 
-=======
-    ph_inputs = [ph_inputs] if not isinstance(ph_inputs, (list, tuple)) else ph_inputs
-    for ph_input in ph_inputs:
-        ph_task = work.register_phonon_task(ph_input, deps={scf_task: "WFK"})
->>>>>>> 45292ec8
     return work
 
 
