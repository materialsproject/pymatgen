"""
This module provides classes to perform analyses of
the local environments (e.g., finding near neighbors)
of single sites in molecules and structures based on
bonding analysis with Lobster.
"""
from __future__ import annotations

import collections
import copy
import math
import os
from typing import TYPE_CHECKING, NamedTuple

import numpy as np
from monty.dev import deprecated

from pymatgen.analysis.bond_valence import BVAnalyzer
from pymatgen.analysis.chemenv.coordination_environments.coordination_geometry_finder import LocalGeometryFinder
from pymatgen.analysis.chemenv.coordination_environments.structure_environments import LightStructureEnvironments
from pymatgen.analysis.local_env import NearNeighbors
from pymatgen.electronic_structure.cohp import CompleteCohp
from pymatgen.electronic_structure.core import Spin
from pymatgen.electronic_structure.plotter import CohpPlotter
from pymatgen.io.lobster import Charge, Icohplist

if TYPE_CHECKING:
    from pymatgen.core import Structure

__author__ = "Janine George"
__copyright__ = "Copyright 2021, The Materials Project"
__version__ = "1.0"
__maintainer__ = "J. George"
__email__ = "janinegeorge.ulfen@gmail.com"
__status__ = "Production"
__date__ = "February 2, 2021"


class LobsterNeighbors(NearNeighbors):
    """
    This class combines capabilities from LocalEnv and ChemEnv to determine coordination environments based on
    bonding analysis.
    """

    def __init__(
        self,
<<<<<<< HEAD
        are_coops=False,
        are_cobis=False,
        filename_ICOHP=None,
        valences=None,
        limits=None,
        structure=None,
        additional_condition=0,
        only_bonds_to=None,
        perc_strength_ICOHP=0.15,
        noise_cutoff=0.1,
        valences_from_charges=False,
        filename_CHARGE=None,
        which_charge="Mulliken",
        adapt_extremum_to_add_cond=False,
        add_additional_data_sg=False,
        filename_blist_sg1=None,
        filename_blist_sg2=None,
        id_blist_sg1="ICOOP",
        id_blist_sg2="ICOBI",
=======
        structure: Structure,
        filename_ICOHP: str = "ICOHPLIST.lobster",
        are_coops: bool = False,
        valences: list[int | float] | None = None,
        limits: tuple[float, float] | None = None,
        additional_condition: int = 0,
        only_bonds_to: list[str] | None = None,
        perc_strength_ICOHP: float = 0.15,
        valences_from_charges: bool = False,
        filename_CHARGE: str | None = None,
        which_charge: str = "Mulliken",
        adapt_extremum_to_add_cond: bool = False,
        add_additional_data_sg: bool = False,
        filename_blist_sg1: str | None = None,
        filename_blist_sg2: str | None = None,
        id_blist_sg1: str = "ICOOP",
        id_blist_sg2: str = "ICOBI",
>>>>>>> 32d090ec
    ) -> None:
        """

        Args:
<<<<<<< HEAD
            are_coops: (bool) if True, the file is a ICOOPLIST.lobster and not a ICOHPLIST.lobster;
            are_cobis: (Bool) if True, the file is a ICOBILIST.lobster and not a ICOHPLIST.lobster
            filename_ICOHP: (str) Path to ICOHPLIST.lobster/ICOOPLIST.lobster/ICOBILIST.lobster
            valences: (list of integers/floats) gives valence/charge for each element
            limits: list of limits [lower, upper] to decide which ICOHPs/ICOBI/ICOOP should be considered
            structure: (Structure Object) typically constructed by: Structure.from_file("POSCAR") (Structure object
            from pymatgen.core.structure)
            additional_condition:   Additional condition that decides which kind of bonds will be considered
                                    NO_ADDITIONAL_CONDITION = 0
                                    ONLY_ANION_CATION_BONDS = 1
                                    NO_ELEMENT_TO_SAME_ELEMENT_BONDS = 2
                                    ONLY_ANION_CATION_BONDS_AND_NO_ELEMENT_TO_SAME_ELEMENT_BONDS = 3
                                    ONLY_ELEMENT_TO_OXYGEN_BONDS = 4
                                    DO_NOT_CONSIDER_ANION_CATION_BONDS=5
                                    ONLY_CATION_CATION_BONDS=6
            only_bonds_to: (list of str) will only consider bonds to certain elements (e.g. ["O"] for oxygen)
=======
            filename_ICOHP: (str) Path to ICOHPLIST.lobster
            structure: (Structure): typically constructed by Structure.from_file("POSCAR")
            are_coops: (bool) if True, the file is a ICOOPLIST.lobster and not a ICOHPLIST.lobster; only tested for
                ICOHPLIST.lobster so far
            valences: (list[int | float]): gives valence/charge for each element
            limits (tuple[float, float] | None): limit to decide which ICOHPs should be considered
            additional_condition (int): Additional condition that decides which kind of bonds will be considered
                NO_ADDITIONAL_CONDITION = 0
                ONLY_ANION_CATION_BONDS = 1
                NO_ELEMENT_TO_SAME_ELEMENT_BONDS = 2
                ONLY_ANION_CATION_BONDS_AND_NO_ELEMENT_TO_SAME_ELEMENT_BONDS = 3
                ONLY_ELEMENT_TO_OXYGEN_BONDS = 4
                DO_NOT_CONSIDER_ANION_CATION_BONDS=5
                ONLY_CATION_CATION_BONDS=6
            only_bonds_to: (list[str]) will only consider bonds to certain elements (e.g. ["O"] for oxygen)
>>>>>>> 32d090ec
            perc_strength_ICOHP: if no limits are given, this will decide which icohps will still be considered (
            relative to
            the strongest ICOHP/ICOOP/ICOBI)
            valences_from_charges: if True and path to CHARGE.lobster is provided, will use Lobster charges (
            Mulliken) instead of valences
            filename_CHARGE: (str) Path to Charge.lobster
            which_charge: (str) "Mulliken" or "Loewdin"
            adapt_extremum_to_add_cond: (bool) will adapt the limits to only focus on the bonds determined by the
            additional condition
            add_additional_data_sg: (bool) will add the information from filename_add_bondinglist_sg1,
            filename_blist_sg1: (str) Path to additional ICOOP, ICOBI data for structure graphs
            filename_blist_sg2: (str) Path to dditional ICOOP, ICOBI data for structure graphs
            id_blist_sg1: (str) Identity of data in filename_blist_sg1,
                e.g., "icoop" or "icobi"
            id_blist_sg2: (str) Identity of data in filename_blist_sg2,
                e.g., "icoop" or "icobi".
        """
        self.ICOHP = Icohplist(are_coops=are_coops, are_cobis=are_cobis, filename=filename_ICOHP)
        self.Icohpcollection = self.ICOHP.icohpcollection
        self.structure = structure
        self.limits = limits
        self.only_bonds_to = only_bonds_to
        self.adapt_extremum_to_add_cond = adapt_extremum_to_add_cond
        self.are_coops = are_coops
        self.are_cobis = are_cobis
        self.add_additional_data_sg = add_additional_data_sg
        self.filename_blist_sg1 = filename_blist_sg1
        self.filename_blist_sg2 = filename_blist_sg2
        self.noise_cutoff = noise_cutoff

        allowed_arguments = ["icoop", "icobi"]
        if id_blist_sg1.lower() not in allowed_arguments or id_blist_sg2.lower() not in allowed_arguments:
            raise ValueError("Algorithm can only work with ICOOPs, ICOBIs")
        self.id_blist_sg1 = id_blist_sg1
        self.id_blist_sg2 = id_blist_sg2
        if add_additional_data_sg:
            if self.id_blist_sg1.lower() == "icoop":
                are_coops_id1 = True
                are_cobis_id1 = False
            elif self.id_blist_sg1.lower() == "icobi":
                are_coops_id1 = False
                are_cobis_id1 = True
            else:
                raise ValueError("only icoops and icobis can be added")
            self.bonding_list_1 = Icohplist(
                filename=self.filename_blist_sg1,
                are_coops=are_coops_id1,
                are_cobis=are_cobis_id1,
            )

            if self.id_blist_sg2.lower() == "icoop":
                are_coops_id2 = True
                are_cobis_id2 = False
            elif self.id_blist_sg2.lower() == "icobi":
                are_coops_id2 = False
                are_cobis_id2 = True

            self.bonding_list_2 = Icohplist(
                filename=self.filename_blist_sg2,
                are_coops=are_coops_id2,
                are_cobis=are_cobis_id2,
            )

        # will check if the additional condition is correctly delivered
        if additional_condition not in range(7):
            raise ValueError(f"Unexpected {additional_condition=}, must be one of {list(range(7))}")
        self.additional_condition = additional_condition

        # will read in valences, will prefer manual setting of valences
        self.valences: list[float] | None
        if valences is None:
            if valences_from_charges and filename_CHARGE is not None:
                chg = Charge(filename=filename_CHARGE)
                if which_charge == "Mulliken":
                    self.valences = chg.Mulliken
                elif which_charge == "Loewdin":
                    self.valences = chg.Loewdin
            else:
                bv_analyzer = BVAnalyzer()
                try:
                    self.valences = bv_analyzer.get_valences(structure=self.structure)
                except ValueError:
                    self.valences = None
                    if additional_condition in [1, 3, 5, 6]:
                        raise ValueError(
                            "Valences cannot be assigned, additional_conditions 1, 3, 5 and 6 will not work"
                        )
        else:
            self.valences = valences
        if np.allclose(np.array(self.valences), np.zeros_like(self.valences)) and additional_condition in [1, 3, 5, 6]:
            raise ValueError("All valences are equal to 0, additional_conditions 1, 3, 5 and 6 will not work")

        if limits is None:
            self.lowerlimit = self.upperlimit = None
        else:
            self.lowerlimit, self.upperlimit = limits

        # will evaluate coordination environments
        self._evaluate_ce(
            lowerlimit=self.lowerlimit,
            upperlimit=self.upperlimit,
            only_bonds_to=only_bonds_to,
            additional_condition=self.additional_condition,
            perc_strength_ICOHP=perc_strength_ICOHP,
            adapt_extremum_to_add_cond=adapt_extremum_to_add_cond,
        )

    @property
    def structures_allowed(self):
        """
        Boolean property: can this NearNeighbors class be used with Structure
        objects?
        """
        return True

    @property
    def molecules_allowed(self):
        """
        Boolean property: can this NearNeighbors class be used with Molecule
        objects?
        """
        return False

    @property
    def anion_types(self):
        """
        Return the types of anions present in crystal structure as a set
        Returns: set of Element describing anions in the crystal structure.
        """
        if self.valences is None:
            raise ValueError("No cations and anions defined")

        anion_species = []
        for site, val in zip(self.structure, self.valences):
            if val < 0.0:
                anion_species.append(site.specie)

        return set(anion_species)

    @deprecated(replacement=anion_types)
    def get_anion_types(self):
        return self.anion_types

    def get_nn_info(self, structure: Structure, n, use_weights=False):
        """
        Get coordination number, CN, of site with index n in structure.

        Args:
            structure (Structure): input structure.
            n (int): index of site for which to determine CN.
            use_weights (bool): flag indicating whether (True)
                to use weights for computing the coordination number
                or not (False, default: each coordinated site has equal
                weight).
                True is not implemented for LobsterNeighbors
        Returns:
            cn (integer or float): coordination number.
        """
        if use_weights:
            raise ValueError("LobsterEnv cannot use weights")
        if len(structure) != len(self.structure):
            raise ValueError("The wrong structure was provided")
        return self.sg_list[n]

    def get_light_structure_environment(self, only_cation_environments=False, only_indices=None):
        """
        Return a LobsterLightStructureEnvironments object
        if the structure only contains coordination environments smaller 13.

        Args:
            only_cation_environments: only data for cations will be returned
            only_indices: will only evaluate the list of isites in this list
        Returns: LobsterLightStructureEnvironments Object
        """
        lgf = LocalGeometryFinder()
        lgf.setup_structure(structure=self.structure)
        list_ce_symbols = []
        list_csm = []
        list_permut = []
        for ival, _neigh_coords in enumerate(self.list_coords):
            if (len(_neigh_coords)) > 13:
                raise ValueError("Environment cannot be determined. Number of neighbors is larger than 13.")
            # to avoid problems if _neigh_coords is empty
            if _neigh_coords != []:
                lgf.setup_local_geometry(isite=ival, coords=_neigh_coords, optimization=2)
                cncgsm = lgf.get_coordination_symmetry_measures(optimization=2)
                list_ce_symbols.append(min(cncgsm.items(), key=lambda t: t[1]["csm_wcs_ctwcc"])[0])
                list_csm.append(min(cncgsm.items(), key=lambda t: t[1]["csm_wcs_ctwcc"])[1]["csm_wcs_ctwcc"])
                list_permut.append(min(cncgsm.items(), key=lambda t: t[1]["csm_wcs_ctwcc"])[1]["indices"])
            else:
                list_ce_symbols.append(None)
                list_csm.append(None)
                list_permut.append(None)

        if only_indices is None:
            if not only_cation_environments:
                lse = LobsterLightStructureEnvironments.from_Lobster(
                    list_ce_symbol=list_ce_symbols,
                    list_csm=list_csm,
                    list_permutation=list_permut,
                    list_neighsite=self.list_neighsite,
                    list_neighisite=self.list_neighisite,
                    structure=self.structure,
                    valences=self.valences,
                )
            else:
                new_list_ce_symbols = []
                new_list_csm = []
                new_list_permut = []
                new_list_neighsite = []
                new_list_neighisite = []

                for ival, val in enumerate(self.valences):
                    if val >= 0.0:
                        new_list_ce_symbols.append(list_ce_symbols[ival])
                        new_list_csm.append(list_csm[ival])
                        new_list_permut.append(list_permut[ival])
                        new_list_neighisite.append(self.list_neighisite[ival])
                        new_list_neighsite.append(self.list_neighsite[ival])
                    else:
                        new_list_ce_symbols.append(None)
                        new_list_csm.append(None)
                        new_list_permut.append([])
                        new_list_neighisite.append([])
                        new_list_neighsite.append([])

                lse = LobsterLightStructureEnvironments.from_Lobster(
                    list_ce_symbol=new_list_ce_symbols,
                    list_csm=new_list_csm,
                    list_permutation=new_list_permut,
                    list_neighsite=new_list_neighsite,
                    list_neighisite=new_list_neighisite,
                    structure=self.structure,
                    valences=self.valences,
                )
        else:
            new_list_ce_symbols = []
            new_list_csm = []
            new_list_permut = []
            new_list_neighsite = []
            new_list_neighisite = []

            for isite, _site in enumerate(self.structure):
                if isite in only_indices:
                    new_list_ce_symbols.append(list_ce_symbols[isite])
                    new_list_csm.append(list_csm[isite])
                    new_list_permut.append(list_permut[isite])
                    new_list_neighisite.append(self.list_neighisite[isite])
                    new_list_neighsite.append(self.list_neighsite[isite])
                else:
                    new_list_ce_symbols.append(None)
                    new_list_csm.append(None)
                    new_list_permut.append([])
                    new_list_neighisite.append([])
                    new_list_neighsite.append([])

            lse = LobsterLightStructureEnvironments.from_Lobster(
                list_ce_symbol=new_list_ce_symbols,
                list_csm=new_list_csm,
                list_permutation=new_list_permut,
                list_neighsite=new_list_neighsite,
                list_neighisite=new_list_neighisite,
                structure=self.structure,
                valences=self.valences,
            )

        return lse

    def get_info_icohps_to_neighbors(self, isites=None, onlycation_isites=True):
        """
<<<<<<< HEAD
        this method Return information of cohps/coops/icobis of neighbors depending on input bond list file
        (could be ICOOPLIST.lobster/ICOHPLIST.lobster/ICOBILIST.lobster)
=======
        This method returns information on the icohps of neighbors for certain sites as identified by their site id.
        This is useful for plotting the relevant cohps of a site in the structure.
>>>>>>> 32d090ec

        Args:
            isites: list of site ids. If isite==None, all isites will be used to add the icohps of the neighbors
            onlycation_isites: if True and if isite==None, it will only analyse the sites of the cations


<<<<<<< HEAD
        Returns:
            sum of icohps/icoops/icobis of neighbors to certain sites [given by the id in structure],
            number of bonds to this site,
            labels (from ICOHPLIST/ICOOPLIST/ICOBILIST) for
            these bonds
            [the latter is useful for plotting summed COHP plots],
            list of the central isite for each label
=======
        Returns: ICOHPNeighborsInfo
>>>>>>> 32d090ec
        """
        if self.valences is None and onlycation_isites:
            raise ValueError("No valences are provided")
        if isites is None:
            if onlycation_isites:
                isites = [i for i in range(len(self.structure)) if self.valences[i] >= 0.0]
            else:
                isites = list(range(len(self.structure)))

        summed_icohps = 0.0
        list_icohps = []
        number_bonds = 0
        labels = []
        atoms = []
        final_isites = []
        for ival, _site in enumerate(self.structure):
            if ival in isites:
                for keys, icohpsum in zip(self.list_keys[ival], self.list_icohps[ival]):
                    summed_icohps += icohpsum
                    list_icohps.append(icohpsum)
                    labels.append(keys)
                    atoms.append(
                        [
                            self.Icohpcollection._list_atom1[int(keys) - 1],
                            self.Icohpcollection._list_atom2[int(keys) - 1],
                        ]
                    )
                    number_bonds += 1
                    final_isites.append(ival)
        return ICOHPNeighborsInfo(summed_icohps, list_icohps, number_bonds, labels, atoms, final_isites)

    def plot_cohps_of_neighbors(
        self,
        path_to_COHPCAR="COHPCAR.lobster",
        isites=None,
        onlycation_isites=True,
        only_bonds_to=None,
        per_bond=False,
        summed_spin_channels=False,
        xlim=None,
        ylim=(-10, 6),
        integrated=False,
    ):
        """
        Will plot summed cohps (please be careful in the spin polarized case (plots might overlap (exactly!)).

        Args:
            isites: list of site ids, if isite==[], all isites will be used to add the icohps of the neighbors
            onlycation_isites: bool, will only use cations, if isite==[]
            only_bonds_to: list of str, only anions in this list will be considered
            per_bond: bool, will lead to a normalization of the plotted COHP per number of bond if True,
            otherwise the sum
            will be plotted
            xlim: list of float, limits of x values
            ylim: list of float, limits of y values
            integrated: bool, if true will show integrated cohp instead of cohp

        Returns:
            plt of the cohps
        """
        # include COHPPlotter and plot a sum of these COHPs
        # might include option to add Spin channels
        # implement only_bonds_to
        cp = CohpPlotter(are_cobis=self.are_cobis, are_coops=self.are_coops)

        plotlabel, summed_cohp = self.get_info_cohps_to_neighbors(
            path_to_COHPCAR,
            isites,
            only_bonds_to,
            onlycation_isites,
            per_bond,
            summed_spin_channels=summed_spin_channels,
        )

        cp.add_cohp(plotlabel, summed_cohp)
        plot = cp.get_plot(integrated=integrated)
        if xlim is not None:
            plot.xlim(xlim)

        if ylim is not None:
            plot.ylim(ylim)

        return plot

    def get_info_cohps_to_neighbors(
        self,
        path_to_COHPCAR="COHPCAR.lobster",
        isites=None,
        only_bonds_to=None,
        onlycation_isites=True,
        per_bond=True,
        summed_spin_channels=False,
    ):
        """
        Return info about the cohps as a summed cohp object and a label
         from all sites mentioned in isites with neighbors.

        Args:
            path_to_COHPCAR: str, path to COHPCAR
            isites: list of int that indicate the number of the site
            only_bonds_to: list of str, e.g. ["O"] to only show cohps of anything to oxygen
            onlycation_isites: if isites=None, only cation sites will be returned
            per_bond: will normalize per bond
            summed_spin_channels: will sum all spin channels

        Returns: label for cohp (str), CompleteCohp object which describes all cohps of the sites as given by isites
        and the other parameters
        """
        # TODO: add options for orbital-resolved cohps
        (
            summed_icohps,
            list_icohps,
            number_bonds,
            labels,
            atoms,
            final_isites,
        ) = self.get_info_icohps_to_neighbors(isites=isites, onlycation_isites=onlycation_isites)

        import tempfile

        with tempfile.TemporaryDirectory() as t:
            path = os.path.join(t, "POSCAR.vasp")

            self.structure.to(filename=path, fmt="POSCAR")

            if not hasattr(self, "completecohp"):
                self.completecohp = CompleteCohp.from_file(
                    fmt="LOBSTER",
                    filename=path_to_COHPCAR,
                    structure_file=path,
                    are_coops=self.are_coops,
                    are_cobis=self.are_cobis,
                )

        # will check that the number of bonds in ICOHPLIST and COHPCAR are identical
        # further checks could be implemented
        if len(self.Icohpcollection._list_atom1) != len(self.completecohp.bonds):
            raise ValueError("COHPCAR and ICOHPLIST do not fit together")
        is_spin_completecohp = Spin.down in self.completecohp.get_cohp_by_label("1").cohp
        if self.Icohpcollection.is_spin_polarized != is_spin_completecohp:
            raise ValueError("COHPCAR and ICOHPLIST do not fit together")

        if only_bonds_to is None:
            # sort by anion type
            divisor = len(labels) if per_bond else 1

            plot_label = self._get_plot_label(atoms, per_bond)
            summed_cohp = self.completecohp.get_summed_cohp_by_label_list(
                label_list=labels,
                divisor=divisor,
                summed_spin_channels=summed_spin_channels,
            )

        else:
            # labels of the COHPs that will be summed!
            # iterate through labels and atoms and check which bonds can be included
            new_labels = []
            new_atoms = []
            # print(labels)
            # print(atoms)
            for label, atompair, isite in zip(labels, atoms, final_isites):
                present = False
                for atomtype in only_bonds_to:
                    # This is necessary to identify also bonds between the same elements correctly!
                    if str(self.structure[isite].species.elements[0]) != atomtype:
                        if atomtype in (
                            self._split_string(atompair[0])[0],
                            self._split_string(atompair[1])[0],
                        ):
                            present = True
                    elif (
                        atomtype == self._split_string(atompair[0])[0]
                        and atomtype == self._split_string(atompair[1])[0]
                    ):
                        present = True

                if present:
                    new_labels.append(label)
                    new_atoms.append(atompair)
            # print(new_labels)
            if len(new_labels) > 0:
                divisor = len(new_labels) if per_bond else 1

                plot_label = self._get_plot_label(new_atoms, per_bond)
                summed_cohp = self.completecohp.get_summed_cohp_by_label_list(
                    label_list=new_labels,
                    divisor=divisor,
                    summed_spin_channels=summed_spin_channels,
                )
            else:
                plot_label = None

                summed_cohp = None

        return plot_label, summed_cohp

    def _get_plot_label(self, atoms, per_bond):
        # count the types of bonds and append a label:
        all_labels = []
        for atomsnames in atoms:
            new = [
                self._split_string(atomsnames[0])[0],
                self._split_string(atomsnames[1])[0],
            ]
            new.sort()
            # print(new2)
            string_here = new[0] + "-" + new[1]
            all_labels.append(string_here)
        count = collections.Counter(all_labels)
        plotlabels = []
        for key, item in count.items():
            plotlabels.append(str(item) + " x " + str(key))
        plotlabel = ", ".join(plotlabels)
        if per_bond:
            plotlabel = plotlabel + " (per bond)"
        return plotlabel

    def get_info_icohps_between_neighbors(self, isites=None, onlycation_isites=True):
        """
        Return infos about interactions between neighbors of a certain atom.

        Args:
            isites: list of site ids, if isite==None, all isites will be used
            onlycation_isites: will only use cations, if isite==None

        Returns: ICOHPNeighborsInfo
        """
        lowerlimit = self.lowerlimit
        upperlimit = self.upperlimit

        if self.valences is None and onlycation_isites:
            raise ValueError("No valences are provided")
        if isites is None:
            if onlycation_isites:
                isites = [i for i in range(len(self.structure)) if self.valences[i] >= 0.0]
            else:
                isites = list(range(len(self.structure)))

        summed_icohps = 0.0
        list_icohps = []
        number_bonds = 0
        label_list = []
        atoms_list = []
        for isite in isites:
            for in_site, n_site in enumerate(self.list_neighsite[isite]):
                for in_site2, n_site2 in enumerate(self.list_neighsite[isite]):
                    if in_site < in_site2:
                        unitcell1 = self._determine_unit_cell(n_site)
                        unitcell2 = self._determine_unit_cell(n_site2)

                        index_n_site = self._get_original_site(self.structure, n_site)
                        index_n_site2 = self._get_original_site(self.structure, n_site2)

                        if index_n_site < index_n_site2:
                            translation = list(np.array(unitcell1) - np.array(unitcell2))
                        elif index_n_site2 < index_n_site:
                            translation = list(np.array(unitcell2) - np.array(unitcell1))
                        else:
                            translation = list(np.array(unitcell1) - np.array(unitcell2))

                        icohps = self._get_icohps(
                            icohpcollection=self.Icohpcollection,
                            isite=index_n_site,
                            lowerlimit=lowerlimit,
                            upperlimit=upperlimit,
                            only_bonds_to=self.only_bonds_to,
                        )

                        done = False
                        for icohp in icohps.values():
                            atomnr1 = self._get_atomnumber(icohp._atom1)
                            atomnr2 = self._get_atomnumber(icohp._atom2)
                            label = icohp._label

                            if (index_n_site == atomnr1 and index_n_site2 == atomnr2) or (
                                index_n_site == atomnr2 and index_n_site2 == atomnr1
                            ):
                                if atomnr1 != atomnr2:
                                    if np.all(np.asarray(translation) == np.asarray(icohp._translation)):
                                        summed_icohps += icohp.summed_icohp
                                        list_icohps.append(icohp.summed_icohp)
                                        number_bonds += 1
                                        label_list.append(label)
                                        atoms_list.append(
                                            [
                                                self.Icohpcollection._list_atom1[int(label) - 1],
                                                self.Icohpcollection._list_atom2[int(label) - 1],
                                            ]
                                        )

                                elif not done:
                                    icohp_trans = -np.asarray(
                                        [icohp._translation[0], icohp._translation[1], icohp._translation[2]]
                                    )

                                    if (np.all(np.asarray(translation) == np.asarray(icohp._translation))) or (
                                        np.all(np.asarray(translation) == icohp_trans)
                                    ):
                                        summed_icohps += icohp.summed_icohp
                                        list_icohps.append(icohp.summed_icohp)
                                        number_bonds += 1
                                        label_list.append(label)
                                        atoms_list.append(
                                            [
                                                self.Icohpcollection._list_atom1[int(label) - 1],
                                                self.Icohpcollection._list_atom2[int(label) - 1],
                                            ]
                                        )
                                        done = True

        return ICOHPNeighborsInfo(summed_icohps, list_icohps, number_bonds, label_list, atoms_list, None)

    def _evaluate_ce(
        self,
        lowerlimit,
        upperlimit,
        only_bonds_to=None,
        additional_condition=0,
        perc_strength_ICOHP=0.15,
        adapt_extremum_to_add_cond=False,
    ):
        """
        Args:
            lowerlimit: lower limit which determines the ICOHPs that are considered for the determination of the
            neighbors
            upperlimit: upper limit which determines the ICOHPs that are considered for the determination of the
            neighbors
            only_bonds_to: restricts the types of bonds that will be considered
            additional_condition: Additional condition for the evaluation
            perc_strength_ICOHP: will be used to determine how strong the ICOHPs (percentage*strongest ICOHP) will be
            that are still considered for the evalulation
            adapt_extremum_to_add_cond: will recalculate the limit based on the bonding type and not on the overall
            extremum.

        Returns:
        """
        # get extremum
        if lowerlimit is None and upperlimit is None:
            lowerlimit, upperlimit = self._get_limit_from_extremum(
                self.Icohpcollection,
                percentage=perc_strength_ICOHP,
                adapt_extremum_to_add_cond=adapt_extremum_to_add_cond,
                additional_condition=additional_condition,
            )

        elif lowerlimit is None and (upperlimit is not None or lowerlimit is not None):
            raise ValueError("Please give two limits or leave them both at None")

        # find environments based on ICOHP values
        (
            list_icohps,
            list_keys,
            list_lengths,
            list_neighisite,
            list_neighsite,
            list_coords,
        ) = self._find_environments(additional_condition, lowerlimit, upperlimit, only_bonds_to)

        self.list_icohps = list_icohps
        self.list_lengths = list_lengths
        self.list_keys = list_keys
        self.list_neighsite = list_neighsite
        self.list_neighisite = list_neighisite
        self.list_coords = list_coords

        # make a structure graph
        # make sure everything is relative to the given Structure and not just the atoms in the unit cell
        if self.add_additional_data_sg:
            self.sg_list = [
                [
                    {
                        "site": neighbor,
                        "image": tuple(
                            int(round(i))
                            for i in (
                                neighbor.frac_coords
                                - self.structure[
                                    [
                                        isite
                                        for isite, site in enumerate(self.structure)
                                        if neighbor.is_periodic_image(site)
                                    ][0]
                                ].frac_coords
                            )
                        ),
                        "weight": 1,
                        # Here, the ICOBIs and ICOOPs are added based on the bond
                        # strength cutoff of the ICOHP
                        # more changes are necessary here if we use icobis for cutoffs
                        "edge_properties": {
                            "ICOHP": self.list_icohps[ineighbors][ineighbor],
                            "bond_length": self.list_lengths[ineighbors][ineighbor],
                            "bond_label": self.list_keys[ineighbors][ineighbor],
                            self.id_blist_sg1.upper(): self.bonding_list_1.icohpcollection.get_icohp_by_label(
                                self.list_keys[ineighbors][ineighbor]
                            ),
                            self.id_blist_sg2.upper(): self.bonding_list_2.icohpcollection.get_icohp_by_label(
                                self.list_keys[ineighbors][ineighbor]
                            ),
                        },
                        "site_index": [
                            isite for isite, site in enumerate(self.structure) if neighbor.is_periodic_image(site)
                        ][0],
                    }
                    for ineighbor, neighbor in enumerate(neighbors)
                ]
                for ineighbors, neighbors in enumerate(self.list_neighsite)
            ]
        else:
            self.sg_list = [
                [
                    {
                        "site": neighbor,
                        "image": tuple(
                            int(round(i))
                            for i in (
                                neighbor.frac_coords
                                - self.structure[
                                    [
                                        isite
                                        for isite, site in enumerate(self.structure)
                                        if neighbor.is_periodic_image(site)
                                    ][0]
                                ].frac_coords
                            )
                        ),
                        "weight": 1,
                        "edge_properties": {
                            "ICOHP": self.list_icohps[ineighbors][ineighbor],
                            "bond_length": self.list_lengths[ineighbors][ineighbor],
                            "bond_label": self.list_keys[ineighbors][ineighbor],
                        },
                        "site_index": [
                            isite for isite, site in enumerate(self.structure) if neighbor.is_periodic_image(site)
                        ][0],
                    }
                    for ineighbor, neighbor in enumerate(neighbors)
                ]
                for ineighbors, neighbors in enumerate(self.list_neighsite)
            ]

    def _find_environments(self, additional_condition, lowerlimit, upperlimit, only_bonds_to):
        """
        Will find all relevant neighbors based on certain restrictions.

        Args:
            additional_condition (int): additional condition (see above)
            lowerlimit (float): lower limit that tells you which ICOHPs are considered
            upperlimit (float): upper limit that tells you which ICOHPs are considered
            only_bonds_to (list): list of str, e.g. ["O"] that will ensure that only bonds to "O" will be considered

        Returns:
        """
        # run over structure
        list_neighsite = []
        list_neighisite = []
        list_coords = []
        list_icohps = []
        list_lengths = []
        list_keys = []
        for idx in range(len(self.structure)):
            icohps = self._get_icohps(
                icohpcollection=self.Icohpcollection,
                isite=idx,
                lowerlimit=lowerlimit,
                upperlimit=upperlimit,
                only_bonds_to=only_bonds_to,
            )

            (
                keys_from_ICOHPs,
                lengths_from_ICOHPs,
                neighbors_from_ICOHPs,
                selected_ICOHPs,
            ) = self._find_relevant_atoms_additional_condition(idx, icohps, additional_condition)

            if len(neighbors_from_ICOHPs) > 0:
                centralsite = self.structure[idx]

                neighbors_by_distance_start = self.structure.get_sites_in_sphere(
                    pt=centralsite.coords,
                    r=np.max(lengths_from_ICOHPs) + 0.5,
                    include_image=True,
                    include_index=True,
                )

                neighbors_by_distance = []
                list_distances = []
                index_here_list = []
                coords = []
                for neigh_new in sorted(neighbors_by_distance_start, key=lambda x: x[1]):
                    site_here = neigh_new[0].to_unit_cell()
                    index_here = neigh_new[2]
                    index_here_list.append(index_here)
                    cell_here = neigh_new[3]
                    new_coords = [
                        site_here.frac_coords[0] + float(cell_here[0]),
                        site_here.frac_coords[1] + float(cell_here[1]),
                        site_here.frac_coords[2] + float(cell_here[2]),
                    ]
                    coords.append(site_here.lattice.get_cartesian_coords(new_coords))

                    # new_site = PeriodicSite(
                    #     species=site_here.species_string,
                    #     coords=site_here.lattice.get_cartesian_coords(new_coords),
                    #     lattice=site_here.lattice,
                    #     to_unit_cell=False,
                    #     coords_are_cartesian=True,
                    # )
                    neighbors_by_distance.append(neigh_new[0])
                    list_distances.append(neigh_new[1])
                _list_neighsite = []
                _list_neighisite = []
                copied_neighbors_from_ICOHPs = copy.copy(neighbors_from_ICOHPs)
                copied_distances_from_ICOHPs = copy.copy(lengths_from_ICOHPs)
                _neigh_coords = []
                _neigh_frac_coords = []

                for ineigh, neigh in enumerate(neighbors_by_distance):
                    index_here2 = index_here_list[ineigh]

                    for idist, dist in enumerate(copied_distances_from_ICOHPs):
                        if (
                            np.isclose(dist, list_distances[ineigh], rtol=1e-4)
                            and copied_neighbors_from_ICOHPs[idist] == index_here2
                        ):
                            _list_neighsite.append(neigh)
                            _list_neighisite.append(index_here2)
                            _neigh_coords.append(coords[ineigh])
                            _neigh_frac_coords.append(neigh.frac_coords)
                            del copied_distances_from_ICOHPs[idist]
                            del copied_neighbors_from_ICOHPs[idist]
                            break

                list_neighisite.append(_list_neighisite)
                list_neighsite.append(_list_neighsite)
                list_lengths.append(lengths_from_ICOHPs)
                list_keys.append(keys_from_ICOHPs)
                list_coords.append(_neigh_coords)
                list_icohps.append(selected_ICOHPs)

            else:
                list_neighsite.append([])
                list_neighisite.append([])
                list_icohps.append([])
                list_lengths.append([])
                list_keys.append([])
                list_coords.append([])
        return (
            list_icohps,
            list_keys,
            list_lengths,
            list_neighisite,
            list_neighsite,
            list_coords,
        )

    def _find_relevant_atoms_additional_condition(self, isite, icohps, additional_condition):
        """
        Will find all relevant atoms that fulfill the additional_conditions.

        Args:
            isite: number of site in structure (starts with 0)
            icohps: icohps
            additional_condition (int): additional condition

        Returns:
        """
        neighbors_from_ICOHPs = []
        lengths_from_ICOHPs = []
        icohps_from_ICOHPs = []
        keys_from_ICOHPs = []

        for key, icohp in icohps.items():
            atomnr1 = self._get_atomnumber(icohp._atom1)
            atomnr2 = self._get_atomnumber(icohp._atom2)

            # test additional conditions
            if additional_condition in (1, 3, 5, 6):
                val1 = self.valences[atomnr1]
                val2 = self.valences[atomnr2]

            if additional_condition == 0:
                # NO_ADDITIONAL_CONDITION
                if atomnr1 == isite:
                    neighbors_from_ICOHPs.append(atomnr2)
                    lengths_from_ICOHPs.append(icohp._length)
                    icohps_from_ICOHPs.append(icohp.summed_icohp)
                    keys_from_ICOHPs.append(key)
                elif atomnr2 == isite:
                    neighbors_from_ICOHPs.append(atomnr1)
                    lengths_from_ICOHPs.append(icohp._length)
                    icohps_from_ICOHPs.append(icohp.summed_icohp)
                    keys_from_ICOHPs.append(key)

            elif additional_condition == 1:
                # ONLY_ANION_CATION_BONDS
                if (val1 < 0.0 < val2) or (val2 < 0.0 < val1):
                    if atomnr1 == isite:
                        neighbors_from_ICOHPs.append(atomnr2)
                        lengths_from_ICOHPs.append(icohp._length)
                        icohps_from_ICOHPs.append(icohp.summed_icohp)
                        keys_from_ICOHPs.append(key)

                    elif atomnr2 == isite:
                        neighbors_from_ICOHPs.append(atomnr1)
                        lengths_from_ICOHPs.append(icohp._length)
                        icohps_from_ICOHPs.append(icohp.summed_icohp)
                        keys_from_ICOHPs.append(key)

            elif additional_condition == 2:
                # NO_ELEMENT_TO_SAME_ELEMENT_BONDS
                if icohp._atom1.rstrip("0123456789") != icohp._atom2.rstrip("0123456789"):
                    if atomnr1 == isite:
                        neighbors_from_ICOHPs.append(atomnr2)
                        lengths_from_ICOHPs.append(icohp._length)
                        icohps_from_ICOHPs.append(icohp.summed_icohp)
                        keys_from_ICOHPs.append(key)

                    elif atomnr2 == isite:
                        neighbors_from_ICOHPs.append(atomnr1)
                        lengths_from_ICOHPs.append(icohp._length)
                        icohps_from_ICOHPs.append(icohp.summed_icohp)
                        keys_from_ICOHPs.append(key)

            elif additional_condition == 3:
                # ONLY_ANION_CATION_BONDS_AND_NO_ELEMENT_TO_SAME_ELEMENT_BONDS = 3
                if (
                    (val1 < 0.0 < val2)
                    or (val2 < 0.0 < val1)
                    and icohp._atom1.rstrip("0123456789") != icohp._atom2.rstrip("0123456789")
                ):
                    if atomnr1 == isite:
                        neighbors_from_ICOHPs.append(atomnr2)
                        lengths_from_ICOHPs.append(icohp._length)
                        icohps_from_ICOHPs.append(icohp.summed_icohp)
                        keys_from_ICOHPs.append(key)

                    elif atomnr2 == isite:
                        neighbors_from_ICOHPs.append(atomnr1)
                        lengths_from_ICOHPs.append(icohp._length)
                        icohps_from_ICOHPs.append(icohp.summed_icohp)
                        keys_from_ICOHPs.append(key)

            elif additional_condition == 4:
                # ONLY_ELEMENT_TO_OXYGEN_BONDS = 4
                if icohp._atom1.rstrip("0123456789") == "O" or icohp._atom2.rstrip("0123456789") == "O":
                    if atomnr1 == isite:
                        neighbors_from_ICOHPs.append(atomnr2)
                        lengths_from_ICOHPs.append(icohp._length)
                        icohps_from_ICOHPs.append(icohp.summed_icohp)
                        keys_from_ICOHPs.append(key)

                    elif atomnr2 == isite:
                        neighbors_from_ICOHPs.append(atomnr1)
                        lengths_from_ICOHPs.append(icohp._length)
                        icohps_from_ICOHPs.append(icohp.summed_icohp)
                        keys_from_ICOHPs.append(key)

            elif additional_condition == 5:
                # DO_NOT_CONSIDER_ANION_CATION_BONDS=5
                if (val1 > 0.0 and val2 > 0.0) or (val1 < 0.0 and val2 < 0.0):
                    if atomnr1 == isite:
                        neighbors_from_ICOHPs.append(atomnr2)
                        lengths_from_ICOHPs.append(icohp._length)
                        icohps_from_ICOHPs.append(icohp.summed_icohp)
                        keys_from_ICOHPs.append(key)

                    elif atomnr2 == isite:
                        neighbors_from_ICOHPs.append(atomnr1)
                        lengths_from_ICOHPs.append(icohp._length)
                        icohps_from_ICOHPs.append(icohp.summed_icohp)
                        keys_from_ICOHPs.append(key)

            elif additional_condition == 6 and val1 > 0.0 and val2 > 0.0:
                # ONLY_CATION_CATION_BONDS=6
                if atomnr1 == isite:
                    neighbors_from_ICOHPs.append(atomnr2)
                    lengths_from_ICOHPs.append(icohp._length)
                    icohps_from_ICOHPs.append(icohp.summed_icohp)
                    keys_from_ICOHPs.append(key)

                elif atomnr2 == isite:
                    neighbors_from_ICOHPs.append(atomnr1)
                    lengths_from_ICOHPs.append(icohp._length)
                    icohps_from_ICOHPs.append(icohp.summed_icohp)
                    keys_from_ICOHPs.append(key)

        return (
            keys_from_ICOHPs,
            lengths_from_ICOHPs,
            neighbors_from_ICOHPs,
            icohps_from_ICOHPs,
        )

    @staticmethod
    def _get_icohps(icohpcollection, isite, lowerlimit, upperlimit, only_bonds_to):
        """
        Return icohp dict for certain site.

        Args:
            icohpcollection: Icohpcollection object
            isite (int): number of a site
            lowerlimit (float): lower limit that tells you which ICOHPs are considered
            upperlimit (float): upper limit that tells you which ICOHPs are considered
            only_bonds_to (list): list of str, e.g. ["O"] that will ensure that only bonds to "O" will be considered

        Returns:
        """
        return icohpcollection.get_icohp_dict_of_site(
            site=isite,
            maxbondlength=6.0,
            minsummedicohp=lowerlimit,
            maxsummedicohp=upperlimit,
            only_bonds_to=only_bonds_to,
        )

    @staticmethod
    def _get_atomnumber(atomstring):
        """
        Return the number of the atom within the initial POSCAR (e.g., Return 0 for "Na1").

        Args:
            atomstring: string such as "Na1"

        Returns: integer indicating the position in the POSCAR
        """
        return int(LobsterNeighbors._split_string(atomstring)[1]) - 1

    @staticmethod
    def _split_string(s):
        """
        Will split strings such as "Na1" in "Na" and "1" and return "1".

        Args:
            s (str): string
        """
        head = s.rstrip("0123456789")
        tail = s[len(head) :]
        return head, tail

    @staticmethod
    def _determine_unit_cell(site):
        """
        Based on the site it will determine the unit cell, in which this site is based.

        Args:
            site: site object
        """
        unitcell = []
        for coord in site.frac_coords:
            value = math.floor(round(coord, 4))
            unitcell.append(value)

        return unitcell

    def _get_limit_from_extremum(
        self,
        icohpcollection,
        percentage=0.15,
        adapt_extremum_to_add_cond=False,
        additional_condition=0,
    ):
        """
        Return limits for the evaluation of the icohp values from an icohpcollection
        Return -float('inf'), min(max_icohp*0.15,-0.1). Currently only works for ICOHPs.

        Args:
            icohpcollection: icohpcollection object
            percentage: will determine which ICOHPs/ICOOP/ICOBI will be considered (only 0.15 from the maximum value)
            adapt_extremum_to_add_cond: should the extrumum be adapted to the additional condition
            additional_condition: additional condition to determine which bonds are relevant
<<<<<<< HEAD
        Returns: [-inf, min(max_icohp*0.15,noise_cutoff)] / [max(max_icohp*0.15, noise_cutoff),inf]
=======
        Returns: [-float('inf'), min(max_icohp*0.15,-0.1)]
>>>>>>> 32d090ec
        """
        # TODO: make it work for COOPs/COBIs
        if not adapt_extremum_to_add_cond or additional_condition == 0:
            extremum_based = icohpcollection.extremum_icohpvalue(summed_spin_channels=True) * percentage
        elif additional_condition == 1:
            # only cation anion bonds
            list_icohps = []
            for value in icohpcollection._icohplist.values():
                atomnr1 = LobsterNeighbors._get_atomnumber(value._atom1)
                atomnr2 = LobsterNeighbors._get_atomnumber(value._atom2)

                val1 = self.valences[atomnr1]
                val2 = self.valences[atomnr2]
                if (val1 < 0.0 < val2) or (val2 < 0.0 < val1):
                    list_icohps.append(value.summed_icohp)

            if not self.are_coops and not self.are_cobis:
                extremum_based = min(list_icohps) * percentage
            else:
                extremum_based = max(list_icohps) * percentage

        elif additional_condition == 2:
            # NO_ELEMENT_TO_SAME_ELEMENT_BONDS
            list_icohps = []
            for value in icohpcollection._icohplist.values():
                if value._atom1.rstrip("0123456789") != value._atom2.rstrip("0123456789"):
                    list_icohps.append(value.summed_icohp)

            if not self.are_coops and not self.are_cobis:
                extremum_based = min(list_icohps) * percentage
            else:
                extremum_based = max(list_icohps) * percentage

        elif additional_condition == 3:
            # ONLY_ANION_CATION_BONDS_AND_NO_ELEMENT_TO_SAME_ELEMENT_BONDS = 3
            list_icohps = []
            for value in icohpcollection._icohplist.values():
                atomnr1 = LobsterNeighbors._get_atomnumber(value._atom1)
                atomnr2 = LobsterNeighbors._get_atomnumber(value._atom2)
                val1 = self.valences[atomnr1]
                val2 = self.valences[atomnr2]

                if (
                    (val1 < 0.0 < val2)
                    or (val2 < 0.0 < val1)
                    and value._atom1.rstrip("0123456789") != value._atom2.rstrip("0123456789")
                ):
                    list_icohps.append(value.summed_icohp)

            if not self.are_coops and not self.are_cobis:
                extremum_based = min(list_icohps) * percentage
            else:
                extremum_based = max(list_icohps) * percentage

        elif additional_condition == 4:
            list_icohps = []
            for value in icohpcollection._icohplist.values():
                if value._atom1.rstrip("0123456789") == "O" or value._atom2.rstrip("0123456789") == "O":
                    list_icohps.append(value.summed_icohp)

            if not self.are_coops and not self.are_cobis:
                extremum_based = min(list_icohps) * percentage
            else:
                extremum_based = max(list_icohps) * percentage

        elif additional_condition == 5:
            # DO_NOT_CONSIDER_ANION_CATION_BONDS=5
            list_icohps = []
            for value in icohpcollection._icohplist.values():
                atomnr1 = LobsterNeighbors._get_atomnumber(value._atom1)
                atomnr2 = LobsterNeighbors._get_atomnumber(value._atom2)
                val1 = self.valences[atomnr1]
                val2 = self.valences[atomnr2]

                if (val1 > 0.0 and val2 > 0.0) or (val1 < 0.0 and val2 < 0.0):
                    list_icohps.append(value.summed_icohp)

            if not self.are_coops and not self.are_cobis:
                extremum_based = min(list_icohps) * percentage
            else:
                extremum_based = max(list_icohps) * percentage

        elif additional_condition == 6:
            # ONLY_CATION_CATION_BONDS=6
            list_icohps = []
            for value in icohpcollection._icohplist.values():
                atomnr1 = LobsterNeighbors._get_atomnumber(value._atom1)
                atomnr2 = LobsterNeighbors._get_atomnumber(value._atom2)
                val1 = self.valences[atomnr1]
                val2 = self.valences[atomnr2]

                if val1 > 0.0 and val2 > 0.0:
                    list_icohps.append(value.summed_icohp)

<<<<<<< HEAD
            if not self.are_coops and not self.are_cobis:
                extremum_based = min(list_icohps) * percentage
            else:
                extremum_based = max(list_icohps) * percentage

        if not self.are_coops and not self.are_cobis:
            max_here = min(extremum_based, -self.noise_cutoff) if self.noise_cutoff is not None else extremum_based
            return -float("inf"), max_here
        if self.are_coops or self.are_cobis:
            min_here = max(extremum_based, self.noise_cutoff) if self.noise_cutoff is not None else extremum_based
            return min_here, float("inf")

        return None
=======
        # if not self.are_coops:
        max_here = min(extremum_based, -0.1)
        return -float("inf"), max_here
        # else:
        #    return extremum_based, 100000
>>>>>>> 32d090ec


class LobsterLightStructureEnvironments(LightStructureEnvironments):
    """Class to store LightStructureEnvironments based on Lobster outputs."""

    @classmethod
    def from_Lobster(
        cls,
        list_ce_symbol,
        list_csm,
        list_permutation,
        list_neighsite,
        list_neighisite,
        structure: Structure,
        valences=None,
    ):
        """
        Will set up a LightStructureEnvironments from Lobster.

        Args:
            structure: Structure object
            list_ce_symbol: list of symbols for coordination environments
            list_csm: list of continuous symmetry measures
            list_permutation: list of permutations
            list_neighsite: list of neighboring sites
            list_neighisite: list of neighboring isites (number of a site)
            valences: list of valences

        Returns: LobsterLightStructureEnvironments
        """
        strategy = None
        valences = valences
        valences_origin = "user-defined"
        structure = structure

        coordination_environments = []

        all_nbs_sites = []
        all_nbs_sites_indices = []
        neighbors_sets = []
        counter = 0
        for isite, _site in enumerate(structure):
            # all_nbs_sites_here=[]
            all_nbs_sites_indices_here = []
            # Coordination environment
            if list_ce_symbol is not None:
                ce_dict = {
                    "ce_symbol": list_ce_symbol[isite],
                    "ce_fraction": 1.0,
                    "csm": list_csm[isite],
                    "permutation": list_permutation[isite],
                }
            else:
                ce_dict = None

            if list_neighisite[isite] is not None:
                for ineighsite, neighsite in enumerate(list_neighsite[isite]):
                    diff = neighsite.frac_coords - structure[list_neighisite[isite][ineighsite]].frac_coords
                    rounddiff = np.round(diff)
                    if not np.allclose(diff, rounddiff):
                        raise ValueError(
                            "Weird, differences between one site in a periodic image cell is not integer ..."
                        )
                    nb_image_cell = np.array(rounddiff, int)

                    all_nbs_sites_indices_here.append(counter)

                    all_nbs_sites.append(
                        {
                            "site": neighsite,
                            "index": list_neighisite[isite][ineighsite],
                            "image_cell": nb_image_cell,
                        }
                    )
                    counter = counter + 1

                all_nbs_sites_indices.append(all_nbs_sites_indices_here)
            else:
                all_nbs_sites.append({"site": None, "index": None, "image_cell": None})  # all_nbs_sites_here)
                all_nbs_sites_indices.append([])  # all_nbs_sites_indices_here)

            if list_neighisite[isite] is not None:
                nb_set = cls.NeighborsSet(
                    structure=structure,
                    isite=isite,
                    all_nbs_sites=all_nbs_sites,
                    all_nbs_sites_indices=all_nbs_sites_indices[isite],
                )

            else:
                nb_set = cls.NeighborsSet(
                    structure=structure,
                    isite=isite,
                    all_nbs_sites=[],
                    all_nbs_sites_indices=[],
                )

            coordination_environments.append([ce_dict])
            neighbors_sets.append([nb_set])

        return cls(
            strategy=strategy,
            coordination_environments=coordination_environments,
            all_nbs_sites=all_nbs_sites,
            neighbors_sets=neighbors_sets,
            structure=structure,
            valences=valences,
            valences_origin=valences_origin,
        )

    @property
    def uniquely_determines_coordination_environments(self):
        """True if the coordination environments are uniquely determined."""
        return True

    def as_dict(self):
        """
        Bson-serializable dict representation of the LightStructureEnvironments object.
        :return: Bson-serializable dict representation of the LightStructureEnvironments object.
        """
        return {
            "@module": type(self).__module__,
            "@class": type(self).__name__,
            "strategy": self.strategy,
            "structure": self.structure.as_dict(),
            "coordination_environments": self.coordination_environments,
            "all_nbs_sites": [
                {
                    "site": nb_site["site"].as_dict(),
                    "index": nb_site["index"],
                    "image_cell": [int(ii) for ii in nb_site["image_cell"]],
                }
                for nb_site in self._all_nbs_sites
            ],
            "neighbors_sets": [
                [nb_set.as_dict() for nb_set in site_nb_sets] or None for site_nb_sets in self.neighbors_sets
            ],
            "valences": self.valences,
        }


class ICOHPNeighborsInfo(NamedTuple):
    """
    Tuple to represent information on relevant bonds
    Args:
        total_icohp (float): sum of icohp values of neighbors to the selected sites [given by the id in structure]
        list_icohps (list): list of summed icohp values for all identified interactions with neighbors
        n_bonds (int): number of identified bonds to the selected sites
        labels (list(str)): labels (from ICOHPLIST) for all identified bonds
        atoms (list(list(str)): list of list describing the species present in the identified interactions
            (names from ICOHPLIST), e.g., ['Ag3', 'O5']
        central_isites (list(int)): list of the central isite for each identified interaction.


    """

    total_icohp: float
    list_icohps: list[float]
    n_bonds: int
    labels: list[str]
    atoms: list[list[str]]
    central_isites: list[int] | None<|MERGE_RESOLUTION|>--- conflicted
+++ resolved
@@ -44,35 +44,16 @@
 
     def __init__(
         self,
-<<<<<<< HEAD
-        are_coops=False,
-        are_cobis=False,
-        filename_ICOHP=None,
-        valences=None,
-        limits=None,
-        structure=None,
-        additional_condition=0,
-        only_bonds_to=None,
-        perc_strength_ICOHP=0.15,
-        noise_cutoff=0.1,
-        valences_from_charges=False,
-        filename_CHARGE=None,
-        which_charge="Mulliken",
-        adapt_extremum_to_add_cond=False,
-        add_additional_data_sg=False,
-        filename_blist_sg1=None,
-        filename_blist_sg2=None,
-        id_blist_sg1="ICOOP",
-        id_blist_sg2="ICOBI",
-=======
         structure: Structure,
         filename_ICOHP: str = "ICOHPLIST.lobster",
         are_coops: bool = False,
+        are_cobis: bool = False,
         valences: list[int | float] | None = None,
         limits: tuple[float, float] | None = None,
         additional_condition: int = 0,
         only_bonds_to: list[str] | None = None,
         perc_strength_ICOHP: float = 0.15,
+        noise_cutoff: float = 0.1,
         valences_from_charges: bool = False,
         filename_CHARGE: str | None = None,
         which_charge: str = "Mulliken",
@@ -82,33 +63,15 @@
         filename_blist_sg2: str | None = None,
         id_blist_sg1: str = "ICOOP",
         id_blist_sg2: str = "ICOBI",
->>>>>>> 32d090ec
     ) -> None:
         """
 
         Args:
-<<<<<<< HEAD
-            are_coops: (bool) if True, the file is a ICOOPLIST.lobster and not a ICOHPLIST.lobster;
-            are_cobis: (Bool) if True, the file is a ICOBILIST.lobster and not a ICOHPLIST.lobster
             filename_ICOHP: (str) Path to ICOHPLIST.lobster/ICOOPLIST.lobster/ICOBILIST.lobster
-            valences: (list of integers/floats) gives valence/charge for each element
-            limits: list of limits [lower, upper] to decide which ICOHPs/ICOBI/ICOOP should be considered
-            structure: (Structure Object) typically constructed by: Structure.from_file("POSCAR") (Structure object
-            from pymatgen.core.structure)
-            additional_condition:   Additional condition that decides which kind of bonds will be considered
-                                    NO_ADDITIONAL_CONDITION = 0
-                                    ONLY_ANION_CATION_BONDS = 1
-                                    NO_ELEMENT_TO_SAME_ELEMENT_BONDS = 2
-                                    ONLY_ANION_CATION_BONDS_AND_NO_ELEMENT_TO_SAME_ELEMENT_BONDS = 3
-                                    ONLY_ELEMENT_TO_OXYGEN_BONDS = 4
-                                    DO_NOT_CONSIDER_ANION_CATION_BONDS=5
-                                    ONLY_CATION_CATION_BONDS=6
-            only_bonds_to: (list of str) will only consider bonds to certain elements (e.g. ["O"] for oxygen)
-=======
-            filename_ICOHP: (str) Path to ICOHPLIST.lobster
-            structure: (Structure): typically constructed by Structure.from_file("POSCAR")
+            structure: (Structure) typically constructed by Structure.from_file("POSCAR")
             are_coops: (bool) if True, the file is a ICOOPLIST.lobster and not a ICOHPLIST.lobster; only tested for
                 ICOHPLIST.lobster so far
+            are_cobis: (bool) if True, the file is a ICOBILIST.lobster and not a ICOHPLIST.lobster
             valences: (list[int | float]): gives valence/charge for each element
             limits (tuple[float, float] | None): limit to decide which ICOHPs should be considered
             additional_condition (int): Additional condition that decides which kind of bonds will be considered
@@ -120,10 +83,10 @@
                 DO_NOT_CONSIDER_ANION_CATION_BONDS=5
                 ONLY_CATION_CATION_BONDS=6
             only_bonds_to: (list[str]) will only consider bonds to certain elements (e.g. ["O"] for oxygen)
->>>>>>> 32d090ec
             perc_strength_ICOHP: if no limits are given, this will decide which icohps will still be considered (
             relative to
             the strongest ICOHP/ICOOP/ICOBI)
+            noise_cutoff: if provided hardcodes the lower limit of icohps considered
             valences_from_charges: if True and path to CHARGE.lobster is provided, will use Lobster charges (
             Mulliken) instead of valences
             filename_CHARGE: (str) Path to Charge.lobster
@@ -391,30 +354,15 @@
 
     def get_info_icohps_to_neighbors(self, isites=None, onlycation_isites=True):
         """
-<<<<<<< HEAD
-        this method Return information of cohps/coops/icobis of neighbors depending on input bond list file
-        (could be ICOOPLIST.lobster/ICOHPLIST.lobster/ICOBILIST.lobster)
-=======
         This method returns information on the icohps of neighbors for certain sites as identified by their site id.
         This is useful for plotting the relevant cohps of a site in the structure.
->>>>>>> 32d090ec
+        (could be ICOOPLIST.lobster/ICOHPLIST.lobster/ICOBILIST.lobster)
 
         Args:
             isites: list of site ids. If isite==None, all isites will be used to add the icohps of the neighbors
             onlycation_isites: if True and if isite==None, it will only analyse the sites of the cations
 
-
-<<<<<<< HEAD
-        Returns:
-            sum of icohps/icoops/icobis of neighbors to certain sites [given by the id in structure],
-            number of bonds to this site,
-            labels (from ICOHPLIST/ICOOPLIST/ICOBILIST) for
-            these bonds
-            [the latter is useful for plotting summed COHP plots],
-            list of the central isite for each label
-=======
         Returns: ICOHPNeighborsInfo
->>>>>>> 32d090ec
         """
         if self.valences is None and onlycation_isites:
             raise ValueError("No valences are provided")
@@ -1187,11 +1135,8 @@
             percentage: will determine which ICOHPs/ICOOP/ICOBI will be considered (only 0.15 from the maximum value)
             adapt_extremum_to_add_cond: should the extrumum be adapted to the additional condition
             additional_condition: additional condition to determine which bonds are relevant
-<<<<<<< HEAD
+            
         Returns: [-inf, min(max_icohp*0.15,noise_cutoff)] / [max(max_icohp*0.15, noise_cutoff),inf]
-=======
-        Returns: [-float('inf'), min(max_icohp*0.15,-0.1)]
->>>>>>> 32d090ec
         """
         # TODO: make it work for COOPs/COBIs
         if not adapt_extremum_to_add_cond or additional_condition == 0:
@@ -1286,7 +1231,6 @@
                 if val1 > 0.0 and val2 > 0.0:
                     list_icohps.append(value.summed_icohp)
 
-<<<<<<< HEAD
             if not self.are_coops and not self.are_cobis:
                 extremum_based = min(list_icohps) * percentage
             else:
@@ -1300,13 +1244,6 @@
             return min_here, float("inf")
 
         return None
-=======
-        # if not self.are_coops:
-        max_here = min(extremum_based, -0.1)
-        return -float("inf"), max_here
-        # else:
-        #    return extremum_based, 100000
->>>>>>> 32d090ec
 
 
 class LobsterLightStructureEnvironments(LightStructureEnvironments):
