--- conflicted
+++ resolved
@@ -157,14 +157,6 @@
 
         super().__setitem__(new_key, val.strip() if isinstance(val, str) else val)
 
-<<<<<<< HEAD
-    def __getitem__(self, item) -> Any:
-        """Implemented to avoid cases sensitivity problems."""
-        new_item = next((key_here for key_here in self if item.strip().lower() == key_here.lower()), item)
-
-        if new_item.lower() not in [element.lower() for element in self.AVAILABLE_KEYWORDS]:
-            raise KeyError("Key is currently not available")
-=======
     def __getitem__(self, key) -> Any:
         """Implements getitem from dict to avoid problems with cases."""
         normalized_key = next((k for k in self if key.strip().lower() == k.lower()), key)
@@ -178,7 +170,6 @@
     def __contains__(self, key) -> bool:
         """Implements getitem from dict to avoid problems with cases."""
         normalized_key = next((k for k in self if key.strip().lower() == k.lower()), key)
->>>>>>> a9667f7e
 
         key_is_unknown = normalized_key.lower() not in map(str.lower, Lobsterin.AVAILABLE_KEYWORDS)
         if key_is_unknown or normalized_key not in self.data:
@@ -638,8 +629,6 @@
 
         kpoint_object.write_file(filename=KPOINTS_output)
 
-<<<<<<< HEAD
-=======
     @classmethod
     def from_file(cls, lobsterin: str) -> Self:
         """
@@ -683,7 +672,6 @@
 
         return cls(lobsterin_dict)
 
->>>>>>> a9667f7e
     @staticmethod
     def _get_potcar_symbols(POTCAR_input: str) -> list[str]:
         """
@@ -916,17 +904,11 @@
 
 def get_all_possible_basis_combinations(min_basis: list, max_basis: list) -> list[list[str]]:
     """
-<<<<<<< HEAD
     Get all possible basis combinations.
 
     Args:
         min_basis: list of basis entries: e.g., ["Si 3p 3s"]
         max_basis: list of basis entries: e.g., ["Si 3p 3s"].
-=======
-    Args:
-        min_basis: list of basis entries: e.g. ['Si 3p 3s ']
-        max_basis: list of basis entries: e.g. ['Si 3p 3s '].
->>>>>>> a9667f7e
 
     Returns:
         list[list[str]]: all possible combinations of basis functions, e.g. [["Si 3p 3s"]]
