"""
Module for reading Lobster input files. For more information
on LOBSTER see www.cohp.de.
If you use this module, please cite:
J. George, G. Petretto, A. Naik, M. Esters, A. J. Jackson, R. Nelson, R. Dronskowski, G.-M. Rignanese, G. Hautier,
"Automated Bonding Analysis with Crystal Orbital Hamilton Populations",
ChemPlusChem 2022, e202200123,
DOI: 10.1002/cplu.202200123.
"""

from __future__ import annotations

import itertools
import os
import re
import warnings
from collections import UserDict
from typing import TYPE_CHECKING, Any

import numpy as np
import spglib
from monty.io import zopen
from monty.json import MSONable
from monty.serialization import loadfn

from pymatgen.core.structure import Structure
from pymatgen.io.vasp import Vasprun
from pymatgen.io.vasp.inputs import Incar, Kpoints, Potcar
from pymatgen.symmetry.bandstructure import HighSymmKpath
from pymatgen.util.due import Doi, due

if TYPE_CHECKING:
    from collections.abc import Sequence

    from pymatgen.core.composition import Composition


__author__ = "Janine George, Marco Esters"
__copyright__ = "Copyright 2017, The Materials Project"
__version__ = "0.2"
__maintainer__ = "Janine George"
__email__ = "janinegeorge.ulfen@gmail.com"
__date__ = "Dec 13, 2017"

MODULE_DIR = os.path.dirname(os.path.abspath(__file__))


due.cite(
    Doi("10.1002/cplu.202200123"),
    description="Automated Bonding Analysis with Crystal Orbital Hamilton Populations",
)


class Lobsterin(UserDict, MSONable):
    """
    This class can handle and generate lobsterin files
    Furthermore, it can also modify INCAR files for lobster, generate KPOINT files for fatband calculations in Lobster,
    and generate the standard primitive cells in a POSCAR file that are needed for the fatband calculations.
    There are also several standard lobsterin files that can be easily generated.
    """

    # reminder: lobster is not case sensitive

    # keyword + one float can be used in file
    FLOAT_KEYWORDS = (
        "COHPstartEnergy",
        "COHPendEnergy",
        "gaussianSmearingWidth",
        "useDecimalPlaces",
        "COHPSteps",
    )
    # one of these keywords +endstring can be used in file
    STRING_KEYWORDS = (
        "basisSet",
        "cohpGenerator",
        "realspaceHamiltonian",
        "realspaceOverlap",
        "printPAWRealSpaceWavefunction",
        "printLCAORealSpaceWavefunction",
        "kSpaceCOHP",
        "EwaldSum",
    )
    # the keyword alone will turn on or off a function
    BOOLEAN_KEYWORDS = (
        "saveProjectionToFile",
        "skipdos",
        "skipcohp",
        "skipcoop",
        "skipcobi",
        "skipMadelungEnergy",
        "loadProjectionFromFile",
        "forceEnergyRange",
        "DensityOfEnergy",
        "BWDF",
        "BWDFCOHP",
        "skipPopulationAnalysis",
        "skipGrossPopulation",
        "userecommendedbasisfunctions",
        "skipProjection",
        "writeBasisFunctions",
        "writeMatricesToFile",
        "noFFTforVisualization",
        "RMSp",
        "onlyReadVasprun.xml",
        "noMemoryMappedFiles",
        "skipPAWOrthonormalityTest",
        "doNotIgnoreExcessiveBands",
        "doNotUseAbsoluteSpilling",
        "skipReOrthonormalization",
        "forceV1HMatrix",
        "useOriginalTetrahedronMethod",
        "forceEnergyRange",
        "bandwiseSpilling",
        "kpointwiseSpilling",
        "LSODOS",
    )
    # several of these keywords + ending can be used in a lobsterin file:
    LISTKEYWORDS = ("basisfunctions", "cohpbetween", "createFatband")

    # all keywords known to this class so far
    AVAILABLE_KEYWORDS = FLOAT_KEYWORDS + STRING_KEYWORDS + BOOLEAN_KEYWORDS + LISTKEYWORDS

    def __init__(self, settingsdict: dict):
        """
        Args:
            settingsdict: dict to initialize Lobsterin.
        """
        super().__init__()
        # check for duplicates
        keys = [key.lower() for key in settingsdict]
        if len(keys) != len(set(keys)):
            raise OSError("There are duplicates for the keywords! The program will stop here.")
        self.update(settingsdict)

    def __setitem__(self, key, val):
        """
        Add parameter-val pair to Lobsterin. Warns if parameter is not in list of
        valid lobsterin tags. Also cleans the parameter and val by stripping
        leading and trailing white spaces. Similar to INCAR class.
        """
        # due to the missing case sensitivity of lobster, the following code is necessary
        found = False
        for key_here in self:
            if key.strip().lower() == key_here.lower():
                new_key = key_here
                found = True
        if not found:
            new_key = key
        if new_key.lower() not in [element.lower() for element in Lobsterin.AVAILABLE_KEYWORDS]:
            raise ValueError("Key is currently not available")

        super().__setitem__(new_key, val.strip() if isinstance(val, str) else val)

    def __getitem__(self, item):
        """Implements getitem from dict to avoid problems with cases."""
        found = False
        for key_here in self:
            if item.strip().lower() == key_here.lower():
                new_key = key_here
                found = True
        if not found:
            new_key = item

        return super().__getitem__(new_key)

    def __delitem__(self, key):
        del self.data[key.lower()]

    def diff(self, other):
        """
        Diff function for lobsterin. Compares two lobsterin and indicates which parameters are the same.
        Similar to the diff in INCAR.

        Args:
            other (Lobsterin): Lobsterin object to compare to

        Returns:
            dict with differences and similarities
        """
        similar_param = {}
        different_param = {}
        key_list_others = [element.lower() for element in other]

        for k1, v1 in self.items():
            k1lower = k1.lower()
            if k1lower not in key_list_others:
                different_param[k1.upper()] = {"lobsterin1": v1, "lobsterin2": None}
            else:
                for key_here in other:
                    if k1.lower() == key_here.lower():
                        new_key = key_here

                if isinstance(v1, str):
                    if v1.strip().lower() != other[new_key].strip().lower():
                        different_param[k1.upper()] = {
                            "lobsterin1": v1,
                            "lobsterin2": other[new_key],
                        }
                    else:
                        similar_param[k1.upper()] = v1
                elif isinstance(v1, list):
                    new_set1 = {element.strip().lower() for element in v1}
                    new_set2 = {element.strip().lower() for element in other[new_key]}
                    if new_set1 != new_set2:
                        different_param[k1.upper()] = {
                            "lobsterin1": v1,
                            "lobsterin2": other[new_key],
                        }
                elif v1 != other[new_key]:
                    different_param[k1.upper()] = {
                        "lobsterin1": v1,
                        "lobsterin2": other[new_key],
                    }
                else:
                    similar_param[k1.upper()] = v1

        for k2, v2 in other.items():
            if k2.upper() not in similar_param and k2.upper() not in different_param:
                for key_here in self:
                    new_key = key_here if k2.lower() == key_here.lower() else k2
                if new_key not in self:
                    different_param[k2.upper()] = {"lobsterin1": None, "lobsterin2": v2}
        return {"Same": similar_param, "Different": different_param}

    def _get_nbands(self, structure: Structure):
        """Get number of bands."""
        if self.get("basisfunctions") is None:
            raise OSError("No basis functions are provided. The program cannot calculate nbands.")

        basis_functions: list[str] = []
        for string_basis in self["basisfunctions"]:
            # string_basis.lstrip()
            string_basis_raw = string_basis.strip().split(" ")
            while "" in string_basis_raw:
                string_basis_raw.remove("")
            for _idx in range(int(structure.composition.element_composition[string_basis_raw[0]])):
                basis_functions.extend(string_basis_raw[1:])

        no_basis_functions = 0
        for basis in basis_functions:
            if "s" in basis:
                no_basis_functions = no_basis_functions + 1
            elif "p" in basis:
                no_basis_functions = no_basis_functions + 3
            elif "d" in basis:
                no_basis_functions = no_basis_functions + 5
            elif "f" in basis:
                no_basis_functions = no_basis_functions + 7

        return int(no_basis_functions)

    def write_lobsterin(self, path="lobsterin", overwritedict=None):
        """
        Writes a lobsterin file.

        Args:
            path (str): filename of the lobsterin file that will be written
            overwritedict (dict): dict that can be used to overwrite lobsterin, e.g. {"skipdos": True}
        """
        # will overwrite previous entries
        # has to search first if entry is already in Lobsterindict (due to case insensitivity)
        if overwritedict is not None:
            for key, entry in overwritedict.items():
                found = False
                for key2 in self:
                    if key.lower() == key2.lower():
                        self[key2] = entry
                        found = True
                if not found:
                    self[key] = entry

        filename = path
<<<<<<< HEAD
        with open(filename, "w", encoding="utf-8") as f:
=======
        with open(filename, mode="w") as file:
>>>>>>> 0a1035bf
            for key in Lobsterin.AVAILABLE_KEYWORDS:
                if key.lower() in [element.lower() for element in self]:
                    if key.lower() in [element.lower() for element in Lobsterin.FLOAT_KEYWORDS]:
                        file.write(f"{key} {self.get(key)}\n")
                    elif key.lower() in [element.lower() for element in Lobsterin.BOOLEAN_KEYWORDS]:
                        # checks if entry is True or False
                        for key_here in self:
                            if key.lower() == key_here.lower():
                                new_key = key_here
                        if self.get(new_key):
                            file.write(key + "\n")
                    elif key.lower() in [element.lower() for element in Lobsterin.STRING_KEYWORDS]:
                        file.write(f"{key} {self.get(key)}\n")
                    elif key.lower() in [element.lower() for element in Lobsterin.LISTKEYWORDS]:
                        for entry in self.get(key):
                            file.write(f"{key} {entry}\n")

    def as_dict(self):
        """MSONable dict"""
        dct = dict(self)
        dct["@module"] = type(self).__module__
        dct["@class"] = type(self).__name__
        return dct

    @classmethod
    def from_dict(cls, d):
        """
        Args:
            d (dict): Dict representation.

        Returns:
            Lobsterin
        """
        return Lobsterin({k: v for k, v in d.items() if k not in ["@module", "@class"]})

    def write_INCAR(
        self,
        incar_input: str = "INCAR",
        incar_output: str = "INCAR.lobster",
        poscar_input: str = "POSCAR",
        isym: int = -1,
        further_settings: dict | None = None,
    ):
        """
        Will only make the run static, insert nbands, make ISYM=-1, set LWAVE=True and write a new INCAR.
        You have to check for the rest.

        Args:
            incar_input (str): path to input INCAR
            incar_output (str): path to output INCAR
            poscar_input (str): path to input POSCAR
            isym (int): isym equal to -1 or 0 are possible. Current Lobster version only allow -1.
            further_settings (dict): A dict can be used to include further settings, e.g. {"ISMEAR":-5}
        """
        # reads old incar from file, this one will be modified
        incar = Incar.from_file(incar_input)
        warnings.warn("Please check your incar_input before using it. This method only changes three settings!")
        if isym == -1:
            incar["ISYM"] = -1
        elif isym == 0:
            incar["ISYM"] = 0
        else:
            raise ValueError("ISYM has to be -1 or 0.")
        incar["NSW"] = 0
        incar["LWAVE"] = True
        # get nbands from _get_nbands (use basis set that is inserted)
        incar["NBANDS"] = self._get_nbands(Structure.from_file(poscar_input))
        if further_settings is not None:
            for key, item in further_settings.items():
                incar[key] = item
        incar.write_file(incar_output)

    @staticmethod
    def get_basis(
        structure: Structure,
        potcar_symbols: list,
        address_basis_file: str | None = None,
    ):
        """
        Get the basis from given potcar_symbols (e.g., ["Fe_pv","Si"]

        Args:
            structure (Structure): Structure object
            potcar_symbols: list of potcar symbols

        Returns:
            returns basis
        """
        if address_basis_file is None:
            address_basis_file = f"{MODULE_DIR}/lobster_basis/BASIS_PBE_54_standard.yaml"
        Potcar_names = list(potcar_symbols)

        AtomTypes_Potcar = [name.split("_")[0] for name in Potcar_names]

        AtomTypes = structure.symbol_set

        if set(AtomTypes) != set(AtomTypes_Potcar):
            raise OSError("Your POSCAR does not correspond to your POTCAR!")
        BASIS = loadfn(address_basis_file)["BASIS"]

        basis_functions = []
        list_forin = []
        for idx, basis in enumerate(Potcar_names):
            if basis not in BASIS:
                raise ValueError(
                    f"You have to provide the basis for {basis} manually. We don't have any information on this POTCAR."
                )
            basis_functions.append(BASIS[basis].split())
            to_join = f"{AtomTypes_Potcar[idx]!s} "
            to_join2 = "".join(str(f"{e!s} ") for e in BASIS[basis].split())
            list_forin.append(str(to_join + to_join2))
        return list_forin

    @staticmethod
    def get_all_possible_basis_functions(
        structure: Structure,
        potcar_symbols: list,
        address_basis_file_min: str | None = None,
        address_basis_file_max: str | None = None,
    ):
        """
        Args:
            structure: Structure object
            potcar_symbols: list of the potcar symbols
            address_basis_file_min: path to file with the minimum required basis by the POTCAR
            address_basis_file_max: path to file with the largest possible basis of the POTCAR.

        Returns:
            list[dict]: Can be used to create new Lobsterin objects in
                standard_calculations_from_vasp_files as dict_for_basis
        """
        max_basis = Lobsterin.get_basis(
            structure=structure,
            potcar_symbols=potcar_symbols,
            address_basis_file=address_basis_file_max or f"{MODULE_DIR}/lobster_basis/BASIS_PBE_54_max.yaml",
        )
        min_basis = Lobsterin.get_basis(
            structure=structure,
            potcar_symbols=potcar_symbols,
            address_basis_file=address_basis_file_min or f"{MODULE_DIR}/lobster_basis/BASIS_PBE_54_min.yaml",
        )
        all_basis = get_all_possible_basis_combinations(min_basis=min_basis, max_basis=max_basis)
        list_basis_dict = []
        for basis in all_basis:
            basis_dict = {}

            for elba in basis:
                basplit = elba.split()
                basis_dict[basplit[0]] = " ".join(basplit[1:])
            list_basis_dict.append(basis_dict)
        return list_basis_dict

    @staticmethod
    def write_POSCAR_with_standard_primitive(
        POSCAR_input="POSCAR", POSCAR_output="POSCAR.lobster", symprec: float = 0.01
    ):
        """
        Writes a POSCAR with the standard primitive cell.
        This is needed to arrive at the correct kpath.

        Args:
            POSCAR_input (str): filename of input POSCAR
            POSCAR_output (str): filename of output POSCAR
            symprec (float): precision to find symmetry
        """
        structure = Structure.from_file(POSCAR_input)
        kpath = HighSymmKpath(structure, symprec=symprec)
        new_structure = kpath.prim
        new_structure.to(fmt="POSCAR", filename=POSCAR_output)

    @staticmethod
    def write_KPOINTS(
        POSCAR_input: str = "POSCAR",
        KPOINTS_output="KPOINTS.lobster",
        reciprocal_density: int = 100,
        isym: int = -1,
        from_grid: bool = False,
        input_grid: Sequence[int] = (5, 5, 5),
        line_mode: bool = True,
        kpoints_line_density: int = 20,
        symprec: float = 0.01,
    ):
        """
        Writes a KPOINT file for lobster (only ISYM=-1 and ISYM=0 are possible), grids are gamma centered.

        Args:
            POSCAR_input (str): path to POSCAR
            KPOINTS_output (str): path to output KPOINTS
            reciprocal_density (int): Grid density
            isym (int): either -1 or 0. Current Lobster versions only allow -1.
            from_grid (bool): If True KPOINTS will be generated with the help of a grid given in input_grid.
                Otherwise, they will be generated from the reciprocal_density
            input_grid (list): grid to generate the KPOINTS file
            line_mode (bool): If True, band structure will be generated
            kpoints_line_density (int): density of the lines in the band structure
            symprec (float): precision to determine symmetry
        """
        structure = Structure.from_file(POSCAR_input)
        if not from_grid:
            kpoint_grid = Kpoints.automatic_density_by_vol(structure, reciprocal_density).kpts
            mesh = kpoint_grid[0]
        else:
            mesh = input_grid

        # The following code is taken from: SpacegroupAnalyzer
        # we need to switch off symmetry here
        latt = structure.lattice.matrix
        positions = structure.frac_coords
        unique_species: list[Composition] = []
        zs = []
        magmoms = []

        for species, group in itertools.groupby(structure, key=lambda s: s.species):
            if species in unique_species:
                ind = unique_species.index(species)
                zs.extend([ind + 1] * len(tuple(group)))
            else:
                unique_species.append(species)
                zs.extend([len(unique_species)] * len(tuple(group)))

        for site in structure:
            if hasattr(site, "magmom"):
                magmoms.append(site.magmom)
            elif site.is_ordered and hasattr(site.specie, "spin"):
                magmoms.append(site.specie.spin)
            else:
                magmoms.append(0)

        # For now, we are setting magmom to zero. (Taken from INCAR class)
        cell = latt, positions, zs, magmoms
        # TODO: what about this shift?
        mapping, grid = spglib.get_ir_reciprocal_mesh(mesh, cell, is_shift=[0, 0, 0])

        # get the kpoints for the grid
        if isym == -1:
            kpts = []
            weights = []
            all_labels = []
            for gp in grid:
                kpts.append(gp.astype(float) / mesh)
                weights.append(float(1))
                all_labels.append("")
        elif isym == 0:
            # time reversal symmetry: k and -k are equivalent
            kpts = []
            weights = []
            all_labels = []
            newlist = [list(gp) for gp in list(grid)]
            mapping = []
            for gp in newlist:
                minus_gp = [-k for k in gp]
                if minus_gp in newlist and minus_gp not in [[0, 0, 0]]:
                    mapping.append(newlist.index(minus_gp))
                else:
                    mapping.append(newlist.index(gp))

            for igp, gp in enumerate(newlist):
                if mapping[igp] > igp:
                    kpts.append(np.array(gp).astype(float) / mesh)
                    weights.append(float(2))
                    all_labels.append("")
                elif mapping[igp] == igp:
                    kpts.append(np.array(gp).astype(float) / mesh)
                    weights.append(float(1))
                    all_labels.append("")

        else:
            raise ValueError("Only isym=-1 and isym=0 are allowed.")
        # line mode
        if line_mode:
            kpath = HighSymmKpath(structure, symprec=symprec)
            if not np.allclose(kpath.prim.lattice.matrix, structure.lattice.matrix):
                raise ValueError(
                    "You are not using the standard primitive cell. The k-path is not correct. Please generate a "
                    "standard primitive cell first."
                )

            frac_k_points, labels = kpath.get_kpoints(line_density=kpoints_line_density, coords_are_cartesian=False)

            for k, f in enumerate(frac_k_points):
                kpts.append(f)
                weights.append(0.0)
                all_labels.append(labels[k])
        ISYM = isym
        comment = f"{ISYM=}, grid: {mesh} plus kpoint path" if line_mode else f"{ISYM=}, grid: {mesh}"

        KpointObject = Kpoints(
            comment=comment,
            style=Kpoints.supported_modes.Reciprocal,
            num_kpts=len(kpts),
            kpts=kpts,
            kpts_weights=weights,
            labels=all_labels,
        )

        KpointObject.write_file(filename=KPOINTS_output)

    @classmethod
    def from_file(cls, lobsterin: str):
        """
        Args:
            lobsterin (str): path to lobsterin.

        Returns:
            Lobsterin object
        """
        with zopen(lobsterin, mode="rt") as file:
            data = file.read().split("\n")
        if len(data) == 0:
            raise OSError("lobsterin file contains no data.")
        Lobsterindict: dict[str, Any] = {}

        for datum in data:
            # Remove all comments
            if not datum.startswith(("!", "#", "//")):
                pattern = r"\b[^!#//]+"  # exclude comments after commands
                if matched_pattern := re.findall(pattern, datum):
                    raw_datum = matched_pattern[0].replace("\t", " ")  # handle tab in between and end of command
                    key_word = raw_datum.strip().split(" ")  # extract keyword
                    if len(key_word) > 1:
                        # check which type of keyword this is, handle accordingly
                        if key_word[0].lower() not in [datum2.lower() for datum2 in Lobsterin.LISTKEYWORDS]:
                            if key_word[0].lower() not in [datum2.lower() for datum2 in Lobsterin.FLOAT_KEYWORDS]:
                                if key_word[0].lower() not in Lobsterindict:
                                    Lobsterindict[key_word[0].lower()] = " ".join(key_word[1:])
                                else:
                                    raise ValueError(f"Same keyword {key_word[0].lower()} twice!")
                            elif key_word[0].lower() not in Lobsterindict:
                                Lobsterindict[key_word[0].lower()] = float(key_word[1])
                            else:
                                raise ValueError(f"Same keyword {key_word[0].lower()} twice!")
                        elif key_word[0].lower() not in Lobsterindict:
                            Lobsterindict[key_word[0].lower()] = [" ".join(key_word[1:])]
                        else:
                            Lobsterindict[key_word[0].lower()].append(" ".join(key_word[1:]))
                    elif len(key_word) > 0:
                        Lobsterindict[key_word[0].lower()] = True

        return cls(Lobsterindict)

    @staticmethod
    def _get_potcar_symbols(POTCAR_input: str) -> list:
        """
        Will return the name of the species in the POTCAR.

        Args:
            POTCAR_input(str): string to potcar file

        Returns:
            list of the names of the species in string format
        """
        potcar = Potcar.from_file(POTCAR_input)
        for pot in potcar:
            if pot.potential_type != "PAW":
                raise OSError("Lobster only works with PAW! Use different POTCARs")

        # Warning about a bug in lobster-4.1.0
        with zopen(POTCAR_input, mode="r") as file:
            data = file.read()
        if isinstance(data, bytes):
            data = data.decode("utf-8")
        if "SHA256" in data or "COPYR" in data:
            warnings.warn(
                "These POTCARs are not compatible with "
                "Lobster up to version 4.1.0."
                "\n The keywords SHA256 and COPYR "
                "cannot be handled by Lobster"
                " \n and will lead to wrong results."
            )

        if potcar.functional != "PBE":
            raise OSError("We only have BASIS options for PBE so far")

        return [name["symbol"] for name in potcar.spec]

    @classmethod
    def standard_calculations_from_vasp_files(
        cls,
        POSCAR_input: str = "POSCAR",
        INCAR_input: str = "INCAR",
        POTCAR_input: str | None = None,
        Vasprun_output: str = "vasprun.xml",
        dict_for_basis: dict | None = None,
        option: str = "standard",
    ):
        """
        Will generate Lobsterin with standard settings.

        Args:
            POSCAR_input(str): path to POSCAR
            INCAR_input(str): path to INCAR
            POTCAR_input (str): path to POTCAR
            dict_for_basis (dict): can be provided: it should look the following:
                dict_for_basis={"Fe":'3p 3d 4s 4f', "C": '2s 2p'} and will overwrite all settings from POTCAR_input

            option (str): 'standard' will start a normal lobster run where COHPs, COOPs, DOS, CHARGE etc. will be
                calculated
                'standard_with_energy_range_from_vasprun' will start a normal lobster run for entire energy range
                of VASP static run. vasprun.xml file needs to be in current directory.
                'standard_from_projection' will start a normal lobster run from a projection
                'standard_with_fatband' will do a fatband calculation, run over all orbitals
                'onlyprojection' will only do a projection
                'onlydos' will only calculate a projected dos
                'onlycohp' will only calculate cohp
                'onlycoop' will only calculate coop
                'onlycohpcoop' will only calculate cohp and coop

        Returns:
            Lobsterin Object with standard settings
        """
        warnings.warn(
            "Always check and test the provided basis functions. The spilling of your Lobster calculation might help"
        )
        # warn that fatband calc cannot be done with tetrahedron method at the moment
        if option not in [
            "standard",
            "standard_from_projection",
            "standard_with_fatband",
            "standard_with_energy_range_from_vasprun",
            "onlyprojection",
            "onlydos",
            "onlycohp",
            "onlycoop",
            "onlycobi",
            "onlycohpcoop",
            "onlycohpcoopcobi",
            "onlymadelung",
        ]:
            raise ValueError("The option is not valid!")

        Lobsterindict: dict[str, Any] = {
            # this basis set covers most elements
            "basisSet": "pbeVaspFit2015",
            # energies around e-fermi
            "COHPstartEnergy": -35.0,
            "COHPendEnergy": 5.0,
        }

        if option in {
            "standard",
            "standard_with_energy_range_from_vasprun",
            "onlycohp",
            "onlycoop",
            "onlycobi",
            "onlycohpcoop",
            "onlycohpcoopcobi",
            "standard_with_fatband",
        }:
            # every interaction with a distance of 6.0 is checked
            Lobsterindict["cohpGenerator"] = "from 0.1 to 6.0 orbitalwise"
            # the projection is saved
            Lobsterindict["saveProjectionToFile"] = True

        if option == "standard_from_projection":
            Lobsterindict["cohpGenerator"] = "from 0.1 to 6.0 orbitalwise"
            Lobsterindict["loadProjectionFromFile"] = True

        if option == "standard_with_energy_range_from_vasprun":
            Vr = Vasprun(Vasprun_output)
            Lobsterindict["COHPstartEnergy"] = round(min(Vr.complete_dos.energies - Vr.complete_dos.efermi), 4)
            Lobsterindict["COHPendEnergy"] = round(max(Vr.complete_dos.energies - Vr.complete_dos.efermi), 4)
            Lobsterindict["COHPSteps"] = len(Vr.complete_dos.energies)

        # TODO: add cobi here! might be relevant lobster version
        if option == "onlycohp":
            Lobsterindict["skipdos"] = True
            Lobsterindict["skipcoop"] = True
            Lobsterindict["skipPopulationAnalysis"] = True
            Lobsterindict["skipGrossPopulation"] = True
            # lobster-4.1.0
            Lobsterindict["skipcobi"] = True
            Lobsterindict["skipMadelungEnergy"] = True

        if option == "onlycoop":
            Lobsterindict["skipdos"] = True
            Lobsterindict["skipcohp"] = True
            Lobsterindict["skipPopulationAnalysis"] = True
            Lobsterindict["skipGrossPopulation"] = True
            # lobster-4.1.0
            Lobsterindict["skipcobi"] = True
            Lobsterindict["skipMadelungEnergy"] = True

        if option == "onlycohpcoop":
            Lobsterindict["skipdos"] = True
            Lobsterindict["skipPopulationAnalysis"] = True
            Lobsterindict["skipGrossPopulation"] = True
            # lobster-4.1.0
            Lobsterindict["skipcobi"] = True
            Lobsterindict["skipMadelungEnergy"] = True

        if option == "onlycohpcoopcobi":
            Lobsterindict["skipdos"] = True
            Lobsterindict["skipPopulationAnalysis"] = True
            Lobsterindict["skipGrossPopulation"] = True
            Lobsterindict["skipMadelungEnergy"] = True

        if option == "onlydos":
            Lobsterindict["skipcohp"] = True
            Lobsterindict["skipcoop"] = True
            Lobsterindict["skipPopulationAnalysis"] = True
            Lobsterindict["skipGrossPopulation"] = True
            # lobster-4.1.0
            Lobsterindict["skipcobi"] = True
            Lobsterindict["skipMadelungEnergy"] = True

        if option == "onlyprojection":
            Lobsterindict["skipdos"] = True
            Lobsterindict["skipcohp"] = True
            Lobsterindict["skipcoop"] = True
            Lobsterindict["skipPopulationAnalysis"] = True
            Lobsterindict["skipGrossPopulation"] = True
            Lobsterindict["saveProjectionToFile"] = True
            # lobster-4.1.0
            Lobsterindict["skipcobi"] = True
            Lobsterindict["skipMadelungEnergy"] = True

        if option == "onlycobi":
            Lobsterindict["skipdos"] = True
            Lobsterindict["skipcohp"] = True
            Lobsterindict["skipPopulationAnalysis"] = True
            Lobsterindict["skipGrossPopulation"] = True
            # lobster-4.1.0
            Lobsterindict["skipcobi"] = True
            Lobsterindict["skipMadelungEnergy"] = True

        if option == "onlymadelung":
            Lobsterindict["skipdos"] = True
            Lobsterindict["skipcohp"] = True
            Lobsterindict["skipcoop"] = True
            Lobsterindict["skipPopulationAnalysis"] = True
            Lobsterindict["skipGrossPopulation"] = True
            Lobsterindict["saveProjectionToFile"] = True
            # lobster-4.1.0
            Lobsterindict["skipcobi"] = True

        incar = Incar.from_file(INCAR_input)
        if incar["ISMEAR"] == 0:
            Lobsterindict["gaussianSmearingWidth"] = incar["SIGMA"]
        if incar["ISMEAR"] != 0 and option == "standard_with_fatband":
            raise ValueError("ISMEAR has to be 0 for a fatband calculation with Lobster")
        if dict_for_basis is not None:
            # dict_for_basis={"Fe":'3p 3d 4s 4f', "C": '2s 2p'}
            # will just insert this basis and not check with poscar
            basis = [f"{key} {value}" for key, value in dict_for_basis.items()]
        elif POTCAR_input is not None:
            # get basis from POTCAR
            potcar_names = Lobsterin._get_potcar_symbols(POTCAR_input=POTCAR_input)

            basis = Lobsterin.get_basis(structure=Structure.from_file(POSCAR_input), potcar_symbols=potcar_names)
        else:
            raise ValueError("basis cannot be generated")
        Lobsterindict["basisfunctions"] = basis
        if option == "standard_with_fatband":
            Lobsterindict["createFatband"] = basis

        return cls(Lobsterindict)


def get_all_possible_basis_combinations(min_basis: list, max_basis: list) -> list:
    """

    Args:
        min_basis: list of basis entries: e.g., ['Si 3p 3s ']
        max_basis: list of basis entries: e.g., ['Si 3p 3s '].

    Returns:
        list[list[str]]: all possible combinations of basis functions, e.g. [['Si 3p 3s']]
    """
    max_basis_lists = [x.split() for x in max_basis]
    min_basis_lists = [x.split() for x in min_basis]

    # get all possible basis functions
    basis_dict: dict[str, dict] = {}
    for iel, el in enumerate(max_basis_lists):
        basis_dict[el[0]] = {"fixed": [], "variable": [], "combinations": []}
        for basis in el[1:]:
            if basis in min_basis_lists[iel]:
                basis_dict[el[0]]["fixed"].append(basis)
            if basis not in min_basis_lists[iel]:
                basis_dict[el[0]]["variable"].append(basis)
        for L in range(len(basis_dict[el[0]]["variable"]) + 1):
            for subset in itertools.combinations(basis_dict[el[0]]["variable"], L):
                basis_dict[el[0]]["combinations"].append(" ".join([el[0]] + basis_dict[el[0]]["fixed"] + list(subset)))

    list_basis = [item["combinations"] for item in basis_dict.values()]

    # get all combinations
    start_basis = list_basis[0]
    if len(list_basis) > 1:
        for el in list_basis[1:]:
            new_start_basis = []
            for elbasis in start_basis:
                for elbasis2 in el:
                    if not isinstance(elbasis, list):
                        new_start_basis.append([elbasis, elbasis2])
                    else:
                        new_start_basis.append([*elbasis.copy(), elbasis2])
            start_basis = new_start_basis
        return start_basis
    return [[basis] for basis in start_basis]<|MERGE_RESOLUTION|>--- conflicted
+++ resolved
@@ -270,11 +270,8 @@
                     self[key] = entry
 
         filename = path
-<<<<<<< HEAD
-        with open(filename, "w", encoding="utf-8") as f:
-=======
-        with open(filename, mode="w") as file:
->>>>>>> 0a1035bf
+
+        with open(filename, mode="w", encoding="utf-8") as file:
             for key in Lobsterin.AVAILABLE_KEYWORDS:
                 if key.lower() in [element.lower() for element in self]:
                     if key.lower() in [element.lower() for element in Lobsterin.FLOAT_KEYWORDS]:
