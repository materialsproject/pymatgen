"""Module for reading LOBSTER input files.
For more information on LOBSTER see www.cohp.de.

If you use this module, please cite:
J. George, G. Petretto, A. Naik, M. Esters, A. J. Jackson, R. Nelson, R. Dronskowski, G.-M. Rignanese, G. Hautier,
"Automated Bonding Analysis with Crystal Orbital Hamilton Populations",
ChemPlusChem 2022, e202200123,
DOI: 10.1002/cplu.202200123.
"""

from __future__ import annotations

import itertools
import os
import re
import warnings
from collections import UserDict
from typing import TYPE_CHECKING

import numpy as np
import spglib
from monty.io import zopen
from monty.json import MSONable
from monty.serialization import loadfn

from pymatgen.core.structure import Structure
from pymatgen.io.vasp import Vasprun
from pymatgen.io.vasp.inputs import Incar, Kpoints, Potcar
from pymatgen.symmetry.bandstructure import HighSymmKpath
from pymatgen.util.due import Doi, due

if TYPE_CHECKING:
    from typing import Any, ClassVar, Literal

    from typing_extensions import Self

    from pymatgen.core.composition import Composition
<<<<<<< HEAD
    from pymatgen.util.typing import PathLike
=======
    from pymatgen.util.typing import Tuple3Ints
>>>>>>> 6d45741f

MODULE_DIR = os.path.dirname(os.path.abspath(__file__))

__author__ = "Janine George, Marco Esters"
__copyright__ = "Copyright 2017, The Materials Project"
__version__ = "0.2"
__maintainer__ = "Janine George"
__email__ = "janinegeorge.ulfen@gmail.com"
__date__ = "Dec 13, 2017"


due.cite(
    Doi("10.1002/cplu.202200123"),
    description="Automated Bonding Analysis with Crystal Orbital Hamilton Populations",
)


class Lobsterin(UserDict, MSONable):
    """Handle and generate lobsterin files.
    Furthermore, it can also modify INCAR files for LOBSTER, generate KPOINTS files for fatband calculations in LOBSTER,
    and generate the standard primitive cells in a POSCAR file that are needed for the fatband calculations.
    There are also several standard lobsterin files that can be easily generated.

    Reminder: lobsterin keywords are not case sensitive.
    """

    # These keywords need an additional float suffix
    _FLOAT_KEYWORDS: tuple[str, ...] = (
        "COHPstartEnergy",
        "COHPendEnergy",
        "gaussianSmearingWidth",
        "useDecimalPlaces",
        "COHPSteps",
        "basisRotation",
    )

    # These keywords need an additional string suffix
    _STRING_KEYWORDS: tuple[str, ...] = (
        "basisSet",
        "cohpGenerator",
        "realspaceHamiltonian",
        "realspaceOverlap",
        "printPAWRealSpaceWavefunction",
        "printLCAORealSpaceWavefunction",
        "kSpaceCOHP",
        "EwaldSum",
    )

    # The keywords themselves (without suffix) can trigger additional functionalities
    _BOOLEAN_KEYWORDS: tuple[str, ...] = (
        "saveProjectionToFile",
        "skipdos",
        "skipcohp",
        "skipcoop",
        "skipcobi",
        "skipMadelungEnergy",
        "loadProjectionFromFile",
        "printTotalSpilling",
        "forceEnergyRange",
        "DensityOfEnergy",
        "BWDF",
        "BWDFCOHP",
        "skipPopulationAnalysis",
        "skipGrossPopulation",
        "userecommendedbasisfunctions",
        "skipProjection",
        "printLmosOnAtoms",
        "writeBasisFunctions",
        "writeMatricesToFile",
        "noFFTforVisualization",
        "RMSp",
        "onlyReadVasprun.xml",
        "noMemoryMappedFiles",
        "skipPAWOrthonormalityTest",
        "doNotIgnoreExcessiveBands",
        "doNotUseAbsoluteSpilling",
        "skipReOrthonormalization",
        "forceV1HMatrix",
        "useOriginalTetrahedronMethod",
        "forceEnergyRange",
        "bandwiseSpilling",
        "kpointwiseSpilling",
        "LSODOS",
        "autoRotate",
        "doNotOrthogonalizeBasis",
    )

    # These keywords need additional string suffixes.
    # They could be used multiple times within one lobsterin.
    _LIST_KEYWORDS: tuple[str, ...] = (
        "basisfunctions",
        "cohpbetween",
        "createFatband",
        "customSTOforAtom",
        "cobiBetween",
    )

    # Generate {lowered: original} mappings
    FLOAT_KEYWORDS: ClassVar[dict[str, str]] = {key.lower(): key for key in _FLOAT_KEYWORDS}
    STRING_KEYWORDS: ClassVar[dict[str, str]] = {key.lower(): key for key in _STRING_KEYWORDS}
    BOOLEAN_KEYWORDS: ClassVar[dict[str, str]] = {key.lower(): key for key in _BOOLEAN_KEYWORDS}
    LIST_KEYWORDS: ClassVar[dict[str, str]] = {key.lower(): key for key in _LIST_KEYWORDS}

    # All known keywords
    AVAILABLE_KEYWORDS: ClassVar[dict[str, str]] = {
        **FLOAT_KEYWORDS,
        **STRING_KEYWORDS,
        **BOOLEAN_KEYWORDS,
        **LIST_KEYWORDS,
    }

    def __init__(self, settingsdict: dict) -> None:
        """
        Args:
            settingsdict: dict to initialize Lobsterin.
        """
        super().__init__()

        # Check for duplicates from case sensitivity
        keys = tuple(map(str.lower, settingsdict.keys()))
        if len(keys) != len(set(keys)):
            raise KeyError("There are duplicates for the keywords!")

        self.update(settingsdict)

    def __setitem__(self, key: str, val: Any) -> None:
        """
        Necessary due to the missing case sensitivity of lobsterin
        keywords. Also clean the keys and values by stripping white spaces.

        Raises:
            KeyError: if keyword is not available.
        """
        key = key.strip().lower()

        if key not in type(self).AVAILABLE_KEYWORDS:
            raise KeyError(f"Key {key} is currently not available")

        super().__setitem__(key, val.strip() if isinstance(val, str) else val)

    def __getitem__(self, key: str) -> Any:
        """To avoid cases sensitivity problems."""
        try:
            return super().__getitem__(key.strip().lower())

        except KeyError as exc:
            raise KeyError(f"{key=} is not available") from exc

    def __contains__(self, key: str) -> bool:  # type: ignore[override]
        """To avoid cases sensitivity problems."""
        return super().__contains__(key.lower().strip())

    def __delitem__(self, key: str) -> None:
        """To avoid cases sensitivity problems."""
        super().__delitem__(key.lower().strip())

    def diff(self, other: Self) -> dict[str, dict[str, Any]]:
        """Compare two Lobsterin and find which parameters are the same.
        Similar to the diff method of Incar.

        Args:
            other (Lobsterin): Lobsterin object to compare to.

        Returns:
            dict: {"Same": same_params, "Different": diff_params}
        """
        same_params = {}
        diff_params = {}

        # Check self
        for k1, v1 in self.items():
            if k1 not in other:
                diff_params[k1] = {"lobsterin1": v1, "lobsterin2": None}

            # String keywords
            elif isinstance(v1, str):
                if v1 != other[k1]:
                    diff_params[k1] = {"lobsterin1": v1, "lobsterin2": other[k1]}
                else:
                    same_params[k1] = v1

            # List keywords
            elif isinstance(v1, list):
                new_set1 = {value.strip().lower() for value in v1}
                new_set2 = {value.strip().lower() for value in other[k1]}
                if new_set1 != new_set2:
                    diff_params[k1] = {"lobsterin1": v1, "lobsterin2": other[k1]}

            # Float/boolean keywords
            elif v1 != other[k1]:
                diff_params[k1] = {"lobsterin1": v1, "lobsterin2": other[k1]}
            else:
                same_params[k1] = v1

        # Check other
        for k2, v2 in other.items():
            if k2 not in self and k2 not in diff_params:
                diff_params[k2] = {"lobsterin1": None, "lobsterin2": v2}

<<<<<<< HEAD
        return {"Same": same_params, "Different": diff_params}
=======
        basis_functions: list[str] = []
        for string_basis in self["basisfunctions"]:
            # string_basis.lstrip()
            string_basis_raw = string_basis.strip().split(" ")
            while "" in string_basis_raw:
                string_basis_raw.remove("")
            for _idx in range(int(structure.composition.element_composition[string_basis_raw[0]])):
                basis_functions.extend(string_basis_raw[1:])

        no_basis_functions = 0
        for basis in basis_functions:
            if "s" in basis:
                no_basis_functions += 1
            elif "p" in basis:
                no_basis_functions = no_basis_functions + 3
            elif "d" in basis:
                no_basis_functions = no_basis_functions + 5
            elif "f" in basis:
                no_basis_functions = no_basis_functions + 7
>>>>>>> 6d45741f

    def write_lobsterin(
        self,
        path: PathLike = "lobsterin",
        overwritedict: dict | None = None,
    ) -> None:
        """Write a lobsterin file, and recover keys to Camel case.

        Args:
            path (str): filename of the output lobsterin file
            overwritedict (dict): dict that can be used to update lobsterin, e.g. {"skipdos": True}
        """
        # Update previous entries
        self |= {} if overwritedict is None else overwritedict

        with open(path, mode="w", encoding="utf-8") as file:
            for key in self:
                if key in type(self).FLOAT_KEYWORDS or key in type(self).STRING_KEYWORDS:
                    file.write(f"{type(self).AVAILABLE_KEYWORDS[key]} {self.get(key)}\n")

                elif key in type(self).BOOLEAN_KEYWORDS:
                    file.write(f"{type(self).BOOLEAN_KEYWORDS[key]}\n")

                elif key in type(self).LIST_KEYWORDS:
                    for value in self.get(key):  # type: ignore[union-attr]
                        file.write(f"{type(self).LIST_KEYWORDS[key]} {value}\n")

    def as_dict(self) -> dict:
        """MSONable dict"""
        dct = dict(self)
        dct["@module"] = type(self).__module__
        dct["@class"] = type(self).__name__
        return dct

    @classmethod
    def from_dict(cls, dct: dict) -> Self:
        """
        Args:
            dct (dict): Dict representation.

        Returns:
            Lobsterin
        """
        return cls({key: val for key, val in dct.items() if key not in {"@module", "@class"}})

    def _get_nbands(self, structure: Structure) -> int:
        """Get number of bands."""
        if self.get("basisfunctions") is None:
            raise ValueError("No basis functions are provided. The program cannot calculate nbands.")

        basis_functions: list[str] = []
        for string_basis in self["basisfunctions"]:
            string_basis_raw = string_basis.strip().split(" ")
            while "" in string_basis_raw:
                string_basis_raw.remove("")
            for _idx in range(int(structure.composition.element_composition[string_basis_raw[0]])):
                basis_functions.extend(string_basis_raw[1:])

        num_basis_functions = 0
        for basis in basis_functions:
            if "s" in basis:
                num_basis_functions += 1
            elif "p" in basis:
                num_basis_functions += 3
            elif "d" in basis:
                num_basis_functions += 5
            elif "f" in basis:
                num_basis_functions += 7

        return int(num_basis_functions)

    def write_INCAR(
        self,
        incar_input: PathLike = "INCAR",
        incar_output: PathLike = "INCAR.lobster",
        poscar_input: PathLike = "POSCAR",
        isym: Literal[-1, 0] = 0,
        further_settings: dict | None = None,
    ) -> None:
        """Write INCAR file. Will only make the run static, insert NBANDS,
        set ISYM=0, LWAVE=True and you have to check for the rest.

        Args:
            incar_input (PathLike): path to input INCAR
            incar_output (PathLike): path to output INCAR
            poscar_input (PathLike): path to input POSCAR
            isym (Literal[-1, 0]): ISYM value.
            further_settings (dict): A dict can be used to include further settings, e.g. {"ISMEAR":-5}
        """
        # Read INCAR from file, which will be modified
        incar = Incar.from_file(incar_input)
        warnings.warn("Please check your incar_input before using it. This method only changes three settings!")
        if isym in {-1, 0}:
            incar["ISYM"] = isym
        else:
            raise ValueError(f"Got {isym=}, must be -1 or 0")

        incar["NSW"] = 0
        incar["LWAVE"] = True

        # Get NBANDS from _get_nbands (use basis set that is inserted)
        incar["NBANDS"] = self._get_nbands(Structure.from_file(poscar_input))
        if further_settings is not None:
            for key, item in further_settings.items():
                incar[key] = item
        incar.write_file(incar_output)

    @staticmethod
    def get_basis(
        structure: Structure,
        potcar_symbols: list[str],
        address_basis_file: PathLike | None = None,
    ) -> list[str]:
        """Get the basis functions from given potcar_symbols, e.g., ["Fe_pv", "Si"].

        Args:
            structure (Structure): Structure object
            potcar_symbols: list of potcar symbols
            address_basis_file (PathLike): path to the basis file

        Returns:
            basis
        """
        if address_basis_file is None:
            address_basis_file = f"{MODULE_DIR}/lobster_basis/BASIS_PBE_54_standard.yaml"

        atom_types_potcar = [name.split("_")[0] for name in potcar_symbols]

        if set(structure.symbol_set) != set(atom_types_potcar):
            raise ValueError("Your POSCAR does not correspond to your POTCAR!")

        basis = loadfn(address_basis_file)["BASIS"]

        basis_functions = []
        list_forin = []
        for idx, name in enumerate(potcar_symbols):
            if name not in basis:
                raise ValueError(
                    f"Missing basis information for POTCAR symbol: {name}. Please provide the basis manually."
                )
            basis_functions.append(basis[name].split())
            list_forin.append(f"{atom_types_potcar[idx]} {basis[name]}")
        return list_forin

    @staticmethod
    def get_all_possible_basis_functions(
        structure: Structure,
        potcar_symbols: list[str],
        address_basis_file_min: PathLike | None = None,
        address_basis_file_max: PathLike | None = None,
    ) -> list[dict]:
        """
        Args:
            structure: Structure object
            potcar_symbols: list of the potcar symbols
            address_basis_file_min: path to file with the minimum required basis by the POTCAR
            address_basis_file_max: path to file with the largest possible basis of the POTCAR.

        Returns:
            list[dict]: Can be used to create new Lobsterin objects in
                standard_calculations_from_vasp_files as dict_for_basis
        """
        max_basis = Lobsterin.get_basis(
            structure=structure,
            potcar_symbols=potcar_symbols,
            address_basis_file=address_basis_file_max or f"{MODULE_DIR}/lobster_basis/BASIS_PBE_54_max.yaml",
        )
        min_basis = Lobsterin.get_basis(
            structure=structure,
            potcar_symbols=potcar_symbols,
            address_basis_file=address_basis_file_min or f"{MODULE_DIR}/lobster_basis/BASIS_PBE_54_min.yaml",
        )
        all_basis = get_all_possible_basis_combinations(min_basis=min_basis, max_basis=max_basis)
        list_basis_dict = []
        for basis in all_basis:
            basis_dict = {}

            for elba in basis:
                basplit = elba.split()
                basis_dict[basplit[0]] = " ".join(basplit[1:])
            list_basis_dict.append(basis_dict)
        return list_basis_dict

    @staticmethod
    def write_POSCAR_with_standard_primitive(
        POSCAR_input: PathLike = "POSCAR",
        POSCAR_output: PathLike = "POSCAR.lobster",
        symprec: float = 0.01,
    ) -> None:
        """Write a POSCAR with the standard primitive cell.
        This is needed to arrive at the correct kpath.

        Args:
            POSCAR_input (PathLike): Input POSCAR file
            POSCAR_output (PathLike): Output POSCAR file
            symprec (float): precision to find symmetry
        """
        structure = Structure.from_file(POSCAR_input)
        kpath = HighSymmKpath(structure, symprec=symprec)
        new_structure = kpath.prim
        new_structure.to(fmt="POSCAR", filename=POSCAR_output)

    @staticmethod
    def write_KPOINTS(
        POSCAR_input: PathLike = "POSCAR",
        KPOINTS_output: PathLike = "KPOINTS.lobster",
        reciprocal_density: int = 100,
        isym: Literal[-1, 0] = 0,
        from_grid: bool = False,
        input_grid: Tuple3Ints = (5, 5, 5),
        line_mode: bool = True,
        kpoints_line_density: int = 20,
        symprec: float = 0.01,
    ) -> None:
        """Write a gamma-centered KPOINTS file for LOBSTER.

        Args:
            POSCAR_input (PathLike): path to POSCAR
            KPOINTS_output (PathLike): path to output KPOINTS
            reciprocal_density (int): Grid density
            isym (Literal[-1, 0]): ISYM value.
            from_grid (bool): If True KPOINTS will be generated with the help of a grid given in input_grid.
                Otherwise, they will be generated from the reciprocal_density
            input_grid (tuple): grid to generate the KPOINTS file
            line_mode (bool): If True, band structure will be generated
            kpoints_line_density (int): density of the lines in the band structure
            symprec (float): precision to determine symmetry
        """
        structure = Structure.from_file(POSCAR_input)
        if not from_grid:
            kpoint_grid = Kpoints.automatic_density_by_vol(structure, reciprocal_density).kpts
            mesh = kpoint_grid[0]
        else:
            mesh = input_grid

        # The following code is taken from SpacegroupAnalyzer
        # We need to switch off symmetry here
        matrix = structure.lattice.matrix
        positions = structure.frac_coords
        unique_species: list[Composition] = []
        zs = []
        magmoms = []

        for species, group in itertools.groupby(structure, key=lambda s: s.species):
            if species in unique_species:
                ind = unique_species.index(species)
                zs.extend([ind + 1] * len(tuple(group)))
            else:
                unique_species.append(species)
                zs.extend([len(unique_species)] * len(tuple(group)))

        for site in structure:
            if hasattr(site, "magmom"):
                magmoms.append(site.magmom)
            elif site.is_ordered and hasattr(site.specie, "spin"):
                magmoms.append(site.specie.spin)
            else:
                magmoms.append(0)

        # For now, we are setting MAGMOM to zero. (Taken from INCAR class)
        cell = matrix, positions, zs, magmoms
        # TODO: what about this shift?
        mapping, grid = spglib.get_ir_reciprocal_mesh(mesh, cell, is_shift=[0, 0, 0])

        # Get the KPOINTS for the grid
        if isym == -1:
            kpts = []
            weights = []
            all_labels = []
            for gp in grid:
                kpts.append(gp.astype(float) / mesh)
                weights.append(float(1))
                all_labels.append("")

        # Time reversal symmetry: k and -k are equivalent
        elif isym == 0:
            kpts = []
            weights = []
            all_labels = []
            newlist = [list(gp) for gp in list(grid)]
            mapping = []
            for gp in newlist:
                minus_gp = [-k for k in gp]
                if minus_gp in newlist and minus_gp != [0, 0, 0]:
                    mapping.append(newlist.index(minus_gp))
                else:
                    mapping.append(newlist.index(gp))

            for igp, gp in enumerate(newlist):
                if mapping[igp] > igp:
                    kpts.append(np.array(gp).astype(float) / mesh)
                    weights.append(float(2))
                    all_labels.append("")
                elif mapping[igp] == igp:
                    kpts.append(np.array(gp).astype(float) / mesh)
                    weights.append(float(1))
                    all_labels.append("")

        else:
            raise ValueError(f"Got {isym=}, must be -1 or 0")

        # Line mode
        if line_mode:
            kpath = HighSymmKpath(structure, symprec=symprec)
            if not np.allclose(kpath.prim.lattice.matrix, structure.lattice.matrix):
                raise ValueError(
                    "You are not using the standard primitive cell. The k-path is not correct. Please generate a "
                    "standard primitive cell first."
                )

            frac_k_points, labels = kpath.get_kpoints(line_density=kpoints_line_density, coords_are_cartesian=False)

            for k, f in enumerate(frac_k_points):
                kpts.append(f)
                weights.append(0.0)
                all_labels.append(labels[k])
        comment = f"{isym=}, grid: {mesh} plus kpoint path" if line_mode else f"{isym=}, grid: {mesh}"

        kpoints_instance = Kpoints(
            comment=comment,
            style=Kpoints.supported_modes.Reciprocal,
            num_kpts=len(kpts),
            kpts=tuple(kpts),
            kpts_weights=weights,
            labels=all_labels,
        )

        kpoints_instance.write_file(filename=KPOINTS_output)

    @classmethod
    def from_file(cls, lobsterin: PathLike) -> Self:
        """Create Lobsterin from lobsterin file.

        Args:
            lobsterin (PathLike): path to lobsterin.

        Returns:
            Lobsterin object
        """
        with zopen(lobsterin, mode="rt") as file:
            lines = file.read().split("\n")
        if not lines:
            raise RuntimeError("lobsterin file contains no data.")

        lobsterin_dict: dict[str, Any] = {}
        for line in lines:
            # Remove comment lines and in-line comments
            if line := re.split(r"[!#//]", line)[0].strip():
                # Extract keywords
                line_parts = line.replace("\t", " ").strip().split()
                if line_parts:
                    key = line_parts[0].lower()
                else:
                    continue

                # Avoid duplicates for float/string keywords
                if (key in cls.FLOAT_KEYWORDS or key in cls.STRING_KEYWORDS) and key in lobsterin_dict:
                    raise ValueError(f"Same keyword {key} twice!")

                # Parse by keyword type
                if key in cls.BOOLEAN_KEYWORDS:
                    lobsterin_dict[key] = True

                elif key in cls.FLOAT_KEYWORDS:
                    lobsterin_dict[key] = float(line_parts[1])

                elif key in cls.STRING_KEYWORDS:
                    lobsterin_dict[key] = " ".join(line_parts[1:])

                elif key in cls.LIST_KEYWORDS:
                    if key in lobsterin_dict:
                        lobsterin_dict[key].append(" ".join(line_parts[1:]))
                    else:
                        lobsterin_dict[key] = [" ".join(line_parts[1:])]

                else:
                    raise ValueError(f"Invalid keyword {key}.")

        return cls(lobsterin_dict)

    @staticmethod
    def _get_potcar_symbols(POTCAR_input: PathLike) -> list[str]:
        """Get the name of the species in the POTCAR.

        Args:
            POTCAR_input (PathLike): path to potcar file

        Returns:
            list[str]: names of the species
        """
        potcar = Potcar.from_file(POTCAR_input)
        for pot in potcar:
            if pot.potential_type != "PAW":
                raise ValueError("Lobster only works with PAW! Use different POTCARs")

        # Warning about a bug in LOBSTER-4.1.0
        with zopen(POTCAR_input, mode="r") as file:
            data = file.read()

        if isinstance(data, bytes):
            data = data.decode("utf-8")

        if "SHA256" in data or "COPYR" in data:
            warnings.warn(
                "These POTCARs are not compatible with "
                "Lobster up to version 4.1.0."
                "\n The keywords SHA256 and COPYR "
                "cannot be handled by Lobster"
                " \n and will lead to wrong results."
            )

        if potcar.functional != "PBE":
            raise RuntimeError("We only have BASIS options for PBE so far")

        return [name["symbol"] for name in potcar.spec]

    @classmethod
    def standard_calculations_from_vasp_files(
        cls,
        POSCAR_input: PathLike = "POSCAR",
        INCAR_input: PathLike = "INCAR",
        POTCAR_input: PathLike | None = None,
        Vasprun_output: PathLike = "vasprun.xml",
        dict_for_basis: dict | None = None,
        option: str = "standard",
    ) -> Self:
        """Generate lobsterin with standard settings.

        Args:
            POSCAR_input (PathLike): path to POSCAR
            INCAR_input (PathLike): path to INCAR
            POTCAR_input (PathLike): path to POTCAR
            Vasprun_output (PathLike): path to vasprun.xml
            dict_for_basis (dict): can be provided: it should look the following:
                dict_for_basis={"Fe":'3p 3d 4s 4f', "C": '2s 2p'} and will overwrite all settings from POTCAR_input
            option (str): 'standard' will start a normal LOBSTER run where COHPs, COOPs, DOS, CHARGE etc. will be
                calculated
                'standard_with_energy_range_from_vasprun' will start a normal LOBSTER run for entire energy range
                of VASP static run. vasprun.xml file needs to be in current directory.
                'standard_from_projection' will start a normal LOBSTER run from a projection
                'standard_with_fatband' will do a fatband calculation, run over all orbitals
                'onlyprojection' will only do a projection
                'onlydos' will only calculate a projected dos
                'onlycohp' will only calculate cohp
                'onlycoop' will only calculate coop
                'onlycohpcoop' will only calculate cohp and coop

        Returns:
            Lobsterin with standard settings
        """

        warnings.warn(
            "Always check and test the provided basis functions. The spilling of your Lobster calculation might help"
        )

        if option not in {
            "standard",
            "standard_from_projection",
            "standard_with_fatband",
            "standard_with_energy_range_from_vasprun",
            "onlyprojection",
            "onlydos",
            "onlycohp",
            "onlycoop",
            "onlycobi",
            "onlycohpcoop",
            "onlycohpcoopcobi",
            "onlymadelung",
        }:
            raise ValueError("The option is not valid!")

        lobsterin_dict: dict[str, Any] = {
            # This basis set covers elements up to Lr (Z = 103)
            "basisSet": "pbeVaspFit2015",
            # Energies around e-fermi
            "COHPstartEnergy": -35.0,
            "COHPendEnergy": 5.0,
        }

        if option in {
            "standard",
            "standard_with_energy_range_from_vasprun",
            "onlycohp",
            "onlycoop",
            "onlycobi",
            "onlycohpcoop",
            "onlycohpcoopcobi",
            "standard_with_fatband",
        }:
            # Every interaction with a distance of 6.0 Å is checked
            lobsterin_dict["cohpGenerator"] = "from 0.1 to 6.0 orbitalwise"
            # Save the projection
            lobsterin_dict["saveProjectionToFile"] = True

        if option == "standard_from_projection":
            lobsterin_dict["cohpGenerator"] = "from 0.1 to 6.0 orbitalwise"
            lobsterin_dict["loadProjectionFromFile"] = True

        elif option == "standard_with_energy_range_from_vasprun":
            vasp_run = Vasprun(Vasprun_output)
            lobsterin_dict["COHPstartEnergy"] = round(
                min(vasp_run.complete_dos.energies - vasp_run.complete_dos.efermi), 4
            )
            lobsterin_dict["COHPendEnergy"] = round(
                max(vasp_run.complete_dos.energies - vasp_run.complete_dos.efermi), 4
            )
            lobsterin_dict["COHPSteps"] = len(vasp_run.complete_dos.energies)

        # TODO: add COBI here! might be relevant LOBSTER version
        elif option == "onlycohp":
            lobsterin_dict["skipdos"] = True
            lobsterin_dict["skipcoop"] = True
            lobsterin_dict["skipPopulationAnalysis"] = True
            lobsterin_dict["skipGrossPopulation"] = True
            # LOBSTER-4.1.0
            lobsterin_dict["skipcobi"] = True
            lobsterin_dict["skipMadelungEnergy"] = True

        elif option == "onlycoop":
            lobsterin_dict["skipdos"] = True
            lobsterin_dict["skipcohp"] = True
            lobsterin_dict["skipPopulationAnalysis"] = True
            lobsterin_dict["skipGrossPopulation"] = True
            # LOBSTER-4.1.0
            lobsterin_dict["skipcobi"] = True
            lobsterin_dict["skipMadelungEnergy"] = True

        elif option == "onlycohpcoop":
            lobsterin_dict["skipdos"] = True
            lobsterin_dict["skipPopulationAnalysis"] = True
            lobsterin_dict["skipGrossPopulation"] = True
            # LOBSTER-4.1.0
            lobsterin_dict["skipcobi"] = True
            lobsterin_dict["skipMadelungEnergy"] = True

        elif option == "onlycohpcoopcobi":
            lobsterin_dict["skipdos"] = True
            lobsterin_dict["skipPopulationAnalysis"] = True
            lobsterin_dict["skipGrossPopulation"] = True
            lobsterin_dict["skipMadelungEnergy"] = True

        elif option == "onlydos":
            lobsterin_dict["skipcohp"] = True
            lobsterin_dict["skipcoop"] = True
            lobsterin_dict["skipPopulationAnalysis"] = True
            lobsterin_dict["skipGrossPopulation"] = True
            # LOBSTER-4.1.0
            lobsterin_dict["skipcobi"] = True
            lobsterin_dict["skipMadelungEnergy"] = True

        elif option == "onlyprojection":
            lobsterin_dict["skipdos"] = True
            lobsterin_dict["skipcohp"] = True
            lobsterin_dict["skipcoop"] = True
            lobsterin_dict["skipPopulationAnalysis"] = True
            lobsterin_dict["skipGrossPopulation"] = True
            lobsterin_dict["saveProjectionToFile"] = True
            # LOBSTER-4.1.0
            lobsterin_dict["skipcobi"] = True
            lobsterin_dict["skipMadelungEnergy"] = True

        elif option == "onlycobi":
            lobsterin_dict["skipdos"] = True
            lobsterin_dict["skipcohp"] = True
            lobsterin_dict["skipPopulationAnalysis"] = True
            lobsterin_dict["skipGrossPopulation"] = True
            # LOBSTER-4.1.0
            lobsterin_dict["skipcobi"] = True
            lobsterin_dict["skipMadelungEnergy"] = True

        elif option == "onlymadelung":
            lobsterin_dict["skipdos"] = True
            lobsterin_dict["skipcohp"] = True
            lobsterin_dict["skipcoop"] = True
            lobsterin_dict["skipPopulationAnalysis"] = True
            lobsterin_dict["skipGrossPopulation"] = True
            lobsterin_dict["saveProjectionToFile"] = True
            # LOBSTER-4.1.0
            lobsterin_dict["skipcobi"] = True

        incar = Incar.from_file(INCAR_input)

        if incar["ISMEAR"] == 0:
            lobsterin_dict["gaussianSmearingWidth"] = incar["SIGMA"]

        if incar["ISMEAR"] != 0 and option == "standard_with_fatband":
            raise ValueError("ISMEAR has to be 0 for a fatband calculation with Lobster")

        if dict_for_basis is not None:
            # dict_for_basis = {"Fe":"3p 3d 4s 4f", "C": "2s 2p"}
            # Will just insert this basis and not check with poscar
            basis = [f"{key} {value}" for key, value in dict_for_basis.items()]
        elif POTCAR_input is not None:
            # Get basis functions from POTCAR
            potcar_names = cls._get_potcar_symbols(POTCAR_input=POTCAR_input)

            basis = cls.get_basis(structure=Structure.from_file(POSCAR_input), potcar_symbols=potcar_names)
        else:
            raise ValueError("basis cannot be generated")

        lobsterin_dict["basisfunctions"] = basis

        if option == "standard_with_fatband":
            lobsterin_dict["createFatband"] = basis

        return cls(lobsterin_dict)


def get_all_possible_basis_combinations(min_basis: list, max_basis: list) -> list[list[str]]:
    """Get all possible basis combinations.

    Args:
        min_basis: list of basis entries: e.g., ["Si 3p 3s"]
        max_basis: list of basis entries: e.g., ["Si 3p 3s"].

    Returns:
        list[list[str]]: all possible combinations of basis functions, e.g. [["Si 3p 3s"]]
    """
    max_basis_lists = [x.split() for x in max_basis]
    min_basis_lists = [x.split() for x in min_basis]

    # Get all possible basis functions
    basis_dict: dict[str, dict] = {}
    for iel, el in enumerate(max_basis_lists):
        basis_dict[el[0]] = {"fixed": [], "variable": [], "combinations": []}
        for basis in el[1:]:
            if basis in min_basis_lists[iel]:
                basis_dict[el[0]]["fixed"].append(basis)
            if basis not in min_basis_lists[iel]:
                basis_dict[el[0]]["variable"].append(basis)
        for L in range(len(basis_dict[el[0]]["variable"]) + 1):
            for subset in itertools.combinations(basis_dict[el[0]]["variable"], L):
                basis_dict[el[0]]["combinations"].append(" ".join([el[0]] + basis_dict[el[0]]["fixed"] + list(subset)))

    list_basis = [item["combinations"] for item in basis_dict.values()]

    # Get all combinations
    start_basis = list_basis[0]
    if len(list_basis) > 1:
        for el in list_basis[1:]:
            new_start_basis = []
            for elbasis in start_basis:
                for elbasis2 in el:
                    if not isinstance(elbasis, list):
                        new_start_basis.append([elbasis, elbasis2])
                    else:
                        new_start_basis.append([*elbasis.copy(), elbasis2])
            start_basis = new_start_basis
        return start_basis
    return [[basis] for basis in start_basis]<|MERGE_RESOLUTION|>--- conflicted
+++ resolved
@@ -35,11 +35,7 @@
     from typing_extensions import Self
 
     from pymatgen.core.composition import Composition
-<<<<<<< HEAD
-    from pymatgen.util.typing import PathLike
-=======
-    from pymatgen.util.typing import Tuple3Ints
->>>>>>> 6d45741f
+    from pymatgen.util.typing import PathLike, Tuple3Ints
 
 MODULE_DIR = os.path.dirname(os.path.abspath(__file__))
 
@@ -239,29 +235,7 @@
             if k2 not in self and k2 not in diff_params:
                 diff_params[k2] = {"lobsterin1": None, "lobsterin2": v2}
 
-<<<<<<< HEAD
         return {"Same": same_params, "Different": diff_params}
-=======
-        basis_functions: list[str] = []
-        for string_basis in self["basisfunctions"]:
-            # string_basis.lstrip()
-            string_basis_raw = string_basis.strip().split(" ")
-            while "" in string_basis_raw:
-                string_basis_raw.remove("")
-            for _idx in range(int(structure.composition.element_composition[string_basis_raw[0]])):
-                basis_functions.extend(string_basis_raw[1:])
-
-        no_basis_functions = 0
-        for basis in basis_functions:
-            if "s" in basis:
-                no_basis_functions += 1
-            elif "p" in basis:
-                no_basis_functions = no_basis_functions + 3
-            elif "d" in basis:
-                no_basis_functions = no_basis_functions + 5
-            elif "f" in basis:
-                no_basis_functions = no_basis_functions + 7
->>>>>>> 6d45741f
 
     def write_lobsterin(
         self,
