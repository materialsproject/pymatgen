--- conflicted
+++ resolved
@@ -532,18 +532,8 @@
                                 If False, a single block is assumed.
         """
         filename = filename if isinstance(filename, Path) else Path(filename)
-<<<<<<< HEAD
-        with zopen(filename, "wt") as file:
+        with zopen(filename, mode="wt") as file:
             file.write(self.get_str(ignore_comments=ignore_comments, keep_stages=keep_stages))
-=======
-        with zopen(filename, mode="wt") as f:
-            f.write(self.get_str(ignore_comments=ignore_comments, keep_stages=keep_stages))
-
-    @classmethod
-    @np.deprecate(message="Use from_str instead")
-    def from_string(cls, *args, **kwargs) -> LammpsInputFile:
-        return cls.from_str(*args, **kwargs)
->>>>>>> 021a280c
 
     @classmethod
     def from_str(cls, contents: str, ignore_comments: bool = False, keep_stages: bool = False) -> LammpsInputFile:
