# Copyright (c) Pymatgen Development Team.
# Distributed under the terms of the MIT License.

"""
This module implements methods for writing LAMMPS input files.
"""

<<<<<<< HEAD
=======
from __future__ import annotations

>>>>>>> aeae8f48
import os
import re
import shutil
import warnings
from collections import OrderedDict
from pathlib import Path
from string import Template

from monty.dev import deprecated
from monty.io import zopen
from monty.json import MSONable

from pymatgen.io.core import InputFile
from pymatgen.io.lammps.data import LammpsData  # , CombinedData
from pymatgen.io.template import TemplateInputGen

__author__ = "Kiran Mathew, Brandon Wood, Zhi Deng"
__copyright__ = "Copyright 2018, The Materials Virtual Lab"
__version__ = "1.0"
__maintainer__ = "Zhi Deng"
__email__ = "z4deng@eng.ucsd.edu"
__date__ = "Aug 1, 2018"


class LammpsInputFile(InputFile):
    """
    Class representing a LAMMPS input settings file, e.g. in.lammps.
    Allows for LAMMPS input generation in line/stage wise manner. A stage
    here is defined as a block of LAMMPS input commands usually performing a
    specific task during the simulation such as energy minimization or
    NPT/NVT runs. But more broadly, a stage can also be block of LAMMPS
    input where simulation box is setup, a set of variables are declared or
    quantities are computed. A comment beginning with '#' is treated as a
    header for a stage and marks the start of a new stage in the LAMMPS input.
    Other comments starting with '##' are treated as conventional comments.
    """

    def __init__(self, input_settings: OrderedDict = None):
        """
        Args:
            input_settings: Ordered Dictionary of LAMMPS input settings.
        """

        self.nstages = 0
        self.ncomments = 0
        self.input_settings = input_settings if input_settings is not None else OrderedDict()
        self.curr_stage_name = None

    def init_stage(self):
        """
        Use this to initiate new stage/black in LAMMPS input file.
        """

        self.nstages += 1

        stage_name = "stage %s" % self.nstages
        self._add_stage_name(stage_name)

    def add_comment(self, comment: str, is_stage_header: bool = False) -> None:
        """
         Method to add a comment or a stage header.

        Args:
            comment: Comment string to be added. The comment will be
                preceded '##' (double hash) in the generated input.
            is_stage_header: Set this to True, if the comment should be
                treated as stage/block header to be used at the beginning of
                each stage/block. Headers are preceded by '#' (single hash)
                in the generated input.
        """

        if is_stage_header:
            self._add_command("header", "# " + comment)
        else:
            self.ncomments += 1
            self._add_command(f"comment_{self.ncomments}", "## " + comment)

    def add_commands(self, commands: Union[str, list, dict], stage_name: str = None):
        """
        Adds LAMMPS command/s and its arguments to LAMMPS input file.

        Args:
            commands: LAMMPS command/s. Can pass single string or list of LAMMPS command
            with its arguments. Also accepts dictionary of LAMMPS commands are
            corresponding arguments as key value pairs.
            stage_name: If a stage name is mentioned, the command is added
                under that stage block else latest stage is assumed.
        """

        if self.curr_stage_name is None:
            self.init_stage()
        self._add_stage_name(stage_name)

        if isinstance(commands, str):
            self._add_command(commands)
        elif isinstance(commands, list):
            for command in commands:
                self._add_command(command=command)
        elif isinstance(commands, dict):
            for command, args in commands.items():
                self._add_command(command=command, args=args)

    def add_stage(self, stage_commands: Union[list, dict], header: str = None, description: str = None):
        """
        Adds an entire stage or block of LAMMPS input commands and argument.

        Args:
            stage_commands:A dictionary containing LAMMPS commands and arguments
                as key value pairs. Example: {'units': 'metal', 'atom_style': 'charge'}.
                Alternatively, a list of strings containing both LAMMPS commands
                and corresponding arguments can be provided. Example: ['units  metal',
                'atom_style charge']
            header: The header for the stage. The stage number will be used
                as the header if not provided.
            description: Add short description for this stage. This will
                add inline with the stage header in the input
        """

        self.init_stage()

        if header is None:
            header = self.curr_stage_name

        if description is not None:
            self.add_comment(f"{header} : {description}", is_stage_header=True)
        else:
            self.add_comment(header, is_stage_header=True)  # type: ignore

        self.add_commands(commands=stage_commands)

    def generate_lammps_input(self):
        """
        Returns: LammpsInputFile object
        """
        return LammpsInputFile(self.input_settings)

    def get_string(self):
        """
        Generates and returns the string representation of LAMMPS input file.

        Returns: String representation of LAMMPS input file.

        """

        lammps_input = "## LAMMPS input generated from LammpsInputConstructor\n\n"
        for stage, command_dict in self.input_settings.items():
            for command, args in command_dict.items():
                if command.startswith("comment") or command.startswith("header"):
                    if command.startswith("header"):
                        lammps_input += "\n"
                    lammps_input += args + "\n"
                else:
                    lammps_input += f"{command:20} {args}\n"
        return lammps_input

    def from_string(self, s: str):  # type: ignore
        """
        Helper method to parse string representation of LammpsInputFile

        Args:
            s: String representation of LammpsInputFile.

        Returns: LammpsInputFile
        """

        for line in self._clean_lines(s.splitlines()[1:]):
            if line[:2] == "##":
                self.add_comment(comment=line[2:], is_stage_header=False)
            if line[0] == "#":
                self.init_stage()
                self.add_comment(comment=line[2:], is_stage_header=True)
            else:
                self.add_commands(line)

        return LammpsInputFile(self.input_settings)

    def from_file(self, path: Union[str, Path]):  # type: ignore
        """
        Creates an InputFile object from a file.

        Args:
            path: Filename to read, including path.

        Returns:
            InputFile
        """
        filename = path if isinstance(path, Path) else Path(path)
        with zopen(filename, "rt") as f:
            return self.from_string(f.read())

    @classmethod
    def from_dict(cls, d: dict):
        """
        Reads LammpsInputFile from Ordered dictionary.
        Args:
            d: LammpsIncarFile ordered dict.

        Returns:
            LammpsInputFile object
        """
        return LammpsInputFile(OrderedDict({k: v for k, v in d.items() if not k.startswith("@")}))

    def as_dict(self):
        """
        Returns ordered dictionary of LammpsInputFile parameters.

        Returns:
            LammpsInputFile ordered dictionary.
        """
        d = self.input_settings.copy()
        d["@module"] = type(self).__module__
        d["@class"] = type(self).__name__
        return d

    def __str__(self):
        return self.get_string()

    @staticmethod
    def _clean_lines(string_list: list):
        """
        Helper method to strips whitespaces, carriage returns and empty
        lines from a list of strings.

        Args:
            string_list (list): List of strings.
        """
        for s in string_list:
            clean_s = s
            clean_s = clean_s.strip()
            if not (clean_s == "" or clean_s == "\n"):
                yield clean_s

    def _add_stage_name(self, stage_name: str = None) -> None:
        """
        Helper method to generate and add stage name internally.

        Args:
            stage_name: Stage name to be added.
        """

        if stage_name is None:
            stage_name = self.curr_stage_name if self.curr_stage_name is not None else "stage %s" % self.nstages

        if not (stage_name in self.input_settings.keys()):
            self.input_settings[stage_name] = OrderedDict()
            self.curr_stage_name = stage_name  # type: ignore

    def _add_command(self, command: str, args: str = None, stage_name: str = None):
        """
        Helper method to add a single LAMMPS command and its arguments to
        LAMMPS input file.

        Args:
            command: LAMMPS command
            args: Arguments for the LAMMPS command
            stage_name: If a stage name is mentioned, the command is added
                under that stage block else latest stage is assumed.
        """
        if self.curr_stage_name is None:
            self.init_stage()
        self._add_stage_name(stage_name)

        if args is None:
            string_split = command.split()
            command = string_split[0]
            args = " ".join(string_split[1:])
        self.input_settings[self.curr_stage_name][command] = args


class CombinedData(InputFile):
    """
    Class representing a LAMMPS data file, e.g. system.data
    """


class LammpsRun(MSONable):
    """
    Examples for various simple LAMMPS runs with given simulation box,
    force field and a few more settings. Experienced LAMMPS users should
    consider using write_lammps_inputs method with more sophisticated
    templates.

    """

    template_dir = os.path.join(os.path.dirname(os.path.abspath(__file__)), "templates")

    def __init__(self, script_template, settings, data, script_filename):
        """
        Base constructor.

        Args:
            script_template (str): String template for input script
                with placeholders. The format for placeholders has to
                be '$variable_name', e.g., '$temperature'
            settings (dict): Contains values to be written to the
                placeholders, e.g., {'temperature': 1}.
            data (LammpsData or str): Data file as a LammpsData
                instance or path to an existing data file. Default to
                None, i.e., no data file supplied. Useful only when
                read_data cmd is in the script.
            script_filename (str): Filename for the input script.

        """
        self.script_template = script_template
        self.settings = settings
        self.data = data
        self.script_filename = script_filename

    def write_inputs(self, output_dir, **kwargs):
        """
        Writes all input files (input script, and data if needed).
        Other supporting files are not handled at this moment.

        Args:
            output_dir (str): Directory to output the input files.
            **kwargs: kwargs supported by LammpsData.write_file.

        """
        write_lammps_inputs(
            output_dir=output_dir,
            script_template=self.script_template,
            settings=self.settings,
            data=self.data,
            script_filename=self.script_filename,
            **kwargs,
        )

    @classmethod
    def md(cls, data, force_field, temperature, nsteps, other_settings=None):
        r"""
        Example for a simple MD run based on template md.txt.

        Args:
            data (LammpsData or str): Data file as a LammpsData
                instance or path to an existing data file.
            force_field (str): Combined force field related cmds. For
                example, 'pair_style eam\npair_coeff * * Cu_u3.eam'.
            temperature (float): Simulation temperature.
            nsteps (int): No. of steps to run.
            other_settings (dict): other settings to be filled into
                placeholders.
        """
        template_path = os.path.join(cls.template_dir, "md.txt")
        with open(template_path) as f:
            script_template = f.read()
        settings = other_settings.copy() if other_settings is not None else {}
        settings.update({"force_field": force_field, "temperature": temperature, "nsteps": nsteps})
        script_filename = "in.md"
        return cls(
            script_template=script_template,
            settings=settings,
            data=data,
            script_filename=script_filename,
        )


class LammpsTemplateGen(TemplateInputGen):
    """
    Creates an InputSet object for a LAMMPS run based on a template file.
    The input script is constructed by substituting variables into placeholders
    in the template file using python's Template.safe_substitute() function.
    The data file containing coordinates and topology information can be provided
    as a LammpsData instance. Alternatively, you can include a read_data command
    in the template file that points to an existing data file.
    Other supporting files are not handled at the moment.

    To write the input files to a directory, call LammpsTemplateSet.write_input()
    See pymatgen.io.template.py for additional documentation of this method.
    """

    def get_input_set(  # type: ignore
        self,
        script_template: str | Path,
        settings: dict | None = None,
        script_filename: str = "in.lammps",
        data: LammpsData | CombinedData | None = None,
        data_filename: str = "system.data",
    ):
        """
        Args:
            script_template: String template for input script with
                placeholders. The format for placeholders has to be
                '$variable_name', e.g., '$temperature'
            settings: Contains values to be written to the
                placeholders, e.g., {'temperature': 1}. Default to None.
            data: Data file as a LammpsData instance. Default to None, i.e., no
                data file supplied. Note that a matching 'read_data' command
                must be provided in the script template in order for the data
                file to actually be read.
            script_filename: Filename for the input file.
            data_filename: Filename for the data file, if provided.
        """
        input_set = super().get_input_set(template=script_template, variables=settings, filename=script_filename)

        if data:
            input_set.update({data_filename: data})
        return input_set


@deprecated(LammpsTemplateGen, "This method will be retired in the future. Consider using LammpsTemplateSet instead.")
def write_lammps_inputs(
    output_dir,
    script_template,
    settings=None,
    data=None,
    script_filename="in.lammps",
    make_dir_if_not_present=True,
    **kwargs,
):
    """
    Writes input files for a LAMMPS run. Input script is constructed
    from a str template with placeholders to be filled by custom
    settings. Data file is either written from a LammpsData
    instance or copied from an existing file if read_data cmd is
    inspected in the input script. Other supporting files are not
    handled at the moment.

    Args:
        output_dir (str): Directory to output the input files.
        script_template (str): String template for input script with
            placeholders. The format for placeholders has to be
            '$variable_name', e.g., '$temperature'
        settings (dict): Contains values to be written to the
            placeholders, e.g., {'temperature': 1}. Default to None.
        data (LammpsData or str): Data file as a LammpsData instance or
            path to an existing data file. Default to None, i.e., no
            data file supplied. Useful only when read_data cmd is in
            the script.
        script_filename (str): Filename for the input script.
        make_dir_if_not_present (bool): Set to True if you want the
            directory (and the whole path) to be created if it is not
            present.
        **kwargs: kwargs supported by LammpsData.write_file.

    Examples:
        >>> eam_template = '''units           metal
        ... atom_style      atomic
        ...
        ... lattice         fcc 3.615
        ... region          box block 0 20 0 20 0 20
        ... create_box      1 box
        ... create_atoms    1 box
        ...
        ... pair_style      eam
        ... pair_coeff      1 1 Cu_u3.eam
        ...
        ... velocity        all create $temperature 376847 loop geom
        ...
        ... neighbor        1.0 bin
        ... neigh_modify    delay 5 every 1
        ...
        ... fix             1 all nvt temp $temperature $temperature 0.1
        ...
        ... timestep        0.005
        ...
        ... run             $nsteps'''
        >>> write_lammps_inputs('.', eam_template, settings={'temperature': 1600.0, 'nsteps': 100})
        >>> with open('in.lammps') as f:
        ...     script = f.read()
        ...
        >>> print(script)
        units           metal
        atom_style      atomic

        lattice         fcc 3.615
        region          box block 0 20 0 20 0 20
        create_box      1 box
        create_atoms    1 box

        pair_style      eam
        pair_coeff      1 1 Cu_u3.eam

        velocity        all create 1600.0 376847 loop geom

        neighbor        1.0 bin
        neigh_modify    delay 5 every 1

        fix             1 all nvt temp 1600.0 1600.0 0.1

        timestep        0.005

        run             100


    """
    variables = {} if settings is None else settings
    template = Template(script_template)
    input_script = template.safe_substitute(**variables)
    if make_dir_if_not_present and not os.path.exists(output_dir):
        os.makedirs(output_dir)
    with open(os.path.join(output_dir, script_filename), "w") as f:
        f.write(input_script)
    read_data = re.search(r"read_data\s+(.*)\n", input_script)
    if read_data:
        data_filename = read_data.group(1).split()[0]
        if isinstance(data, LammpsData):
            data.write_file(os.path.join(output_dir, data_filename), **kwargs)
        elif isinstance(data, str) and os.path.exists(data):
            shutil.copyfile(data, os.path.join(output_dir, data_filename))
        else:
            warnings.warn(f"No data file supplied. Skip writing {data_filename}.")<|MERGE_RESOLUTION|>--- conflicted
+++ resolved
@@ -5,11 +5,8 @@
 This module implements methods for writing LAMMPS input files.
 """
 
-<<<<<<< HEAD
-=======
 from __future__ import annotations
 
->>>>>>> aeae8f48
 import os
 import re
 import shutil
