--- conflicted
+++ resolved
@@ -16,12 +16,8 @@
 from monty.os.path import zpath
 
 from pymatgen.io.feff.inputs import Atoms, Tags, Potential, Header
-<<<<<<< HEAD
 from pymatgen import Structure
-from pymatgen.io.cif import CifFile
 import numpy as np
-from pymatgen.symmetry.analyzer import SpacegroupAnalyzer
-=======
 
 """
 This module defines the FeffInputSet abstract base class and a concrete
@@ -30,7 +26,6 @@
 structure without further user intervention. This ensures comparability across
 runs.
 """
->>>>>>> af97af42
 
 __author__ = "Kiran Mathew"
 __credits__ = "Alan Dozier, Anubhav Jain, Shyue Ping Ong"
