--- conflicted
+++ resolved
@@ -154,18 +154,12 @@
         geom_opt_max_cycles: int = 200,
         plot_cubes: bool = False,
         nbo_params: dict | None = None,
-<<<<<<< HEAD
-        new_geom_opt: dict | None = None,
-        vdw_mode: Literal["atomic", "sequential"] = "atomic",
+        geom_opt: dict | None = None,
         cdft_constraints: list[list[dict]] | None = None,
         almo_coupling_states: list[list[tuple[int, int]]] | None = None,
         overwrite_inputs: dict | None = None,
-=======
-        geom_opt: dict | None = None,
-        overwrite_inputs: dict | None = None,
         vdw_mode: Literal["atomic", "sequential"] = "atomic",
         extra_scf_print: bool = False,
->>>>>>> cf4ab400
     ):
         """
         Args:
@@ -352,8 +346,6 @@
                 the PCM "radii" setting to "read".**
 
                 **Note that all keys must be given as strings, even when they are numbers!**
-<<<<<<< HEAD
-=======
             vdw_mode ('atomic' | 'sequential'): Method of specifying custom van der Waals radii. Applies
                 only if you are using overwrite_inputs to add a $van_der_waals section to the input.
                 In 'atomic' mode (default), dict keys represent the atomic number associated with each
@@ -362,7 +354,6 @@
             extra_scf_print (bool): Whether to store extra information generated from the SCF
                 cycle. If switched on, the Fock Matrix, coefficients of MO and the density matrix
                 will be stored.
->>>>>>> cf4ab400
         """
         self.molecule = molecule
         self.job_type = job_type
@@ -381,18 +372,12 @@
         self.geom_opt_max_cycles = geom_opt_max_cycles
         self.plot_cubes = plot_cubes
         self.nbo_params = nbo_params
-<<<<<<< HEAD
-        self.new_geom_opt = new_geom_opt
-        self.vdw_mode = vdw_mode
+        self.geom_opt = geom_opt
         self.cdft_constraints = cdft_constraints
         self.almo_coupling_states = almo_coupling_states
         self.overwrite_inputs = overwrite_inputs
-=======
-        self.geom_opt = geom_opt
-        self.overwrite_inputs = overwrite_inputs
         self.vdw_mode = vdw_mode
         self.extra_scf_print = extra_scf_print
->>>>>>> cf4ab400
 
         pcm_defaults = {
             "heavypoints": "194",
@@ -652,13 +637,10 @@
             plots=myplots,
             nbo=mynbo,
             geom_opt=my_geom_opt,
-<<<<<<< HEAD
             cdft=self.cdft_constraints,
             almo_coupling=self.almo_coupling_states,
-=======
             svp=mysvp,
             pcm_nonels=mypcm_nonels,
->>>>>>> cf4ab400
         )
 
     def write(self, input_file: str):
@@ -693,13 +675,11 @@
         plot_cubes: bool = False,
         nbo_params: dict | None = None,
         vdw_mode: Literal["atomic", "sequential"] = "atomic",
-<<<<<<< HEAD
         cdft_constraints: list[list[dict]] | None = None,
         almo_coupling_states: list[list[tuple[int, int]]] | None = None,
         overwrite_inputs: dict | None = None,
-=======
+        vdw_mode: Literal["atomic", "sequential"] = "atomic",
         extra_scf_print: bool = False,
->>>>>>> cf4ab400
     ):
         """
         Args:
@@ -867,8 +847,6 @@
                 the PCM "radii" setting to "read".**
 
                 **Note that all keys must be given as strings, even when they are numbers!**
-<<<<<<< HEAD
-=======
             vdw_mode ('atomic' | 'sequential'): Method of specifying custom van der Waals radii. Applies
                 only if you are using overwrite_inputs to add a $van_der_waals section to the input.
                 In 'atomic' mode (default), dict keys represent the atomic number associated with each
@@ -877,7 +855,6 @@
             extra_scf_print (bool): Whether to store extra information generated from the SCF
                 cycle. If switched on, the Fock Matrix, coefficients of MO and the density matrix
                 will be stored.
->>>>>>> cf4ab400
         """
         self.basis_set = basis_set
         self.scf_algorithm = scf_algorithm
@@ -898,13 +875,11 @@
             plot_cubes=plot_cubes,
             nbo_params=nbo_params,
             vdw_mode=vdw_mode,
-<<<<<<< HEAD
             cdft_constraints=cdft_constraints,
             almo_coupling_states=almo_coupling_states,
             overwrite_inputs=overwrite_inputs,
-=======
+            vdw_mode=vdw_mode,
             extra_scf_print=extra_scf_print,
->>>>>>> cf4ab400
         )
 
 
@@ -930,13 +905,7 @@
         nbo_params: dict | None = None,
         opt_variables: dict[str, list] | None = None,
         geom_opt_max_cycles: int = 200,
-<<<<<<< HEAD
-        new_geom_opt: dict | None = None,
-=======
         geom_opt: dict | None = None,
-        overwrite_inputs: dict | None = None,
->>>>>>> cf4ab400
-        vdw_mode: Literal["atomic", "sequential"] = "atomic",
         cdft_constraints: list[list[dict]] | None = None,
         overwrite_inputs: dict | None = None,
     ):
@@ -1120,13 +1089,7 @@
             geom_opt_max_cycles=self.geom_opt_max_cycles,
             plot_cubes=plot_cubes,
             nbo_params=nbo_params,
-<<<<<<< HEAD
-            new_geom_opt=new_geom_opt,
-=======
             geom_opt=geom_opt,
-            overwrite_inputs=overwrite_inputs,
->>>>>>> cf4ab400
-            vdw_mode=vdw_mode,
             cdft_constraints=cdft_constraints,
             overwrite_inputs=overwrite_inputs,
         )
