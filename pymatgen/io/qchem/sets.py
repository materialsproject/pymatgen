"""Input sets for Qchem."""

from __future__ import annotations

import logging
import os
import warnings
from typing import TYPE_CHECKING, Literal

from monty.io import zopen

from pymatgen.io.qchem.inputs import QCInput
from pymatgen.io.qchem.utils import lower_and_check_unique

if TYPE_CHECKING:
    from pymatgen.core.structure import Molecule

__author__ = "Samuel Blau, Brandon Wood, Shyam Dwaraknath, Evan Spotte-Smith, Ryan Kingsbury"
__copyright__ = "Copyright 2018-2022, The Materials Project"
__version__ = "0.1"
__maintainer__ = "Samuel Blau"
__email__ = "samblau1@gmail.com"

logger = logging.getLogger(__name__)

# note that in addition to the solvent-specific parameters, this dict contains
# dielectric constants for use with each solvent. The dielectric constants
# are used by the isodensity SS(V)PE electrostatic calculation part of CMIRS
# they are not part of the parameters tabulated by Q-Chem
# see https://manual.q-chem.com/latest/example_CMIRS-water.html
CMIRS_SETTINGS = {
    "water": {
        "0.001": {
            "a": "-0.006736",
            "b": "0.032698",
            "c": "-1249.6",
            "d": "-21.405",
            "gamma": "3.7",
            "solvrho": "0.05",
        },
        "0.0005": {
            "a": "-0.006496",
            "b": "0.050833",
            "c": "-566.7",
            "d": "-30.503",
            "gamma": "3.2",
            "solvrho": "0.05",
        },
        "dielst": "78.39",
    },
    "benzene": {
        "0.001": {
            "a": "-0.00522",
            "b": "0.01294",
            "c": None,
            "d": None,
            "gamma": None,
            "solvrho": "0.0421",
        },
        "0.0005": {
            "a": "-0.00572",
            "b": "0.01116",
            "c": None,
            "d": None,
            "gamma": None,
            "solvrho": "0.0421",
        },
        "dielst": "2.28",
    },
    "cyclohexane": {
        "0.001": {
            "a": "-0.00938",
            "b": "0.03184",
            "c": None,
            "d": None,
            "gamma": None,
            "solvrho": "0.0396",
        },
        "0.0005": {
            "a": "-0.00721",
            "b": "0.05618",
            "c": None,
            "d": None,
            "gamma": None,
            "solvrho": "0.0396",
        },
        "dielst": "2.02",
    },
    "dimethyl sulfoxide": {
        "0.001": {
            "a": "-0.00951",
            "b": "0.044791",
            "c": None,
            "d": "-162.07",
            "gamma": "4.1",
            "solvrho": "0.05279",
        },
        "0.0005": {
            "a": "-0.002523",
            "b": "0.011757",
            "c": None,
            "d": "-817.93",
            "gamma": "4.3",
            "solvrho": "0.05279",
        },
        "dielst": "47",
    },
    "acetonitrile": {
        "0.001": {
            "a": "-0.008178",
            "b": "0.045278",
            "c": None,
            "d": "-0.33914",
            "gamma": "1.3",
            "solvrho": "0.03764",
        },
        "0.0005": {
            "a": "-0.003805",
            "b": "0.03223",
            "c": None,
            "d": "-0.44492",
            "gamma": "1.2",
            "solvrho": "0.03764",
        },
        "dielst": "36.64",
    },
}


class QChemDictSet(QCInput):
    """Build a QCInput given all the various input parameters. Can be extended by standard implementations below."""

    def __init__(
        self,
        molecule: Molecule,
        job_type: str,
        basis_set: str,
        scf_algorithm: str,
        qchem_version: int = 5,
        dft_rung: int = 4,
        pcm_dielectric: float | None = None,
        isosvp_dielectric: float | None = None,
        smd_solvent: str | None = None,
        cmirs_solvent: Literal["water", "acetonitrile", "dimethyl sulfoxide", "cyclohexane", "benzene"] | None = None,
        custom_smd: str | None = None,
        opt_variables: dict[str, list] | None = None,
        scan_variables: dict[str, list] | None = None,
        max_scf_cycles: int = 100,
        geom_opt_max_cycles: int = 200,
        plot_cubes: bool = False,
        nbo_params: dict | None = None,
        geom_opt: dict | None = None,
        cdft_constraints: list[list[dict]] | None = None,
        almo_coupling_states: list[list[tuple[int, int]]] | None = None,
        overwrite_inputs: dict | None = None,
        vdw_mode: Literal["atomic", "sequential"] = "atomic",
        extra_scf_print: bool = False,
    ):
        """
        Args:
            molecule (Pymatgen Molecule object): Molecule to run QChem on.
            job_type (str): QChem job type to run. Valid options are "opt" for optimization,
                "sp" for single point, "freq" for frequency calculation, or "force" for
                force evaluation.
            basis_set (str): Basis set to use. For example, "def2-tzvpd".
            scf_algorithm (str): Algorithm to use for converging the SCF. Recommended choices are
                "DIIS", "GDM", and "DIIS_GDM". Other algorithms supported by Qchem's GEN_SCFMAN
                module will also likely perform well. Refer to the QChem manual for further details.
            qchem_version (int): Which major version of Q-Chem will be run. Supports 5 and 6. (Default: 5)
            dft_rung (int): Select the rung on "Jacob's Ladder of Density Functional Approximations" in
                order of increasing accuracy/cost. For each rung, we have prescribed one functional based
                on our experience, available benchmarks, and the suggestions of the Q-Chem manual:
                1 (LSDA) = SPW92
                2 (GGA) = B97-D3(BJ)
                3 (metaGGA) = B97M-V
                4 (hybrid metaGGA) = ωB97M-V
                5 (double hybrid metaGGA) = ωB97M-(2).

                (Default: 4)

                To set a functional not given by one of the above, set the overwrite_inputs
                argument to {"method":"<NAME OF FUNCTIONAL>"}

            pcm_dielectric (float): Dielectric constant to use for PCM implicit solvation model. (Default: None)
                If supplied, will set up the $pcm section of the input file for a C-PCM calculation.
                Other types of PCM calculations (e.g., IEF-PCM, SS(V)PE, etc.) may be requested by passing
                custom keywords to overwrite_inputs, e.g.
                overwrite_inputs = {"pcm": {"theory": "ssvpe"}}
                Refer to the QChem manual for further details on the models available.

                **Note that only one of pcm_dielectric, isosvp_dielectric, smd_solvent, or cmirs_solvent may be set.**
            isosvp_dielectric (float): Dielectric constant to use for isodensity SS(V)PE implicit solvation model.
                (Default: None). If supplied, will set solvent_method to "isosvp" and populate the $svp section
                of the input file with appropriate parameters.

                **Note that only one of pcm_dielectric, isosvp_dielectric, smd_solvent, or cmirs_solvent may be set.**
            smd_solvent (str): Solvent to use for SMD implicit solvation model. (Default: None)
                Examples include "water", "ethanol", "methanol", and "acetonitrile". Refer to the QChem
                manual for a complete list of solvents available. To define a custom solvent, set this
                argument to "custom" and populate custom_smd with the necessary parameters.

                **Note that only one of pcm_dielectric, isosvp_dielectric, smd_solvent, or cmirs_solvent may be set.**
            cmirs_solvent (str): Solvent to use for the CMIRS implicit solvation model. (Default: None).
                Only 5 solvents are presently available as of Q-Chem 6: "water", "benzene", "cyclohexane",
                "dimethyl sulfoxide", and "acetonitrile". Note that selection of a solvent here will also
                populate the iso SS(V)PE dielectric constant, because CMIRS uses the isodensity SS(V)PE model
                to compute electrostatics.

                **Note that only one of pcm_dielectric, isosvp_dielectric, smd_solvent, or cmirs_solvent may be set.**
            custom_smd (str): List of parameters to define a custom solvent in SMD. (Default: None)
                Must be given as a string of seven comma separated values in the following order:
                "dielectric, refractive index, acidity, basicity, surface tension, aromaticity,
                electronegative halogenicity"
                Refer to the QChem manual for further details.
            opt_variables (dict): A dictionary of opt sections, where each opt section is a key
                and the corresponding values are a list of strings. Strings must be formatted
                as instructed by the QChem manual. The different opt sections are: CONSTRAINT, FIXED,
                DUMMY, and CONNECT.

                Ex. opt = {"CONSTRAINT": ["tors 2 3 4 5 25.0", "tors 2 5 7 9 80.0"], "FIXED": ["2 XY"]}
            scan_variables (dict): A dictionary of scan variables. Because two constraints of the
                same type are allowed (for instance, two torsions or two bond stretches), each TYPE of
                variable (stre, bend, tors) should be its own key in the dict, rather than each variable.
                Note that the total number of variable (sum of lengths of all lists) CANNOT be more than two.

                Ex. scan_variables = {"stre": ["3 6 1.5 1.9 0.1"], "tors": ["1 2 3 4 -180 180 15"]}
            max_scf_cycles (int): Maximum number of SCF iterations. (Default: 100)
            geom_opt_max_cycles (int): Maximum number of geometry optimization iterations. (Default: 200)
            plot_cubes (bool): Whether to write CUBE files of the electron density. (Default: False)
            nbo_params (dict): A dict containing the desired NBO params. Note that a key:value pair of
                "version":7 will trigger NBO7 analysis. Otherwise, NBO5 analysis will be performed,
                including if an empty dict is passed. Besides a key of "version", all other key:value
                pairs will be written into the $nbo section of the QChem input file. (Default: False)
            geom_opt (dict): A dict containing parameters for the $geom_opt section of the Q-Chem input
                file, which control the new geometry optimizer available starting in version 5.4.2. The
                new optimizer remains under development but was officially released and became the default
                optimizer in Q-Chem version 6.0.0. Note that for version 5.4.2, the new optimizer must be
                explicitly requested by passing in a dictionary (empty or otherwise) for this input parameter.
                (Default: False)
            vdw_mode ('atomic' | 'sequential'): Method of specifying custom van der Waals radii. Applies
                only if you are using overwrite_inputs to add a $van_der_waals section to the input.
                In 'atomic' mode (default), dict keys represent the atomic number associated with each
                radius (e.g., '12' = carbon). In 'sequential' mode, dict keys represent the sequential
                position of a single specific atom in the input structure.
                        cdft_constraints (list of lists of dicts):
                A list of lists of dictionaries, where each dictionary represents a charge
                constraint in the cdft section of the QChem input file.

                Each entry in the main list represents one state (allowing for multi-configuration
                calculations using constrained density functional theory - configuration interaction
                (CDFT-CI). Each state is represented by a list, which itself contains some number of
                constraints (dictionaries).

                Ex:

                1. For a single-state calculation with two constraints:
                 cdft_constraints=[[
                    {
                        "value": 1.0,
                        "coefficients": [1.0],
                        "first_atoms": [1],
                        "last_atoms": [2],
                        "types": [None]
                    },
                    {
                        "value": 2.0,
                        "coefficients": [1.0, -1.0],
                        "first_atoms": [1, 17],
                        "last_atoms": [3, 19],
                        "types": ["s"]
                    }
                ]]

                Note that a type of None will default to a charge constraint (which can also be
                accessed by requesting a type of "c" or "charge").

                2. For a CDFT-CI multi-reference calculation:
                cdft_constraints=[
                    [
                        {
                            "value": 1.0,
                            "coefficients": [1.0],
                            "first_atoms": [1],
                            "last_atoms": [27],
                            "types": ["c"]
                        },
                        {
                            "value": 0.0,
                            "coefficients": [1.0],
                            "first_atoms": [1],
                            "last_atoms": [27],
                            "types": ["s"]
                        },
                    ],
                    [
                        {
                            "value": 0.0,
                            "coefficients": [1.0],
                            "first_atoms": [1],
                            "last_atoms": [27],
                            "types": ["c"]
                        },
                        {
                            "value": -1.0,
                            "coefficients": [1.0],
                            "first_atoms": [1],
                            "last_atoms": [27],
                            "types": ["s"]
                        },
                    ]
                ]
            cdft_constraints (list[list[dict]]): A list of lists of dictionaries, where each
            almo_coupling_states (list of lists of int 2-tuples):
                A list of lists of int 2-tuples used for calculations of diabatization and state
                coupling calculations relying on the absolutely localized molecular orbitals (ALMO)
                methodology. Each entry in the main list represents a single state (two states are
                included in an ALMO calculation). Within a single state, each 2-tuple represents the
                charge and spin multiplicity of a single fragment.
                ex: almo_coupling_states=[
                            [
                                (1, 2),
                                (0, 1)
                            ],
                            [
                                (0, 1),
                                (1, 2)
                            ]
                        ]
            overwrite_inputs (dict): Dictionary of QChem input sections to add or overwrite variables.
                The currently available sections (keys) are rem, pcm,
                solvent, smx, opt, scan, van_der_waals, and plots. The value of each key is a
                dictionary of key value pairs relevant to that section. For example, to add
                a new variable to the rem section that sets symmetry to false, use

                overwrite_inputs = {"rem": {"symmetry": "false"}}

                **Note that if something like basis is added to the rem dict it will overwrite
                the default basis.**

                **Note that supplying a van_der_waals section here will automatically modify
                the PCM "radii" setting to "read".**

                **Note that all keys must be given as strings, even when they are numbers!**
            vdw_mode ('atomic' | 'sequential'): Method of specifying custom van der Waals radii. Applies
                only if you are using overwrite_inputs to add a $van_der_waals section to the input.
                In 'atomic' mode (default), dict keys represent the atomic number associated with each
                radius (e.g., '12' = carbon). In 'sequential' mode, dict keys represent the sequential
                position of a single specific atom in the input structure.
            extra_scf_print (bool): Whether to store extra information generated from the SCF
                cycle. If switched on, the Fock Matrix, coefficients of MO and the density matrix
                will be stored.
        """
        self.molecule = molecule
        self.job_type = job_type
        self.basis_set = basis_set
        self.scf_algorithm = scf_algorithm
        self.qchem_version = qchem_version
        self.dft_rung = dft_rung
        self.pcm_dielectric = pcm_dielectric
        self.isosvp_dielectric = isosvp_dielectric
        self.smd_solvent = smd_solvent
        self.cmirs_solvent = cmirs_solvent
        self.custom_smd = custom_smd
        self.opt_variables = opt_variables
        self.scan_variables = scan_variables
        self.max_scf_cycles = max_scf_cycles
        self.geom_opt_max_cycles = geom_opt_max_cycles
        self.plot_cubes = plot_cubes
        self.nbo_params = nbo_params
        self.geom_opt = geom_opt
        self.cdft_constraints = cdft_constraints
        self.almo_coupling_states = almo_coupling_states
        self.overwrite_inputs = overwrite_inputs
        self.vdw_mode = vdw_mode
        self.extra_scf_print = extra_scf_print

        pcm_defaults = {
            "heavypoints": "194",
            "hpoints": "194",
            "radii": "uff",
            "theory": "cpcm",
            "vdwscale": "1.1",
        }

        svp_defaults = {"rhoiso": "0.001", "nptleb": "1202", "itrngr": "2", "irotgr": "2"}

        plots_defaults = {"grid_spacing": "0.05", "total_density": "0"}

        opt = {} if self.opt_variables is None else self.opt_variables

        scan = {} if self.scan_variables is None else self.scan_variables

        pcm: dict = {}
        solvent: dict = {}
        smx: dict = {}
        vdw: dict = {}
        plots: dict = {}
        rem: dict = {}
        svp: dict = {}
        pcm_nonels: dict = {}
        rem["job_type"] = job_type
        rem["basis"] = self.basis_set
        rem["max_scf_cycles"] = str(self.max_scf_cycles)
        rem["gen_scfman"] = "true"
        rem["xc_grid"] = "3"
        rem["thresh"] = "14"
        rem["s2thresh"] = "16"
        rem["scf_algorithm"] = self.scf_algorithm
        rem["resp_charges"] = "true"
        rem["symmetry"] = "false"
        rem["sym_ignore"] = "true"

        if self.dft_rung == 1:
            rem["method"] = "spw92"
        elif self.dft_rung == 2:
            rem["method"] = "b97-d3"
            rem["dft_d"] = "d3_bj"
        elif self.dft_rung == 3:
            rem["method"] = "b97mv"
        elif self.dft_rung == 4:
            rem["method"] = "wb97mv"
        elif self.dft_rung == 5:
            rem["method"] = "wb97m(2)"
        else:
            raise ValueError("dft_rung should be between 1 and 5!")

        if self.job_type.lower() in ["opt", "ts", "pes_scan"]:
            rem["geom_opt_max_cycles"] = str(self.geom_opt_max_cycles)

        solvent_def = 0
        for a in [self.pcm_dielectric, self.isosvp_dielectric, self.smd_solvent, self.cmirs_solvent]:
            if a is not None:
                solvent_def += 1
        if solvent_def > 1:
            raise ValueError("Only one of PCM, ISOSVP, SMD, and CMIRSmay be used for solvation.")

        if self.pcm_dielectric is not None:
            pcm = pcm_defaults
            solvent["dielectric"] = str(self.pcm_dielectric)
            rem["solvent_method"] = "pcm"

        if self.isosvp_dielectric is not None:
            svp = svp_defaults
            svp["dielst"] = str(self.isosvp_dielectric)
            rem["solvent_method"] = "isosvp"
            rem["gen_scfman"] = "false"

        if self.smd_solvent is not None:
            if self.smd_solvent == "custom":
                smx["solvent"] = "other"
            else:
                smx["solvent"] = self.smd_solvent
            rem["solvent_method"] = "smd"
            rem["ideriv"] = "1"
            if self.smd_solvent in ("custom", "other"):
                if self.custom_smd is None:
                    raise ValueError(
                        "A user-defined SMD requires passing custom_smd, a string of seven comma separated values "
                        "in the following order: dielectric, refractive index, acidity, basicity, surface"
                        " tension, aromaticity, electronegative halogenicity"
                    )
                if self.qchem_version == 6:
                    custom_smd_vals = self.custom_smd.split(",")
                    smx["epsilon"] = custom_smd_vals[0]
                    smx["SolN"] = custom_smd_vals[1]
                    smx["SolA"] = custom_smd_vals[2]
                    smx["SolB"] = custom_smd_vals[3]
                    smx["SolG"] = custom_smd_vals[4]
                    smx["SolC"] = custom_smd_vals[5]
                    smx["SolH"] = custom_smd_vals[6]

        if self.cmirs_solvent is not None:
            # set up the ISOSVP calculation consistently with the CMIRS
            svp = svp_defaults
            rem["solvent_method"] = "isosvp"
            rem["gen_scfman"] = "false"
            svp["dielst"] = CMIRS_SETTINGS[self.cmirs_solvent]["dielst"]  # type: ignore
            svp["idefesr"] = "1"  # this flag enables the CMIRS part
            svp["ipnrf"] = "1"  # this flag is also required for some undocumented reason
            pcm_nonels = CMIRS_SETTINGS[self.cmirs_solvent][svp["rhoiso"]]  # type: ignore
            pcm_nonels["delta"] = "7"  # as recommended by Q-Chem. See manual.
            pcm_nonels["gaulag_n"] = "40"  # as recommended by Q-Chem. See manual.

        if self.plot_cubes:
            plots = plots_defaults
            rem["plots"] = "true"
            rem["make_cube_files"] = "true"

        nbo = self.nbo_params
        if self.nbo_params is not None:
            rem["nbo"] = "true"
            if "version" in self.nbo_params:
                if self.nbo_params["version"] == 7:
                    rem["nbo_external"] = "true"
                else:
                    raise RuntimeError("nbo params version should only be set to 7! Exiting...")
            nbo = {}
            for key in self.nbo_params:
                if key != "version":
                    nbo[key] = self.nbo_params[key]

        tmp_geom_opt = self.geom_opt
<<<<<<< HEAD
        if tmp_geom_opt is not None:
            if "initial_hessian" in tmp_geom_opt:
                if tmp_geom_opt["initial_hessian"] == "deleted":
                    del tmp_geom_opt["initial_hessian"]
        my_geom_opt = self.geom_opt
=======
        geom_opt = self.geom_opt
>>>>>>> 46c71963
        if (
            self.job_type.lower() in ["opt", "optimization"]
            and self.qchem_version == 6
            or (self.qchem_version == 5 and self.geom_opt is not None)
        ):
            if self.qchem_version == 5:
                rem["geom_opt2"] = "3"
            elif self.qchem_version == 6 and not self.geom_opt:
                tmp_geom_opt = {}
            if tmp_geom_opt is not None:
                if "maxiter" in tmp_geom_opt:
                    if tmp_geom_opt["maxiter"] != str(self.geom_opt_max_cycles):
                        raise RuntimeError("Max # of optimization cycles must be the same! Exiting...")
                else:
                    tmp_geom_opt["maxiter"] = str(self.geom_opt_max_cycles)
                if self.qchem_version == 6:
                    if "coordinates" not in tmp_geom_opt:
                        tmp_geom_opt["coordinates"] = "redundant"
                    elif tmp_geom_opt["coordinates"] == "delocalized" and "initial_hessian" not in tmp_geom_opt:
                        tmp_geom_opt["initial_hessian"] = "model"
                    if "max_displacement" not in tmp_geom_opt:
                        tmp_geom_opt["max_displacement"] = "0.1"
                    if "optimization_restart" not in tmp_geom_opt:
                        tmp_geom_opt["optimization_restart"] = "false"
                geom_opt = {}
                for key in tmp_geom_opt:
                    geom_opt[key] = tmp_geom_opt[key]

        if self.overwrite_inputs:
            for sec, sec_dict in self.overwrite_inputs.items():
                if sec == "rem":
                    temp_rem = lower_and_check_unique(sec_dict)
                    for k, v in temp_rem.items():
                        rem[k] = v
                if sec == "pcm":
                    temp_pcm = lower_and_check_unique(sec_dict)
                    for k, v in temp_pcm.items():
                        pcm[k] = v
                if sec == "solvent":
                    temp_solvent = lower_and_check_unique(sec_dict)
                    if rem["solvent_method"] != "pcm":
                        warnings.warn("The solvent section will be ignored unless solvent_method=pcm!", UserWarning)
                    for k, v in temp_solvent.items():
                        solvent[k] = v
                if sec == "smx":
                    temp_smx = lower_and_check_unique(sec_dict)
                    for k, v in temp_smx.items():
                        smx[k] = v
                if sec == "scan":
                    temp_scan = lower_and_check_unique(sec_dict)
                    for k, v in temp_scan.items():
                        scan[k] = v
                if sec == "van_der_waals":
                    temp_vdw = lower_and_check_unique(sec_dict)
                    for k, v in temp_vdw.items():
                        vdw[k] = v
                    # set the PCM section to read custom radii
                    pcm["radii"] = "read"
                if sec == "plots":
                    temp_plots = lower_and_check_unique(sec_dict)
                    for k, v in temp_plots.items():
                        plots[k] = v
                if sec == "nbo":
                    raise RuntimeError("Set nbo parameters directly with nbo_params input! Exiting...")
                if sec == "geom_opt":
                    raise RuntimeError("Set geom_opt params directly with geom_opt input! Exiting...")
                if sec == "opt":
                    temp_opts = lower_and_check_unique(sec_dict)
                    for k, v in temp_opts.items():
                        opt[k] = v
                if sec == "svp":
                    temp_svp = lower_and_check_unique(sec_dict)
                    for k, v in temp_svp.items():
                        if k == "rhoiso" and self.cmirs_solvent is not None:
                            # must update both svp and pcm_nonels sections
                            if v not in ["0.001", "0.0005"]:
                                raise RuntimeError(
                                    "CMIRS is only parameterized for RHOISO values of 0.001 or 0.0005! Exiting..."
                                )
                            for k2 in pcm_nonels:
                                if CMIRS_SETTINGS[self.cmirs_solvent][v].get(k2):  # type: ignore
                                    pcm_nonels[k2] = CMIRS_SETTINGS[self.cmirs_solvent][v].get(k2)  # type: ignore
                        if k == "idefesr":
                            if self.cmirs_solvent is not None and v == "0":
                                warnings.warn(
                                    "Setting IDEFESR=0 will disable the CMIRS calculation you requested!", UserWarning
                                )
                            if self.cmirs_solvent is None and v == "1":
                                warnings.warn(
                                    "Setting IDEFESR=1 will have no effect unless you specify a cmirs_solvent!",
                                    UserWarning,
                                )
                        if k == "dielst" and rem["solvent_method"] != "isosvp":
                            warnings.warn(
                                "Setting DIELST will have no effect unless you specify a solvent_method=isosvp!",
                                UserWarning,
                            )

                        svp[k] = v
                if sec == "pcm_nonels":
                    temp_pcm_nonels = lower_and_check_unique(sec_dict)
                    for k, v in temp_pcm_nonels.items():
                        pcm_nonels[k] = v

        if extra_scf_print:
            # Allow for the printing of the Fock matrix and the eigenvales
            rem["scf_final_print"] = "3"
            # If extra_scf_print is specified, make sure that the convergence of the
            # SCF cycle is at least 1e-8. Anything less than that might not be appropriate
            # for printing out the Fock Matrix and coefficients of the MO.
            if "scf_convergence" not in rem or int(rem["scf_convergence"]) < 8:
                rem["scf_convergence"] = "8"

        super().__init__(
            self.molecule,
            rem=rem,
            opt=opt,
            pcm=pcm,
            solvent=solvent,
            smx=smx,
            scan=scan,
            van_der_waals=vdw,
            vdw_mode=self.vdw_mode,
            plots=plots,
            nbo=nbo,
            geom_opt=geom_opt,
            cdft=self.cdft_constraints,
            almo_coupling=self.almo_coupling_states,
            svp=svp,
            pcm_nonels=pcm_nonels,
        )

    def write(self, input_file: str):
        """
        Args:
            input_file (str): Filename.
        """
        self.write_file(input_file)
        if self.smd_solvent in ("custom", "other") and self.qchem_version == 5:
            with zopen(os.path.join(os.path.dirname(input_file), "solvent_data"), "wt") as f:
                f.write(self.custom_smd)


class SinglePointSet(QChemDictSet):
    """QChemDictSet for a single point calculation."""

    def __init__(
        self,
        molecule: Molecule,
        basis_set: str = "def2-tzvpd",
        scf_algorithm: str = "diis",
        qchem_version: int = 5,
        dft_rung: int = 4,
        pcm_dielectric: float | None = None,
        isosvp_dielectric: float | None = None,
        smd_solvent: str | None = None,
        cmirs_solvent: Literal["water", "acetonitrile", "dimethyl sulfoxide", "cyclohexane", "benzene"] | None = None,
        custom_smd: str | None = None,
        max_scf_cycles: int = 100,
        plot_cubes: bool = False,
        nbo_params: dict | None = None,
        vdw_mode: Literal["atomic", "sequential"] = "atomic",
        cdft_constraints: list[list[dict]] | None = None,
        almo_coupling_states: list[list[tuple[int, int]]] | None = None,
        extra_scf_print: bool = False,
        overwrite_inputs: dict | None = None,
    ):
        """
        Args:
            molecule (Pymatgen Molecule object)
            job_type (str): QChem job type to run. Valid options are "opt" for optimization,
                "sp" for single point, "freq" for frequency calculation, or "force" for
                force evaluation.
            basis_set (str): Basis set to use. (Default: "def2-tzvpd")
            scf_algorithm (str): Algorithm to use for converging the SCF. Recommended choices are
                "DIIS", "GDM", and "DIIS_GDM". Other algorithms supported by Qchem's GEN_SCFMAN
                module will also likely perform well. Refer to the QChem manual for further details.
                (Default: "diis")
            qchem_version (int): Which major version of Q-Chem will be run. Supports 5 and 6. (Default: 5)
            dft_rung (int): Select the rung on "Jacob's Ladder of Density Functional Approximations" in
                order of increasing accuracy/cost. For each rung, we have prescribed one functional based
                on our experience, available benchmarks, and the suggestions of the Q-Chem manual:
                1 (LSDA) = SPW92
                2 (GGA) = B97-D3(BJ)
                3 (metaGGA) = B97M-V
                4 (hybrid metaGGA) = ωB97M-V
                5 (double hybrid metaGGA) = ωB97M-(2).

                (Default: 4)

                To set a functional not given by one of the above, set the overwrite_inputs
                argument to {"method":"<NAME OF FUNCTIONAL>"}
            pcm_dielectric (float): Dielectric constant to use for PCM implicit solvation model. (Default: None)
                If supplied, will set up the $pcm section of the input file for a C-PCM calculation.
                Other types of PCM calculations (e.g., IEF-PCM, SS(V)PE, etc.) may be requested by passing
                custom keywords to overwrite_inputs, e.g.
                overwrite_inputs = {"pcm": {"theory": "ssvpe"}}
                Refer to the QChem manual for further details on the models available.

                **Note that only one of pcm_dielectric, isosvp_dielectric, smd_solvent, or cmirs_solvent may be set.**
            isosvp_dielectric (float): Dielectric constant to use for isodensity SS(V)PE implicit solvation model.
                (Default: None). If supplied, will set solvent_method to "isosvp" and populate the $svp section
                of the input file with appropriate parameters. Note that due to limitations in Q-Chem, use of the ISOSVP
                or CMIRS solvent models will disable the GEN_SCFMAN algorithm, which may limit compatible choices
                for scf_algorithm.

                **Note that only one of pcm_dielectric, isosvp_dielectric, smd_solvent, or cmirs_solvent may be set.**
            smd_solvent (str): Solvent to use for SMD implicit solvation model. (Default: None)
                Examples include "water", "ethanol", "methanol", and "acetonitrile". Refer to the QChem
                manual for a complete list of solvents available. To define a custom solvent, set this
                argument to "custom" and populate custom_smd with the necessary parameters.

                **Note that only one of pcm_dielectric, isosvp_dielectric, smd_solvent, or cmirs_solvent may be set.**
            cmirs_solvent (str): Solvent to use for the CMIRS implicit solvation model. (Default: None).
                Only 5 solvents are presently available as of Q-Chem 6: "water", "benzene", "cyclohexane",
                "dimethyl sulfoxide", and "acetonitrile". Note that selection of a solvent here will also
                populate the iso SS(V)PE dielectric constant, because CMIRS uses the isodensity SS(V)PE model
                to compute electrostatics. Note also that due to limitations in Q-Chem, use of the ISOSVP
                or CMIRS solvent models will disable the GEN_SCFMAN algorithm, which may limit compatible choices
                for scf_algorithm.

                **Note that only one of pcm_dielectric, isosvp_dielectric, smd_solvent, or cmirs_solvent may be set.**
            custom_smd (str): List of parameters to define a custom solvent in SMD. (Default: None)
                Must be given as a string of seven comma separated values in the following order:
                "dielectric, refractive index, acidity, basicity, surface tension, aromaticity,
                electronegative halogenicity"
                Refer to the QChem manual for further details.
            max_scf_cycles (int): Maximum number of SCF iterations. (Default: 100)
            plot_cubes (bool): Whether to write CUBE files of the electron density. (Default: False)
            cdft_constraints (list of lists of dicts):
                A list of lists of dictionaries, where each dictionary represents a charge
                constraint in the cdft section of the QChem input file.

                Each entry in the main list represents one state (allowing for multi-configuration
                calculations using constrained density functional theory - configuration interaction
                (CDFT-CI). Each state is represented by a list, which itself contains some number of
                constraints (dictionaries).

                Ex:

                1. For a single-state calculation with two constraints:
                 cdft_constraints=[[
                    {
                        "value": 1.0,
                        "coefficients": [1.0],
                        "first_atoms": [1],
                        "last_atoms": [2],
                        "types": [None]
                    },
                    {
                        "value": 2.0,
                        "coefficients": [1.0, -1.0],
                        "first_atoms": [1, 17],
                        "last_atoms": [3, 19],
                        "types": ["s"]
                    }
                ]]

                Note that a type of None will default to a charge constraint (which can also be
                accessed by requesting a type of "c" or "charge").

                2. For a CDFT-CI multi-reference calculation:
                cdft_constraints=[
                    [
                        {
                            "value": 1.0,
                            "coefficients": [1.0],
                            "first_atoms": [1],
                            "last_atoms": [27],
                            "types": ["c"]
                        },
                        {
                            "value": 0.0,
                            "coefficients": [1.0],
                            "first_atoms": [1],
                            "last_atoms": [27],
                            "types": ["s"]
                        },
                    ],
                    [
                        {
                            "value": 0.0,
                            "coefficients": [1.0],
                            "first_atoms": [1],
                            "last_atoms": [27],
                            "types": ["c"]
                        },
                        {
                            "value": -1.0,
                            "coefficients": [1.0],
                            "first_atoms": [1],
                            "last_atoms": [27],
                            "types": ["s"]
                        },
                    ]
                ]
            almo_coupling_states (list of lists of int 2-tuples):
                A list of lists of int 2-tuples used for calculations of diabatization and state
                coupling calculations relying on the absolutely localized molecular orbitals (ALMO)
                methodology. Each entry in the main list represents a single state (two states are
                included in an ALMO calculation). Within a single state, each 2-tuple represents the
                charge and spin multiplicity of a single fragment.
                ex: almo_coupling_states=[
                            [
                                (1, 2),
                                (0, 1)
                            ],
                            [
                                (0, 1),
                                (1, 2)
                            ]
                        ]
            vdw_mode ('atomic' | 'sequential'): Method of specifying custom van der Waals radii. Applies
                only if you are using overwrite_inputs to add a $van_der_waals section to the input.
                In 'atomic' mode (default), dict keys represent the atomic number associated with each
                radius (e.g., '12' = carbon). In 'sequential' mode, dict keys represent the sequential
                position of a single specific atom in the input structure.
            overwrite_inputs (dict): Dictionary of QChem input sections to add or overwrite variables.
                The currently available sections (keys) are rem, pcm,
                solvent, smx, opt, scan, van_der_waals, and plots. The value of each key is a
                dictionary of key value pairs relevant to that section. For example, to add
                a new variable to the rem section that sets symmetry to false, use

                overwrite_inputs = {"rem": {"symmetry": "false"}}

                **Note that if something like basis is added to the rem dict it will overwrite
                the default basis.**

                **Note that supplying a van_der_waals section here will automatically modify
                the PCM "radii" setting to "read".**

                **Note that all keys must be given as strings, even when they are numbers!**
            vdw_mode ('atomic' | 'sequential'): Method of specifying custom van der Waals radii. Applies
                only if you are using overwrite_inputs to add a $van_der_waals section to the input.
                In 'atomic' mode (default), dict keys represent the atomic number associated with each
                radius (e.g., '12' = carbon). In 'sequential' mode, dict keys represent the sequential
                position of a single specific atom in the input structure.
            extra_scf_print (bool): Whether to store extra information generated from the SCF
                cycle. If switched on, the Fock Matrix, coefficients of MO and the density matrix
                will be stored.
        """
        self.basis_set = basis_set
        self.scf_algorithm = scf_algorithm
        self.max_scf_cycles = max_scf_cycles
        super().__init__(
            molecule=molecule,
            job_type="sp",
            dft_rung=dft_rung,
            pcm_dielectric=pcm_dielectric,
            isosvp_dielectric=isosvp_dielectric,
            smd_solvent=smd_solvent,
            cmirs_solvent=cmirs_solvent,
            custom_smd=custom_smd,
            basis_set=self.basis_set,
            scf_algorithm=self.scf_algorithm,
            qchem_version=qchem_version,
            max_scf_cycles=self.max_scf_cycles,
            plot_cubes=plot_cubes,
            nbo_params=nbo_params,
            vdw_mode=vdw_mode,
            cdft_constraints=cdft_constraints,
            almo_coupling_states=almo_coupling_states,
            overwrite_inputs=overwrite_inputs,
            extra_scf_print=extra_scf_print,
        )


class OptSet(QChemDictSet):
    """QChemDictSet for a geometry optimization."""

    def __init__(
        self,
        molecule: Molecule,
        basis_set: str = "def2-svpd",
        scf_algorithm: str = "diis",
        qchem_version: int = 5,
        dft_rung: int = 4,
        pcm_dielectric: float | None = None,
        isosvp_dielectric: float | None = None,
        smd_solvent: str | None = None,
        cmirs_solvent: Literal["water", "acetonitrile", "dimethyl sulfoxide", "cyclohexane", "benzene"] | None = None,
        custom_smd: str | None = None,
        max_scf_cycles: int = 100,
        plot_cubes: bool = False,
        nbo_params: dict | None = None,
        opt_variables: dict[str, list] | None = None,
        geom_opt_max_cycles: int = 200,
        geom_opt: dict | None = None,
        cdft_constraints: list[list[dict]] | None = None,
        overwrite_inputs: dict | None = None,
    ):
        """
        Args:
            molecule (Pymatgen Molecule object)
            job_type (str): QChem job type to run. Valid options are "opt" for optimization,
                "sp" for single point, "freq" for frequency calculation, or "force" for
                force evaluation.
            basis_set (str): Basis set to use. (Default: "def2-svpd")
            scf_algorithm (str): Algorithm to use for converging the SCF. Recommended choices are
                "DIIS", "GDM", and "DIIS_GDM". Other algorithms supported by Qchem's GEN_SCFMAN
                module will also likely perform well. Refer to the QChem manual for further details.
                (Default: "diis")
            qchem_version (int): Which major version of Q-Chem will be run. Supports 5 and 6. (Default: 5)
            dft_rung (int): Select the rung on "Jacob's Ladder of Density Functional Approximations" in
                order of increasing accuracy/cost. For each rung, we have prescribed one functional based
                on our experience, available benchmarks, and the suggestions of the Q-Chem manual:
                1 (LSDA) = SPW92
                2 (GGA) = B97-D3(BJ)
                3 (metaGGA) = B97M-V
                4 (hybrid metaGGA) = ωB97M-V
                5 (double hybrid metaGGA) = ωB97M-(2).

                (Default: 4)

                To set a functional not given by one of the above, set the overwrite_inputs
                argument to {"method":"<NAME OF FUNCTIONAL>"}
            pcm_dielectric (float): Dielectric constant to use for PCM implicit solvation model. (Default: None)
                If supplied, will set up the $pcm section of the input file for a C-PCM calculation.
                Other types of PCM calculations (e.g., IEF-PCM, SS(V)PE, etc.) may be requested by passing
                custom keywords to overwrite_inputs, e.g.
                overwrite_inputs = {"pcm": {"theory": "ssvpe"}}
                Refer to the QChem manual for further details on the models available.

                **Note that only one of pcm_dielectric, isosvp_dielectric, smd_solvent, or cmirs_solvent may be set.**
            isosvp_dielectric (float): Dielectric constant to use for isodensity SS(V)PE implicit solvation model.
                (Default: None). If supplied, will set solvent_method to "isosvp" and populate the $svp section
                of the input file with appropriate parameters.

                **Note that only one of pcm_dielectric, isosvp_dielectric, smd_solvent, or cmirs_solvent may be set.**
            smd_solvent (str): Solvent to use for SMD implicit solvation model. (Default: None)
                Examples include "water", "ethanol", "methanol", and "acetonitrile". Refer to the QChem
                manual for a complete list of solvents available. To define a custom solvent, set this
                argument to "custom" and populate custom_smd with the necessary parameters.

                **Note that only one of pcm_dielectric, isosvp_dielectric, smd_solvent, or cmirs_solvent may be set.**
            cmirs_solvent (str): Solvent to use for the CMIRS implicit solvation model. (Default: None).
                Only 5 solvents are presently available as of Q-Chem 6: "water", "benzene", "cyclohexane",
                "dimethyl sulfoxide", and "acetonitrile". Note that selection of a solvent here will also
                populate the iso SS(V)PE dielectric constant, because CMIRS uses the isodensity SS(V)PE model
                to compute electrostatics.

                **Note that only one of pcm_dielectric, isosvp_dielectric, smd_solvent, or cmirs_solvent may be set.**
            custom_smd (str): List of parameters to define a custom solvent in SMD. (Default: None)
                Must be given as a string of seven comma separated values in the following order:
                "dielectric, refractive index, acidity, basicity, surface tension, aromaticity,
                electronegative halogenicity"
                Refer to the QChem manual for further details.
            max_scf_cycles (int): Maximum number of SCF iterations. (Default: 100)
            geom_opt_max_cycles (int): Maximum number of geometry optimization iterations. (Default: 200)
            geom_opt (dict): A dict containing parameters for the $geom_opt section of the Q-Chem input
                file, which control the new geometry optimizer available starting in version 5.4.2. The
                new optimizer remains under development but was officially released and became the default
                optimizer in Q-Chem version 6.0.0. Note that for version 5.4.2, the new optimizer must be
                explicitly requested by passing in a dictionary (empty or otherwise) for this input parameter.
                (Default: False)
            plot_cubes (bool): Whether to write CUBE files of the electron density. (Default: False)
            vdw_mode ('atomic' | 'sequential'): Method of specifying custom van der Waals radii. Applies
                only if you are using overwrite_inputs to add a $van_der_waals section to the input.
                In 'atomic' mode (default), dict keys represent the atomic number associated with each
                radius (e.g., '12' = carbon). In 'sequential' mode, dict keys represent the sequential
                position of a single specific atom in the input structure.
            cdft_constraints (list of lists of dicts):
                A list of lists of dictionaries, where each dictionary represents a charge
                constraint in the cdft section of the QChem input file.

                Each entry in the main list represents one state (allowing for multi-configuration
                calculations using constrained density functional theory - configuration interaction
                (CDFT-CI). Each state is represented by a list, which itself contains some number of
                constraints (dictionaries).

                Ex:

                1. For a single-state calculation with two constraints:
                 cdft_constraints=[[
                    {
                        "value": 1.0,
                        "coefficients": [1.0],
                        "first_atoms": [1],
                        "last_atoms": [2],
                        "types": [None]
                    },
                    {
                        "value": 2.0,
                        "coefficients": [1.0, -1.0],
                        "first_atoms": [1, 17],
                        "last_atoms": [3, 19],
                        "types": ["s"]
                    }
                ]]

                Note that a type of None will default to a charge constraint (which can also be
                accessed by requesting a type of "c" or "charge").

                2. For a CDFT-CI multi-reference calculation:
                cdft_constraints=[
                    [
                        {
                            "value": 1.0,
                            "coefficients": [1.0],
                            "first_atoms": [1],
                            "last_atoms": [27],
                            "types": ["c"]
                        },
                        {
                            "value": 0.0,
                            "coefficients": [1.0],
                            "first_atoms": [1],
                            "last_atoms": [27],
                            "types": ["s"]
                        },
                    ],
                    [
                        {
                            "value": 0.0,
                            "coefficients": [1.0],
                            "first_atoms": [1],
                            "last_atoms": [27],
                            "types": ["c"]
                        },
                        {
                            "value": -1.0,
                            "coefficients": [1.0],
                            "first_atoms": [1],
                            "last_atoms": [27],
                            "types": ["s"]
                        },
                    ]
                ]
            overwrite_inputs (dict): Dictionary of QChem input sections to add or overwrite variables.
                The currently available sections (keys) are rem, pcm,
                solvent, smx, opt, scan, van_der_waals, and plots. The value of each key is a
                dictionary of key value pairs relevant to that section. For example, to add
                a new variable to the rem section that sets symmetry to false, use

                overwrite_inputs = {"rem": {"symmetry": "false"}}

                **Note that if something like basis is added to the rem dict it will overwrite
                the default basis.**

                **Note that supplying a van_der_waals section here will automatically modify
                the PCM "radii" setting to "read".**

                **Note that all keys must be given as strings, even when they are numbers!**
            vdw_mode ('atomic' | 'sequential'): Method of specifying custom van der Waals radii. Applies
                only if you are using overwrite_inputs to add a $van_der_waals section to the input.
                In 'atomic' mode (default), dict keys represent the atomic number associated with each
                radius (e.g., '12' = carbon). In 'sequential' mode, dict keys represent the sequential
                position of a single specific atom in the input structure.
        """
        self.basis_set = basis_set
        self.scf_algorithm = scf_algorithm
        self.max_scf_cycles = max_scf_cycles
        self.geom_opt_max_cycles = geom_opt_max_cycles
        super().__init__(
            molecule=molecule,
            job_type="opt",
            dft_rung=dft_rung,
            pcm_dielectric=pcm_dielectric,
            isosvp_dielectric=isosvp_dielectric,
            smd_solvent=smd_solvent,
            cmirs_solvent=cmirs_solvent,
            custom_smd=custom_smd,
            opt_variables=opt_variables,
            basis_set=self.basis_set,
            scf_algorithm=self.scf_algorithm,
            qchem_version=qchem_version,
            max_scf_cycles=self.max_scf_cycles,
            geom_opt_max_cycles=self.geom_opt_max_cycles,
            plot_cubes=plot_cubes,
            nbo_params=nbo_params,
            geom_opt=geom_opt,
            cdft_constraints=cdft_constraints,
            overwrite_inputs=overwrite_inputs,
        )


class TransitionStateSet(QChemDictSet):
    """QChemDictSet for a transition-state search."""

    def __init__(
        self,
        molecule: Molecule,
        basis_set: str = "def2-svpd",
        scf_algorithm: str = "diis",
        qchem_version: int = 5,
        dft_rung: int = 4,
        pcm_dielectric: float | None = None,
        isosvp_dielectric: float | None = None,
        smd_solvent: str | None = None,
        cmirs_solvent: Literal["water", "acetonitrile", "dimethyl sulfoxide", "cyclohexane", "benzene"] | None = None,
        custom_smd: str | None = None,
        max_scf_cycles: int = 100,
        plot_cubes: bool = False,
        nbo_params: dict | None = None,
        opt_variables: dict[str, list] | None = None,
        geom_opt_max_cycles: int = 200,
        geom_opt: dict | None = None,
        overwrite_inputs: dict | None = None,
        vdw_mode="atomic",
    ):
        """
        Args:
            molecule (Pymatgen Molecule object)
            basis_set (str): Basis set to use. (Default: "def2-svpd")
            scf_algorithm (str): Algorithm to use for converging the SCF. Recommended choices are
                "DIIS", "GDM", and "DIIS_GDM". Other algorithms supported by Qchem's GEN_SCFMAN
                module will also likely perform well. Refer to the QChem manual for further details.
                (Default: "diis")
            qchem_version (int): Which major version of Q-Chem will be run. Supports 5 and 6. (Default: 5)
            dft_rung (int): Select the rung on "Jacob's Ladder of Density Functional Approximations" in
                order of increasing accuracy/cost. For each rung, we have prescribed one functional based
                on our experience, available benchmarks, and the suggestions of the Q-Chem manual:
                1 (LSDA) = SPW92
                2 (GGA) = B97-D3(BJ)
                3 (metaGGA) = B97M-V
                4 (hybrid metaGGA) = ωB97M-V
                5 (double hybrid metaGGA) = ωB97M-(2).

                (Default: 4)

                To set a functional not given by one of the above, set the overwrite_inputs
                argument to {"method":"<NAME OF FUNCTIONAL>"}
            pcm_dielectric (float): Dielectric constant to use for PCM implicit solvation model. (Default: None)
                If supplied, will set up the $pcm section of the input file for a C-PCM calculation.
                Other types of PCM calculations (e.g., IEF-PCM, SS(V)PE, etc.) may be requested by passing
                custom keywords to overwrite_inputs, e.g.
                overwrite_inputs = {"pcm": {"theory": "ssvpe"}}
                Refer to the QChem manual for further details on the models available.

                **Note that only one of pcm_dielectric, isosvp_dielectric, smd_solvent, or cmirs_solvent may be set.**
            isosvp_dielectric (float): Dielectric constant to use for isodensity SS(V)PE implicit solvation model.
                (Default: None). If supplied, will set solvent_method to "isosvp" and populate the $svp section
                of the input file with appropriate parameters.

                **Note that only one of pcm_dielectric, isosvp_dielectric, smd_solvent, or cmirs_solvent may be set.**
            smd_solvent (str): Solvent to use for SMD implicit solvation model. (Default: None)
                Examples include "water", "ethanol", "methanol", and "acetonitrile". Refer to the QChem
                manual for a complete list of solvents available. To define a custom solvent, set this
                argument to "custom" and populate custom_smd with the necessary parameters.

                **Note that only one of pcm_dielectric, isosvp_dielectric, smd_solvent, or cmirs_solvent may be set.**
            cmirs_solvent (str): Solvent to use for the CMIRS implicit solvation model. (Default: None).
                Only 5 solvents are presently available as of Q-Chem 6: "water", "benzene", "cyclohexane",
                "dimethyl sulfoxide", and "acetonitrile". Note that selection of a solvent here will also
                populate the iso SS(V)PE dielectric constant, because CMIRS uses the isodensity SS(V)PE model
                to compute electrostatics.

                **Note that only one of pcm_dielectric, isosvp_dielectric, smd_solvent, or cmirs_solvent may be set.**
            custom_smd (str): List of parameters to define a custom solvent in SMD. (Default: None)
                Must be given as a string of seven comma separated values in the following order:
                "dielectric, refractive index, acidity, basicity, surface tension, aromaticity,
                electronegative halogenicity"
                Refer to the QChem manual for further details.
            max_scf_cycles (int): Maximum number of SCF iterations. (Default: 100)
            geom_opt_max_cycles (int): Maximum number of geometry optimization iterations. (Default: 200)
            geom_opt (dict): A dict containing parameters for the $geom_opt section of the Q-Chem input
                file, which control the new geometry optimizer available starting in version 5.4.2. The
                new optimizer remains under development but was officially released and became the default
                optimizer in Q-Chem version 6.0.0. Note that for version 5.4.2, the new optimizer must be
                explicitly requested by passing in a dictionary (empty or otherwise) for this input parameter.
                (Default: False)
            plot_cubes (bool): Whether to write CUBE files of the electron density. (Default: False)
            overwrite_inputs (dict): Dictionary of QChem input sections to add or overwrite variables.
                The currently available sections (keys) are rem, pcm,
                solvent, smx, opt, scan, van_der_waals, and plots. The value of each key is a
                dictionary of key value pairs relevant to that section. For example, to add
                a new variable to the rem section that sets symmetry to false, use

                overwrite_inputs = {"rem": {"symmetry": "false"}}

                **Note that if something like basis is added to the rem dict it will overwrite
                the default basis.**

                **Note that supplying a van_der_waals section here will automatically modify
                the PCM "radii" setting to "read".**

                **Note that all keys must be given as strings, even when they are numbers!**
            vdw_mode ('atomic' | 'sequential'): Method of specifying custom van der Waals radii. Applies
                only if you are using overwrite_inputs to add a $van_der_waals section to the input.
                In 'atomic' mode (default), dict keys represent the atomic number associated with each
                radius (e.g., '12' = carbon). In 'sequential' mode, dict keys represent the sequential
                position of a single specific atom in the input structure.
        """
        self.basis_set = basis_set
        self.scf_algorithm = scf_algorithm
        self.max_scf_cycles = max_scf_cycles
        self.geom_opt_max_cycles = geom_opt_max_cycles
        super().__init__(
            molecule=molecule,
            job_type="ts",
            dft_rung=dft_rung,
            pcm_dielectric=pcm_dielectric,
            isosvp_dielectric=isosvp_dielectric,
            smd_solvent=smd_solvent,
            cmirs_solvent=cmirs_solvent,
            custom_smd=custom_smd,
            opt_variables=opt_variables,
            basis_set=self.basis_set,
            scf_algorithm=self.scf_algorithm,
            qchem_version=qchem_version,
            max_scf_cycles=self.max_scf_cycles,
            geom_opt_max_cycles=self.geom_opt_max_cycles,
            plot_cubes=plot_cubes,
            nbo_params=nbo_params,
            geom_opt=geom_opt,
            overwrite_inputs=overwrite_inputs,
            vdw_mode=vdw_mode,
        )


class ForceSet(QChemDictSet):
    """QChemDictSet for a force (gradient) calculation."""

    def __init__(
        self,
        molecule: Molecule,
        basis_set: str = "def2-tzvpd",
        scf_algorithm: str = "diis",
        qchem_version: int = 5,
        dft_rung: int = 4,
        pcm_dielectric: float | None = None,
        isosvp_dielectric: float | None = None,
        smd_solvent: str | None = None,
        cmirs_solvent: Literal["water", "acetonitrile", "dimethyl sulfoxide", "cyclohexane", "benzene"] | None = None,
        custom_smd: str | None = None,
        max_scf_cycles: int = 100,
        plot_cubes: bool = False,
        nbo_params: dict | None = None,
        vdw_mode: Literal["atomic", "sequential"] = "atomic",
        cdft_constraints: list[list[dict]] | None = None,
        overwrite_inputs: dict | None = None,
    ):
        """
        Args:
            molecule (Pymatgen Molecule object)
            basis_set (str): Basis set to use. (Default: "def2-tzvpd")
            scf_algorithm (str): Algorithm to use for converging the SCF. Recommended choices are
                "DIIS", "GDM", and "DIIS_GDM". Other algorithms supported by Qchem's GEN_SCFMAN
                module will also likely perform well. Refer to the QChem manual for further details.
                (Default: "diis")
            qchem_version (int): Which major version of Q-Chem will be run. Supports 5 and 6. (Default: 5)
            dft_rung (int): Select the rung on "Jacob's Ladder of Density Functional Approximations" in
                order of increasing accuracy/cost. For each rung, we have prescribed one functional based
                on our experience, available benchmarks, and the suggestions of the Q-Chem manual:
                1 (LSDA) = SPW92
                2 (GGA) = B97-D3(BJ)
                3 (metaGGA) = B97M-V
                4 (hybrid metaGGA) = ωB97M-V
                5 (double hybrid metaGGA) = ωB97M-(2).

                (Default: 4)

                To set a functional not given by one of the above, set the overwrite_inputs
                argument to {"method":"<NAME OF FUNCTIONAL>"}
            pcm_dielectric (float): Dielectric constant to use for PCM implicit solvation model. (Default: None)
                If supplied, will set up the $pcm section of the input file for a C-PCM calculation.
                Other types of PCM calculations (e.g., IEF-PCM, SS(V)PE, etc.) may be requested by passing
                custom keywords to overwrite_inputs, e.g.
                overwrite_inputs = {"pcm": {"theory": "ssvpe"}}
                Refer to the QChem manual for further details on the models available.

                **Note that only one of pcm_dielectric, isosvp_dielectric, smd_solvent, or cmirs_solvent may be set.**
            isosvp_dielectric (float): Dielectric constant to use for isodensity SS(V)PE implicit solvation model.
                (Default: None). If supplied, will set solvent_method to "isosvp" and populate the $svp section
                of the input file with appropriate parameters.

                **Note that only one of pcm_dielectric, isosvp_dielectric, smd_solvent, or cmirs_solvent may be set.**
            smd_solvent (str): Solvent to use for SMD implicit solvation model. (Default: None)
                Examples include "water", "ethanol", "methanol", and "acetonitrile". Refer to the QChem
                manual for a complete list of solvents available. To define a custom solvent, set this
                argument to "custom" and populate custom_smd with the necessary parameters.

                **Note that only one of pcm_dielectric, isosvp_dielectric, smd_solvent, or cmirs_solvent may be set.**
            cmirs_solvent (str): Solvent to use for the CMIRS implicit solvation model. (Default: None).
                Only 5 solvents are presently available as of Q-Chem 6: "water", "benzene", "cyclohexane",
                "dimethyl sulfoxide", and "acetonitrile". Note that selection of a solvent here will also
                populate the iso SS(V)PE dielectric constant, because CMIRS uses the isodensity SS(V)PE model
                to compute electrostatics.

                **Note that only one of pcm_dielectric, isosvp_dielectric, smd_solvent, or cmirs_solvent may be set.**
            custom_smd (str): List of parameters to define a custom solvent in SMD. (Default: None)
                Must be given as a string of seven comma separated values in the following order:
                "dielectric, refractive index, acidity, basicity, surface tension, aromaticity,
                electronegative halogenicity"
                Refer to the QChem manual for further details.
            max_scf_cycles (int): Maximum number of SCF iterations. (Default: 100)
            plot_cubes (bool): Whether to write CUBE files of the electron density. (Default: False)
            vdw_mode ('atomic' | 'sequential'): Method of specifying custom van der Waals radii. Applies
                only if you are using overwrite_inputs to add a $van_der_waals section to the input.
                In 'atomic' mode (default), dict keys represent the atomic number associated with each
                radius (e.g., '12' = carbon). In 'sequential' mode, dict keys represent the sequential
                position of a single specific atom in the input structure.
            cdft_constraints (list of lists of dicts):
                A list of lists of dictionaries, where each dictionary represents a charge
                constraint in the cdft section of the QChem input file.

                Each entry in the main list represents one state (allowing for multi-configuration
                calculations using constrained density functional theory - configuration interaction
                (CDFT-CI). Each state is represented by a list, which itself contains some number of
                constraints (dictionaries).

                Ex:

                1. For a single-state calculation with two constraints:
                 cdft_constraints=[[
                    {
                        "value": 1.0,
                        "coefficients": [1.0],
                        "first_atoms": [1],
                        "last_atoms": [2],
                        "types": [None]
                    },
                    {
                        "value": 2.0,
                        "coefficients": [1.0, -1.0],
                        "first_atoms": [1, 17],
                        "last_atoms": [3, 19],
                        "types": ["s"]
                    }
                ]]

                Note that a type of None will default to a charge constraint (which can also be
                accessed by requesting a type of "c" or "charge").

                2. For a CDFT-CI multi-reference calculation:
                cdft_constraints=[
                    [
                        {
                            "value": 1.0,
                            "coefficients": [1.0],
                            "first_atoms": [1],
                            "last_atoms": [27],
                            "types": ["c"]
                        },
                        {
                            "value": 0.0,
                            "coefficients": [1.0],
                            "first_atoms": [1],
                            "last_atoms": [27],
                            "types": ["s"]
                        },
                    ],
                    [
                        {
                            "value": 0.0,
                            "coefficients": [1.0],
                            "first_atoms": [1],
                            "last_atoms": [27],
                            "types": ["c"]
                        },
                        {
                            "value": -1.0,
                            "coefficients": [1.0],
                            "first_atoms": [1],
                            "last_atoms": [27],
                            "types": ["s"]
                        },
                    ]
                ]
            overwrite_inputs (dict): Dictionary of QChem input sections to add or overwrite variables.
                The currently available sections (keys) are rem, pcm,
                solvent, smx, opt, scan, van_der_waals, and plots. The value of each key is a
                dictionary of key value pairs relevant to that section. For example, to add
                a new variable to the rem section that sets symmetry to false, use

                overwrite_inputs = {"rem": {"symmetry": "false"}}

                **Note that if something like basis is added to the rem dict it will overwrite
                the default basis.**

                **Note that supplying a van_der_waals section here will automatically modify
                the PCM "radii" setting to "read".**

                **Note that all keys must be given as strings, even when they are numbers!**
        """
        self.basis_set = basis_set
        self.scf_algorithm = scf_algorithm
        self.max_scf_cycles = max_scf_cycles
        super().__init__(
            molecule=molecule,
            job_type="force",
            dft_rung=dft_rung,
            pcm_dielectric=pcm_dielectric,
            isosvp_dielectric=isosvp_dielectric,
            smd_solvent=smd_solvent,
            cmirs_solvent=cmirs_solvent,
            custom_smd=custom_smd,
            basis_set=self.basis_set,
            scf_algorithm=self.scf_algorithm,
            qchem_version=qchem_version,
            max_scf_cycles=self.max_scf_cycles,
            plot_cubes=plot_cubes,
            nbo_params=nbo_params,
            vdw_mode=vdw_mode,
            cdft_constraints=cdft_constraints,
            overwrite_inputs=overwrite_inputs,
        )


class FreqSet(QChemDictSet):
    """QChemDictSet for a frequency calculation."""

    def __init__(
        self,
        molecule: Molecule,
        basis_set: str = "def2-svpd",
        scf_algorithm: str = "diis",
        qchem_version: int = 5,
        dft_rung: int = 4,
        pcm_dielectric: float | None = None,
        isosvp_dielectric: float | None = None,
        smd_solvent: str | None = None,
        cmirs_solvent: Literal["water", "acetonitrile", "dimethyl sulfoxide", "cyclohexane", "benzene"] | None = None,
        custom_smd: str | None = None,
        max_scf_cycles: int = 100,
        plot_cubes: bool = False,
        nbo_params: dict | None = None,
        vdw_mode: Literal["atomic", "sequential"] = "atomic",
        cdft_constraints: list[list[dict]] | None = None,
        overwrite_inputs: dict | None = None,
    ):
        """
        Args:
            molecule (Pymatgen Molecule object)
            basis_set (str): Basis set to use. (Default: "def2-svpd")
            scf_algorithm (str): Algorithm to use for converging the SCF. Recommended choices are
                "DIIS", "GDM", and "DIIS_GDM". Other algorithms supported by Qchem's GEN_SCFMAN
                module will also likely perform well. Refer to the QChem manual for further details.
                (Default: "diis")
            qchem_version (int): Which major version of Q-Chem will be run. Supports 5 and 6. (Default: 5)
            dft_rung (int): Select the rung on "Jacob's Ladder of Density Functional Approximations" in
                order of increasing accuracy/cost. For each rung, we have prescribed one functional based
                on our experience, available benchmarks, and the suggestions of the Q-Chem manual:
                1 (LSDA) = SPW92
                2 (GGA) = B97-D3(BJ)
                3 (metaGGA) = B97M-V
                4 (hybrid metaGGA) = ωB97M-V
                5 (double hybrid metaGGA) = ωB97M-(2).

                (Default: 4)

                To set a functional not given by one of the above, set the overwrite_inputs
                argument to {"method":"<NAME OF FUNCTIONAL>"}
            pcm_dielectric (float): Dielectric constant to use for PCM implicit solvation model. (Default: None)
                If supplied, will set up the $pcm section of the input file for a C-PCM calculation.
                Other types of PCM calculations (e.g., IEF-PCM, SS(V)PE, etc.) may be requested by passing
                custom keywords to overwrite_inputs, e.g.
                overwrite_inputs = {"pcm": {"theory": "ssvpe"}}
                Refer to the QChem manual for further details on the models available.

                **Note that only one of pcm_dielectric, isosvp_dielectric, smd_solvent, or cmirs_solvent may be set.**
            isosvp_dielectric (float): Dielectric constant to use for isodensity SS(V)PE implicit solvation model.
                (Default: None). If supplied, will set solvent_method to "isosvp" and populate the $svp section
                of the input file with appropriate parameters.

                **Note that only one of pcm_dielectric, isosvp_dielectric, smd_solvent, or cmirs_solvent may be set.**
            smd_solvent (str): Solvent to use for SMD implicit solvation model. (Default: None)
                Examples include "water", "ethanol", "methanol", and "acetonitrile". Refer to the QChem
                manual for a complete list of solvents available. To define a custom solvent, set this
                argument to "custom" and populate custom_smd with the necessary parameters.

                **Note that only one of pcm_dielectric, isosvp_dielectric, smd_solvent, or cmirs_solvent may be set.**
            cmirs_solvent (str): Solvent to use for the CMIRS implicit solvation model. (Default: None).
                Only 5 solvents are presently available as of Q-Chem 6: "water", "benzene", "cyclohexane",
                "dimethyl sulfoxide", and "acetonitrile". Note that selection of a solvent here will also
                populate the iso SS(V)PE dielectric constant, because CMIRS uses the isodensity SS(V)PE model
                to compute electrostatics.

                **Note that only one of pcm_dielectric, isosvp_dielectric, smd_solvent, or cmirs_solvent may be set.**
            custom_smd (str): List of parameters to define a custom solvent in SMD. (Default: None)
                Must be given as a string of seven comma separated values in the following order:
                "dielectric, refractive index, acidity, basicity, surface tension, aromaticity,
                electronegative halogenicity"
                Refer to the QChem manual for further details.
            max_scf_cycles (int): Maximum number of SCF iterations. (Default: 100)
            plot_cubes (bool): Whether to write CUBE files of the electron density. (Default: False)
            vdw_mode ('atomic' | 'sequential'): Method of specifying custom van der Waals radii. Applies
                only if you are using overwrite_inputs to add a $van_der_waals section to the input.
                In 'atomic' mode (default), dict keys represent the atomic number associated with each
                radius (e.g., '12' = carbon). In 'sequential' mode, dict keys represent the sequential
                position of a single specific atom in the input structure.
            cdft_constraints (list of lists of dicts):
                A list of lists of dictionaries, where each dictionary represents a charge
                constraint in the cdft section of the QChem input file.

                Each entry in the main list represents one state (allowing for multi-configuration
                calculations using constrained density functional theory - configuration interaction
                (CDFT-CI). Each state is represented by a list, which itself contains some number of
                constraints (dictionaries).

                Ex:

                1. For a single-state calculation with two constraints:
                 cdft_constraints=[[
                    {
                        "value": 1.0,
                        "coefficients": [1.0],
                        "first_atoms": [1],
                        "last_atoms": [2],
                        "types": [None]
                    },
                    {
                        "value": 2.0,
                        "coefficients": [1.0, -1.0],
                        "first_atoms": [1, 17],
                        "last_atoms": [3, 19],
                        "types": ["s"]
                    }
                ]]

                Note that a type of None will default to a charge constraint (which can also be
                accessed by requesting a type of "c" or "charge").

                2. For a CDFT-CI multi-reference calculation:
                cdft_constraints=[
                    [
                        {
                            "value": 1.0,
                            "coefficients": [1.0],
                            "first_atoms": [1],
                            "last_atoms": [27],
                            "types": ["c"]
                        },
                        {
                            "value": 0.0,
                            "coefficients": [1.0],
                            "first_atoms": [1],
                            "last_atoms": [27],
                            "types": ["s"]
                        },
                    ],
                    [
                        {
                            "value": 0.0,
                            "coefficients": [1.0],
                            "first_atoms": [1],
                            "last_atoms": [27],
                            "types": ["c"]
                        },
                        {
                            "value": -1.0,
                            "coefficients": [1.0],
                            "first_atoms": [1],
                            "last_atoms": [27],
                            "types": ["s"]
                        },
                    ]
                ]
            overwrite_inputs (dict): Dictionary of QChem input sections to add or overwrite variables.
                The currently available sections (keys) are rem, pcm,
                solvent, smx, opt, scan, van_der_waals, and plots. The value of each key is a
                dictionary of key value pairs relevant to that section. For example, to add
                a new variable to the rem section that sets symmetry to false, use

                overwrite_inputs = {"rem": {"symmetry": "false"}}

                **Note that if something like basis is added to the rem dict it will overwrite
                the default basis.**

                **Note that supplying a van_der_waals section here will automatically modify
                the PCM "radii" setting to "read".**

                **Note that all keys must be given as strings, even when they are numbers!**
        """
        self.basis_set = basis_set
        self.scf_algorithm = scf_algorithm
        self.max_scf_cycles = max_scf_cycles
        super().__init__(
            molecule=molecule,
            job_type="freq",
            dft_rung=dft_rung,
            pcm_dielectric=pcm_dielectric,
            isosvp_dielectric=isosvp_dielectric,
            smd_solvent=smd_solvent,
            cmirs_solvent=cmirs_solvent,
            custom_smd=custom_smd,
            basis_set=self.basis_set,
            scf_algorithm=self.scf_algorithm,
            qchem_version=qchem_version,
            max_scf_cycles=self.max_scf_cycles,
            plot_cubes=plot_cubes,
            nbo_params=nbo_params,
            vdw_mode=vdw_mode,
            cdft_constraints=cdft_constraints,
            overwrite_inputs=overwrite_inputs,
        )


class PESScanSet(QChemDictSet):
    """
    QChemDictSet for a potential energy surface scan (PES_SCAN) calculation,
    used primarily to identify possible transition states or to sample different
    geometries.
    Note: Because there are no defaults that can be used for a PES scan (the
    variables are completely dependent on the molecular structure), by default
    scan_variables = None. However, a PES Scan job should not be run with less
    than one variable (or more than two variables).
    """

    def __init__(
        self,
        molecule: Molecule,
        basis_set: str = "def2-svpd",
        scf_algorithm: str = "diis",
        qchem_version: int = 5,
        dft_rung: int = 4,
        pcm_dielectric: float | None = None,
        isosvp_dielectric: float | None = None,
        smd_solvent: str | None = None,
        cmirs_solvent: Literal["water", "acetonitrile", "dimethyl sulfoxide", "cyclohexane", "benzene"] | None = None,
        custom_smd: str | None = None,
        max_scf_cycles: int = 100,
        plot_cubes: bool = False,
        nbo_params: dict | None = None,
        opt_variables: dict[str, list] | None = None,
        scan_variables: dict[str, list] | None = None,
        overwrite_inputs: dict | None = None,
        vdw_mode: Literal["atomic", "sequential"] = "atomic",
    ):
        """
        Args:
            molecule (Pymatgen Molecule object)
            opt_variables (dict): A dictionary of opt sections, where each opt section is a key
                and the corresponding values are a list of strings. Strings must be formatted
                as instructed by the QChem manual. The different opt sections are: CONSTRAINT, FIXED,
                DUMMY, and CONNECT.

                Ex. opt = {"CONSTRAINT": ["tors 2 3 4 5 25.0", "tors 2 5 7 9 80.0"], "FIXED": ["2 XY"]}
            scan_variables (dict): A dictionary of scan variables. Because two constraints of the
                same type are allowed (for instance, two torsions or two bond stretches), each TYPE of
                variable (stre, bend, tors) should be its own key in the dict, rather than each variable.
                Note that the total number of variable (sum of lengths of all lists) CANNOT be more than two.

                Ex. scan_variables = {"stre": ["3 6 1.5 1.9 0.1"], "tors": ["1 2 3 4 -180 180 15"]}
            basis_set (str): Basis set to use. (Default: "def2-svpd")
            scf_algorithm (str): Algorithm to use for converging the SCF. Recommended choices are
                "DIIS", "GDM", and "DIIS_GDM". Other algorithms supported by Qchem's GEN_SCFMAN
                module will also likely perform well. Refer to the QChem manual for further details.
                (Default: "diis")
            qchem_version (int): Which major version of Q-Chem will be run. Supports 5 and 6. (Default: 5)
            dft_rung (int): Select the rung on "Jacob's Ladder of Density Functional Approximations" in
                order of increasing accuracy/cost. For each rung, we have prescribed one functional based
                on our experience, available benchmarks, and the suggestions of the Q-Chem manual:
                1 (LSDA) = SPW92
                2 (GGA) = B97-D3(BJ)
                3 (metaGGA) = B97M-V
                4 (hybrid metaGGA) = ωB97M-V
                5 (double hybrid metaGGA) = ωB97M-(2)

                (Default: 4)

                To set a functional not given by one of the above, set the overwrite_inputs
                argument to {"method":"<NAME OF FUNCTIONAL>"}
            pcm_dielectric (float): Dielectric constant to use for PCM implicit solvation model. (Default: None)
                If supplied, will set up the $pcm section of the input file for a C-PCM calculation.
                Other types of PCM calculations (e.g., IEF-PCM, SS(V)PE, etc.) may be requested by passing
                custom keywords to overwrite_inputs, e.g.
                overwrite_inputs = {"pcm": {"theory": "ssvpe"}}
                Refer to the QChem manual for further details on the models available.

                **Note that only one of pcm_dielectric, isosvp_dielectric, smd_solvent, or cmirs_solvent may be set.**
            isosvp_dielectric (float): Dielectric constant to use for isodensity SS(V)PE implicit solvation model.
                (Default: None). If supplied, will set solvent_method to "isosvp" and populate the $svp section
                of the input file with appropriate parameters.

                **Note that only one of pcm_dielectric, isosvp_dielectric, smd_solvent, or cmirs_solvent may be set.**
            smd_solvent (str): Solvent to use for SMD implicit solvation model. (Default: None)
                Examples include "water", "ethanol", "methanol", and "acetonitrile". Refer to the QChem
                manual for a complete list of solvents available. To define a custom solvent, set this
                argument to "custom" and populate custom_smd with the necessary parameters.

                **Note that only one of pcm_dielectric, isosvp_dielectric, smd_solvent, or cmirs_solvent may be set.**
            cmirs_solvent (str): Solvent to use for the CMIRS implicit solvation model. (Default: None).
                Only 5 solvents are presently available as of Q-Chem 6: "water", "benzene", "cyclohexane",
                "dimethyl sulfoxide", and "acetonitrile". Note that selection of a solvent here will also
                populate the iso SS(V)PE dielectric constant, because CMIRS uses the isodensity SS(V)PE model
                to compute electrostatics.

                **Note that only one of pcm_dielectric, isosvp_dielectric, smd_solvent, or cmirs_solvent may be set.**
            custom_smd (str): List of parameters to define a custom solvent in SMD. (Default: None)
                Must be given as a string of seven comma separated values in the following order:
                "dielectric, refractive index, acidity, basicity, surface tension, aromaticity,
                electronegative halogenicity"
                Refer to the QChem manual for further details.
            max_scf_cycles (int): Maximum number of SCF iterations. (Default: 100)
            plot_cubes (bool): Whether to write CUBE files of the electron density. (Default: False)
            overwrite_inputs (dict): Dictionary of QChem input sections to add or overwrite variables.
                The currently available sections (keys) are rem, pcm,
                solvent, smx, opt, scan, van_der_waals, and plots. The value of each key is a
                dictionary of key value pairs relevant to that section. For example, to add
                a new variable to the rem section that sets symmetry to false, use

                overwrite_inputs = {"rem": {"symmetry": "false"}}

                **Note that if something like basis is added to the rem dict it will overwrite
                the default basis.**

                **Note that supplying a van_der_waals section here will automatically modify
                the PCM "radii" setting to "read".**

                **Note that all keys must be given as strings, even when they are numbers!**
            vdw_mode ('atomic' | 'sequential'): Method of specifying custom van der Waals radii. Applies only if
                you are using overwrite_inputs to add a $van_der_waals section to the input. In 'atomic' mode
                (default), dict keys represent the atomic number associated with each radius (e.g., '12' = carbon).
                In 'sequential' mode, dict keys represent the sequential position of a single
                specific atom in the input structure.
        """
        self.basis_set = basis_set
        self.scf_algorithm = scf_algorithm
        self.max_scf_cycles = max_scf_cycles

        if scan_variables is None:
            raise ValueError("Cannot run a pes_scan job without some variable to scan over!")

        super().__init__(
            molecule=molecule,
            job_type="pes_scan",
            dft_rung=dft_rung,
            pcm_dielectric=pcm_dielectric,
            isosvp_dielectric=isosvp_dielectric,
            smd_solvent=smd_solvent,
            cmirs_solvent=cmirs_solvent,
            custom_smd=custom_smd,
            opt_variables=opt_variables,
            scan_variables=scan_variables,
            basis_set=self.basis_set,
            scf_algorithm=self.scf_algorithm,
            qchem_version=qchem_version,
            max_scf_cycles=self.max_scf_cycles,
            plot_cubes=plot_cubes,
            nbo_params=nbo_params,
            overwrite_inputs=overwrite_inputs,
            vdw_mode=vdw_mode,
        )<|MERGE_RESOLUTION|>--- conflicted
+++ resolved
@@ -500,15 +500,11 @@
                     nbo[key] = self.nbo_params[key]
 
         tmp_geom_opt = self.geom_opt
-<<<<<<< HEAD
         if tmp_geom_opt is not None:
             if "initial_hessian" in tmp_geom_opt:
                 if tmp_geom_opt["initial_hessian"] == "deleted":
                     del tmp_geom_opt["initial_hessian"]
-        my_geom_opt = self.geom_opt
-=======
         geom_opt = self.geom_opt
->>>>>>> 46c71963
         if (
             self.job_type.lower() in ["opt", "optimization"]
             and self.qchem_version == 6
