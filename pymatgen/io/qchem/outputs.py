--- conflicted
+++ resolved
@@ -1491,14 +1491,9 @@
                 "hamiltonian": r"Hamiltonian\s*\n\s*1\s+2\s*\n\s*1\s+([\-\.0-9]+)\s+([\-\.0-9]+)\s*\n\s*"
                 r"2\s+([\-\.0-9]+)\s+([\-\.0-9]+)",
                 "overlap": r"overlap\s*\n\s*1\s+2\s*\n\s*1\s+([\-\.0-9]+)\s+([\-\.0-9]+)\s*\n\s*"
-<<<<<<< HEAD
                            r"2\s+([\-\.0-9]+)\s+([\-\.0-9]+)",
                 "s2": r"<S2>\s*\n\s*1\s+2\s*\n\s*1\s+([\-\.0-9]+)\s+([\-\.0-9]+)\s*\n\s*"
                       r"2\s+([\-\.0-9]+)\s+([\-\.0-9]+)",
-=======
-                r"2\s+([\-\.0-9]+)\s+([\-\.0-9]+)",
-                "s2": r"<S2>\s*\n\s*1\s+2\s*\n\s*1\s+([\-\.0-9]+)\s+([\-\.0-9]+)\s*\n\s*2\s+([\-\.0-9]+)\s+([\-\.0-9]+)",
->>>>>>> f275adfe
                 "diabat_basis_coeff": r"Diabatic basis coefficients\s*\n\s*1\s+2\s*\n\s*"
                 r"1\s+([\-\.0-9]+)\s+([\-\.0-9]+)\s*\n\s*2\s+([\-\.0-9]+)\s+([\-\.0-9]+)",
                 "h_coupling": r"H passed to diabatic coupling calculation\s*\n\s*1\s+2\s*\n\s*"
