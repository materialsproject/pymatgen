# Copyright (c) Pymatgen Development Team.
# Distributed under the terms of the MIT License.

"""
Parsers for Qchem output files.
"""

from __future__ import annotations

import copy
import logging
import math
import os
import re
import warnings
from typing import Any

import networkx as nx
import numpy as np
import pandas as pd
from monty.io import zopen
from monty.json import MSONable, jsanitize

from pymatgen.analysis.graphs import MoleculeGraph
from pymatgen.analysis.local_env import OpenBabelNN
from pymatgen.core import Molecule
from pymatgen.io.qchem.utils import (
    process_parsed_coords,
    process_parsed_fock_matrix,
    read_matrix_pattern,
    read_pattern,
    read_table_pattern,
)

try:
    from openbabel import openbabel
except ImportError:
    openbabel = None


__author__ = "Samuel Blau, Brandon Wood, Shyam Dwaraknath, Evan Spotte-Smith, Ryan Kingsbury"
__copyright__ = "Copyright 2018-2022, The Materials Project"
__version__ = "0.1"
__maintainer__ = "Samuel Blau"
__email__ = "samblau1@gmail.com"
__credits__ = "Gabe Gomes"

logger = logging.getLogger(__name__)


class QCOutput(MSONable):
    """
    Class to parse QChem output files.
    """

    def __init__(self, filename: str):
        """
        Args:
            filename (str): Filename to parse
        """
        self.filename = filename
        self.data: dict[str, Any] = {}
        self.data["errors"] = []
        self.data["warnings"] = {}
        self.text = ""
        with zopen(filename, mode="rt", encoding="ISO-8859-1") as f:
            self.text = f.read()

        # Check if output file contains multiple output files. If so, print an error message and exit
        self.data["multiple_outputs"] = read_pattern(
            self.text, {"key": r"Job\s+\d+\s+of\s+(\d+)\s+"}, terminate_on_match=True
        ).get("key")
        if self.data.get("multiple_outputs") is not None:
            if self.data.get("multiple_outputs") != [["1"]]:
                raise ValueError(
                    "ERROR: multiple calculation outputs found in file "
                    + filename
                    + ". Please instead call QCOutput.mulitple_outputs_from_file(QCOutput,'"
                    + filename
                    + "')"
                )

        # Parse the Q-Chem major version
        if read_pattern(
            self.text, {"key": r"A Quantum Leap Into The Future Of Chemistry\s+Q-Chem 4"}, terminate_on_match=True
        ).get("key") == [[]]:
            self.data["version"] = "4"
        elif read_pattern(
            self.text, {"key": r"A Quantum Leap Into The Future Of Chemistry\s+Q-Chem 5"}, terminate_on_match=True
        ).get("key") == [[]]:
            self.data["version"] = "5"
        elif read_pattern(
            self.text, {"key": r"A Quantum Leap Into The Future Of Chemistry\s+Q-Chem 6"}, terminate_on_match=True
        ).get("key") == [[]]:
            self.data["version"] = "6"
        else:
            self.data["version"] = "unknown"

        # Parse the molecular details: charge, multiplicity,
        # species, and initial geometry.
        self._read_charge_and_multiplicity()
        if read_pattern(self.text, {"key": r"Nuclear Repulsion Energy"}, terminate_on_match=True).get("key") == [[]]:
            self._read_species_and_inital_geometry()

        # Check if calculation finished
        self.data["completion"] = read_pattern(
            self.text,
            {"key": r"Thank you very much for using Q-Chem.\s+Have a nice day."},
            terminate_on_match=True,
        ).get("key")

        # If the calculation finished, parse the job time.
        if self.data.get("completion", []):
            temp_timings = read_pattern(
                self.text,
                {"key": r"Total job time\:\s*([\d\-\.]+)s\(wall\)\,\s*([\d\-\.]+)s\(cpu\)"},
            ).get("key")
            if temp_timings is not None:
                self.data["walltime"] = float(temp_timings[0][0])
                self.data["cputime"] = float(temp_timings[0][1])
            else:
                self.data["walltime"] = None
                self.data["cputime"] = None

        # Check if calculation is unrestricted
        self.data["unrestricted"] = read_pattern(
            self.text,
            {"key": r"A(?:n)*\sunrestricted[\s\w\-]+SCF\scalculation\swill\sbe"},
            terminate_on_match=True,
        ).get("key")
        if not self.data["unrestricted"]:
            self.data["unrestricted"] = read_pattern(
                self.text,
                {"key": r"unrestricted = true"},
                terminate_on_match=True,
            ).get("key")

        if self.data["unrestricted"] is None and self.data["multiplicity"] != 1:
            self.data["unrestricted"] = [[]]

        # Get the value of scf_final_print in the output file
        scf_final_print = read_pattern(
            self.text,
            {"key": r"scf_final_print\s*=\s*(\d+)"},
            terminate_on_match=True,
        ).get("key")
        if scf_final_print is not None:
            self.data["scf_final_print"] = int(scf_final_print[0][0])
        else:
            self.data["scf_final_print"] = 0

        # Check if calculation uses GEN_SCFMAN, multiple potential output formats
        self.data["using_GEN_SCFMAN"] = read_pattern(
            self.text,
            {"key": r"\s+GEN_SCFMAN: A general SCF calculation manager"},
            terminate_on_match=True,
        ).get("key")
        if not self.data["using_GEN_SCFMAN"]:
            self.data["using_GEN_SCFMAN"] = read_pattern(
                self.text,
                {"key": r"\s+General SCF calculation program by"},
                terminate_on_match=True,
            ).get("key")

        # Check if the SCF failed to converge
        if read_pattern(self.text, {"key": r"SCF failed to converge"}, terminate_on_match=True).get("key") == [[]]:
            self.data["errors"] += ["SCF_failed_to_converge"]

        # Parse the SCF
        self._read_SCF()

        # Parse the Mulliken/ESP/RESP charges and dipoles
        self._read_charges_and_dipoles()

        # Check for various warnings
        self._detect_general_warnings()

        # Parse mem_total, if present
        self.data["mem_total"] = None
        if read_pattern(self.text, {"key": r"mem_total\s*="}, terminate_on_match=True).get("key") == [[]]:
            temp_mem_total = read_pattern(self.text, {"key": r"mem_total\s*=\s*(\d+)"}, terminate_on_match=True).get(
                "key"
            )
            self.data["mem_total"] = int(temp_mem_total[0][0])

        # Parse gap info, if present:
        if read_pattern(self.text, {"key": r"Generalized Kohn-Sham gap"}, terminate_on_match=True).get("key") == [[]]:
            gap_info = {}
            # If this is open-shell gap info:
            if read_pattern(self.text, {"key": r"Alpha HOMO Eigenvalue"}, terminate_on_match=True).get("key") == [[]]:
                temp_alpha_HOMO = read_pattern(
                    self.text, {"key": r"Alpha HOMO Eigenvalue\s*=\s*([\d\-\.]+)"}, terminate_on_match=True
                ).get("key")
                gap_info["alpha_HOMO"] = float(temp_alpha_HOMO[0][0])
                temp_beta_HOMO = read_pattern(
                    self.text, {"key": r"Beta  HOMO Eigenvalue\s*=\s*([\d\-\.]+)"}, terminate_on_match=True
                ).get("key")
                gap_info["beta_HOMO"] = float(temp_beta_HOMO[0][0])
                temp_alpha_LUMO = read_pattern(
                    self.text, {"key": r"Alpha LUMO Eigenvalue\s*=\s*([\d\-\.]+)"}, terminate_on_match=True
                ).get("key")
                gap_info["alpha_LUMO"] = float(temp_alpha_LUMO[0][0])
                temp_beta_LUMO = read_pattern(
                    self.text, {"key": r"Beta  LUMO Eigenvalue\s*=\s*([\d\-\.]+)"}, terminate_on_match=True
                ).get("key")
                gap_info["beta_LUMO"] = float(temp_beta_LUMO[0][0])
                temp_alpha_gap = read_pattern(
                    self.text, {"key": r"HOMO-Alpha LUMO gap\s*=\s*([\d\-\.]+)"}, terminate_on_match=True
                ).get("key")
                gap_info["alpha_gap"] = float(temp_alpha_gap[0][0])
                temp_beta_gap = read_pattern(
                    self.text, {"key": r"HOMO-Beta LUMO gap\s*=\s*([\d\-\.]+)"}, terminate_on_match=True
                ).get("key")
                gap_info["beta_gap"] = float(temp_beta_gap[0][0])

            temp_HOMO = read_pattern(
                self.text, {"key": r"    HOMO Eigenvalue\s*=\s*([\d\-\.]+)"}, terminate_on_match=True
            ).get("key")
            gap_info["HOMO"] = float(temp_HOMO[0][0])
            temp_LUMO = read_pattern(
                self.text, {"key": r"    LUMO Eigenvalue\s*=\s*([\d\-\.]+)"}, terminate_on_match=True
            ).get("key")
            gap_info["LUMO"] = float(temp_LUMO[0][0])
            temp_KSgap = read_pattern(self.text, {"key": r"KS gap\s*=\s*([\d\-\.]+)"}, terminate_on_match=True).get(
                "key"
            )
            gap_info["KSgap"] = float(temp_KSgap[0][0])
            self.data["gap_info"] = gap_info
        else:
            self.data["gap_info"] = None

        # Check to see if PCM or SMD are present
        self.data["solvent_method"] = None
        self.data["solvent_data"] = None

        if read_pattern(self.text, {"key": r"solvent_method\s*=?\s*pcm"}, terminate_on_match=True).get("key") == [[]]:
            self.data["solvent_method"] = "PCM"
        if read_pattern(self.text, {"key": r"solvent_method\s*=?\s*smd"}, terminate_on_match=True).get("key") == [[]]:
            self.data["solvent_method"] = "SMD"
        if read_pattern(self.text, {"key": r"solvent_method\s*=?\s*isosvp"}, terminate_on_match=True).get("key") == [
            []
        ]:
            self.data["solvent_method"] = "ISOSVP"

        # if solvent_method is not None, populate solvent_data with None values for all possible keys
        # ISOSVP and CMIRS data are nested under respective keys
        # TODO - nest PCM and SMD data under respective keys in a future PR
        pcm_keys = [
            "PCM_dielectric",
            "g_electrostatic",
            "g_cavitation",
            "g_dispersion",
            "g_repulsion",
            "total_contribution_pcm",
            "solute_internal_energy",
        ]
        smd_keys = ["SMD_solvent", "smd0", "smd3", "smd4", "smd6", "smd9"]
        isosvp_keys = [
            "isosvp_dielectric",
            "final_soln_phase_e",
            "solute_internal_e",
            "total_solvation_free_e",
            "change_solute_internal_e",
            "reaction_field_free_e",
        ]
        cmirs_keys = [
            "CMIRS_enabled",
            "dispersion_e",
            "exchange_e",
            "min_neg_field_e",
            "max_pos_field_e",
        ]

        if self.data["solvent_method"] is not None:
            self.data["solvent_data"] = {}
            for key in pcm_keys + smd_keys:
                self.data["solvent_data"][key] = None
            self.data["solvent_data"]["isosvp"] = {}
            for key in isosvp_keys:
                self.data["solvent_data"]["isosvp"][key] = None
            self.data["solvent_data"]["cmirs"] = {}
            for key in cmirs_keys:
                self.data["solvent_data"]["cmirs"][key] = None

        # Parse information specific to a solvent model
        if self.data["solvent_method"] == "PCM":
            temp_dielectric = read_pattern(
                self.text, {"key": r"dielectric\s*([\d\-\.]+)"}, terminate_on_match=True
            ).get("key")
            self.data["solvent_data"]["PCM_dielectric"] = float(temp_dielectric[0][0])
            self._read_pcm_information()
        elif self.data["solvent_method"] == "SMD":
            if read_pattern(self.text, {"key": r"Unrecognized solvent"}, terminate_on_match=True).get("key") == [[]]:
                if not self.data.get("completion", []):
                    self.data["errors"] += ["unrecognized_solvent"]
                else:
                    self.data["warnings"]["unrecognized_solvent"] = True
            temp_solvent = read_pattern(self.text, {"key": r"\s[Ss]olvent:? ([a-zA-Z]+)"}).get("key")
            for val in temp_solvent:
                if val[0] != temp_solvent[0][0]:
                    if val[0] != "for":
                        self.data["warnings"]["SMD_two_solvents"] = str(temp_solvent[0][0]) + " and " + str(val[0])
                    else:
                        if (
                            "unrecognized_solvent" not in self.data["errors"]
                            and "unrecognized_solvent" not in self.data["warnings"]
                        ):
                            self.data["warnings"]["questionable_SMD_parsing"] = True
            self.data["solvent_data"]["SMD_solvent"] = temp_solvent[0][0]
            self._read_smd_information()
        elif self.data["solvent_method"] == "ISOSVP":
            self.data["solvent_data"]["cmirs"]["CMIRS_enabled"] = False
            self._read_isosvp_information()
            if read_pattern(
                self.text,
                {"cmirs": r"DEFESR calculation with single-center isodensity surface"},
                terminate_on_match=True,
            ).get("cmirs") == [[]]:
                # this is a CMIRS calc
                # note that all other outputs follow the same format as ISOSVP
                self._read_cmirs_information()
                # TODO - would it make more sense to set solvent_method = 'cmirs'?
                # but in the QChem input file, solvent_method is still 'isosvp'
                self.data["solvent_data"]["cmirs"]["CMIRS_enabled"] = True

                # TODO - parsing to identify the CMIRS solvent?
                # this would require parsing the $pcm_nonels section of input and comparing
                # parameters to the contents of CMIRS_SETTINGS in pymatgen.io.qchem.sets

        # Parse the final energy
        temp_final_energy = read_pattern(self.text, {"key": r"Final\senergy\sis\s+([\d\-\.]+)"}).get("key")
        if temp_final_energy is None:
            self.data["final_energy"] = None
        else:
            self.data["final_energy"] = float(temp_final_energy[0][0])

        if self.data["final_energy"] is None:
            temp_dict = read_pattern(
                self.text,
                {"final_energy": r"\s*Total\s+energy in the final basis set\s+=\s*([\d\-\.]+)"},
            )

            if temp_dict.get("final_energy") is not None:
                self.data["final_energy"] = float(temp_dict.get("final_energy")[-1][0])

        # Check if calculation is using dft_d and parse relevant info if so
        self.data["using_dft_d3"] = read_pattern(self.text, {"key": r"dft_d\s*= d3"}, terminate_on_match=True).get(
            "key"
        )
        if self.data.get("using_dft_d3", []):
            temp_d3 = read_pattern(
                self.text,
                {"key": r"\-D3 energy without 3body term =\s*([\d\.\-]+) hartrees"},
            ).get("key")
            real_d3 = np.zeros(len(temp_d3))
            if temp_d3 is None:
                self.data["dft_d3"] = None
            elif len(temp_d3) == 1:
                self.data["dft_d3"] = float(temp_d3[0][0])
            else:
                for ii, entry in enumerate(temp_d3):
                    real_d3[ii] = float(entry[0])
                self.data["dft_d3"] = real_d3

        # Parse the S2 values in the case of an unrestricted calculation
        if self.data.get("unrestricted", []):
            correct_s2 = 0.5 * (self.data["multiplicity"] - 1) * (0.5 * (self.data["multiplicity"] - 1) + 1)
            temp_S2 = read_pattern(self.text, {"key": r"<S\^2>\s=\s+([\d\-\.]+)"}).get("key")
            if temp_S2 is None:
                self.data["S2"] = None
            elif len(temp_S2) == 1:
                self.data["S2"] = float(temp_S2[0][0])
                if abs(correct_s2 - self.data["S2"]) > 0.01:
                    self.data["warnings"]["spin_contamination"] = abs(correct_s2 - self.data["S2"])
            else:
                real_S2 = np.zeros(len(temp_S2))
                have_spin_contamination = False
                for ii, entry in enumerate(temp_S2):
                    real_S2[ii] = float(entry[0])
                    if abs(correct_s2 - real_S2[ii]) > 0.01:
                        have_spin_contamination = True
                self.data["S2"] = real_S2
                if have_spin_contamination:
                    spin_contamination = np.zeros(len(self.data["S2"]))
                    for ii, entry in enumerate(self.data["S2"]):
                        spin_contamination[ii] = abs(correct_s2 - entry)
                    self.data["warnings"]["spin_contamination"] = spin_contamination

        # Parse data from CDFT calculations
        self.data["cdft"] = read_pattern(self.text, {"key": r"CDFT Becke Populations"}).get("key")
        if self.data.get("cdft", []):
            self._read_cdft()

        # Parse direct-coupling calculation output
        self.data["cdft_direct_coupling"] = read_pattern(
            self.text, {"key": r"Start with Direct-Coupling Calculation"}
        ).get("key")
        if self.data.get("cdft_direct_coupling", []):
            temp_dict = read_pattern(
                self.text,
                {
                    "Hif": r"\s*DC Matrix Element\s+Hif =\s+([\-\.0-9]+)",
                    "Sif": r"\s*DC Matrix Element\s+Sif =\s+([\-\.0-9]+)",
                    "Hii": r"\s*DC Matrix Element\s+Hii =\s+([\-\.0-9]+)",
                    "Sii": r"\s*DC Matrix Element\s+Sii =\s+([\-\.0-9]+)",
                    "Hff": r"\s*DC Matrix Element\s+Hff =\s+([\-\.0-9]+)",
                    "Sff": r"\s*DC Matrix Element\s+Sff =\s+([\-\.0-9]+)",
                    "coupling": r"\s*Effective Coupling \(in eV\) =\s+([\-\.0-9]+)",
                },
            )

            if len(temp_dict.get("Hif", [])) == 0:
                self.data["direct_coupling_Hif_Hartree"] = None
            else:
                self.data["direct_coupling_Hif_Hartree"] = float(temp_dict["Hif"][0][0])
            if len(temp_dict.get("Sif", [])) == 0:
                self.data["direct_coupling_Sif_Hartree"] = None
            else:
                self.data["direct_coupling_Sif_Hartree"] = float(temp_dict["Sif"][0][0])
            if len(temp_dict.get("Hii", [])) == 0:
                self.data["direct_coupling_Hii_Hartree"] = None
            else:
                self.data["direct_coupling_Hii_Hartree"] = float(temp_dict["Hii"][0][0])
            if len(temp_dict.get("Sii", [])) == 0:
                self.data["direct_coupling_Sii_Hartree"] = None
            else:
                self.data["direct_coupling_Sii_Hartree"] = float(temp_dict["Sii"][0][0])
            if len(temp_dict.get("Hff", [])) == 0:
                self.data["direct_coupling_Hff_Hartree"] = None
            else:
                self.data["direct_coupling_Hff_Hartree"] = float(temp_dict["Hff"][0][0])
            if len(temp_dict.get("Sff", [])) == 0:
                self.data["direct_coupling_Sff_Hartree"] = None
            else:
                self.data["direct_coupling_Sff_Hartree"] = float(temp_dict["Sff"][0][0])
            if len(temp_dict.get("coupling", [])) == 0:
                self.data["direct_coupling_eV"] = None
            else:
                self.data["direct_coupling_eV"] = float(temp_dict["coupling"][0][0])

        # Parse data from ALMO(MSDFT) calculation
        self.data["almo_msdft"] = read_pattern(
            self.text, {"key": r"ALMO\(MSDFT2?\) method for electronic coupling"}
        ).get("key")
        if self.data.get("almo_msdft", []):
            self._read_almo_msdft()

        # Parse data from Projection Operator Diabatization (POD) calculation
        self.data["pod"] = read_pattern(self.text, {"key": r"POD2? based on the RSCF Fock matrix"}).get("key")
        if self.data.get("pod", []):
            coupling = read_pattern(
                self.text,
                {"coupling": r"The D\([0-9]+\) \- A\([0-9]+\) coupling:\s+(?:[\.\-0-9]+ \()?([\-\.0-9]+) meV\)?"},
            ).get("coupling")

            if coupling is None or len(coupling) == 0:
                self.data["pod_coupling_eV"] = None
            else:
                self.data["pod_coupling_eV"] = float(coupling[0][0]) / 1000

        # Parse data from Fragment Orbital DFT (FODFT) method
        self.data["fodft"] = read_pattern(
            self.text, {"key": r"FODFT\(2n(?:[\-\+]1)?\)\@D(?:\^[\-\+])?A(?:\^\-)? for [EH]T"}
        ).get("key")
        if self.data.get("fodft", []):
            temp_dict = read_pattern(
                self.text,
                {
                    "had": r"H_ad = (?:[\-\.0-9]+) \(([\-\.0-9]+) meV\)",
                    "hda": r"H_da = (?:[\-\.0-9]+) \(([\-\.0-9]+) meV\)",
                    "coupling": r"The (?:averaged )?electronic coupling: (?:[\-\.0-9]+) \(([\-\.0-9]+) meV\)",
                },
            )

            if temp_dict.get("had") is None or len(temp_dict.get("had", [])) == 0:
                self.data["fodft_had_eV"] = None
            else:
                self.data["fodft_had_eV"] = float(temp_dict["had"][0][0]) / 1000
            if temp_dict.get("hda") is None or len(temp_dict.get("hda", [])) == 0:
                self.data["fodft_hda_eV"] = None
            else:
                self.data["fodft_hda_eV"] = float(temp_dict["hda"][0][0]) / 1000
            if temp_dict.get("coupling") is None or len(temp_dict.get("coupling", [])) == 0:
                self.data["fodft_coupling_eV"] = None
            else:
                self.data["fodft_coupling_eV"] = float(temp_dict["coupling"][0][0]) / 1000

        # Parse additional data from coupled-cluster calculations
        self.data["coupled_cluster"] = read_pattern(
            self.text, {"key": r"CCMAN2: suite of methods based on coupled cluster"}
        ).get("key")
        if self.data.get("coupled_cluster", []):
            temp_dict = read_pattern(
                self.text,
                {
                    "SCF": r"\s+SCF energy\s+=\s+([\d\-\.]+)",
                    "MP2": r"\s+MP2 energy\s+=\s+([\d\-\.]+)",
                    "CCSD_correlation": r"\s+CCSD correlation energy\s+=\s+([\d\-\.]+)",
                    "CCSD": r"\s+CCSD total energy\s+=\s+([\d\-\.]+)",
                    "CCSD(T)_correlation": r"\s+CCSD\(T\) correlation energy\s+=\s+([\d\-\.]+)",
                    "CCSD(T)": r"\s+CCSD\(T\) total energy\s+=\s+([\d\-\.]+)",
                },
            )

            if temp_dict.get("SCF") is None:
                self.data["hf_scf_energy"] = None
            else:
                self.data["hf_scf_energy"] = float(temp_dict["SCF"][0][0])

            if temp_dict.get("MP2") is None:
                self.data["mp2_energy"] = None
            else:
                self.data["mp2_energy"] = float(temp_dict["MP2"][0][0])

            if temp_dict.get("CCSD_correlation") is None:
                self.data["ccsd_correlation_energy"] = None
            else:
                self.data["ccsd_correlation_energy"] = float(temp_dict["CCSD_correlation"][0][0])

            if temp_dict.get("CCSD") is None:
                self.data["ccsd_total_energy"] = None
            else:
                self.data["ccsd_total_energy"] = float(temp_dict["CCSD"][0][0])

            if temp_dict.get("CCSD(T)_correlation") is None:
                self.data["ccsd(t)_correlation_energy"] = None
            else:
                self.data["ccsd(t)_correlation_energy"] = float(temp_dict["CCSD(T)_correlation"][0][0])

            if temp_dict.get("CCSD(T)") is None:
                self.data["ccsd(t)_total_energy"] = None
            else:
                self.data["ccsd(t)_total_energy"] = float(temp_dict["CCSD(T)"][0][0])

        # Check if the calculation is a geometry optimization. If so, parse the relevant output
        self.data["optimization"] = read_pattern(self.text, {"key": r"(?i)\s*job(?:_)*type\s*(?:=)*\s*opt"}).get("key")
        if self.data.get("optimization", []):
            # Determine if the calculation is using the new geometry optimizer
            self.data["new_optimizer"] = read_pattern(self.text, {"key": r"(?i)\s*geom_opt2\s*(?:=)*\s*3"}).get("key")
            if self.data["version"] == "6":
                temp_driver = read_pattern(self.text, {"key": r"(?i)\s*geom_opt_driver\s*(?:=)*\s*optimize"}).get("key")
                if temp_driver is None:
                    self.data["new_optimizer"] = [[]]
            # Check if we have an unexpected transition state
            tmp_transition_state = read_pattern(self.text, {"key": r"TRANSITION STATE CONVERGED"}).get("key")
            if tmp_transition_state is not None:
                self.data["warnings"]["unexpected_transition_state"] = True
            self._read_optimization_data()

        # Check if the calculation is a transition state optimization. If so, parse the relevant output
        # Note: for now, TS calculations are treated the same as optimization calculations
        self.data["transition_state"] = read_pattern(self.text, {"key": r"(?i)\s*job(?:_)*type\s*(?:=)*\s*ts"}).get(
            "key"
        )
        if self.data.get("transition_state", []):
            self._read_optimization_data()

        # Check if the calculation contains a constraint in an $opt section.
        self.data["opt_constraint"] = read_pattern(self.text, {"key": r"\$opt\s+CONSTRAINT"}).get("key")
        if self.data.get("opt_constraint"):
            temp_constraint = read_pattern(
                self.text,
                {
                    "key": r"Constraints and their Current Values\s+Value\s+Constraint\s+(\w+)\:\s+([\d\-\.]+)\s+"
                    r"([\d\-\.]+)\s+([\d\-\.]+)\s+([\d\-\.]+)\s+([\d\-\.]+)\s+([\d\-\.]+)"
                },
            ).get("key")
            if temp_constraint is not None:
                self.data["opt_constraint"] = temp_constraint[0]
                if self.data.get("opt_constraint") is not None:
                    if float(self.data["opt_constraint"][5]) != float(self.data["opt_constraint"][6]):
                        if abs(float(self.data["opt_constraint"][5])) != abs(float(self.data["opt_constraint"][6])):
                            raise ValueError("ERROR: Opt section value and constraint should be the same!")
                        if abs(float(self.data["opt_constraint"][5])) not in [
                            0.0,
                            180.0,
                        ]:
                            raise ValueError(
                                "ERROR: Opt section value and constraint can only differ by a sign at 0.0 and 180.0!"
                            )

        # Check if the calculation is a frequency analysis. If so, parse the relevant output
        self.data["frequency_job"] = read_pattern(
            self.text,
            {"key": r"(?i)\s*job(?:_)*type\s*(?:=)*\s*freq"},
            terminate_on_match=True,
        ).get("key")
        if self.data.get("frequency_job", []):
            self._read_frequency_data()

        # Check if the calculation is a single point. If so, parse the relevant output
        self.data["single_point_job"] = read_pattern(
            self.text,
            {"key": r"(?i)\s*job(?:_)*type\s*(?:=)*\s*sp"},
            terminate_on_match=True,
        ).get("key")

        # Check if the calculation is a force calculation. If so, parse the relevant output
        self.data["force_job"] = read_pattern(
            self.text,
            {"key": r"(?i)\s*job(?:_)*type\s*(?:=)*\s*force"},
            terminate_on_match=True,
        ).get("key")
        if self.data.get("force_job", []):
            self._read_force_data()

        # Read in the eigenvalues from the output file
        if self.data["scf_final_print"] >= 1:
            self._read_eigenvalues()

        # Read the Fock matrix from the output file
        if self.data["scf_final_print"] >= 3:
            self._read_fock_matrix()
            self._read_coefficient_matrix()

        # Check if the calculation is a PES scan. If so, parse the relevant output
        self.data["scan_job"] = read_pattern(
            self.text, {"key": r"(?i)\s*job(?:_)*type\s*(?:=)*\s*pes_scan"}, terminate_on_match=True
        ).get("key")
        if self.data.get("scan_job", []):
            self._read_scan_data()

        # Check if an NBO calculation was performed. If so, parse the relevant output
        self.data["nbo_data"] = read_pattern(
            self.text, {"key": r"N A T U R A L   A T O M I C   O R B I T A L"}, terminate_on_match=True
        ).get("key")
        if self.data.get("nbo_data", []):
            self._read_nbo_data()

        # If the calculation did not finish and no errors have been identified yet, check for other errors
        if not self.data.get("completion", []) and self.data.get("errors") == []:
            self._check_completion_errors()

    @classmethod
    def multiple_outputs_from_file(cls, filename, keep_sub_files=True):
        """
        Parses a QChem output file with multiple calculations
        # 1.) Separates the output into sub-files
            e.g. qcout -> qcout.0, qcout.1, qcout.2 ... qcout.N
            a.) Find delimiter for multiple calculations
            b.) Make separate output sub-files
        2.) Creates separate QCCalcs for each one from the sub-files
        """
        to_return = []
        with zopen(filename, "rt") as f:
            text = re.split(r"\s*(?:Running\s+)*Job\s+\d+\s+of\s+\d+\s+", f.read())
        if text[0] == "":
            text = text[1:]
        for i, sub_text in enumerate(text):
            with open(filename + "." + str(i), "w") as temp:
                temp.write(sub_text)
            tempOutput = cls(filename + "." + str(i))
            to_return.append(tempOutput)
            if not keep_sub_files:
                os.remove(filename + "." + str(i))
        return to_return

    def _read_eigenvalues(self):
        """Parse the orbital energies from the output file. An array of the
        dimensions of the number of orbitals used in the calculation is stored."""

        # Find the pattern corresponding to the "Final Alpha MO Eigenvalues" section
        header_pattern = r"Final Alpha MO Eigenvalues"
        # The elements of the matrix are always floats, they are surrounded by
        # the index of the matrix, which are integers.
        elements_pattern = r"\-*\d+\.\d+"
        if not self.data.get("unrestricted", []):
            spin_unrestricted = False
            # Since this is a spin-paired calculation, there will be
            # only a single list of orbital energies (denoted as alpha)
            # in the input file. The footer will then correspond
            # to the next section, which is the MO coefficients.
            footer_pattern = r"Final Alpha MO Coefficients+\s*"
        else:
            spin_unrestricted = True
            # It is an unrestricted calculation, so there will be two sets
            # of eigenvalues. First parse the alpha eigenvalues.
            footer_pattern = r"Final Beta MO Eigenvalues"
        # Common for both spin restricted and unrestricted calculations is the alpha eigenvalues.
        alpha_eigenvalues = read_matrix_pattern(
            header_pattern, footer_pattern, elements_pattern, self.text, postprocess=float
        )
        # The beta eigenvalues are only present if this is a spin-unrestricted calculation.
        if spin_unrestricted:
            header_pattern = r"Final Beta MO Eigenvalues"
            footer_pattern = r"Final Alpha MO Coefficients+\s*"
            beta_eigenvalues = read_matrix_pattern(
                header_pattern, footer_pattern, elements_pattern, self.text, postprocess=float
            )

        self.data["alpha_eigenvalues"] = alpha_eigenvalues

        if spin_unrestricted:
            self.data["beta_eigenvalues"] = beta_eigenvalues

    def _read_fock_matrix(self):
        """Parses the Fock matrix. The matrix is read in whole
        from the output file and then transformed into the right dimensions."""

        # The header is the same for both spin-restricted and spin-unrestricted calculations.
        header_pattern = r"Final Alpha Fock Matrix"
        # The elements of the matrix are always floats, they are surrounded by
        # the index of the matrix, which are integers
        elements_pattern = r"\-*\d+\.\d+"
        if not self.data.get("unrestricted", []):
            spin_unrestricted = False
            footer_pattern = "SCF time:"
        else:
            spin_unrestricted = True
            footer_pattern = "Final Beta Fock Matrix"
        # Common for both spin restricted and unrestricted calculations is the alpha Fock matrix.
        alpha_fock_matrix = read_matrix_pattern(
            header_pattern, footer_pattern, elements_pattern, self.text, postprocess=float
        )
        # The beta Fock matrix is only present if this is a spin-unrestricted calculation.
        if spin_unrestricted:
            header_pattern = r"Final Beta Fock Matrix"
            footer_pattern = "SCF time:"
            beta_fock_matrix = read_matrix_pattern(
                header_pattern, footer_pattern, elements_pattern, self.text, postprocess=float
            )

        # Convert the matrices to the right dimension. Right now they are simply
        # one massive list of numbers, but we need to split them into a matrix. The
        # Fock matrix must always be a square matrix and as a result, we have to
        # modify the dimensions.
        alpha_fock_matrix = process_parsed_fock_matrix(alpha_fock_matrix)
        self.data["alpha_fock_matrix"] = alpha_fock_matrix

        if spin_unrestricted:
            # Perform the same transformation for the beta Fock matrix.
            beta_fock_matrix = process_parsed_fock_matrix(beta_fock_matrix)
            self.data["beta_fock_matrix"] = beta_fock_matrix

    def _read_coefficient_matrix(self):
        """Parses the coefficient matrix from the output file. Done is much
        the same was as the Fock matrix."""
        # The header is the same for both spin-restricted and spin-unrestricted calculations.
        header_pattern = r"Final Alpha MO Coefficients"
        # The elements of the matrix are always floats, they are surrounded by
        # the index of the matrix, which are integers
        elements_pattern = r"\-*\d+\.\d+"
        if not self.data.get("unrestricted", []):
            spin_unrestricted = False
            footer_pattern = "Final Alpha Density Matrix"
        else:
            spin_unrestricted = True
            footer_pattern = "Final Beta MO Coefficients"
        # Common for both spin restricted and unrestricted calculations is the alpha Fock matrix.
        alpha_coeff_matrix = read_matrix_pattern(
            header_pattern, footer_pattern, elements_pattern, self.text, postprocess=float
        )
        if spin_unrestricted:
            header_pattern = r"Final Beta MO Coefficients"
            footer_pattern = "Final Alpha Density Matrix"
            beta_coeff_matrix = read_matrix_pattern(
                header_pattern, footer_pattern, elements_pattern, self.text, postprocess=float
            )

        # Convert the matrices to the right dimension. Right now they are simply
        # one massive list of numbers, but we need to split them into a matrix. The
        # Fock matrix must always be a square matrix and as a result, we have to
        # modify the dimensions.
        alpha_coeff_matrix = process_parsed_fock_matrix(alpha_coeff_matrix)
        self.data["alpha_coeff_matrix"] = alpha_coeff_matrix

        if spin_unrestricted:
            # Perform the same transformation for the beta Fock matrix.
            beta_coeff_matrix = process_parsed_fock_matrix(beta_coeff_matrix)
            self.data["beta_coeff_matrix"] = beta_coeff_matrix

    def _read_charge_and_multiplicity(self):
        """
        Parses charge and multiplicity.
        """
        temp_charge = read_pattern(self.text, {"key": r"\$molecule\s+([\-\d]+)\s+\d"}, terminate_on_match=True).get(
            "key"
        )
        if temp_charge is not None:
            self.data["charge"] = int(temp_charge[0][0])
        else:
            temp_charge = read_pattern(
                self.text,
                {"key": r"Sum of atomic charges \=\s+([\d\-\.\+]+)"},
                terminate_on_match=True,
            ).get("key")
            if temp_charge is None:
                self.data["charge"] = None
            else:
                self.data["charge"] = int(float(temp_charge[0][0]))

        temp_multiplicity = read_pattern(
            self.text, {"key": r"\$molecule\s+[\-\d]+\s+(\d)"}, terminate_on_match=True
        ).get("key")
        if temp_multiplicity is not None:
            self.data["multiplicity"] = int(temp_multiplicity[0][0])
        else:
            temp_multiplicity = read_pattern(
                self.text,
                {"key": r"Sum of spin\s+charges \=\s+([\d\-\.\+]+)"},
                terminate_on_match=True,
            ).get("key")
            if temp_multiplicity is None:
                self.data["multiplicity"] = 1
            else:
                self.data["multiplicity"] = int(float(temp_multiplicity[0][0])) + 1

    def _read_species_and_inital_geometry(self):
        """
        Parses species and initial geometry.
        """
        header_pattern = r"Standard Nuclear Orientation \(Angstroms\)\s+I\s+Atom\s+X\s+Y\s+Z\s+-+"
        table_pattern = r"\s*\d+\s+([a-zA-Z]+)\s*([\d\-\.]+)\s*([\d\-\.]+)\s*([\d\-\.]+)\s*"
        footer_pattern = r"\s*-+"
        temp_geom = read_table_pattern(self.text, header_pattern, table_pattern, footer_pattern)
        if temp_geom is None or len(temp_geom) == 0:
            self.data["species"] = None
            self.data["initial_geometry"] = None
            self.data["initial_molecule"] = None
            self.data["point_group"] = None
        else:
            temp_point_group = read_pattern(
                self.text,
                {"key": r"Molecular Point Group\s+([A-Za-z\d\*]+)"},
                terminate_on_match=True,
            ).get("key")
            if temp_point_group is not None:
                self.data["point_group"] = temp_point_group[0][0]
            else:
                self.data["point_group"] = None
            temp_geom = temp_geom[0]
            species = []
            geometry = np.zeros(shape=(len(temp_geom), 3), dtype=float)
            for ii, entry in enumerate(temp_geom):
                species += [entry[0]]
                for jj in range(3):
                    if "*" in entry[jj + 1]:
                        geometry[ii, jj] = 10000000000.0
                    else:
                        geometry[ii, jj] = float(entry[jj + 1])
            self.data["species"] = species
            self.data["initial_geometry"] = geometry
            if self.data["charge"] is not None and self.data["multiplicity"] is not None:
                self.data["initial_molecule"] = Molecule(
                    species=species,
                    coords=geometry,
                    charge=self.data.get("charge"),
                    spin_multiplicity=self.data.get("multiplicity"),
                )
            else:
                self.data["initial_molecule"] = None

    def _read_SCF(self):
        """
        Parses both old and new SCFs.
        """
        if self.data.get("using_GEN_SCFMAN", []):
            footer_pattern = r"(^\s*\-+\n\s+SCF time|^\s*gen_scfman_exception: SCF failed to converge)"
            header_pattern = (
                r"^\s*\-+\s+Cycle\s+Energy\s+(?:(?:DIIS)*\s+[Ee]rror)*(?:RMS Gradient)*\s+\-+"
                r"(?:\s*\-+\s+OpenMP\s+Integral\s+computing\s+Module\s+"
                r"(?:Release:\s+version\s+[\d\-\.]+\,\s+\w+\s+[\d\-\.]+\, "
                r"Q-Chem Inc\. Pittsburgh\s+)*\-+)*\n"
            )
            table_pattern = (
                r"(?:\s*Nonlocal correlation = [\d\-\.]+e[\d\-]+)*"
                r"(?:\s*Inaccurate integrated density:\n\s+Number of electrons\s+=\s+[\d\-\.]+\n\s+"
                r"Numerical integral\s+=\s+[\d\-\.]+\n\s+Relative error\s+=\s+[\d\-\.]+\s+\%\n)*\s*\d+\s+"
                r"([\d\-\.]+)\s+([\d\-\.]+)e([\d\-\.\+]+)(?:\s+Convergence criterion met)*"
                r"(?:\s+Preconditoned Steepest Descent)*(?:\s+Roothaan Step)*(?:\s+"
                r"(?:Normal\s+)*BFGS [Ss]tep)*(?:\s+LineSearch Step)*(?:\s+Line search: overstep)*"
                r"(?:\s+Dog-leg BFGS step)*(?:\s+Line search: understep)*"
                r"(?:\s+Descent step)*(?:\s+Done DIIS. Switching to GDM)*"
                r"(?:\s+Done GDM. Switching to DIIS)*"
                r"(?:(?:\s+Done GDM. Switching to GDM with quadratic line-search\s)*\s*GDM subspace size\: \d+)*"
                r"(?:\s*\-+\s+Cycle\s+Energy\s+(?:(?:DIIS)*\s+[Ee]rror)*"
                r"(?:RMS Gradient)*\s+\-+"
                r"(?:\s*\-+\s+OpenMP\s+Integral\s+computing\s+Module\s+"
                r"(?:Release:\s+version\s+[\d\-\.]+\,\s+\w+\s+[\d\-\.]+\, "
                r"Q-Chem Inc\. Pittsburgh\s+)*\-+)*\n)*"
                r"(?:\s*Line search, dEdstep = [\d\-\.]+e[\d\-\.\+]+\s+[\d\-\.]+e[\d\-\.\+]+\s+[\d\-\.]+\s*)*"
                r"(?:\s*[\d\-\.]+e[\d\-\.\+]+\s+[\d\-\.]+\s+[\d\-\.]+e[\d\-\.\+]+\s+[\d\-\.]+e[\d\-\.\+]+\s"
                r"+[\d\-\.]+\s+[\d\-\.]+e[\d\-\.\+]+\s+Optimal value differs by [\d\-\.]+e[\d\-\.\+]+ from prediction)*"
                r"(?:\s*Resetting GDM\.)*(?:\s+[\d\-\.]+e[\d\-\.\+]+\s+[\d\-\.]+\s+[\d\-\.]+e[\d\-\.\+]+)*"
                r"(?:\s+[\d\-\.]+e[\d\-\.\+]+\s+[\d\-\.]+\s+[\d\-\.]+e[\d\-\.\+]+\s+[\d\-\.]+e[\d\-\.\+]+\s+"
                r"[\d\-\.]+\s+[\d\-\.]+e[\d\-\.\+]+\s+Optimal value differs by [\d\-\.]+e[\d\-\.\+]+ from prediction)*"
                r"(?:\s*gdm_qls\: Orbitals will not converge further\.)*"
                r"(?:(\n\s*[a-z\dA-Z_\s/]+\.C|\n\s*GDM)::WARNING energy changes are now smaller than effective "
                r"accuracy\.\s*(\n\s*[a-z\dA-Z_\s/]+\.C|\n\s*GDM)::\s+calculation will continue, but THRESH "
                r"should be increased\s*"
                r"(\n\s*[a-z\dA-Z_\s/]+\.C|\n\s*GDM)::\s+or SCF_CONVERGENCE decreased"
                r"\.\s*(\n\s*[a-z\dA-Z_\s/]+\.C|\n\s*GDM)::\s+effective_thresh = [\d\-\.]+e[\d\-]+)*"
            )
        else:
            if "SCF_failed_to_converge" in self.data.get("errors"):
                footer_pattern = r"^\s*\d+\s*[\d\-\.]+\s+[\d\-\.]+E[\d\-\.]+\s+Convergence\s+failure\n"
            else:
                footer_pattern = r"^\s*\-+\n"
            header_pattern = r"^\s*\-+\s+Cycle\s+Energy\s+DIIS Error\s+\-+\n"
            table_pattern = (
                r"(?:\s*Inaccurate integrated density:\n\s+Number of electrons\s+=\s+[\d\-\.]+\n\s+"
                r"Numerical integral\s+=\s+[\d\-\.]+\n\s+Relative error\s+=\s+[\d\-\.]+\s+\%\n)*\s*\d+\s*"
                r"([\d\-\.]+)\s+([\d\-\.]+)E([\d\-\.\+]+)(?:\s*\n\s*cpu\s+[\d\-\.]+\swall\s+[\d\-\.]+)*"
                r"(?:\nin dftxc\.C, eleTot sum is:[\d\-\.]+, tauTot is\:[\d\-\.]+)*"
                r"(?:\s+Convergence criterion met)*(?:\s+Done RCA\. Switching to DIIS)*"
                r"(?:\n\s*Warning: not using a symmetric Q)*"
                r"(?:\nRecomputing EXC\s*[\d\-\.]+\s*[\d\-\.]+\s*[\d\-\.]+"
                r"(?:\s*\nRecomputing EXC\s*[\d\-\.]+\s*[\d\-\.]+\s*[\d\-\.]+)*)*"
            )

        temp_scf = read_table_pattern(self.text, header_pattern, table_pattern, footer_pattern)
        real_scf = []
        for one_scf in temp_scf:
            temp = np.zeros(shape=(len(one_scf), 2))
            for ii, entry in enumerate(one_scf):
                temp[ii, 0] = float(entry[0])
                temp[ii, 1] = float(entry[1]) * 10 ** float(entry[2])
            real_scf += [temp]

        self.data["SCF"] = real_scf

        temp_thresh_warning = read_pattern(
            self.text,
            {
                "key": r"\n[a-zA-Z_\s/]+\.C::WARNING energy changes are now smaller than effective accuracy"
                r"\.\n[a-zA-Z_\s/]+\.C::\s+calculation will continue, but THRESH should be increased\n"
                r"[a-zA-Z_\s/]+\.C::\s+or SCF_CONVERGENCE decreased\. \n"
                r"[a-zA-Z_\s/]+\.C::\s+effective_thresh = ([\d\-\.]+e[\d\-]+)"
            },
        ).get("key")
        if temp_thresh_warning is not None:
            if len(temp_thresh_warning) == 1:
                self.data["warnings"]["thresh"] = float(temp_thresh_warning[0][0])
            else:
                thresh_warning = np.zeros(len(temp_thresh_warning))
                for ii, entry in enumerate(temp_thresh_warning):
                    thresh_warning[ii] = float(entry[0])
                self.data["warnings"]["thresh"] = thresh_warning

        temp_SCF_energy = read_pattern(self.text, {"key": r"SCF   energy in the final basis set =\s*([\d\-\.]+)"}).get(
            "key"
        )
        if temp_SCF_energy is not None:
            if len(temp_SCF_energy) == 1:
                self.data["SCF_energy_in_the_final_basis_set"] = float(temp_SCF_energy[0][0])
            else:
                SCF_energy = np.zeros(len(temp_SCF_energy))
                for ii, val in enumerate(temp_SCF_energy):
                    SCF_energy[ii] = float(val[0])
                self.data["SCF_energy_in_the_final_basis_set"] = SCF_energy

        temp_Total_energy = read_pattern(
            self.text, {"key": r"Total energy in the final basis set =\s*([\d\-\.]+)"}
        ).get("key")
        if temp_Total_energy is not None:
            if len(temp_Total_energy) == 1:
                self.data["Total_energy_in_the_final_basis_set"] = float(temp_Total_energy[0][0])
            else:
                Total_energy = np.zeros(len(temp_Total_energy))
                for ii, val in enumerate(temp_Total_energy):
                    Total_energy[ii] = float(val[0])
                self.data["Total_energy_in_the_final_basis_set"] = Total_energy

    def _read_charges_and_dipoles(self):
        """
        Parses Mulliken/ESP/RESP charges.
        Parses associated dipoles.
        Also parses spins given an unrestricted SCF.
        """

<<<<<<< HEAD
        check_pattern = (
            r"\-+\s+Ground-State Mulliken Net Atomic Charges\s+Atom\s+Charge \(a\.u\.\)\s+" r"Spin\s\(a\.u\.\)\s+\-+"
        )

        mull_spin = read_pattern(self.text, {"key": check_pattern}).get("key")
        if mull_spin is not None and len(mull_spin) > 0:
            include_spin = True
        else:
            include_spin = False

        if include_spin:
            header_pattern = check_pattern
=======
        self.data["dipoles"] = {}
        temp_dipole_total = read_pattern(
            self.text, {"key": r"X\s*[\d\-\.]+\s*Y\s*[\d\-\.]+\s*Z\s*[\d\-\.]+\s*Tot\s*([\d\-\.]+)"}
        ).get("key")
        temp_dipole = read_pattern(
            self.text, {"key": r"X\s*([\d\-\.]+)\s*Y\s*([\d\-\.]+)\s*Z\s*([\d\-\.]+)\s*Tot\s*[\d\-\.]+"}
        ).get("key")
        if temp_dipole is not None:
            if len(temp_dipole_total) == 1:
                self.data["dipoles"]["total"] = float(temp_dipole_total[0][0])
                dipole = np.zeros(3)
                for ii, val in enumerate(temp_dipole[0]):
                    dipole[ii] = float(val)
                self.data["dipoles"]["dipole"] = dipole
            else:
                total = np.zeros(len(temp_dipole_total))
                for ii, val in enumerate(temp_dipole_total):
                    total[ii] = float(val[0])
                self.data["dipoles"]["total"] = total
                dipole = np.zeros(shape=(len(temp_dipole_total), 3))
                for ii, _entry in enumerate(temp_dipole):
                    for jj, _val in enumerate(temp_dipole[ii]):
                        dipole[ii][jj] = temp_dipole[ii][jj]
                self.data["dipoles"]["dipole"] = dipole

        if self.data.get("unrestricted", []):
            header_pattern = (
                r"\-+\s+Ground-State Mulliken Net Atomic Charges\s+Atom\s+Charge \(a\.u\.\)\s+"
                r"Spin\s\(a\.u\.\)\s+\-+"
            )
>>>>>>> cf4ab400
            table_pattern = r"\s+\d+\s\w+\s+([\d\-\.]+)\s+([\d\-\.]+)"
            footer_pattern = r"\s\s\-+\s+Sum of atomic charges"
        else:
            header_pattern = r"\-+\s+Ground-State Mulliken Net Atomic Charges\s+Atom\s+Charge \(a\.u\.\)\s+\-+"
            table_pattern = r"\s+\d+\s\w+\s+([\d\-\.]+)"
            footer_pattern = r"\s\s\-+\s+Sum of atomic charges"

        temp_mulliken = read_table_pattern(self.text, header_pattern, table_pattern, footer_pattern)
        real_mulliken = []
        for one_mulliken in temp_mulliken:
            if include_spin:
                temp = np.zeros(shape=(len(one_mulliken), 2))
                for ii, entry in enumerate(one_mulliken):
                    temp[ii, 0] = float(entry[0])
                    temp[ii, 1] = float(entry[1])
            else:
                temp = np.zeros(len(one_mulliken))
                for ii, entry in enumerate(one_mulliken):
                    temp[ii] = float(entry[0])
            real_mulliken += [temp]

        self.data["Mulliken"] = real_mulliken

        # Check for ESP/RESP charges
        esp_or_resp = read_pattern(self.text, {"key": r"Merz-Kollman (R?ESP) Net Atomic Charges"}).get("key")
        if esp_or_resp is not None:
            header_pattern = r"Merz-Kollman (R?ESP) Net Atomic Charges\s+Atom\s+Charge \(a\.u\.\)\s+\-+"
            table_pattern = r"\s+\d+\s\w+\s+([\d\-\.]+)"
            footer_pattern = r"\s\s\-+\s+Sum of atomic charges"

            temp_esp_or_resp = read_table_pattern(self.text, header_pattern, table_pattern, footer_pattern)
            real_esp_or_resp = []
            for one_entry in temp_esp_or_resp:
                temp = np.zeros(len(one_entry))
                for ii, entry in enumerate(one_entry):
                    temp[ii] = float(entry[0])
                real_esp_or_resp += [temp]
            self.data[esp_or_resp[0][0]] = real_esp_or_resp
            temp_RESP_dipole_total = read_pattern(
                self.text,
                {"key": r"Related Dipole Moment =\s*([\d\-\.]+)\s*\(X\s*[\d\-\.]+\s*Y\s*[\d\-\.]+\s*Z\s*[\d\-\.]+\)"},
            ).get("key")
            temp_RESP_dipole = read_pattern(
                self.text,
                {  # pylint: disable=line-too-long
                    "key": r"Related Dipole Moment =\s*[\d\-\.]+\s*\(X\s*([\d\-\.]+)\s*Y\s*([\d\-\.]+)\s*Z\s*([\d\-\.]+)\)"
                },
            ).get("key")
            if temp_RESP_dipole is not None:
                if len(temp_RESP_dipole_total) == 1:
                    self.data["dipoles"]["RESP_total"] = float(temp_RESP_dipole_total[0][0])
                    RESP_dipole = np.zeros(3)
                    for ii, val in enumerate(temp_RESP_dipole[0]):
                        RESP_dipole[ii] = float(val)
                    self.data["dipoles"]["RESP_dipole"] = RESP_dipole
                else:
                    RESP_total = np.zeros(len(temp_RESP_dipole_total))
                    for ii, val in enumerate(temp_RESP_dipole_total):
                        RESP_total[ii] = float(val[0])
                    self.data["dipoles"]["RESP_total"] = RESP_total
                    RESP_dipole = np.zeros(shape=(len(temp_RESP_dipole_total), 3))
                    for ii, _entry in enumerate(temp_RESP_dipole):
                        for jj, _val in enumerate(temp_RESP_dipole[ii]):
                            RESP_dipole[ii][jj] = temp_RESP_dipole[ii][jj]
                    self.data["dipoles"]["RESP_dipole"] = RESP_dipole

    def _detect_general_warnings(self):
        # Check for inaccurate integrated density
        temp_inac_integ = read_pattern(
            self.text,
            {
                "key": r"Inaccurate integrated density:\n\s+Number of electrons\s+=\s+([\d\-\.]+)\n\s+"
                r"Numerical integral\s+=\s+([\d\-\.]+)\n\s+Relative error\s+=\s+([\d\-\.]+)\s+\%\n"
            },
        ).get("key")
        if temp_inac_integ is not None:
            inaccurate_integrated_density = np.zeros(shape=(len(temp_inac_integ), 3))
            for ii, entry in enumerate(temp_inac_integ):
                for jj, val in enumerate(entry):
                    inaccurate_integrated_density[ii][jj] = float(val)
            self.data["warnings"]["inaccurate_integrated_density"] = inaccurate_integrated_density

        # Check for an MKL error
        if read_pattern(self.text, {"key": r"Intel MKL ERROR"}, terminate_on_match=True).get("key") == [[]]:
            self.data["warnings"]["mkl"] = True

        # Check if the job is being hindered by a lack of analytical derivatives
        if read_pattern(
            self.text,
            {"key": r"Starting finite difference calculation for IDERIV"},
            terminate_on_match=True,
        ).get("key") == [[]]:
            self.data["warnings"]["missing_analytical_derivates"] = True

        # Check if the job is complaining about MO files of inconsistent size
        if read_pattern(
            self.text,
            {"key": r"Inconsistent size for SCF MO coefficient file"},
            terminate_on_match=True,
        ).get("key") == [[]]:
            self.data["warnings"]["inconsistent_size"] = True

        # Check for AO linear depend
        if read_pattern(self.text, {"key": r"Linear dependence detected in AO basis"}, terminate_on_match=True).get(
            "key"
        ) == [[]]:
            self.data["warnings"]["linear_dependence"] = True

        # Check for Hessian without desired local structure
        if read_pattern(
            self.text,
            {"key": r"\*\*WARNING\*\* Hessian does not have the Desired Local Structure"},
            terminate_on_match=True,
        ).get("key") == [[]]:
            self.data["warnings"]["hessian_local_structure"] = True

        # Check if GetCART cycle iterations ever exceeded
        if read_pattern(
            self.text,
            {"key": r"\*\*\*ERROR\*\*\* Exceeded allowed number of iterative cycles in GetCART"},
            terminate_on_match=True,
        ).get("key") == [[]]:
            self.data["warnings"]["GetCART_cycles"] = True

        # Check for problems with internal coordinates
        if read_pattern(
            self.text,
            {"key": r"\*\*WARNING\*\* Problems with Internal Coordinates"},
            terminate_on_match=True,
        ).get("key") == [[]]:
            self.data["warnings"]["internal_coordinates"] = True

        # Check for an issue with an RFO step
        if read_pattern(
            self.text,
            {"key": r"UNABLE TO DETERMINE Lambda IN RFO  \*\*\s+\*\* Taking simple Newton-Raphson step"},
            terminate_on_match=True,
        ).get("key") == [[]]:
            self.data["warnings"]["bad_lambda_take_NR_step"] = True

        # Check for a switch into Cartesian coordinates
        if read_pattern(self.text, {"key": r"SWITCHING TO CARTESIAN OPTIMIZATION"}, terminate_on_match=True).get(
            "key"
        ) == [[]]:
            self.data["warnings"]["switch_to_cartesian"] = True

        # Check for problem with eigenvalue magnitude
        if read_pattern(self.text, {"key": r"\*\*WARNING\*\* Magnitude of eigenvalue"}, terminate_on_match=True).get(
            "key"
        ) == [[]]:
            self.data["warnings"]["eigenvalue_magnitude"] = True

        # Check for problem with hereditary postivive definiteness
        if read_pattern(
            self.text,
            {"key": r"\*\*WARNING\*\* Hereditary positive definiteness endangered"},
            terminate_on_match=True,
        ).get("key") == [[]]:
            self.data["warnings"]["positive_definiteness_endangered"] = True

        # Check if there were problems with a colinear bend
        if read_pattern(
            self.text,
            {
                "key": r"\*\*\*ERROR\*\*\* Angle[\s\d]+is near\-linear\s+"
                r"But No atom available to define colinear bend"
            },
            terminate_on_match=True,
        ).get("key") == [[]]:
            self.data["warnings"]["colinear_bend"] = True

        # Check if there were problems diagonalizing B*B(t)
        if read_pattern(
            self.text,
            {"key": r"\*\*\*ERROR\*\*\* Unable to Diagonalize B\*B\(t\) in <MakeNIC>"},
            terminate_on_match=True,
        ).get("key") == [[]]:
            self.data["warnings"]["diagonalizing_BBt"] = True

    def _read_geometries(self):
        """
        Parses all geometries from an optimization trajectory.
        """
        geoms = []
        if self.data.get("new_optimizer") is None:
            header_pattern = r"\s+Optimization\sCycle:\s+\d+\s+Coordinates \(Angstroms\)\s+ATOM\s+X\s+Y\s+Z"
            table_pattern = r"\s+\d+\s+\w+\s+([\d\-\.]+)\s+([\d\-\.]+)\s+([\d\-\.]+)"
            footer_pattern = r"\s+Point Group\:\s+[\d\w\*]+\s+Number of degrees of freedom\:\s+\d+"
        elif read_pattern(
            self.text,
            {"key": r"Geometry Optimization Coordinates :\s+Cartesian"},
            terminate_on_match=True,
        ).get("key") == [[]]:
            header_pattern = (
                r"RMS\s+of Stepsize\s+[\d\-\.]+\s+-+\s+Standard Nuclear Orientation "
                r"\(Angstroms\)\s+I\s+Atom\s+X\s+Y\s+Z\s+-+"
            )
            table_pattern = r"\s*\d+\s+[a-zA-Z]+\s*([\d\-\.]+)\s*([\d\-\.]+)\s*([\d\-\.]+)\s*"
            footer_pattern = r"\s*-+"
        else:  # pylint: disable=line-too-long
            header_pattern = (
                r"Finished Iterative Coordinate Back-Transformation\s+-+\s+Standard Nuclear Orientation "
                r"\(Angstroms\)\s+I\s+Atom\s+X\s+Y\s+Z\s+-+"
            )
            table_pattern = r"\s*\d+\s+[a-zA-Z]+\s*([\d\-\.]+)\s*([\d\-\.]+)\s*([\d\-\.]+)\s*"
            footer_pattern = r"\s*-+"
        parsed_geometries = read_table_pattern(self.text, header_pattern, table_pattern, footer_pattern)
        for parsed_geometry in parsed_geometries:
            if not parsed_geometry:
                geoms.append(None)
            else:
                geoms.append(process_parsed_coords(parsed_geometry))
        if len(geoms) >= 1:
            self.data["geometries"] = geoms
            self.data["last_geometry"] = geoms[-1]
            if self.data.get("charge") is not None:
                self.data["molecule_from_last_geometry"] = Molecule(
                    species=self.data.get("species"),
                    coords=self.data.get("last_geometry"),
                    charge=self.data.get("charge"),
                    spin_multiplicity=self.data.get("multiplicity"),
                )

            # Parses optimized XYZ coordinates. If not present, parses optimized Z-matrix.
            if self.data.get("new_optimizer") is None:  # pylint: disable-next=line-too-long
                header_pattern = r"\*+\s+(OPTIMIZATION|TRANSITION STATE)\s+CONVERGED\s+\*+\s+\*+\s+Coordinates \(Angstroms\)\s+ATOM\s+X\s+Y\s+Z"
                table_pattern = r"\s+\d+\s+\w+\s+([\d\-\.]+)\s+([\d\-\.]+)\s+([\d\-\.]+)"
                footer_pattern = r"\s+Z-matrix Print:"
            else:  # pylint: disable-next=line-too-long
                header_pattern = r"(OPTIMIZATION|TRANSITION STATE)\sCONVERGED\s+\*+\s+\*+\s+-+\s+Standard Nuclear Orientation \(Angstroms\)\s+I\s+Atom\s+X\s+Y\s+Z\s+-+"
                table_pattern = r"\s*\d+\s+[a-zA-Z]+\s*([\d\-\.]+)\s*([\d\-\.]+)\s*([\d\-\.]+)\s*"
                footer_pattern = r"\s*-+"
            parsed_optimized_geometries = read_table_pattern(self.text, header_pattern, table_pattern, footer_pattern)

            if not parsed_optimized_geometries:
                self.data["optimized_geometry"] = None
                header_pattern = (
                    r"^\s+\*+\s+(OPTIMIZATION|TRANSITION STATE) CONVERGED\s+\*+\s+\*+\s+Z-matrix\s+"
                    r"Print:\s+\$molecule\s+[\d\-]+\s+[\d\-]+\n"
                )
                table_pattern = (
                    r"\s*(\w+)(?:\s+(\d+)\s+([\d\-\.]+)(?:\s+(\d+)\s+([\d\-\.]+)"
                    r"(?:\s+(\d+)\s+([\d\-\.]+))*)*)*(?:\s+0)*"
                )
                footer_pattern = r"^\$end\n"

                self.data["optimized_zmat"] = read_table_pattern(
                    self.text, header_pattern, table_pattern, footer_pattern
                )
            else:
                self.data["optimized_geometry"] = process_parsed_coords(parsed_optimized_geometries[0])
                self.data["optimized_geometries"] = [process_parsed_coords(i) for i in parsed_optimized_geometries]
                if self.data.get("charge") is not None:
                    self.data["molecule_from_optimized_geometry"] = Molecule(
                        species=self.data.get("species"),
                        coords=self.data.get("optimized_geometry"),
                        charge=self.data.get("charge"),
                        spin_multiplicity=self.data.get("multiplicity"),
                    )
                    self.data["molecules_from_optimized_geometries"] = []
                    for geom in self.data["optimized_geometries"]:
                        mol = Molecule(
                            species=self.data.get("species"),
                            coords=geom,
                            charge=self.data.get("charge"),
                            spin_multiplicity=self.data.get("multiplicity"),
                        )
                        self.data["molecules_from_optimized_geometries"].append(mol)

    def _get_grad_format_length(self, header):
        """
        Determines the maximum number of gradient entries printed on a line,
        which changes for different versions of Q-Chem
        """
        found_end = False
        index = 1
        pattern = header
        while not found_end:
            if read_pattern(self.text, {"key": pattern}, terminate_on_match=True).get("key") != [[]]:
                found_end = True
            else:
                pattern = pattern + r"\s+" + str(index)
                index += 1
        return index - 2

    def _read_gradients(self):
        """
        Parses all gradients obtained during an optimization trajectory
        """
        grad_header_pattern = r"Gradient of (?:SCF)?(?:MP2)? Energy(?: \(in au\.\))?"
        footer_pattern = r"(?:Max gradient component|Gradient time)"

        grad_format_length = self._get_grad_format_length(grad_header_pattern)
        grad_table_pattern = (
            r"(?:\s+\d+(?:\s+\d+)?(?:\s+\d+)?(?:\s+\d+)?(?:\s+\d+)?(?:\s+\d+)?)?\n\s\s\s\s[1-3]\s*" r"(\-?[\d\.]{9,12})"
        )
        if grad_format_length > 1:
            for _ in range(1, grad_format_length):
                grad_table_pattern = grad_table_pattern + r"(?:\s*(\-?[\d\.]{9,12}))?"

        parsed_gradients = read_table_pattern(self.text, grad_header_pattern, grad_table_pattern, footer_pattern)
        if len(parsed_gradients) >= 1:
            sorted_gradients = np.zeros(shape=(len(parsed_gradients), len(self.data["initial_molecule"]), 3))
            for ii, grad in enumerate(parsed_gradients):
                for jj in range(int(len(grad) / 3)):
                    for kk in range(grad_format_length):
                        if grad[jj * 3][kk] != "None":
                            sorted_gradients[ii][jj * grad_format_length + kk][0] = grad[jj * 3][kk]
                            sorted_gradients[ii][jj * grad_format_length + kk][1] = grad[jj * 3 + 1][kk]
                            sorted_gradients[ii][jj * grad_format_length + kk][2] = grad[jj * 3 + 2][kk]

            self.data["gradients"] = sorted_gradients

            if self.data["solvent_method"] is not None:
                header_pattern = r"total gradient after adding PCM contribution --\s+-+\s+Atom\s+X\s+Y\s+Z\s+-+"
                table_pattern = r"\s+\d+\s+([\d\-\.]+)\s+([\d\-\.]+)\s+([\d\-\.]+)\s"
                footer_pattern = r"-+"

                parsed_gradients = read_table_pattern(self.text, header_pattern, table_pattern, footer_pattern)

                pcm_gradients = np.zeros(shape=(len(parsed_gradients), len(self.data["initial_molecule"]), 3))
                for ii, grad in enumerate(parsed_gradients):
                    for jj, entry in enumerate(grad):
                        for kk, val in enumerate(entry):
                            pcm_gradients[ii][jj][kk] = float(val)

                self.data["pcm_gradients"] = pcm_gradients
            else:
                self.data["pcm_gradients"] = None

            if read_pattern(self.text, {"key": r"Gradient of CDS energy"}, terminate_on_match=True).get("key") == [[]]:
                header_pattern = r"Gradient of CDS energy"

                parsed_gradients = read_table_pattern(
                    self.text, header_pattern, grad_table_pattern, grad_header_pattern
                )

                sorted_gradients = np.zeros(shape=(len(parsed_gradients), len(self.data["initial_molecule"]), 3))
                for ii, grad in enumerate(parsed_gradients):
                    for jj in range(int(len(grad) / 3)):
                        for kk in range(grad_format_length):
                            if grad[jj * 3][kk] != "None":
                                sorted_gradients[ii][jj * grad_format_length + kk][0] = grad[jj * 3][kk]
                                sorted_gradients[ii][jj * grad_format_length + kk][1] = grad[jj * 3 + 1][kk]
                                sorted_gradients[ii][jj * grad_format_length + kk][2] = grad[jj * 3 + 2][kk]

                self.data["CDS_gradients"] = sorted_gradients
            else:
                self.data["CDS_gradients"] = None

    def _read_optimization_data(self):
        if self.data.get("new_optimizer") is None or self.data["version"] == "6":
            temp_energy_trajectory = read_pattern(self.text, {"key": r"\sEnergy\sis\s+([\d\-\.]+)"}).get("key")
        else:
            temp_energy_trajectory = read_pattern(self.text, {"key": r"\sStep\s*\d+\s*:\s*Energy\s*([\d\-\.]+)"}).get(
                "key"
            )
        if self.data.get("new_optimizer") == [[]]:
            # Formatting of the new optimizer means we need to prepend the first energy
            if temp_energy_trajectory is not None:
                temp_energy_trajectory.insert(0, [str(self.data["Total_energy_in_the_final_basis_set"][0])])
        self._read_geometries()
        self._read_gradients()
        if temp_energy_trajectory is None:
            self.data["energy_trajectory"] = []
            if read_pattern(self.text, {"key": r"Error in back_transform"}, terminate_on_match=True).get("key") == [[]]:
                self.data["errors"] += ["back_transform_error"]
        else:
            real_energy_trajectory = np.zeros(len(temp_energy_trajectory))
            for ii, entry in enumerate(temp_energy_trajectory):
                real_energy_trajectory[ii] = float(entry[0])
            self.data["energy_trajectory"] = real_energy_trajectory
            if self.data.get("new_optimizer") == [[]]:
                temp_norms = read_pattern(self.text, {"key": r"Norm of Stepsize\s*([\d\-\.]+)"}).get("key")
                if temp_norms is not None:
                    norms = np.zeros(len(temp_norms))
                    for ii, val in enumerate(temp_norms):
                        norms[ii] = float(val[0])
                    self.data["norm_of_stepsize"] = norms
            if openbabel is not None:
                self.data["structure_change"] = check_for_structure_changes(
                    self.data["initial_molecule"],
                    self.data["molecule_from_last_geometry"],
                )
            # Then, if no optimized geometry or z-matrix is found, and no errors have been previously
            # identified, check to see if the optimization failed to converge or if Lambda wasn't able
            # to be determined or if a back transform error was encountered.
            if (
                len(self.data.get("errors")) == 0
                and self.data.get("optimized_geometry") is None
                and len(self.data.get("optimized_zmat")) == 0
            ):
                if read_pattern(
                    self.text,
                    {"key": r"MAXIMUM OPTIMIZATION CYCLES REACHED"},
                    terminate_on_match=True,
                ).get("key") == [[]]:
                    self.data["errors"] += ["out_of_opt_cycles"]
                elif read_pattern(
                    self.text,
                    {"key": r"Maximum number of iterations reached during minimization algorithm"},
                    terminate_on_match=True,
                ).get("key") == [[]]:
                    self.data["errors"] += ["out_of_opt_cycles"]
                elif read_pattern(
                    self.text,
                    {"key": r"UNABLE TO DETERMINE Lamda IN FormD"},
                    terminate_on_match=True,
                ).get("key") == [[]]:
                    self.data["errors"] += ["unable_to_determine_lamda"]
                elif read_pattern(self.text, {"key": r"Error in back_transform"}, terminate_on_match=True).get(
                    "key"
                ) == [[]]:
                    self.data["errors"] += ["back_transform_error"]
                elif read_pattern(self.text, {"key": r"pinv\(\)\: svd failed"}, terminate_on_match=True).get("key") == [
                    []
                ]:
                    self.data["errors"] += ["svd_failed"]

    def _read_frequency_data(self):
        """
        Parses cpscf_nseg, frequencies, enthalpy, entropy, and mode vectors.
        """
        if read_pattern(self.text, {"key": r"Calculating MO derivatives via CPSCF"}, terminate_on_match=True).get(
            "key"
        ) == [[]]:
            temp_cpscf_nseg = read_pattern(
                self.text,
                {"key": r"CPSCF will be done in([\d\s]+)segments to save memory"},
                terminate_on_match=True,
            ).get("key")
            if temp_cpscf_nseg is None:
                self.data["cpscf_nseg"] = 1
            else:
                self.data["cpscf_nseg"] = int(temp_cpscf_nseg[0][0])
        else:
            self.data["cpscf_nseg"] = 0

        raman = False
        if read_pattern(self.text, {"key": r"doraman\s*(?:=)*\s*true"}, terminate_on_match=True).get("key") == [[]]:
            raman = True

        temp_dict = read_pattern(
            self.text,
            {
                "frequencies": r"\s*Frequency:\s+(\-?[\d\.\*]+)(?:\s+(\-?[\d\.\*]+)(?:\s+(\-?[\d\.\*]+))*)*",
                "trans_dip": r"TransDip\s+(\-?[\d\.]{5,7}|\*{5,7})\s*(\-?[\d\.]{5,7}|\*{5,7})"
                r"\s*(\-?[\d\.]{5,7}|\*{5,7})\s*"
                r"(?:(\-?[\d\.]{5,7}|\*{5,7})\s*(\-?[\d\.]{5,7}|\*{5,7})\s*(\-?[\d\.]{5,7}|\*{5,7})\s*"
                r"(?:(\-?[\d\.]{5,7}|\*{5,7})\s*(\-?[\d\.]{5,7}|\*{5,7})\s*(\-?[\d\.]{5,7}|\*{5,7}))*)*",
                "IR_intens": r"\s*IR Intens:\s*(\-?[\d\.\*]+)(?:\s+(\-?[\d\.\*]+)(?:\s+(\-?[\d\.\*]+))*)*",
                "IR_active": r"\s*IR Active:\s+([YESNO]+)(?:\s+([YESNO]+)(?:\s+([YESNO]+))*)*",
                "raman_intens": r"\s*Raman Intens:\s*(\-?[\d\.\*]+)(?:\s+(\-?[\d\.\*]+)(?:\s+(\-?[\d\.\*]+))*)*",
                "depolar": r"\s*Depolar:\s*(\-?[\d\.\*]+)(?:\s+(\-?[\d\.\*]+)(?:\s+(\-?[\d\.\*]+))*)*",
                "raman_active": r"\s*Raman Active:\s+([YESNO]+)(?:\s+([YESNO]+)(?:\s+([YESNO]+))*)*",
                "ZPE": r"\s*Zero point vibrational energy:\s+([\d\-\.]+)\s+kcal/mol",
                "trans_enthalpy": r"\s*Translational Enthalpy:\s+([\d\-\.]+)\s+kcal/mol",
                "rot_enthalpy": r"\s*Rotational Enthalpy:\s+([\d\-\.]+)\s+kcal/mol",
                "vib_enthalpy": r"\s*Vibrational Enthalpy:\s+([\d\-\.]+)\s+kcal/mol",
                "gas_constant": r"\s*gas constant \(RT\):\s+([\d\-\.]+)\s+kcal/mol",
                "trans_entropy": r"\s*Translational Entropy:\s+([\d\-\.]+)\s+cal/mol\.K",
                "rot_entropy": r"\s*Rotational Entropy:\s+([\d\-\.]+)\s+cal/mol\.K",
                "vib_entropy": r"\s*Vibrational Entropy:\s+([\d\-\.]+)\s+cal/mol\.K",
                "total_enthalpy": r"\s*Total Enthalpy:\s+([\d\-\.]+)\s+kcal/mol",
                "total_entropy": r"\s*Total Entropy:\s+([\d\-\.]+)\s+cal/mol\.K",
            },
        )

        keys = [
            "ZPE",
            "trans_enthalpy",
            "rot_enthalpy",
            "vib_enthalpy",
            "gas_constant",
            "trans_entropy",
            "rot_entropy",
            "vib_entropy",
            "total_enthalpy",
            "total_entropy",
        ]

        for key in keys:
            if temp_dict.get(key) is None:
                self.data[key] = None
            else:
                self.data[key] = float(temp_dict.get(key)[0][0])

        if temp_dict.get("frequencies") is None:
            self.data["frequencies"] = None
            self.data["IR_intens"] = None
            self.data["IR_active"] = None
            self.data["raman_intens"] = None
            self.data["raman_active"] = None
            self.data["depolar"] = None
            self.data["trans_dip"] = None
        else:
            temp_freqs = [value for entry in temp_dict.get("frequencies") for value in entry]
            temp_IR_intens = [value for entry in temp_dict.get("IR_intens") for value in entry]
            IR_active = [value for entry in temp_dict.get("IR_active") for value in entry]
            temp_trans_dip = [value for entry in temp_dict.get("trans_dip") for value in entry]
            self.data["IR_active"] = IR_active

            if raman:
                raman_active = [value for entry in temp_dict.get("raman_active") for value in entry]
                temp_raman_intens = [value for entry in temp_dict.get("raman_intens") for value in entry]
                temp_depolar = [value for entry in temp_dict.get("depolar") for value in entry]
                self.data["raman_active"] = raman_active
                raman_intens = np.zeros(len(temp_raman_intens) - temp_raman_intens.count("None"))
                for ii, entry in enumerate(temp_raman_intens):
                    if entry != "None":
                        if "*" in entry:
                            raman_intens[ii] = float("inf")
                        else:
                            raman_intens[ii] = float(entry)
                self.data["raman_intens"] = raman_intens
                depolar = np.zeros(len(temp_depolar) - temp_depolar.count("None"))
                for ii, entry in enumerate(temp_depolar):
                    if entry != "None":
                        if "*" in entry:
                            depolar[ii] = float("inf")
                        else:
                            depolar[ii] = float(entry)
                self.data["depolar"] = depolar
            else:
                self.data["raman_intens"] = None
                self.data["raman_active"] = None
                self.data["depolar"] = None

            trans_dip = np.zeros(shape=(int((len(temp_trans_dip) - temp_trans_dip.count("None")) / 3), 3))
            for ii, entry in enumerate(temp_trans_dip):
                if entry != "None":
                    if "*" in entry:
                        trans_dip[int(ii / 3)][ii % 3] = float("inf")
                    else:
                        trans_dip[int(ii / 3)][ii % 3] = float(entry)
            self.data["trans_dip"] = trans_dip

            freqs = np.zeros(len(temp_freqs) - temp_freqs.count("None"))
            for ii, entry in enumerate(temp_freqs):
                if entry != "None":
                    if "*" in entry:
                        if ii == 0:
                            freqs[ii] = -float("inf")
                        elif ii == len(freqs) - 1:
                            freqs[ii] = float("inf")
                        elif freqs[ii - 1] == -float("inf"):
                            freqs[ii] = -float("inf")
                        elif "*" in temp_freqs[ii + 1]:
                            freqs[ii] = float("inf")
                        else:
                            raise RuntimeError(
                                "ERROR: Encountered an undefined frequency not at the beginning or end of the "
                                "frequency list, which makes no sense! Exiting..."
                            )
                        if not self.data.get("completion", []):
                            if "undefined_frequency" not in self.data["errors"]:
                                self.data["errors"] += ["undefined_frequency"]
                        else:
                            if "undefined_frequency" not in self.data["warnings"]:
                                self.data["warnings"]["undefined_frequency"] = True
                    else:
                        freqs[ii] = float(entry)
            self.data["frequencies"] = freqs

            IR_intens = np.zeros(len(temp_IR_intens) - temp_IR_intens.count("None"))
            for ii, entry in enumerate(temp_IR_intens):
                if entry != "None":
                    if "*" in entry:
                        IR_intens[ii] = float("inf")
                    else:
                        IR_intens[ii] = float(entry)
            self.data["IR_intens"] = IR_intens

            if not raman:
                header_pattern = r"\s*Raman Active:\s+[YESNO]+\s+(?:[YESNO]+\s+)*X\s+Y\s+Z\s+(?:X\s+Y\s+Z\s+)*"
            else:
                header_pattern = r"\s*Depolar:\s*\-?[\d\.\*]+\s+(?:\-?[\d\.\*]+\s+)*X\s+Y\s+Z\s+(?:X\s+Y\s+Z\s+)*"
            table_pattern = (
                r"\s*[a-zA-Z][a-zA-Z\s]\s*([\d\-\.]+)\s*([\d\-\.]+)\s*([\d\-\.]+)\s*(?:([\d\-\.]+)\s*"
                r"([\d\-\.]+)\s*([\d\-\.]+)\s*(?:([\d\-\.]+)\s*([\d\-\.]+)\s*([\d\-\.]+))*)*"
            )
            footer_pattern = (
                r"TransDip\s+\-?[\d\.\*]+\s*\-?[\d\.\*]+\s*\-?[\d\.\*]+\s*(?:\-?[\d\.\*]+\s*\-?"
                r"[\d\.\*]+\s*\-?[\d\.\*]+\s*)*"
            )
            temp_freq_mode_vecs = read_table_pattern(self.text, header_pattern, table_pattern, footer_pattern)
            freq_mode_vecs = np.zeros(shape=(len(freqs), len(temp_freq_mode_vecs[0]), 3))

            for ii, triple_FMV in enumerate(temp_freq_mode_vecs):
                for jj, line in enumerate(triple_FMV):
                    for kk, entry in enumerate(line):
                        if entry != "None":
                            freq_mode_vecs[int(ii * 3 + math.floor(kk / 3)), jj, kk % 3] = float(entry)

            self.data["frequency_mode_vectors"] = freq_mode_vecs
            freq_length = len(self.data["frequencies"])
            if (
                len(self.data["frequency_mode_vectors"]) != freq_length
                or len(self.data["IR_intens"]) != freq_length
                or len(self.data["IR_active"]) != freq_length
            ):
                self.data["warnings"]["frequency_length_inconsistency"] = True

    def _read_force_data(self):
        self._read_gradients()

    def _read_scan_data(self):
        temp_energy_trajectory = read_pattern(self.text, {"key": r"\sEnergy\sis\s+([\d\-\.]+)"}).get("key")
        if temp_energy_trajectory is None:
            self.data["energy_trajectory"] = []
        else:
            real_energy_trajectory = np.zeros(len(temp_energy_trajectory))
            for ii, entry in enumerate(temp_energy_trajectory):
                real_energy_trajectory[ii] = float(entry[0])
            self.data["energy_trajectory"] = real_energy_trajectory

        self._read_geometries()
        if openbabel is not None:
            self.data["structure_change"] = check_for_structure_changes(
                self.data["initial_molecule"],
                self.data["molecule_from_last_geometry"],
            )
        self._read_gradients()

        if len(self.data.get("errors")) == 0:
            if read_pattern(self.text, {"key": r"MAXIMUM OPTIMIZATION CYCLES REACHED"}, terminate_on_match=True).get(
                "key"
            ) == [[]]:
                self.data["errors"] += ["out_of_opt_cycles"]
            elif read_pattern(self.text, {"key": r"UNABLE TO DETERMINE Lamda IN FormD"}, terminate_on_match=True).get(
                "key"
            ) == [[]]:
                self.data["errors"] += ["unable_to_determine_lamda"]

        header_pattern = r"\s*\-+ Summary of potential scan\: \-+\s*"
        row_pattern_single = r"\s*([\-\.0-9]+)\s+([\-\.0-9]+)\s*\n"
        row_pattern_double = r"\s*([\-\.0-9]+)\s+([\-\.0-9]+)\s+([\-\.0-9]+)\s*\n"
        footer_pattern = r"\s*\-+"

        single_data = read_table_pattern(
            self.text,
            header_pattern=header_pattern,
            row_pattern=row_pattern_single,
            footer_pattern=footer_pattern,
        )

        self.data["scan_energies"] = []
        if len(single_data) == 0:
            double_data = read_table_pattern(
                self.text,
                header_pattern=header_pattern,
                row_pattern=row_pattern_double,
                footer_pattern=footer_pattern,
            )
            if len(double_data) == 0:
                self.data["scan_energies"] = None
            else:
                for line in double_data[0]:
                    params = [float(line[0]), float(line[1])]
                    energy = float(line[2])
                    self.data["scan_energies"].append({"params": params, "energy": energy})
        else:
            for line in single_data[0]:
                param = float(line[0])
                energy = float(line[1])
                self.data["scan_energies"].append({"params": param, "energy": energy})

        scan_inputs_head = r"\s*\$[Ss][Cc][Aa][Nn]"
        scan_inputs_row = r"\s*([Ss][Tt][Rr][Ee]|[Tt][Oo][Rr][Ss]|[Bb][Ee][Nn][Dd]) "
        scan_inputs_row += r"((?:[0-9]+\s+)+)([\-\.0-9]+)\s+([\-\.0-9]+)\s+([\-\.0-9]+)\s*"
        scan_inputs_foot = r"\s*\$[Ee][Nn][Dd]"

        constraints_meta = read_table_pattern(
            self.text,
            header_pattern=scan_inputs_head,
            row_pattern=scan_inputs_row,
            footer_pattern=scan_inputs_foot,
        )

        self.data["scan_variables"] = {"stre": [], "bend": [], "tors": []}
        for row in constraints_meta[0]:
            var_type = row[0].lower()
            self.data["scan_variables"][var_type].append(
                {
                    "atoms": [int(i) for i in row[1].split()],
                    "start": float(row[2]),
                    "end": float(row[3]),
                    "increment": float(row[4]),
                }
            )

        temp_constraint = read_pattern(
            self.text,
            {"key": r"\s*(Distance\(Angs\)|Angle|Dihedral)\:\s*((?:[0-9]+\s+)+)+([\.0-9]+)\s+([\.0-9]+)"},
        ).get("key")
        self.data["scan_constraint_sets"] = {"stre": [], "bend": [], "tors": []}
        if temp_constraint is not None:
            for entry in temp_constraint:
                atoms = [int(i) for i in entry[1].split()]
                current = float(entry[2])
                target = float(entry[3])
                if entry[0] == "Distance(Angs)":
                    if len(atoms) == 2:
                        self.data["scan_constraint_sets"]["stre"].append(
                            {"atoms": atoms, "current": current, "target": target}
                        )
                elif entry[0] == "Angle":
                    if len(atoms) == 3:
                        self.data["scan_constraint_sets"]["bend"].append(
                            {"atoms": atoms, "current": current, "target": target}
                        )
                elif entry[0] == "Dihedral":
                    if len(atoms) == 4:
                        self.data["scan_constraint_sets"]["tors"].append(
                            {"atoms": atoms, "current": current, "target": target}
                        )

    def _read_pcm_information(self):
        """
        Parses information from PCM solvent calculations.
        """
        temp_dict = read_pattern(
            self.text,
            {
                "g_electrostatic": r"\s*G_electrostatic\s+=\s+([\d\-\.]+)\s+hartree\s+=\s+([\d\-\.]+)\s+kcal/mol\s*",
                "g_cavitation": r"\s*G_cavitation\s+=\s+([\d\-\.]+)\s+hartree\s+=\s+([\d\-\.]+)\s+kcal/mol\s*",
                "g_dispersion": r"\s*G_dispersion\s+=\s+([\d\-\.]+)\s+hartree\s+=\s+([\d\-\.]+)\s+kcal/mol\s*",
                "g_repulsion": r"\s*G_repulsion\s+=\s+([\d\-\.]+)\s+hartree\s+=\s+([\d\-\.]+)\s+kcal/mol\s*",
                "total_contribution_pcm": r"\s*Total\s+=\s+([\d\-\.]+)\s+hartree\s+=\s+([\d\-\.]+)\s+kcal/mol\s*",
                "solute_internal_energy": r"Solute Internal Energy \(H0\)\s*=\s*([\d\-\.]+)",
            },
        )

        for key in temp_dict:
            if temp_dict.get(key) is None:
                self.data["solvent_data"][key] = None
            elif len(temp_dict.get(key)) == 1:
                self.data["solvent_data"][key] = float(temp_dict.get(key)[0][0])
            else:
                temp_result = np.zeros(len(temp_dict.get(key)))
                for ii, entry in enumerate(temp_dict.get(key)):
                    temp_result[ii] = float(entry[0])
                self.data["solvent_data"][key] = temp_result

    def _read_smd_information(self):
        """
        Parses information from SMD solvent calculations.
        """
        temp_dict = read_pattern(
            self.text,
            {
                "smd0": r"E-EN\(g\) gas\-phase elect\-nuc energy\s*([\d\-\.]+) a\.u\.",
                "smd3": r"G\-ENP\(liq\) elect\-nuc\-pol free energy of system\s*([\d\-\.]+) a\.u\.",
                "smd4": r"G\-CDS\(liq\) cavity\-dispersion\-solvent structure\s*free energy\s*([\d\-\.]+) kcal\/mol",
                "smd6": r"G\-S\(liq\) free energy of system\s*([\d\-\.]+) a\.u\.",
                "smd9": r"DeltaG\-S\(liq\) free energy of\s*solvation\s*\(9\) = \(6\) \- \(0\)\s*([\d\-\.]+) kcal\/mol",
            },
        )

        for key in temp_dict:
            if temp_dict.get(key) is None:
                self.data["solvent_data"][key] = None
            elif len(temp_dict.get(key)) == 1:
                self.data["solvent_data"][key] = float(temp_dict.get(key)[0][0])
            else:
                temp_result = np.zeros(len(temp_dict.get(key)))
                for ii, entry in enumerate(temp_dict.get(key)):
                    temp_result[ii] = float(entry[0])
                self.data["solvent_data"][key] = temp_result

    def _read_isosvp_information(self):
        """
        Parses information from ISOSVP solvent calculations.

        There are 5 energies output, as in the example below

        --------------------------------------------------------------------------------
        The Final SS(V)PE energies and Properties
        --------------------------------------------------------------------------------

        Energies
        --------------------
        The Final Solution-Phase Energy =     -40.4850599390
        The Solute Internal Energy =          -40.4846329759
        The Change in Solute Internal Energy =  0.0000121970  (   0.00765 KCAL/MOL)
        The Reaction Field Free Energy =       -0.0004269631  (  -0.26792 KCAL/MOL)
        The Total Solvation Free Energy =      -0.0004147661  (  -0.26027 KCAL/MOL)

        In addition, we need to parse the DIELST fortran variable to get the dielectric
        constant used.
        """
        temp_dict = read_pattern(
            self.text,
            {
                "final_soln_phase_e": r"\s*The Final Solution-Phase Energy\s+=\s+([\d\-\.]+)\s*",
                "solute_internal_e": r"\s*The Solute Internal Energy\s+=\s+([\d\-\.]+)\s*",
                "total_solvation_free_e": r"\s*The Total Solvation Free Energy\s+=\s+([\d\-\.]+)\s*",
                "change_solute_internal_e": r"\s*The Change in Solute Internal Energy\s+=\s+(\s+[\d\-\.]+)\s+\(\s+([\d\-\.]+)\s+KCAL/MOL\)\s*",  # pylint: disable=line-too-long
                "reaction_field_free_e": r"\s*The Reaction Field Free Energy\s+=\s+(\s+[\d\-\.]+)\s+\(\s+([\d\-\.]+)\s+KCAL/MOL\)\s*",  # pylint: disable=line-too-long
                "isosvp_dielectric": r"\s*DIELST=\s+(\s+[\d\-\.]+)\s*",
            },
        )

        for key, _v in temp_dict.items():
            if temp_dict.get(key) is None:
                self.data["solvent_data"]["isosvp"][key] = None
            elif len(temp_dict.get(key)) == 1:
                self.data["solvent_data"]["isosvp"][key] = float(temp_dict.get(key)[0][0])
            else:
                temp_result = np.zeros(len(temp_dict.get(key)))
                for ii, entry in enumerate(temp_dict.get(key)):
                    temp_result[ii] = float(entry[0])
                self.data["solvent_data"]["isosvp"][key] = temp_result

    def _read_cmirs_information(self):
        """
        Parses information from CMIRS solvent calculations.

        In addition to the 5 energies returned by ISOSVP (and read separately in
        _read_isosvp_information), there are 4 additional energies reported, as shown
        in the example below

        --------------------------------------------------------------------------------
        The Final SS(V)PE energies and Properties
        --------------------------------------------------------------------------------

        Energies
        --------------------
        The Final Solution-Phase Energy =     -40.4751881546
        The Solute Internal Energy =          -40.4748568841
        The Change in Solute Internal Energy =  0.0000089729  (   0.00563 KCAL/MOL)
        The Reaction Field Free Energy =       -0.0003312705  (  -0.20788 KCAL/MOL)
        The Dispersion Energy =                 0.6955550107  (  -2.27836 KCAL/MOL)
        The Exchange Energy =                   0.2652679507  (   2.15397 KCAL/MOL)
        Min. Negative Field Energy =            0.0005235850  (   0.00000 KCAL/MOL)
        Max. Positive Field Energy =            0.0179866718  (   0.00000 KCAL/MOL)
        The Total Solvation Free Energy =      -0.0005205275  (  -0.32664 KCAL/MOL)
        """
        temp_dict = read_pattern(
            self.text,
            {
                "dispersion_e": r"\s*The Dispersion Energy\s+=\s+(\s+[\d\-\.]+)\s+\(\s+([\d\-\.]+)\s+KCAL/MOL\)\s*",
                "exchange_e": r"\s*The Exchange Energy\s+=\s+(\s+[\d\-\.]+)\s+\(\s+([\d\-\.]+)\s+KCAL/MOL\)\s*",
                "min_neg_field_e": r"\s*Min. Negative Field Energy\s+=\s+(\s+[\d\-\.]+)\s+\(\s+([\d\-\.]+)\s+KCAL/MOL\)\s*",  # pylint: disable=line-too-long
                "max_pos_field_e": r"\s*Max. Positive Field Energy\s+=\s+(\s+[\d\-\.]+)\s+\(\s+([\d\-\.]+)\s+KCAL/MOL\)\s*",  # pylint: disable=line-too-long
            },
        )

        for key, _v in temp_dict.items():
            if temp_dict.get(key) is None:
                self.data["solvent_data"]["cmirs"][key] = None
            elif len(temp_dict.get(key)) == 1:
                self.data["solvent_data"]["cmirs"][key] = float(temp_dict.get(key)[0][0])
            else:
                temp_result = np.zeros(len(temp_dict.get(key)))
                for ii, entry in enumerate(temp_dict.get(key)):
                    temp_result[ii] = float(entry[0])
                self.data["solvent_data"]["cmirs"][key] = temp_result

    def _read_nbo_data(self):
        """
        Parses NBO output
        """
        dfs = nbo_parser(self.filename)
        nbo_data = {}
        for key, value in dfs.items():
            nbo_data[key] = [df.to_dict() for df in value]
        self.data["nbo_data"] = nbo_data

    def _read_cdft(self):
        """
        Parses output from charge- or spin-constrained DFT (CDFT) calculations.
        """

        # Parse constraint and optimization parameters
        temp_dict = read_pattern(
            self.text, {"constraint": r"Constraint\s+(\d+)\s+:\s+([\-\.0-9]+)", "multiplier": r"\s*Lam\s+([\.\-0-9]+)"}
        )

        self.data["cdft_constraints_multipliers"] = list()
        for const, multip in zip(temp_dict.get("constraint", []), temp_dict.get("multiplier", [])):
            entry = {"index": int(const[0]), "constraint": float(const[1]), "multiplier": float(multip[0])}
            self.data["cdft_constraints_multipliers"].append(entry)

        # Parse Becke populations
        header_pattern = (
            r"\s*CDFT Becke Populations\s*\n\-+\s*\n\s*Atom\s+Excess Electrons\s+Population \(a\.u\.\)\s+Net Spin"
        )
        table_pattern = r"\s*(?:[0-9]+)\s+(?:[A-Za-z0-9]+)\s+([\-\.0-9]+)\s+([\.0-9]+)\s+([\-\.0-9]+)"
        footer_pattern = r"\s*\-+"

        becke_table = read_table_pattern(self.text, header_pattern, table_pattern, footer_pattern)
        if becke_table is None or len(becke_table) == 0:
            self.data["cdft_becke_excess_electrons"] = None
            self.data["cdft_becke_population"] = None
            self.data["cdft_becke_net_spin"] = None
        else:
            self.data["cdft_becke_excess_electrons"] = list()
            self.data["cdft_becke_population"] = list()
            self.data["cdft_becke_net_spin"] = list()

            for table in becke_table:
                excess = list()
                population = list()
                spin = list()

                for row in table:
                    excess.append(float(row[0]))
                    population.append(float(row[1]))
                    spin.append(float(row[2]))

                self.data["cdft_becke_excess_electrons"].append(excess)
                self.data["cdft_becke_population"].append(population)
                self.data["cdft_becke_net_spin"].append(spin)

        # TODO: CDFT-CI calculation outputs

    def _read_almo_msdft(self):
        """
        Parse output of ALMO(MSDFT) calculations for coupling between diabatic states
        """

        temp_dict = read_pattern(
            self.text,
            {
                "states": r"Number of diabatic states: 2\s*\nstate 1\s*\ncharge per "
                r"fragment\s*\n((?:\s*[\-0-9]+\s*\n)+)multiplicity per fragment\s*\n((?:\s*[\-0-9]+\s*\n)+)"
                r"state 2\s*\ncharge per fragment\s*\n((?:\s*[\-0-9]+\s*\n)+)multiplicity per "
                r"fragment\s*\n((?:\s*[\-0-9]+\s*\n)+)",
                "diabat_energies": r"Energies of the diabats:\s*\n\s*state 1:\s+([\-\.0-9]+)"
                r"\s*\n\s*state 2:\s+([\-\.0-9]+)",
                "adiabat_energies": r"Energy of the adiabatic states\s*\n\s*State 1:\s+([\-\.0-9]+)\s*\n\s*"
                r"State 2:\s+([\-\.0-9]+)",
                "hamiltonian": r"Hamiltonian\s*\n\s*1\s+2\s*\n\s*1\s+([\-\.0-9]+)\s+([\-\.0-9]+)\s*\n\s*"
                r"2\s+([\-\.0-9]+)\s+([\-\.0-9]+)",
                "overlap": r"overlap\s*\n\s*1\s+2\s*\n\s*1\s+([\-\.0-9]+)\s+([\-\.0-9]+)\s*\n\s*"
                r"2\s+([\-\.0-9]+)\s+([\-\.0-9]+)",
                "s2": r"<S2>\s*\n\s*1\s+2\s*\n\s*1\s+([\-\.0-9]+)\s+([\-\.0-9]+)\s*\n\s*"
                r"2\s+([\-\.0-9]+)\s+([\-\.0-9]+)",
                "diabat_basis_coeff": r"Diabatic basis coefficients\s*\n\s*1\s+2\s*\n\s*"
                r"1\s+([\-\.0-9]+)\s+([\-\.0-9]+)\s*\n\s*2\s+([\-\.0-9]+)\s+([\-\.0-9]+)",
                "h_coupling": r"H passed to diabatic coupling calculation\s*\n\s*1\s+2\s*\n\s*"
                r"1\s+([\-\.0-9]+)\s+([\-\.0-9]+)\s*\n\s*2\s+([\-\.0-9]+)\s+([\-\.0-9]+)",
                "coupling": r"Coupling between diabats 1 and 2: (?:[\-\.0-9]+) \(([\-\.0-9]+) meV\)",
            },
        )

        # Coupling states
        if temp_dict.get("states") is None or len(temp_dict.get("states", [])) == 0:
            self.data["almo_coupling_states"] = None
        else:
            charges_1 = [int(r.strip()) for r in temp_dict["states"][0][0].strip().split("\n")]
            spins_1 = [int(r.strip()) for r in temp_dict["states"][0][1].strip().split("\n")]
            charges_2 = [int(r.strip()) for r in temp_dict["states"][0][2].strip().split("\n")]
            spins_2 = [int(r.strip()) for r in temp_dict["states"][0][3].strip().split("\n")]

            self.data["almo_coupling_states"] = [
                [[i, j] for i, j in zip(charges_1, spins_1)],
                [[i, j] for i, j in zip(charges_2, spins_2)],
            ]

        # State energies
        if temp_dict.get("diabat_energies") is None or len(temp_dict.get("diabat_energies", [])) == 0:
            self.data["almo_diabat_energies_Hartree"] = None
        else:
            self.data["almo_diabat_energies_Hartree"] = [float(x) for x in temp_dict["diabat_energies"][0]]
        if temp_dict.get("adiabat_energies") is None or len(temp_dict.get("adiabat_energies", [])) == 0:
            self.data["almo_adiabat_energies_Hartree"] = None
        else:
            self.data["almo_adiabat_energies_Hartree"] = [float(x) for x in temp_dict["adiabat_energies"][0]]

        # Matrices
        if temp_dict.get("hamiltonian") is None or len(temp_dict.get("hamiltonian", [])) == 0:
            self.data["almo_hamiltonian"] = None
        else:
            self.data["almo_hamiltonian"] = [
                [float(temp_dict["hamiltonian"][0][0]), float(temp_dict["hamiltonian"][0][1])],
                [float(temp_dict["hamiltonian"][0][2]), float(temp_dict["hamiltonian"][0][3])],
            ]
        if temp_dict.get("overlap") is None or len(temp_dict.get("overlap", [])) == 0:
            self.data["almo_overlap_matrix"] = None
        else:
            self.data["almo_overlap_matrix"] = [
                [float(temp_dict["overlap"][0][0]), float(temp_dict["overlap"][0][1])],
                [float(temp_dict["overlap"][0][2]), float(temp_dict["overlap"][0][3])],
            ]
        if temp_dict.get("s2") is None or len(temp_dict.get("s2", [])) == 0:
            self.data["almo_s2_matrix"] = None
        else:
            self.data["almo_s2_matrix"] = [
                [float(temp_dict["s2"][0][0]), float(temp_dict["s2"][0][1])],
                [float(temp_dict["s2"][0][2]), float(temp_dict["s2"][0][3])],
            ]
        if temp_dict.get("diabat_basis_coeff") is None or len(temp_dict.get("diabat_basis_coeff", [])) == 0:
            self.data["almo_diabat_basis_coeff"] = None
        else:
            self.data["almo_diabat_basis_coeff"] = [
                [float(temp_dict["diabat_basis_coeff"][0][0]), float(temp_dict["diabat_basis_coeff"][0][1])],
                [float(temp_dict["diabat_basis_coeff"][0][2]), float(temp_dict["diabat_basis_coeff"][0][3])],
            ]
        if temp_dict.get("h_coupling") is None or len(temp_dict.get("h_coupling", [])) == 0:
            self.data["almo_h_coupling_matrix"] = None
        else:
            self.data["almo_h_coupling_matrix"] = [
                [float(temp_dict["h_coupling"][0][0]), float(temp_dict["h_coupling"][0][1])],
                [float(temp_dict["h_coupling"][0][2]), float(temp_dict["h_coupling"][0][3])],
            ]

        # Electronic coupling
        if temp_dict.get("coupling") is None or len(temp_dict.get("coupling", [])) == 0:
            self.data["almo_coupling_eV"] = None
        else:
            self.data["almo_coupling_eV"] = float(temp_dict["coupling"][0][0]) / 1000

    def _check_completion_errors(self):
        """
        Parses potential errors that can cause jobs to crash
        """
        if read_pattern(
            self.text,
            {"key": r"Coordinates do not transform within specified threshold"},
            terminate_on_match=True,
        ).get("key") == [[]]:
            self.data["errors"] += ["failed_to_transform_coords"]
        elif read_pattern(
            self.text,
            {"key": r"The Q\-Chem input file has failed to pass inspection"},
            terminate_on_match=True,
        ).get("key") == [[]]:
            self.data["errors"] += ["input_file_error"]
        elif read_pattern(self.text, {"key": r"Error opening input stream"}, terminate_on_match=True).get("key") == [
            []
        ]:
            self.data["errors"] += ["failed_to_read_input"]
        elif read_pattern(
            self.text,
            {"key": r"FileMan error: End of file reached prematurely"},
            terminate_on_match=True,
        ).get("key") == [[]]:
            self.data["errors"] += ["premature_end_FileMan_error"]
        elif read_pattern(
            self.text,
            {"key": r"need to increase the array of NLebdevPts"},
            terminate_on_match=True,
        ).get("key") == [[]]:
            self.data["errors"] += ["NLebdevPts"]
        elif read_pattern(self.text, {"key": r"method not available"}, terminate_on_match=True).get("key") == [[]]:
            self.data["errors"] += ["method_not_available"]
        elif read_pattern(
            self.text,
            {"key": r"Could not find \$molecule section in ParseQInput"},
            terminate_on_match=True,
        ).get("key") == [[]]:
            self.data["errors"] += ["read_molecule_error"]
        elif read_pattern(self.text, {"key": r"Welcome to Q-Chem"}, terminate_on_match=True).get("key") != [[]]:
            self.data["errors"] += ["never_called_qchem"]
        elif read_pattern(
            self.text,
            {"key": r"\*\*\*ERROR\*\*\* Hessian Appears to have all zero or negative eigenvalues"},
            terminate_on_match=True,
        ).get("key") == [[]]:
            self.data["errors"] += ["hessian_eigenvalue_error"]
        elif read_pattern(self.text, {"key": r"FlexNet Licensing error"}, terminate_on_match=True).get("key") == [[]]:
            self.data["errors"] += ["licensing_error"]
        elif read_pattern(self.text, {"key": r"Unable to validate license"}, terminate_on_match=True).get("key") == [
            []
        ]:
            self.data["errors"] += ["licensing_error"]
        elif read_pattern(
            self.text,
            {"key": r"Could not open driver file in ReadDriverFromDisk"},
            terminate_on_match=True,
        ).get("key") == [[]]:
            self.data["errors"] += ["driver_error"]
        elif read_pattern(self.text, {"key": r"Basis not supported for the above atom"}, terminate_on_match=True).get(
            "key"
        ) == [[]]:
            self.data["errors"] += ["basis_not_supported"]
        elif read_pattern(self.text, {"key": r"Unable to find relaxed density"}, terminate_on_match=True).get(
            "key"
        ) == [[]]:
            self.data["errors"] += ["failed_cpscf"]
        elif read_pattern(self.text, {"key": r"Out of Iterations- IterZ"}, terminate_on_match=True).get("key") == [[]]:
            self.data["errors"] += ["failed_cpscf"]
        elif read_pattern(
            self.text,
            {"key": r"RUN_NBO6 \(rem variable\) is not correct"},
            terminate_on_match=True,
        ).get("key") == [[]]:
            self.data["errors"] += ["bad_old_nbo6_rem"]
        elif read_pattern(
            self.text,
            {"key": r"NBO_EXTERNAL \(rem variable\) is not correct"},
            terminate_on_match=True,
        ).get("key") == [[]]:
            self.data["errors"] += ["bad_new_nbo_external_rem"]
        elif read_pattern(
            self.text,
            {"key": r"gen_scfman_exception:  GDM:: Zero or negative preconditioner scaling factor"},
            terminate_on_match=True,
        ).get("key") == [[]]:
            self.data["errors"] += ["gdm_neg_precon_error"]
        elif read_pattern(self.text, {"key": r"too many atoms in ESPChgFit"}, terminate_on_match=True).get("key") == [
            []
        ]:
            self.data["errors"] += ["esp_chg_fit_error"]
        elif read_pattern(self.text, {"key": r"Please use larger MEM_STATIC"}, terminate_on_match=True).get("key") == [
            []
        ]:
            self.data["errors"] += ["mem_static_too_small"]
        elif read_pattern(self.text, {"key": r"Please increase MEM_STATIC"}, terminate_on_match=True).get("key") == [
            []
        ]:
            self.data["errors"] += ["mem_static_too_small"]
        elif read_pattern(self.text, {"key": r"Please increase MEM_TOTAL"}, terminate_on_match=True).get("key") == [[]]:
            self.data["errors"] += ["mem_total_too_small"]
        elif self.text[-34:-2] == "Computing fast CPCM-SWIG hessian":
            self.data["errors"] += ["probably_out_of_memory"]
        elif self.text[-16:-1] == "Roots Converged":
            self.data["errors"] += ["probably_out_of_memory"]
        else:
            tmp_failed_line_searches = read_pattern(
                self.text,
                {"key": r"\d+\s+failed line searches\.\s+Resetting"},
                terminate_on_match=False,
            ).get("key")
            if tmp_failed_line_searches is not None:
                if len(tmp_failed_line_searches) > 10:
                    self.data["errors"] += ["SCF_failed_to_converge"]
        if self.data.get("errors") == []:
            self.data["errors"] += ["unknown_error"]

    def as_dict(self):
        """
        Returns:
            MSONAble dict.
        """
        d = {}
        d["data"] = self.data
        d["text"] = self.text
        d["filename"] = self.filename
        return jsanitize(d, strict=True)


def check_for_structure_changes(mol1: Molecule, mol2: Molecule) -> str:
    """
    Compares connectivity of two molecules (using MoleculeGraph w/ OpenBabelNN).
    This function will work with two molecules with different atom orderings,
        but for proper treatment, atoms should be listed in the same order.
    Possible outputs include:
    - no_change: the bonding in the two molecules is identical
    - unconnected_fragments: the MoleculeGraph of mol1 is connected, but the
      MoleculeGraph is mol2 is not connected
    - fewer_bonds: the MoleculeGraph of mol1 has more bonds (edges) than the
      MoleculeGraph of mol2
    - more_bonds: the MoleculeGraph of mol2 has more bonds (edges) than the
      MoleculeGraph of mol1
    - bond_change: this case catches any other non-identical MoleculeGraphs
    Args:
        mol1: Pymatgen Molecule object to be compared.
        mol2: Pymatgen Molecule object to be compared.
    Returns:
        One of ["unconnected_fragments", "fewer_bonds", "more_bonds",
        "bond_change", "no_change"]
    """
    special_elements = ["Li", "Na", "Mg", "Ca", "Zn"]
    mol_list = [copy.deepcopy(mol1), copy.deepcopy(mol2)]

    if mol1.composition != mol2.composition:
        raise RuntimeError("Molecules have different compositions! Exiting...")

    for ii, site in enumerate(mol1):
        if site.specie.symbol != mol2[ii].specie.symbol:
            warnings.warn(
                "Comparing molecules with different atom ordering! "
                "Turning off special treatment for coordinating metals."
            )
            special_elements = []

    special_sites: list[list] = [[], []]
    for ii, mol in enumerate(mol_list):
        for jj, site in enumerate(mol):
            if site.specie.symbol in special_elements:
                distances = [[kk, site.distance(other_site)] for kk, other_site in enumerate(mol)]
                special_sites[ii].append([jj, site, distances])
        for jj, site in enumerate(mol):
            if site.specie.symbol in special_elements:
                del mol[jj]

    # Can add logic to check the distances in the future if desired

    initial_mol_graph = MoleculeGraph.with_local_env_strategy(mol_list[0], OpenBabelNN())
    initial_graph = initial_mol_graph.graph
    last_mol_graph = MoleculeGraph.with_local_env_strategy(mol_list[1], OpenBabelNN())
    last_graph = last_mol_graph.graph
    if initial_mol_graph.isomorphic_to(last_mol_graph):
        return "no_change"

    if nx.is_connected(initial_graph.to_undirected()) and not nx.is_connected(last_graph.to_undirected()):
        return "unconnected_fragments"
    if last_graph.number_of_edges() < initial_graph.number_of_edges():
        return "fewer_bonds"
    if last_graph.number_of_edges() > initial_graph.number_of_edges():
        return "more_bonds"
    return "bond_change"


def jump_to_header(lines: list[str], header: str) -> list[str]:
    """
    Given a list of lines, truncate the start of the list so that the first line
    of the new list contains the header.

    Args:
            lines: List of lines.
            header: Substring to match.

    Returns:
            Truncated lines.

    Raises:
            RuntimeError
    """

    # Search for the header
    for i, line in enumerate(lines):
        if header in line.strip():
            return lines[i:]

    # Search failed
    raise RuntimeError(f"Header {header} could not be found in the lines.")


def get_percentage(line: str, orbital: str) -> str:
    """
    Retrieve the percent character of an orbital.

    Args:
            line: Line containing orbital and percentage.
            orbital: Type of orbital (s, p, d, f).

    Returns:
            Percentage of character.

    Raises:
            n/a
    """

    # Locate orbital in line
    index = line.find(orbital)
    line = line[index:]

    # Locate the first open bracket
    index = line.find("(")
    line = line[index:]

    # Isolate the percentage
    return line[1:7].strip()


def z_int(string: str) -> int:
    """
    Convert string to integer.
    If string empty, return -1.

    Args:
            string: Input to be cast to int.

    Returns:
            Int representation.

    Raises:
            n/a
    """
    try:
        return int(string)
    except ValueError:
        return -1


def parse_natural_populations(lines: list[str]) -> list[pd.DataFrame]:
    """
    Parse the natural populations section of NBO output.

    Args:
            lines: QChem output lines.

    Returns:
            Data frame of formatted output.

    Raises:
            RuntimeError
    """

    no_failures = True
    pop_dfs = []

    while no_failures:
        # Natural populations
        try:
            lines = jump_to_header(lines, "Summary of Natural Population Analysis:")
        except RuntimeError:
            no_failures = False

        if no_failures:
            # Jump to column names
            lines = lines[4:]
            columns = lines[0].split()

            # Jump to values
            lines = lines[2:]
            data = []
            for line in lines:
                # Termination condition
                if "=" in line:
                    break

                # Extract the values
                values = line.split()
                if len(values[0]) > 2:
                    values.insert(0, values[0][0:-3])
                    values[1] = values[1][-3:]
                data.append(
                    [
                        str(values[0]),
                        int(values[1]),
                        float(values[2]),
                        float(values[3]),
                        float(values[4]),
                        float(values[5]),
                        float(values[6]),
                    ]
                )
                if len(columns) == 8:
                    data[-1].append(float(values[7]))

            # Store values in a dataframe
            pop_dfs.append(pd.DataFrame(data=data, columns=columns))
    return pop_dfs


def parse_hyperbonds(lines: list[str]) -> list[pd.DataFrame]:
    """
    Parse the natural populations section of NBO output.

    Args:
            lines: QChem output lines.

    Returns:
            Data frame of formatted output.

    Raises:
            RuntimeError
    """

    no_failures = True
    hyperbond_dfs = []

    while no_failures:
        # hyperbonds
        try:
            lines = jump_to_header(
                lines,
                "3-Center, 4-Electron A:-B-:C Hyperbonds (A-B :C <=> A: B-C)",
            )
        except RuntimeError:
            no_failures = False

        if no_failures:
            # Jump to values
            lines = lines[2:]

            # Extract hyperbond data
            hyperbond_data = []
            for line in lines:
                # Termination condition
                if "NATURAL BOND ORBITALS" in line:
                    break
                if "SECOND ORDER PERTURBATION THEORY" in line:
                    break
                if "NHO DIRECTIONALITY AND BOND BENDING" in line:
                    break
                if "Archival summary:" in line:
                    break

                # Skip conditions
                if line.strip() == "":
                    continue
                if "NBOs" in line:
                    continue
                if "threshold" in line:
                    continue
                if "-------------" in line:
                    continue
                if "A:-B-:C" in line:
                    continue

                # Extract the values
                entry: dict[str, str | int | float] = {}
                entry["hyperbond index"] = int(line[0:4].strip())
                entry["bond atom 1 symbol"] = str(line[5:8].strip())
                entry["bond atom 1 index"] = int(line[8:11].strip())
                entry["bond atom 2 symbol"] = str(line[13:15].strip())
                entry["bond atom 2 index"] = int(line[15:18].strip())
                entry["bond atom 3 symbol"] = str(line[20:22].strip())
                entry["bond atom 3 index"] = int(line[22:25].strip())
                entry["pctA-B"] = float(line[27:31].strip())
                entry["pctB-C"] = float(line[32:36].strip())
                entry["occ"] = float(line[38:44].strip())
                entry["BD(A-B)"] = int(line[46:53].strip())
                entry["LP(C)"] = int(line[54:59].strip())
                entry["h(A)"] = int(line[61:65].strip())
                entry["h(B)"] = int(line[67:71].strip())
                entry["h(C)"] = int(line[73:77].strip())

                hyperbond_data.append(entry)

            # Store values in a dataframe
            hyperbond_dfs.append(pd.DataFrame(data=hyperbond_data))

    return hyperbond_dfs


def parse_hybridization_character(lines: list[str]) -> list[pd.DataFrame]:
    """
    Parse the hybridization character section of NBO output.

    Args:
            lines: QChem output lines.

    Returns:
            Data frames of formatted output.

    Raises:
            RuntimeError
    """

    # Orbitals
    orbitals = ["s", "p", "d", "f"]

    no_failures = True
    lp_and_bd_and_tc_dfs = []

    while no_failures:
        # NBO Analysis
        try:
            lines = jump_to_header(lines, "(Occupancy)   Bond orbital/ Coefficients/ Hybrids")
        except RuntimeError:
            try:
                lines = jump_to_header(lines, "(Occupancy)   Bond orbital / Coefficients / Hybrids")
            except RuntimeError:
                no_failures = False

        if no_failures:
            # Jump to values
            lines = lines[2:]

            # Save the data for different types of orbitals
            lp_data = []
            bd_data = []
            tc_data = []

            # Iterate over the lines
            i = -1
            while True:
                i += 1
                line = lines[i]

                # Termination conditions
                if "NHO DIRECTIONALITY AND BOND BENDING" in line:
                    break
                if "Archival summary:" in line:
                    break
                if "3-Center, 4-Electron A:-B-:C Hyperbonds (A-B :C <=> A: B-C)" in line:
                    break
                if "SECOND ORDER PERTURBATION THEORY ANALYSIS OF FOCK MATRIX IN NBO BASIS" in line:
                    break
                if "Thank you very much for using Q-Chem.  Have a nice day." in line:
                    break

                # Lone pair
                if "LP" in line or "LV" in line:
                    LPentry: dict[str, str | int | float] = {orbital: 0.0 for orbital in orbitals}
                    LPentry["bond index"] = line[0:4].strip()
                    LPentry["occupancy"] = line[7:14].strip()
                    LPentry["type"] = line[16:19].strip()
                    LPentry["orbital index"] = line[20:22].strip()
                    LPentry["atom symbol"] = line[23:25].strip()
                    LPentry["atom number"] = line[25:28].strip()

                    # Populate the orbital percentages
                    for orbital in orbitals:
                        if orbital in line:
                            LPentry[orbital] = get_percentage(line, orbital)

                    # Move one line down
                    i += 1
                    line = lines[i]

                    # Populate the orbital percentages
                    for orbital in orbitals:
                        if orbital in line:
                            LPentry[orbital] = get_percentage(line, orbital)

                    # Save the entry
                    lp_data.append(LPentry)

                # Bonding
                if "BD" in line:
                    BDentry: dict[str, str | int | float] = {
                        f"atom {i} {orbital}": 0.0 for orbital in orbitals for i in range(1, 3)
                    }
                    BDentry["bond index"] = line[0:4].strip()
                    BDentry["occupancy"] = line[7:14].strip()
                    BDentry["type"] = line[16:19].strip()
                    BDentry["orbital index"] = line[20:22].strip()
                    BDentry["atom 1 symbol"] = line[23:25].strip()
                    BDentry["atom 1 number"] = line[25:28].strip()
                    BDentry["atom 2 symbol"] = line[29:31].strip()
                    BDentry["atom 2 number"] = line[31:34].strip()

                    # Move one line down
                    i += 1
                    line = lines[i]

                    BDentry["atom 1 polarization"] = line[16:22].strip()
                    BDentry["atom 1 pol coeff"] = line[24:33].strip()

                    # Populate the orbital percentages
                    for orbital in orbitals:
                        if orbital in line:
                            BDentry[f"atom 1 {orbital}"] = get_percentage(line, orbital)

                    # Move one line down
                    i += 1
                    line = lines[i]

                    # Populate the orbital percentages
                    for orbital in orbitals:
                        if orbital in line:
                            BDentry[f"atom 1 {orbital}"] = get_percentage(line, orbital)

                    # Move down until you see an orbital
                    while "s" not in line:
                        i += 1
                        line = lines[i]

                    BDentry["atom 2 polarization"] = line[16:22].strip()
                    BDentry["atom 2 pol coeff"] = line[24:33].strip()

                    # Populate the orbital percentages
                    for orbital in orbitals:
                        if orbital in line:
                            BDentry[f"atom 2 {orbital}"] = get_percentage(line, orbital)

                    # Move one line down
                    i += 1
                    line = lines[i]

                    # Populate the orbital percentages
                    for orbital in orbitals:
                        if orbital in line:
                            BDentry[f"atom 2 {orbital}"] = get_percentage(line, orbital)

                    # Save the entry
                    bd_data.append(BDentry)

                # 3-center bond
                if "3C" in line:
                    TCentry: dict[str, str | int | float] = {
                        f"atom {i} {orbital}": 0.0 for orbital in orbitals for i in range(1, 4)
                    }
                    TCentry["bond index"] = line[0:4].strip()
                    TCentry["occupancy"] = line[7:14].strip()
                    TCentry["type"] = line[16:19].strip()
                    TCentry["orbital index"] = line[20:22].strip()
                    TCentry["atom 1 symbol"] = line[23:25].strip()
                    TCentry["atom 1 number"] = line[25:28].strip()
                    TCentry["atom 2 symbol"] = line[29:31].strip()
                    TCentry["atom 2 number"] = line[31:34].strip()
                    TCentry["atom 3 symbol"] = line[35:37].strip()
                    TCentry["atom 3 number"] = line[37:40].strip()

                    # Move one line down
                    i += 1
                    line = lines[i]

                    TCentry["atom 1 polarization"] = line[16:22].strip()
                    TCentry["atom 1 pol coeff"] = line[24:33].strip()

                    # Populate the orbital percentages
                    for orbital in orbitals:
                        if orbital in line:
                            TCentry[f"atom 1 {orbital}"] = get_percentage(line, orbital)

                    # Move one line down
                    i += 1
                    line = lines[i]

                    # Populate the orbital percentages
                    for orbital in orbitals:
                        if orbital in line:
                            TCentry[f"atom 1 {orbital}"] = get_percentage(line, orbital)

                    # Move down until you see an orbital
                    while "s" not in line:
                        i += 1
                        line = lines[i]

                    TCentry["atom 2 polarization"] = line[16:22].strip()
                    TCentry["atom 2 pol coeff"] = line[24:33].strip()

                    # Populate the orbital percentages
                    for orbital in orbitals:
                        if orbital in line:
                            TCentry[f"atom 2 {orbital}"] = get_percentage(line, orbital)

                    # Move one line down
                    i += 1
                    line = lines[i]

                    # Populate the orbital percentages
                    for orbital in orbitals:
                        if orbital in line:
                            TCentry[f"atom 2 {orbital}"] = get_percentage(line, orbital)

                    # Move down until you see an orbital
                    while "s" not in line:
                        i += 1
                        line = lines[i]

                    TCentry["atom 3 polarization"] = line[16:22].strip()
                    TCentry["atom 3 pol coeff"] = line[24:33].strip()

                    # Populate the orbital percentages
                    for orbital in orbitals:
                        if orbital in line:
                            TCentry[f"atom 3 {orbital}"] = get_percentage(line, orbital)

                    # Move one line down
                    i += 1
                    line = lines[i]

                    # Populate the orbital percentages
                    for orbital in orbitals:
                        if orbital in line:
                            TCentry[f"atom 3 {orbital}"] = get_percentage(line, orbital)

                    # Save the entry
                    tc_data.append(TCentry)

            # Store values in a dataframe
            lp_and_bd_and_tc_dfs.append(pd.DataFrame(data=lp_data))
            lp_and_bd_and_tc_dfs.append(pd.DataFrame(data=bd_data))
            lp_and_bd_and_tc_dfs.append(pd.DataFrame(data=tc_data))

    return lp_and_bd_and_tc_dfs


def parse_perturbation_energy(lines: list[str]) -> list[pd.DataFrame]:
    """
    Parse the perturbation energy section of NBO output.

    Args:
            lines: QChem output lines.

    Returns:
            Data frame of formatted output.

    Raises:
            RuntimeError
    """

    no_failures = True
    e2_dfs = []

    while no_failures:
        # 2nd order perturbation theory analysis
        try:
            lines = jump_to_header(
                lines,
                "SECOND ORDER PERTURBATION THEORY ANALYSIS OF FOCK MATRIX IN NBO BASIS",
            )
        except RuntimeError:
            no_failures = False

        if no_failures:
            # Jump to values
            i = -1
            while True:
                i += 1
                line = lines[i]
                if "within" in line:
                    lines = lines[i:]
                    break

            # Extract 2nd order data
            e2_data = []
            for line in lines:
                # Termination condition
                if "NATURAL BOND ORBITALS" in line:
                    break

                # Skip conditions
                if line.strip() == "":
                    continue
                if "unit" in line:
                    continue
                if "None" in line:
                    continue

                # Extract the values
                entry: dict[str, str | int | float] = {}
                first_3C = False
                second_3C = False
                if line[7] == "3":
                    first_3C = True
                if line[35] == "3":
                    second_3C = True

                if line[4] == ".":
                    entry["donor bond index"] = int(line[0:4].strip())
                    entry["donor type"] = str(line[5:9].strip())
                    entry["donor orbital index"] = int(line[10:12].strip())
                    entry["donor atom 1 symbol"] = str(line[13:15].strip())
                    entry["donor atom 1 number"] = int(line[15:17].strip())
                    entry["donor atom 2 symbol"] = str(line[18:20].strip())
                    entry["donor atom 2 number"] = z_int(line[20:22].strip())
                    entry["acceptor bond index"] = int(line[25:31].strip())
                    entry["acceptor type"] = str(line[32:36].strip())
                    entry["acceptor orbital index"] = int(line[37:39].strip())
                    entry["acceptor atom 1 symbol"] = str(line[40:42].strip())
                    entry["acceptor atom 1 number"] = int(line[42:44].strip())
                    entry["acceptor atom 2 symbol"] = str(line[45:47].strip())
                    entry["acceptor atom 2 number"] = z_int(line[47:49].strip())
                    entry["perturbation energy"] = float(line[50:62].strip())
                    entry["energy difference"] = float(line[62:70].strip())
                    entry["fock matrix element"] = float(line[70:79].strip())
                elif line[5] == ".":
                    entry["donor bond index"] = int(line[0:5].strip())
                    entry["donor type"] = str(line[6:10].strip())
                    entry["donor orbital index"] = int(line[11:13].strip())

                    if first_3C:
                        tmp = str(line[14:28].strip())
                        split = tmp.split("-")
                        if len(split) != 3:
                            raise ValueError("Should have three components! Exiting...")
                        # This is a bit hacky, but making new more accurate entry
                        # keys for 3C info forces there to be a NAN for those values
                        # for all other entries, which I believe would nontrivially
                        # increase the size of the data being stored, which is already
                        # very large. So, here we have saved info that should be labeled
                        # "donor 3C 1", "donor 3C 2", and "donor 3C 3" in the
                        # "donor atom 1 symbol", "donor atom 1 number", and
                        # "donor atom 2 symbol" fields, and then put a reminder in the
                        # "donor atom 2 number" field.
                        entry["donor atom 1 symbol"] = split[0]
                        entry["donor atom 1 number"] = split[1]
                        entry["donor atom 2 symbol"] = split[2]
                        entry["donor atom 2 number"] = "info_is_from_3C"
                    else:
                        entry["donor atom 1 symbol"] = str(line[14:16].strip())
                        entry["donor atom 1 number"] = int(line[16:19].strip())
                        entry["donor atom 2 symbol"] = str(line[20:22].strip())
                        entry["donor atom 2 number"] = z_int(line[22:25].strip())

                    entry["acceptor bond index"] = int(line[28:33].strip())
                    entry["acceptor type"] = str(line[34:38].strip())
                    entry["acceptor orbital index"] = int(line[39:41].strip())

                    if second_3C:
                        tmp = str(line[42:56].strip())
                        split = tmp.split("-")
                        if len(split) != 3:
                            raise ValueError("Should have three components! Exiting...")
                        # This is a bit hacky, but making new more accurate entry
                        # keys for 3C info forces there to be a NAN for those values
                        # for all other entries, which I believe would nontrivially
                        # increase the size of the data being stored, which is already
                        # very large. So, here we have saved info that should be labeled
                        # "acceptor 3C 1", "acceptor 3C 2", and "acceptor 3C 3" in the
                        # "acceptor atom 1 symbol", "acceptor atom 1 number", and
                        # "acceptor atom 2 symbol" fields, and then put a reminder in the
                        # "acceptor atom 2 number" field.
                        entry["acceptor atom 1 symbol"] = split[0]
                        entry["acceptor atom 1 number"] = split[1]
                        entry["acceptor atom 2 symbol"] = split[2]
                        entry["acceptor atom 2 number"] = "info_is_from_3C"
                    else:
                        entry["acceptor atom 1 symbol"] = str(line[42:44].strip())
                        entry["acceptor atom 1 number"] = int(line[44:47].strip())
                        entry["acceptor atom 2 symbol"] = str(line[48:50].strip())
                        entry["acceptor atom 2 number"] = z_int(line[50:53].strip())
                    try:
                        entry["perturbation energy"] = float(line[56:63].strip())
                    except ValueError:
                        if line[56:63].strip() == "*******":
                            entry["perturbation energy"] = float("inf")
                        else:
                            raise ValueError("Unknown value error in parsing perturbation energy")
                    entry["energy difference"] = float(line[63:71].strip())
                    entry["fock matrix element"] = float(line[71:79].strip())
                e2_data.append(entry)

            # Store values in a dataframe
            e2_dfs.append(pd.DataFrame(data=e2_data))

    return e2_dfs


def nbo_parser(filename: str) -> dict[str, list[pd.DataFrame]]:
    """
    Parse all the important sections of NBO output.

    Args:
            filename: Path to QChem NBO output.

    Returns:
            Data frames of formatted output.

    Raises:
            RuntimeError
    """

    # Open the lines
    with zopen(filename, mode="rt", encoding="ISO-8859-1") as f:
        lines = f.readlines()

    # Compile the dataframes
    dfs = {}
    dfs["natural_populations"] = parse_natural_populations(lines)
    dfs["hybridization_character"] = parse_hybridization_character(lines)
    dfs["hyperbonds"] = parse_hyperbonds(lines)
    dfs["perturbation_energy"] = parse_perturbation_energy(lines)
    return dfs<|MERGE_RESOLUTION|>--- conflicted
+++ resolved
@@ -968,20 +968,6 @@
         Also parses spins given an unrestricted SCF.
         """
 
-<<<<<<< HEAD
-        check_pattern = (
-            r"\-+\s+Ground-State Mulliken Net Atomic Charges\s+Atom\s+Charge \(a\.u\.\)\s+" r"Spin\s\(a\.u\.\)\s+\-+"
-        )
-
-        mull_spin = read_pattern(self.text, {"key": check_pattern}).get("key")
-        if mull_spin is not None and len(mull_spin) > 0:
-            include_spin = True
-        else:
-            include_spin = False
-
-        if include_spin:
-            header_pattern = check_pattern
-=======
         self.data["dipoles"] = {}
         temp_dipole_total = read_pattern(
             self.text, {"key": r"X\s*[\d\-\.]+\s*Y\s*[\d\-\.]+\s*Z\s*[\d\-\.]+\s*Tot\s*([\d\-\.]+)"}
@@ -1012,7 +998,6 @@
                 r"\-+\s+Ground-State Mulliken Net Atomic Charges\s+Atom\s+Charge \(a\.u\.\)\s+"
                 r"Spin\s\(a\.u\.\)\s+\-+"
             )
->>>>>>> cf4ab400
             table_pattern = r"\s+\d+\s\w+\s+([\d\-\.]+)\s+([\d\-\.]+)"
             footer_pattern = r"\s\s\-+\s+Sum of atomic charges"
         else:
