--- conflicted
+++ resolved
@@ -319,19 +319,11 @@
 
     def test_NBO_parsing(self):
         data = QCOutput(os.path.join(PymatgenTest.TEST_FILES_DIR, "molecules", "new_qchem_files", "nbo.qout")).data
-<<<<<<< HEAD
         self.assertEqual(len(data["nbo_data"]["natural_populations"]), 3)
         self.assertEqual(len(data["nbo_data"]["hybridization_character"]), 6)
         self.assertEqual(len(data["nbo_data"]["perturbation_energy"]), 2)
         self.assertEqual(data["nbo_data"]["natural_populations"][0]["Density"][5], -0.08624)
         self.assertEqual(data["nbo_data"]["hybridization_character"][4]["atom 2 pol coeff"][35], "-0.7059")
-=======
-        assert len(data["nbo_data"]["natural_populations"]) == 3
-        assert len(data["nbo_data"]["hybridization_character"]) == 4
-        assert len(data["nbo_data"]["perturbation_energy"]) == 2
-        assert data["nbo_data"]["natural_populations"][0]["Density"][5] == -0.08624
-        assert data["nbo_data"]["hybridization_character"][-1]["atom 2 pol coeff"][35] == "-0.7059"
->>>>>>> f116c56e
         next_to_last = list(data["nbo_data"]["perturbation_energy"][-1]["fock matrix element"])[-2]
         assert data["nbo_data"]["perturbation_energy"][-1]["fock matrix element"][next_to_last] == 0.071
         assert data["nbo_data"]["perturbation_energy"][0]["acceptor type"][0] == "RY*"
@@ -363,15 +355,12 @@
             data5["nbo_data"]["hybridization_character"][3]["atom 2 pol coeff"][9]
             == data7["nbo_data"]["hybridization_character"][3]["atom 2 pol coeff"][9]
         )
-<<<<<<< HEAD
         self.assertEqual(
             data5["nbo_data"]["hybridization_character"][4]["atom 2 pol coeff"][9],
             data7["nbo_data"]["hybridization_character"][4]["atom 2 pol coeff"][9],
-=======
         assert (
             data5["nbo_data"]["hybridization_character"][0]["s"][0]
             == data7["nbo_data"]["hybridization_character"][0]["s"][0]
->>>>>>> f116c56e
         )
         assert data5["nbo_data"]["hybridization_character"][1]["bond index"][7] == "149"
         assert data7["nbo_data"]["hybridization_character"][1]["bond index"][7] == "21"
