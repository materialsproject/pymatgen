"""Wrapper classes for Cif input and output from Structures."""

from __future__ import annotations

import math
import os
import re
import textwrap
import warnings
from collections import deque
from functools import partial
from inspect import getfullargspec as getargspec
from io import StringIO
from itertools import groupby
from pathlib import Path

import numpy as np
from monty.io import zopen
from monty.serialization import loadfn
from monty.string import remove_non_ascii

from pymatgen.core.composition import Composition
from pymatgen.core.lattice import Lattice
from pymatgen.core.operations import MagSymmOp, SymmOp
from pymatgen.core.periodic_table import DummySpecies, Element, Species, get_el_sp
from pymatgen.core.sites import PeriodicSite
from pymatgen.core.structure import Structure
from pymatgen.electronic_structure.core import Magmom
from pymatgen.symmetry.analyzer import SpacegroupAnalyzer, SpacegroupOperations
from pymatgen.symmetry.groups import SYMM_DATA, SpaceGroup
from pymatgen.symmetry.maggroups import MagneticSpaceGroup
from pymatgen.symmetry.structure import SymmetrizedStructure
from pymatgen.util.coord import find_in_coord_list_pbc, in_coord_list_pbc

__author__ = "Shyue Ping Ong, Will Richards, Matthew Horton"

sub_spgrp = partial(re.sub, r"[\s_]", "")

space_groups = {sub_spgrp(k): k for k in SYMM_DATA["space_group_encoding"]}  # type: ignore

space_groups.update({sub_spgrp(k): k for k in SYMM_DATA["space_group_encoding"]})  # type: ignore


class CifBlock:
    """
    Object for storing cif data. All data is stored in a single dictionary.
    Data inside loops are stored in lists in the data dictionary, and
    information on which keys are grouped together are stored in the loops
    attribute.
    """

    maxlen = 70  # not quite 80 so we can deal with semicolons and things

    def __init__(self, data, loops, header):
        """
        Args:
            data: dict of data to go into the cif. Values should be convertible to string,
                or lists of these if the key is in a loop
            loops: list of lists of keys, grouped by which loop they should appear in
            header: name of the block (appears after the data_ on the first line).
        """
        self.loops = loops
        self.data = data
        # AJ says: CIF Block names cannot be more than 75 characters or you
        # get an Exception
        self.header = header[:74]

    def __eq__(self, other: object) -> bool:
        if not isinstance(other, CifBlock):
            return NotImplemented
        return self.loops == other.loops and self.data == other.data and self.header == other.header

    def __getitem__(self, key):
        return self.data[key]

    def __str__(self):
        """Returns the cif string for the data block."""
        out = [f"data_{self.header}"]
        keys = list(self.data)
        written = []
        for key in keys:
            if key in written:
                continue
            for loop in self.loops:
                # search for a corresponding loop
                if key in loop:
                    out.append(self._loop_to_string(loop))
                    written.extend(loop)
                    break
            if key not in written:
                # k didn't belong to a loop
                v = self._format_field(self.data[key])
                if len(key) + len(v) + 3 < self.maxlen:
                    out.append(f"{key}   {v}")
                else:
                    out.extend([key, v])
        return "\n".join(out)

    def _loop_to_string(self, loop):
        out = "loop_"
        for line in loop:
            out += "\n " + line
        for fields in zip(*(self.data[k] for k in loop)):
            line = "\n"
            for val in map(self._format_field, fields):
                if val[0] == ";":
                    out += line + "\n" + val
                    line = "\n"
                elif len(line) + len(val) + 2 < self.maxlen:
                    line += "  " + val
                else:
                    out += line
                    line = "\n  " + val
            out += line
        return out

    def _format_field(self, v):
        v = str(v).strip()
        if len(v) > self.maxlen:
            return ";\n" + textwrap.fill(v, self.maxlen) + "\n;"
        # add quotes if necessary
        if v == "":
            return '""'
        if (" " in v or v[0] == "_") and not (v[0] == "'" and v[-1] == "'") and not (v[0] == '"' and v[-1] == '"'):
            q = '"' if "'" in v else "'"
            v = q + v + q
        return v

    @classmethod
    def _process_string(cls, string):
        # remove comments
        string = re.sub(r"(\s|^)#.*$", "", string, flags=re.MULTILINE)
        # remove empty lines
        string = re.sub(r"^\s*\n", "", string, flags=re.MULTILINE)
        # remove non_ascii
        string = remove_non_ascii(string)
        # since line breaks in .cif files are mostly meaningless,
        # break up into a stream of tokens to parse, rejoining multiline
        # strings (between semicolons)
        q = deque()
        multiline = False
        ml = []
        # this regex splits on spaces, except when in quotes.
        # starting quotes must not be preceded by non-whitespace
        # (these get eaten by the first expression)
        # ending quotes must not be followed by non-whitespace
        p = re.compile(r"""([^'"\s][\S]*)|'(.*?)'(?!\S)|"(.*?)"(?!\S)""")
        for line in string.splitlines():
            if multiline:
                if line.startswith(";"):
                    multiline = False
                    q.append(("", "", "", " ".join(ml)))
                    ml = []
                    line = line[1:].strip()
                else:
                    ml.append(line)
                    continue
            if line.startswith(";"):
                multiline = True
                ml.append(line[1:].strip())
            else:
                for s in p.findall(line):
                    # s is tuple. location of the data in the tuple
                    # depends on whether it was quoted in the input
                    q.append(s)
        return q

    @classmethod
    def from_string(cls, string):
        """
        Reads CifBlock from string.

        :param string: String representation.
        :return: CifBlock
        """
        q = cls._process_string(string)
        header = q.popleft()[0][5:]
        data = {}
        loops = []
        while q:
            s = q.popleft()
            # cif keys aren't in quotes, so show up in s[0]
            if s[0] == "_eof":
                break
            if s[0].startswith("_"):
                try:
                    data[s[0]] = "".join(q.popleft())
                except IndexError:
                    data[s[0]] = ""
            elif s[0].startswith("loop_"):
                columns = []
                items = []
                while q:
                    s = q[0]
                    if s[0].startswith("loop_") or not s[0].startswith("_"):
                        break
                    columns.append("".join(q.popleft()))
                    data[columns[-1]] = []
                while q:
                    s = q[0]
                    if s[0].startswith(("loop_", "_")):
                        break
                    items.append("".join(q.popleft()))
                n = len(items) // len(columns)
                assert len(items) % n == 0
                loops.append(columns)
                for k, v in zip(columns * n, items):
                    data[k].append(v.strip())
            elif issue := "".join(s).strip():
                warnings.warn(f"Possible issue in CIF file at line: {issue}")
        return cls(data, loops, header)


class CifFile:
    """Reads and parses CifBlocks from a .cif file or string."""

    def __init__(self, data, orig_string=None, comment=None):
        """
        Args:
            data (dict): Of CifBlock objects.
            orig_string (str): The original cif string.
            comment (str): Comment string.
        """
        self.data = data
        self.orig_string = orig_string
        self.comment = comment or "# generated using pymatgen"

    def __str__(self):
        s = [f"{v}" for v in self.data.values()]
        return self.comment + "\n" + "\n".join(s) + "\n"

    @classmethod
    def from_string(cls, string):
        """
        Reads CifFile from a string.

        :param string: String representation.
        :return: CifFile
        """
        dct = {}
        for x in re.split(r"^\s*data_", "x\n" + string, flags=re.MULTILINE | re.DOTALL)[1:]:
            # Skip over Cif block that contains powder diffraction data.
            # Some elements in this block were missing from CIF files in
            # Springer materials/Pauling file DBs.
            # This block anyway does not contain any structure information, and
            # CifParser was also not parsing it.
            if "powder_pattern" in re.split(r"\n", x, 1)[0]:
                continue
            c = CifBlock.from_string("data_" + x)
            dct[c.header] = c
        return cls(dct, string)

    @classmethod
    def from_file(cls, filename):
        """
        Reads CifFile from a filename.

        :param filename: Filename
        :return: CifFile
        """
        with zopen(str(filename), "rt", errors="replace") as f:
            return cls.from_string(f.read())


class CifParser:
    """
    Parses a CIF file. Attempts to fix CIFs that are out-of-spec, but will
    issue warnings if corrections applied. These are also stored in the
    CifParser's errors attribute.
    """

    def __init__(self, filename, occupancy_tolerance=1.0, site_tolerance=1e-4, frac_tolerance=1e-4):
        """
        Args:
            filename (str): CIF filename, bzipped or gzipped CIF files are fine too.
            occupancy_tolerance (float): If total occupancy of a site is between 1 and occupancy_tolerance, the
                occupancies will be scaled down to 1.
            site_tolerance (float): This tolerance is used to determine if two sites are sitting in the same position,
                in which case they will be combined to a single disordered site. Defaults to 1e-4.
            frac_tolerance (float): This tolerance is used to determine is a coordinate should be rounded to an ideal
                value. E.g., 0.6667 is rounded to 2/3. This is desired if symmetry operations are going to be applied.
                However, for very large CIF files, this may need to be set to 0.
        """
        self._occupancy_tolerance = occupancy_tolerance
        self._site_tolerance = site_tolerance
        self._frac_tolerance = frac_tolerance
        if isinstance(filename, (str, Path)):
            self._cif = CifFile.from_file(filename)
        else:
            self._cif = CifFile.from_string(filename.read())

        # store if CIF contains features from non-core CIF dictionaries
        # e.g. magCIF
        self.feature_flags = {}
        self.warnings = []

        def is_magcif() -> bool:
            """Checks to see if file appears to be a magCIF file (heuristic)."""
            # Doesn't seem to be a canonical way to test if file is magCIF or
            # not, so instead check for magnetic symmetry datanames
            prefixes = [
                "_space_group_magn",
                "_atom_site_moment",
                "_space_group_symop_magn",
            ]
            for d in self._cif.data.values():
                for k in d.data:
                    for prefix in prefixes:
                        if prefix in k:
                            return True
            return False

        self.feature_flags["magcif"] = is_magcif()

        def is_magcif_incommensurate() -> bool:
            """
            Checks to see if file contains an incommensurate magnetic
            structure (heuristic).
            """
            # Doesn't seem to be a canonical way to test if magCIF file
            # describes incommensurate structure or not, so instead check
            # for common datanames
            if not self.feature_flags["magcif"]:
                return False
            prefixes = ["_cell_modulation_dimension", "_cell_wave_vector"]
            for d in self._cif.data.values():
                for k in d.data:
                    for prefix in prefixes:
                        if prefix in k:
                            return True
            return False

        self.feature_flags["magcif_incommensurate"] = is_magcif_incommensurate()

        for k in self._cif.data:
            # pass individual CifBlocks to _sanitize_data
            self._cif.data[k] = self._sanitize_data(self._cif.data[k])

    @staticmethod
    def from_string(cif_string, **kwargs):
        """
        Creates a CifParser from a string.

        Args:
            cif_string (str): String representation of a CIF.
            **kwargs: Passthrough of all kwargs supported by CifParser.

        Returns:
            CifParser
        """
        stream = StringIO(cif_string)
        return CifParser(stream, **kwargs)

    def _sanitize_data(self, data):
        """
        Some CIF files do not conform to spec. This function corrects
        known issues, particular in regards to Springer materials/
        Pauling files.

        This function is here so that CifParser can assume its
        input conforms to spec, simplifying its implementation.
        :param data: CifBlock
        :return: data CifBlock
        """
        """
        This part of the code deals with handling formats of data as found in
        CIF files extracted from the Springer Materials/Pauling File
        databases, and that are different from standard ICSD formats.
        """
        # check for implicit hydrogens, warn if any present
        if "_atom_site_attached_hydrogens" in data.data:
            attached_hydrogens = [str2float(x) for x in data.data["_atom_site_attached_hydrogens"] if str2float(x) != 0]
            if len(attached_hydrogens) > 0:
                self.warnings.append(
                    "Structure has implicit hydrogens defined, "
                    "parsed structure unlikely to be suitable for use "
                    "in calculations unless hydrogens added."
                )

        # Check to see if "_atom_site_type_symbol" exists, as some test CIFs do
        # not contain this key.
        if "_atom_site_type_symbol" in data.data:
            # Keep a track of which data row needs to be removed.
            # Example of a row: Nb,Zr '0.8Nb + 0.2Zr' .2a .m-3m 0 0 0 1 14
            # 'rhombic dodecahedron, Nb<sub>14</sub>'
            # Without this code, the above row in a structure would be parsed
            # as an ordered site with only Nb (since
            # CifParser would try to parse the first two characters of the
            # label "Nb,Zr") and occupancy=1.
            # However, this site is meant to be a disordered site with 0.8 of
            # Nb and 0.2 of Zr.
            idxs_to_remove = []

            new_atom_site_label = []
            new_atom_site_type_symbol = []
            new_atom_site_occupancy = []
            new_fract_x = []
            new_fract_y = []
            new_fract_z = []

            for idx, el_row in enumerate(data["_atom_site_label"]):
                # CIF files from the Springer Materials/Pauling File have
                # switched the label and symbol. Thus, in the
                # above shown example row, '0.8Nb + 0.2Zr' is the symbol.
                # Below, we split the strings on ' + ' to
                # check if the length (or number of elements) in the label and
                # symbol are equal.
                if len(data["_atom_site_type_symbol"][idx].split(" + ")) > len(el_row.split(" + ")):
                    # Dictionary to hold extracted elements and occupancies
                    els_occu = {}

                    # parse symbol to get element names and occupancy and store
                    # in "els_occu"
                    symbol_str = data["_atom_site_type_symbol"][idx]
                    symbol_str_lst = symbol_str.split(" + ")
                    for elocc_idx, sym in enumerate(symbol_str_lst):
                        # Remove any bracketed items in the string
                        symbol_str_lst[elocc_idx] = re.sub(r"\([0-9]*\)", "", sym.strip())

                        # Extract element name and its occupancy from the
                        # string, and store it as a
                        # key-value pair in "els_occ".
                        els_occu[
                            str(re.findall(r"\D+", symbol_str_lst[elocc_idx].strip())[1]).replace("<sup>", "")
                        ] = float("0" + re.findall(r"\.?\d+", symbol_str_lst[elocc_idx].strip())[1])

                    x = str2float(data["_atom_site_fract_x"][idx])
                    y = str2float(data["_atom_site_fract_y"][idx])
                    z = str2float(data["_atom_site_fract_z"][idx])

                    for et, occu in els_occu.items():
                        # new atom site labels have 'fix' appended
                        new_atom_site_label.append(et + "_fix" + str(len(new_atom_site_label)))
                        new_atom_site_type_symbol.append(et)
                        new_atom_site_occupancy.append(str(occu))
                        new_fract_x.append(str(x))
                        new_fract_y.append(str(y))
                        new_fract_z.append(str(z))

                    idxs_to_remove.append(idx)

            # Remove the original row by iterating over all keys in the CIF
            # data looking for lists, which indicates
            # multiple data items, one for each row, and remove items from the
            # list that corresponds to the removed row,
            # so that it's not processed by the rest of this function (which
            # would result in an error).
            for original_key in data.data:
                if isinstance(data.data[original_key], list):
                    for id in sorted(idxs_to_remove, reverse=True):
                        del data.data[original_key][id]

            if len(idxs_to_remove) > 0:
                self.warnings.append("Pauling file corrections applied.")

                data.data["_atom_site_label"] += new_atom_site_label
                data.data["_atom_site_type_symbol"] += new_atom_site_type_symbol
                data.data["_atom_site_occupancy"] += new_atom_site_occupancy
                data.data["_atom_site_fract_x"] += new_fract_x
                data.data["_atom_site_fract_y"] += new_fract_y
                data.data["_atom_site_fract_z"] += new_fract_z
        """
        This fixes inconsistencies in naming of several magCIF tags
        as a result of magCIF being in widespread use prior to
        specification being finalized (on advice of Branton Campbell).
        """
        if self.feature_flags["magcif"]:
            # CIF-1 style has all underscores, interim standard
            # had period before magn instead of before the final
            # component (e.g. xyz)
            # we want to standardize on a specific key, to simplify
            # parsing code
            correct_keys = [
                "_space_group_symop_magn_operation.xyz",
                "_space_group_symop_magn_centering.xyz",
                "_space_group_magn.name_BNS",
                "_space_group_magn.number_BNS",
                "_atom_site_moment_crystalaxis_x",
                "_atom_site_moment_crystalaxis_y",
                "_atom_site_moment_crystalaxis_z",
                "_atom_site_moment_label",
            ]

            # cannot mutate dict during enumeration, so store changes we want to make
            changes_to_make = {}

            for original_key in data.data:
                for correct_key in correct_keys:
                    # convert to all underscore
                    trial_key = "_".join(correct_key.split("."))
                    test_key = "_".join(original_key.split("."))
                    if trial_key == test_key:
                        changes_to_make[correct_key] = original_key

            # make changes
            for correct_key, original_key in changes_to_make.items():
                data.data[correct_key] = data.data[original_key]

            # renamed_keys maps interim_keys to final_keys
            renamed_keys = {
                "_magnetic_space_group.transform_to_standard_Pp_abc": "_space_group_magn.transform_BNS_Pp_abc"
            }
            changes_to_make = {}

            for interim_key, final_key in renamed_keys.items():
                if data.data.get(interim_key):
                    changes_to_make[final_key] = interim_key

            if len(changes_to_make) > 0:
                self.warnings.append("Keys changed to match new magCIF specification.")

            for final_key, interim_key in changes_to_make.items():
                data.data[final_key] = data.data[interim_key]

        # check for finite precision frac coordinates (e.g. 0.6667 instead of 0.6666666...7)
        # this can sometimes cause serious issues when applying symmetry operations
        important_fracs = (1 / 3, 2 / 3)
        fracs_to_change = {}
        for label in ("_atom_site_fract_x", "_atom_site_fract_y", "_atom_site_fract_z"):
            if label in data.data:
                for idx, frac in enumerate(data.data[label]):
                    try:
                        frac = str2float(frac)
                    except Exception:
                        # coordinate might not be defined e.g. '?'
                        continue
                    for comparison_frac in important_fracs:
                        if abs(1 - frac / comparison_frac) < self._frac_tolerance:
                            fracs_to_change[(label, idx)] = str(comparison_frac)
        if fracs_to_change:
            self.warnings.append(
                "Some fractional coordinates rounded to ideal values to avoid issues with finite precision."
            )
            for (label, idx), val in fracs_to_change.items():
                data.data[label][idx] = val

        return data

    def _unique_coords(self, coords_in, magmoms_in=None, lattice=None):
        """
        Generate unique coordinates using coord and symmetry positions
        and also their corresponding magnetic moments, if supplied.
        """
        coords = []
        if magmoms_in:
            magmoms = []
            if len(magmoms_in) != len(coords_in):
                raise ValueError
            for tmp_coord, tmp_magmom in zip(coords_in, magmoms_in):
                for op in self.symmetry_operations:
                    coord = op.operate(tmp_coord)
                    coord = np.array([i - math.floor(i) for i in coord])
                    if isinstance(op, MagSymmOp):
                        # Up to this point, magmoms have been defined relative
                        # to crystal axis. Now convert to Cartesian and into
                        # a Magmom object.
                        magmom = Magmom.from_moment_relative_to_crystal_axes(
                            op.operate_magmom(tmp_magmom), lattice=lattice
                        )
                    else:
                        magmom = Magmom(tmp_magmom)
                    if not in_coord_list_pbc(coords, coord, atol=self._site_tolerance):
                        coords.append(coord)
                        magmoms.append(magmom)
            return coords, magmoms

        for tmp_coord in coords_in:
            for op in self.symmetry_operations:
                coord = op.operate(tmp_coord)
                coord = np.array([i - math.floor(i) for i in coord])
                if not in_coord_list_pbc(coords, coord, atol=self._site_tolerance):
                    coords.append(coord)
        return coords, [Magmom(0)] * len(coords)  # return dummy magmoms

    def get_lattice(
        self,
        data,
        length_strings=("a", "b", "c"),
        angle_strings=("alpha", "beta", "gamma"),
        lattice_type=None,
    ):
        """
        Generate the lattice from the provided lattice parameters. In
        the absence of all six lattice parameters, the crystal system
        and necessary parameters are parsed.
        """
        try:
            return self.get_lattice_no_exception(
                data=data, angle_strings=angle_strings, lattice_type=lattice_type, length_strings=length_strings
            )

        except KeyError:
            # Missing Key search for cell setting
            for lattice_lable in ["_symmetry_cell_setting", "_space_group_crystal_system"]:
                if data.data.get(lattice_lable):
                    lattice_type = data.data.get(lattice_lable).lower()
                    try:
                        required_args = getargspec(getattr(Lattice, lattice_type)).args

                        lengths = (len for len in length_strings if len in required_args)
                        angles = (a for a in angle_strings if a in required_args)
                        return self.get_lattice(data, lengths, angles, lattice_type=lattice_type)
                    except AttributeError as exc:
                        self.warnings.append(str(exc))
                        warnings.warn(exc)

                else:
                    return None
        return None

    @staticmethod
    def get_lattice_no_exception(
        data, length_strings=("a", "b", "c"), angle_strings=("alpha", "beta", "gamma"), lattice_type=None
    ):
        """
        Take a dictionary of CIF data and returns a pymatgen Lattice object.

        Args:
            data: a dictionary of the CIF file
            length_strings: The strings that are used to identify the length parameters in the CIF file.
            angle_strings: The strings that are used to identify the angles in the CIF file.
            lattice_type: The type of lattice.  This is a string, and can be any of the following:

        Returns:
            Lattice object
        """
        lengths = [str2float(data["_cell_length_" + i]) for i in length_strings]
        angles = [str2float(data["_cell_angle_" + i]) for i in angle_strings]
        if not lattice_type:
            return Lattice.from_parameters(*lengths, *angles)
        return getattr(Lattice, lattice_type)(*(lengths + angles))

    def get_symops(self, data):
        """
        In order to generate symmetry equivalent positions, the symmetry
        operations are parsed. If the symops are not present, the space
        group symbol is parsed, and symops are generated.
        """
        symops = []
        for symmetry_label in [
            "_symmetry_equiv_pos_as_xyz",
            "_symmetry_equiv_pos_as_xyz_",
            "_space_group_symop_operation_xyz",
            "_space_group_symop_operation_xyz_",
        ]:
            if data.data.get(symmetry_label):
                xyz = data.data.get(symmetry_label)
                if isinstance(xyz, str):
                    msg = "A 1-line symmetry op P1 CIF is detected!"
                    warnings.warn(msg)
                    self.warnings.append(msg)
                    xyz = [xyz]
                try:
                    symops = [SymmOp.from_xyz_string(s) for s in xyz]
                    break
                except ValueError:
                    continue
        if not symops:
            # Try to parse symbol
            for symmetry_label in [
                "_symmetry_space_group_name_H-M",
                "_symmetry_space_group_name_H_M",
                "_symmetry_space_group_name_H-M_",
                "_symmetry_space_group_name_H_M_",
                "_space_group_name_Hall",
                "_space_group_name_Hall_",
                "_space_group_name_H-M_alt",
                "_space_group_name_H-M_alt_",
                "_symmetry_space_group_name_hall",
                "_symmetry_space_group_name_hall_",
                "_symmetry_space_group_name_h-m",
                "_symmetry_space_group_name_h-m_",
            ]:
                sg = data.data.get(symmetry_label)
                msg_template = "No _symmetry_equiv_pos_as_xyz type key found. Spacegroup from {} used."

                if sg:
                    sg = sub_spgrp(sg)
                    try:
                        spg = space_groups.get(sg)
                        if spg:
                            symops = SpaceGroup(spg).symmetry_ops
                            msg = msg_template.format(symmetry_label)
                            warnings.warn(msg)
                            self.warnings.append(msg)
                            break
                    except ValueError:
                        # Ignore any errors
                        pass

                    try:
                        cod_data = loadfn(
                            os.path.join(os.path.dirname(os.path.dirname(__file__)), "symmetry", "symm_ops.json")
                        )
                        for d in cod_data:
                            if sg == re.sub(r"\s+", "", d["hermann_mauguin"]):
                                xyz = d["symops"]
                                symops = [SymmOp.from_xyz_string(s) for s in xyz]
                                msg = msg_template.format(symmetry_label)
                                warnings.warn(msg)
                                self.warnings.append(msg)
                                break
                    except Exception:
                        continue

                    if symops:
                        break
        if not symops:
            # Try to parse International number
            for symmetry_label in [
                "_space_group_IT_number",
                "_space_group_IT_number_",
                "_symmetry_Int_Tables_number",
                "_symmetry_Int_Tables_number_",
            ]:
                if data.data.get(symmetry_label):
                    try:
                        i = int(str2float(data.data.get(symmetry_label)))
                        symops = SpaceGroup.from_int_number(i).symmetry_ops
                        break
                    except ValueError:
                        continue

        if not symops:
            msg = "No _symmetry_equiv_pos_as_xyz type key found. Defaulting to P1."
            warnings.warn(msg)
            self.warnings.append(msg)
            symops = [SymmOp.from_xyz_string(s) for s in ["x", "y", "z"]]

        return symops

    def get_magsymops(self, data):
        """
        Equivalent to get_symops except for magnetic symmetry groups.
        Separate function since additional operation for time reversal symmetry
        (which changes magnetic moments on sites) needs to be returned.
        """
        mag_symm_ops = []
        bns_name = data.data.get("_space_group_magn.name_BNS")  # get BNS label for MagneticSpaceGroup()
        bns_num = data.data.get("_space_group_magn.number_BNS")  # get BNS number for MagneticSpaceGroup()

        # check to see if magCIF file explicitly contains magnetic symmetry operations
        if xyzt := data.data.get("_space_group_symop_magn_operation.xyz"):
            if isinstance(xyzt, str):
                xyzt = [xyzt]
            mag_symm_ops = [MagSymmOp.from_xyzt_string(s) for s in xyzt]

            if data.data.get("_space_group_symop_magn_centering.xyz"):
                xyzt = data.data.get("_space_group_symop_magn_centering.xyz")
                if isinstance(xyzt, str):
                    xyzt = [xyzt]
                centering_symops = [MagSymmOp.from_xyzt_string(s) for s in xyzt]

                all_ops = []
                for op in mag_symm_ops:
                    for centering_op in centering_symops:
                        new_translation = [
                            i - np.floor(i) for i in op.translation_vector + centering_op.translation_vector
                        ]
                        new_time_reversal = op.time_reversal * centering_op.time_reversal
                        all_ops.append(
                            MagSymmOp.from_rotation_and_translation_and_time_reversal(
                                rotation_matrix=op.rotation_matrix,
                                translation_vec=new_translation,
                                time_reversal=new_time_reversal,
                            )
                        )
                mag_symm_ops = all_ops

        # else check to see if it specifies a magnetic space group
        elif bns_name or bns_num:
            label = bns_name if bns_name else list(map(int, (bns_num.split("."))))

            if data.data.get("_space_group_magn.transform_BNS_Pp_abc") != "a,b,c;0,0,0":
                jf = data.data.get("_space_group_magn.transform_BNS_Pp_abc")
                msg = MagneticSpaceGroup(label, jf)

            elif data.data.get("_space_group_magn.transform_BNS_Pp"):
                return NotImplementedError("Incomplete specification to implement.")
            else:
                msg = MagneticSpaceGroup(label)

            mag_symm_ops = msg.symmetry_ops

        if not mag_symm_ops:
            msg = "No magnetic symmetry detected, using primitive symmetry."
            warnings.warn(msg)
            self.warnings.append(msg)
            mag_symm_ops = [MagSymmOp.from_xyzt_string("x, y, z, 1")]

        return mag_symm_ops

    @staticmethod
    def parse_oxi_states(data):
        """Parse oxidation states from data dictionary."""
        try:
            oxi_states = {
                data["_atom_type_symbol"][i]: str2float(data["_atom_type_oxidation_number"][i])
                for i in range(len(data["_atom_type_symbol"]))
            }
            # attempt to strip oxidation state from _atom_type_symbol
            # in case the label does not contain an oxidation state
            for i, symbol in enumerate(data["_atom_type_symbol"]):
                oxi_states[re.sub(r"\d?[\+,\-]?$", "", symbol)] = str2float(data["_atom_type_oxidation_number"][i])

        except (ValueError, KeyError):
            oxi_states = None
        return oxi_states

    @staticmethod
    def parse_magmoms(data, lattice=None):
        """Parse atomic magnetic moments from data dictionary."""
        if lattice is None:
            raise Exception("Magmoms given in terms of crystal axes in magCIF spec.")
        try:
            magmoms = {
                data["_atom_site_moment_label"][i]: np.array(
                    [
                        str2float(data["_atom_site_moment_crystalaxis_x"][i]),
                        str2float(data["_atom_site_moment_crystalaxis_y"][i]),
                        str2float(data["_atom_site_moment_crystalaxis_z"][i]),
                    ]
                )
                for i in range(len(data["_atom_site_moment_label"]))
            }
        except (ValueError, KeyError):
            return None
        return magmoms

    def _parse_symbol(self, sym):
        """
        Parse a string with a symbol to extract a string representing an element.

        Args:
            sym (str): A symbol to be parsed.

        Returns:
            A string with the parsed symbol. None if no parsing was possible.
        """
        # Common representations for elements/water in cif files
        # TODO: fix inconsistent handling of water
        special = {
            "Hw": "H",
            "Ow": "O",
            "Wat": "O",
            "wat": "O",
            "OH": "",
            "OH2": "",
            "NO3": "N",
        }

        parsed_sym = None
        # try with special symbols, otherwise check the first two letters,
        # then the first letter alone. If everything fails try extracting the
        # first letters.
        m_sp = re.match("|".join(special), sym)
        if m_sp:
            parsed_sym = special[m_sp.group()]
        elif Element.is_valid_symbol(sym[:2].title()):
            parsed_sym = sym[:2].title()
        elif Element.is_valid_symbol(sym[0].upper()):
            parsed_sym = sym[0].upper()
        else:
            m = re.match(r"w?[A-Z][a-z]*", sym)
            if m:
                parsed_sym = m.group()

        if parsed_sym is not None and (m_sp or not re.match(rf"{parsed_sym}\d*", sym)):
            msg = f"{sym} parsed as {parsed_sym}"
            warnings.warn(msg)
            self.warnings.append(msg)

        return parsed_sym

<<<<<<< HEAD
    def _get_structure(self, data, primitive, symmetrized, skip_checks):
        """
        Generate structure from part of the cif.
        """
=======
    def _get_structure(self, data, primitive, symmetrized):
        """Generate structure from part of the cif."""
>>>>>>> 6871dae2

        def get_num_implicit_hydrogens(sym):
            num_h = {"Wat": 2, "wat": 2, "O-H": 1}
            return num_h.get(sym[:3], 0)

        lattice = self.get_lattice(data)

        # if magCIF, get magnetic symmetry moments and magmoms
        # else standard CIF, and use empty magmom dict
        if self.feature_flags["magcif_incommensurate"]:
            raise NotImplementedError("Incommensurate structures not currently supported.")
        if self.feature_flags["magcif"]:
            self.symmetry_operations = self.get_magsymops(data)
            magmoms = self.parse_magmoms(data, lattice=lattice)
        else:
            self.symmetry_operations = self.get_symops(data)
            magmoms = {}

        oxi_states = self.parse_oxi_states(data)

        coord_to_species = {}
        coord_to_magmoms = {}

        def get_matching_coord(coord):
            keys = list(coord_to_species)
            coords = np.array(keys)
            for op in self.symmetry_operations:
                c = op.operate(coord)
                inds = find_in_coord_list_pbc(coords, c, atol=self._site_tolerance)
                # can't use if inds, because python is dumb and np.array([0]) evaluates
                # to False
                if len(inds) > 0:
                    return keys[inds[0]]
            return False

        for i in range(len(data["_atom_site_label"])):
            try:
                # If site type symbol exists, use it. Otherwise, we use the
                # label.
                symbol = self._parse_symbol(data["_atom_site_type_symbol"][i])
                num_h = get_num_implicit_hydrogens(data["_atom_site_type_symbol"][i])
            except KeyError:
                symbol = self._parse_symbol(data["_atom_site_label"][i])
                num_h = get_num_implicit_hydrogens(data["_atom_site_label"][i])
            if not symbol:
                continue

            if oxi_states is not None:
                o_s = oxi_states.get(symbol, 0)
                # use _atom_site_type_symbol if possible for oxidation state
                if "_atom_site_type_symbol" in data.data:
                    oxi_symbol = data["_atom_site_type_symbol"][i]
                    o_s = oxi_states.get(oxi_symbol, o_s)
                try:
                    el = Species(symbol, o_s)
                except Exception:
                    el = DummySpecies(symbol, o_s)
            else:
                el = get_el_sp(symbol)

            x = str2float(data["_atom_site_fract_x"][i])
            y = str2float(data["_atom_site_fract_y"][i])
            z = str2float(data["_atom_site_fract_z"][i])
            magmom = magmoms.get(data["_atom_site_label"][i], np.array([0, 0, 0]))

            try:
                occu = str2float(data["_atom_site_occupancy"][i])
            except (KeyError, ValueError):
                occu = 1

            if skip_checks:
                if occu > 0:
                    coord = (x, y, z)
                    match = get_matching_coord(coord)
                    comp_d = {el: occu}
                    if num_h > 0:
                        comp_d["H"] = num_h
                        self.warnings.append(
                            "Structure has implicit hydrogens defined, "
                            "parsed structure unlikely to be suitable for use "
                            "in calculations unless hydrogens added."
                        )
                    comp = Composition(comp_d)
                    if not match:
                        coord_to_species[coord] = comp
                        coord_to_magmoms[coord] = magmom
                    else:
                        coord_to_species[match] += comp
                        # disordered magnetic not currently supported
                        coord_to_magmoms[match] = None
                else:
                    coord = (x, y, z)
                    match = get_matching_coord(coord)
                    comp_d = {el: 0.00000001}
                    if num_h > 0:
                        comp_d["H"] = num_h
                        self.warnings.append(
                            "Structure has implicit hydrogens defined, "
                            "parsed structure unlikely to be suitable for use "
                            "in calculations unless hydrogens added."
                        )
                    comp = Composition(comp_d)
                    if not match:
                        coord_to_species[coord] = comp
                        coord_to_magmoms[coord] = magmom
                    else:
                        coord_to_species[match] += comp
                        # disordered magnetic not currently supported
                        coord_to_magmoms[match] = None
            else:
                if occu > 0:
                    coord = (x, y, z)
                    match = get_matching_coord(coord)
                    comp_d = {el: occu}
                    if num_h > 0:
                        comp_d["H"] = num_h
                        self.warnings.append(
                            "Structure has implicit hydrogens defined, "
                            "parsed structure unlikely to be suitable for use "
                            "in calculations unless hydrogens added."
                        )
                    comp = Composition(comp_d)
                    if not match:
                        coord_to_species[coord] = comp
                        coord_to_magmoms[coord] = magmom
                    else:
                        coord_to_species[match] += comp
                        # disordered magnetic not currently supported
                        coord_to_magmoms[match] = None

        sum_occu = [
            sum(c.values()) for c in coord_to_species.values() if set(c.elements) != {Element("O"), Element("H")}
        ]
        if any(o > 1 for o in sum_occu):
            msg = (
                f"Some occupancies ({sum_occu}) sum to > 1! If they are within "
                "the occupancy_tolerance, they will be rescaled. "
                f"The current occupancy_tolerance is set to: {self._occupancy_tolerance}"
            )
            warnings.warn(msg)
            self.warnings.append(msg)

        allspecies = []
        allcoords = []
        allmagmoms = []
        allhydrogens = []
        equivalent_indices = []

        # check to see if magCIF file is disordered
        if self.feature_flags["magcif"]:
            for v in coord_to_magmoms.values():
                if v is None:
                    # Proposed solution to this is to instead store magnetic
                    # moments as Species 'spin' property, instead of site
                    # property, but this introduces ambiguities for end user
                    # (such as unintended use of `spin` and Species will have
                    # fictitious oxidation state).
                    raise NotImplementedError("Disordered magnetic structures not currently supported.")

        if coord_to_species.items():
            for idx, (comp, group) in enumerate(
                groupby(
                    sorted(coord_to_species.items(), key=lambda x: x[1]),
                    key=lambda x: x[1],
                )
            ):
                tmp_coords = [site[0] for site in group]
                tmp_magmom = [coord_to_magmoms[tmp_coord] for tmp_coord in tmp_coords]

                if self.feature_flags["magcif"]:
                    coords, magmoms = self._unique_coords(tmp_coords, magmoms_in=tmp_magmom, lattice=lattice)
                else:
                    coords, magmoms = self._unique_coords(tmp_coords)

                if set(comp.elements) == {Element("O"), Element("H")}:
                    # O with implicit hydrogens
                    im_h = comp["H"]
                    species = Composition({"O": comp["O"]})
                else:
                    im_h = 0
                    species = comp

                # The following might be a more natural representation of equivalent indices,
                # but is not in the format expect by SymmetrizedStructure:
                #   equivalent_indices.append(list(range(len(allcoords), len(coords)+len(allcoords))))
                # The above gives a list like:
                #   [[0, 1, 2, 3], [4, 5, 6, 7, 8, 9, 10, 11]] where the
                # integers are site indices, whereas the version used below will give a version like:
                #   [0, 0, 0, 0, 1, 1, 1, 1, 1, 1, 1, 1]
                # which is a list in the same order as the sites, but where if a site has the same integer
                # it is equivalent.
                equivalent_indices += len(coords) * [idx]

                allhydrogens.extend(len(coords) * [im_h])
                allcoords.extend(coords)
                allspecies.extend(len(coords) * [species])
                allmagmoms.extend(magmoms)

            # rescale occupancies if necessary
            allspecies_noedit = allspecies[:]
            for i, species in enumerate(allspecies):
                total_occu = sum(species.values())
                if 1 < total_occu <= self._occupancy_tolerance:
                    allspecies[i] = species / total_occu

        if allspecies and len(allspecies) == len(allcoords) and len(allspecies) == len(allmagmoms):
            site_properties = {}
            if any(allhydrogens):
                assert len(allhydrogens) == len(allcoords)
                site_properties["implicit_hydrogens"] = allhydrogens

            if self.feature_flags["magcif"]:
                site_properties["magmom"] = allmagmoms

            if len(site_properties) == 0:
                site_properties = None

            struct = Structure(lattice, allspecies, allcoords, site_properties=site_properties)
            if skip_checks:
                struct_2 = Structure(lattice, allspecies, allcoords, site_properties=site_properties)
                for i, _ in enumerate(struct_2):
                    struct_2[i] = PeriodicSite(
                        allspecies_noedit[i], allcoords[i], lattice, properties=site_properties, skip_checks=True
                    )

            if symmetrized:
                # Wyckoff labels not currently parsed, note that not all CIFs will contain Wyckoff labels
                # TODO: extract Wyckoff labels (or other CIF attributes) and include as site_properties
                wyckoffs = ["Not Parsed"] * len(struct)

                # Names of space groups are likewise not parsed (again, not all CIFs will contain this information)
                # What is stored are the lists of symmetry operations used to generate the structure
                # TODO: ensure space group labels are stored if present
                sg = SpacegroupOperations("Not Parsed", -1, self.symmetry_operations)
                struct = SymmetrizedStructure(struct, sg, equivalent_indices, wyckoffs)

                if skip_checks:
                    struct_2 = SymmetrizedStructure(struct, sg, equivalent_indices, wyckoffs)
                    for i, _ in enumerate(struct_2):
                        struct_2[i] = PeriodicSite(
                            allspecies_noedit[i], allcoords[i], lattice, properties=site_properties, skip_checks=True
                        )
                    return struct_2

                return struct

            if skip_checks:
                return struct_2

            struct = struct.get_sorted_structure()

            if primitive and self.feature_flags["magcif"]:
                struct = struct.get_primitive_structure(use_site_props=True)
            elif primitive:
                struct = struct.get_primitive_structure()
                struct = struct.get_reduced_structure()

            return struct
        return None

    def get_structures(self, primitive=True, symmetrized=False, skip_checks=False):
        """
        Return list of structures in CIF file. primitive boolean sets whether a
        conventional cell structure or primitive cell structure is returned.

        Args:
            primitive (bool): Set to False to return conventional unit cells.
                Defaults to True. With magnetic CIF files, will return primitive
                magnetic cell which may be larger than nuclear primitive cell.
            symmetrized (bool): If True, return a SymmetrizedStructure which will
                include the equivalent indices and symmetry operations used to
                create the Structure as provided by the CIF (if explicit symmetry
                operations are included in the CIF) or generated from information
                in the CIF (if only space group labels are provided). Note that
                currently Wyckoff labels and space group labels or numbers are
                not included in the generated SymmetrizedStructure, these will be
                notated as "Not Parsed" or -1 respectively.
            skip_checks (bool): If True, the occupancy of the periodic sites will
                not be checked, allowing for aphysical values to be accepted.This
                is useful for experimental results in which occupancy was allowed
                to refine to aphysical values to account for some other property
                otherwise not refinable from diffraction.

        Returns:
            List of Structures.
        """
        if skip_checks:
            warnings.warn("Structures with aphysical site occupancies are not compatible with many pymatgen features.")
        if primitive and symmetrized:
            raise ValueError(
                "Using both 'primitive' and 'symmetrized' arguments is not currently supported "
                "since unexpected behavior might result."
            )

        structures = []
        for i, d in enumerate(self._cif.data.values()):
            try:
<<<<<<< HEAD
                s = self._get_structure(d, primitive, symmetrized, skip_checks)
                if s:
                    structures.append(s)
=======
                struct = self._get_structure(d, primitive, symmetrized)
                if struct:
                    structures.append(struct)
>>>>>>> 6871dae2
            except (KeyError, ValueError) as exc:
                # Warn the user (Errors should never pass silently)
                # A user reported a problem with cif files produced by Avogadro
                # in which the atomic coordinates are in Cartesian coords.
                self.warnings.append(str(exc))
                warnings.warn(f"No structure parsed for {i + 1} structure in CIF. Section of CIF file below.")
                warnings.warn(str(d))
                warnings.warn(f"Error is {exc}.")

        if self.warnings:
            warnings.warn("Issues encountered while parsing CIF: " + "\n".join(self.warnings))
        if len(structures) == 0:
            raise ValueError("Invalid cif file with no structures!")
        return structures

    def get_bibtex_string(self):
        """
        Get BibTeX reference from CIF file.
        :param data:
        :return: BibTeX string.
        """
        try:
            from pybtex.database import BibliographyData, Entry
        except ImportError:
            raise RuntimeError("Bibliographic data extraction requires pybtex.")

        bibtex_keys = {
            "author": ("_publ_author_name", "_citation_author_name"),
            "title": ("_publ_section_title", "_citation_title"),
            "journal": (
                "_journal_name_full",
                "_journal_name_abbrev",
                "_citation_journal_full",
                "_citation_journal_abbrev",
            ),
            "volume": ("_journal_volume", "_citation_journal_volume"),
            "year": ("_journal_year", "_citation_year"),
            "number": ("_journal_number", "_citation_number"),
            "page_first": ("_journal_page_first", "_citation_page_first"),
            "page_last": ("_journal_page_last", "_citation_page_last"),
            "doi": ("_journal_DOI", "_citation_DOI"),
        }

        entries = {}

        # TODO: parse '_publ_section_references' when it exists?
        # TODO: CIF specification supports multiple citations.

        for idx, data in enumerate(self._cif.data.values()):
            # convert to lower-case keys, some cif files inconsistent
            data = {k.lower(): v for k, v in data.data.items()}

            bibtex_entry = {}

            for field, tags in bibtex_keys.items():
                for tag in tags:
                    if tag in data:
                        if isinstance(data[tag], list):
                            bibtex_entry[field] = data[tag][0]
                        else:
                            bibtex_entry[field] = data[tag]

            # convert to bibtex author format ('and' delimited)
            if "author" in bibtex_entry:
                # separate out semicolon authors
                if isinstance(bibtex_entry["author"], str) and ";" in bibtex_entry["author"]:
                    bibtex_entry["author"] = bibtex_entry["author"].split(";")

                if isinstance(bibtex_entry["author"], list):
                    bibtex_entry["author"] = " and ".join(bibtex_entry["author"])

            # convert to bibtex page range format, use empty string if not specified
            if ("page_first" in bibtex_entry) or ("page_last" in bibtex_entry):
                bibtex_entry["pages"] = bibtex_entry.get("page_first", "") + "--" + bibtex_entry.get("page_last", "")
                bibtex_entry.pop("page_first", None)  # and remove page_first, page_list if present
                bibtex_entry.pop("page_last", None)

            # cite keys are given as cif-reference-idx in order they are found
            entries[f"cifref{idx}"] = Entry("article", list(bibtex_entry.items()))

        return BibliographyData(entries).to_string(bib_format="bibtex")

    def as_dict(self):
        """:return: MSONable dict"""
        dct = {}
        for k, v in self._cif.data.items():
            dct[k] = {}
            for k2, v2 in v.data.items():
                dct[k][k2] = v2
        return dct

    @property
    def has_errors(self):
        """:return: Whether there are errors/warnings detected in CIF parsing."""
        return len(self.warnings) > 0


class CifWriter:
    """A wrapper around CifFile to write CIF files from pymatgen structures."""

    def __init__(
        self,
        struct,
        symprec=None,
        write_magmoms=False,
        significant_figures=8,
        angle_tolerance=5.0,
        refine_struct=True,
    ):
        """
        Args:
            struct (Structure): structure to write
            symprec (float): If not none, finds the symmetry of the structure
                and writes the cif with symmetry information. Passes symprec
                to the SpacegroupAnalyzer. See also refine_struct.
            write_magmoms (bool): If True, will write magCIF file. Incompatible
                with symprec
            significant_figures (int): Specifies precision for formatting of floats.
                Defaults to 8.
            angle_tolerance (float): Angle tolerance for symmetry finding. Passes
                angle_tolerance to the SpacegroupAnalyzer. Used only if symprec
                is not None.
            refine_struct: Used only if symprec is not None. If True, get_refined_structure
                is invoked to convert input structure from primitive to conventional.
        """
        if write_magmoms and symprec:
            warnings.warn("Magnetic symmetry cannot currently be detected by pymatgen,disabling symmetry detection.")
            symprec = None

        format_str = f"{{:.{significant_figures}f}}"

        block = {}
        loops = []
        spacegroup = ("P 1", 1)
        if symprec is not None:
            sf = SpacegroupAnalyzer(struct, symprec, angle_tolerance=angle_tolerance)
            spacegroup = (sf.get_space_group_symbol(), sf.get_space_group_number())

            if refine_struct:
                # Needs the refined structure when using symprec. This converts
                # primitive to conventional structures, the standard for CIF.
                struct = sf.get_refined_structure()

        latt = struct.lattice
        comp = struct.composition
        no_oxi_comp = comp.element_composition
        block["_symmetry_space_group_name_H-M"] = spacegroup[0]
        for cell_attr in ["a", "b", "c"]:
            block["_cell_length_" + cell_attr] = format_str.format(getattr(latt, cell_attr))
        for cell_attr in ["alpha", "beta", "gamma"]:
            block["_cell_angle_" + cell_attr] = format_str.format(getattr(latt, cell_attr))
        block["_symmetry_Int_Tables_number"] = spacegroup[1]
        block["_chemical_formula_structural"] = no_oxi_comp.reduced_formula
        block["_chemical_formula_sum"] = no_oxi_comp.formula
        block["_cell_volume"] = format_str.format(latt.volume)

        reduced_comp, fu = no_oxi_comp.get_reduced_composition_and_factor()
        block["_cell_formula_units_Z"] = str(int(fu))

        if symprec is None:
            block["_symmetry_equiv_pos_site_id"] = ["1"]
            block["_symmetry_equiv_pos_as_xyz"] = ["x, y, z"]
        else:
            sf = SpacegroupAnalyzer(struct, symprec)

            symmops = []
            for op in sf.get_symmetry_operations():
                v = op.translation_vector
                symmops.append(SymmOp.from_rotation_and_translation(op.rotation_matrix, v))

            ops = [op.as_xyz_string() for op in symmops]
            block["_symmetry_equiv_pos_site_id"] = [f"{i}" for i in range(1, len(ops) + 1)]
            block["_symmetry_equiv_pos_as_xyz"] = ops

        loops.append(["_symmetry_equiv_pos_site_id", "_symmetry_equiv_pos_as_xyz"])

        try:
            symbol_to_oxinum = {str(el): float(el.oxi_state) for el in sorted(comp.elements)}
            block["_atom_type_symbol"] = list(symbol_to_oxinum)
            block["_atom_type_oxidation_number"] = symbol_to_oxinum.values()
            loops.append(["_atom_type_symbol", "_atom_type_oxidation_number"])
        except (TypeError, AttributeError):
            symbol_to_oxinum = {el.symbol: 0 for el in sorted(comp.elements)}

        atom_site_type_symbol = []
        atom_site_symmetry_multiplicity = []
        atom_site_fract_x = []
        atom_site_fract_y = []
        atom_site_fract_z = []
        atom_site_label = []
        atom_site_occupancy = []
        atom_site_moment_label = []
        atom_site_moment_crystalaxis_x = []
        atom_site_moment_crystalaxis_y = []
        atom_site_moment_crystalaxis_z = []
        count = 0
        if symprec is None:
            for site in struct:
                for sp, occu in sorted(site.species.items()):
                    atom_site_type_symbol.append(str(sp))
                    atom_site_symmetry_multiplicity.append("1")
                    atom_site_fract_x.append(format_str.format(site.a))
                    atom_site_fract_y.append(format_str.format(site.b))
                    atom_site_fract_z.append(format_str.format(site.c))
                    atom_site_label.append(f"{sp.symbol}{count}")
                    atom_site_occupancy.append(str(occu))

                    magmom = Magmom(site.properties.get("magmom", getattr(sp, "spin", 0)))
                    if write_magmoms and abs(magmom) > 0:
                        moment = Magmom.get_moment_relative_to_crystal_axes(magmom, latt)
                        atom_site_moment_label.append(f"{sp.symbol}{count}")
                        atom_site_moment_crystalaxis_x.append(format_str.format(moment[0]))
                        atom_site_moment_crystalaxis_y.append(format_str.format(moment[1]))
                        atom_site_moment_crystalaxis_z.append(format_str.format(moment[2]))

                    count += 1
        else:
            # The following just presents a deterministic ordering.
            unique_sites = [
                (
                    sorted(sites, key=lambda s: tuple(abs(x) for x in s.frac_coords))[0],
                    len(sites),
                )
                for sites in sf.get_symmetrized_structure().equivalent_sites
            ]
            for site, mult in sorted(
                unique_sites,
                key=lambda t: (
                    t[0].species.average_electroneg,
                    -t[1],
                    t[0].a,
                    t[0].b,
                    t[0].c,
                ),
            ):
                for sp, occu in site.species.items():
                    atom_site_type_symbol.append(str(sp))
                    atom_site_symmetry_multiplicity.append(f"{mult}")
                    atom_site_fract_x.append(format_str.format(site.a))
                    atom_site_fract_y.append(format_str.format(site.b))
                    atom_site_fract_z.append(format_str.format(site.c))
                    atom_site_label.append(f"{sp.symbol}{count}")
                    atom_site_occupancy.append(str(occu))
                    count += 1

        block["_atom_site_type_symbol"] = atom_site_type_symbol
        block["_atom_site_label"] = atom_site_label
        block["_atom_site_symmetry_multiplicity"] = atom_site_symmetry_multiplicity
        block["_atom_site_fract_x"] = atom_site_fract_x
        block["_atom_site_fract_y"] = atom_site_fract_y
        block["_atom_site_fract_z"] = atom_site_fract_z
        block["_atom_site_occupancy"] = atom_site_occupancy
        loops.append(
            [
                "_atom_site_type_symbol",
                "_atom_site_label",
                "_atom_site_symmetry_multiplicity",
                "_atom_site_fract_x",
                "_atom_site_fract_y",
                "_atom_site_fract_z",
                "_atom_site_occupancy",
            ]
        )
        if write_magmoms:
            block["_atom_site_moment_label"] = atom_site_moment_label
            block["_atom_site_moment_crystalaxis_x"] = atom_site_moment_crystalaxis_x
            block["_atom_site_moment_crystalaxis_y"] = atom_site_moment_crystalaxis_y
            block["_atom_site_moment_crystalaxis_z"] = atom_site_moment_crystalaxis_z
            loops.append(
                [
                    "_atom_site_moment_label",
                    "_atom_site_moment_crystalaxis_x",
                    "_atom_site_moment_crystalaxis_y",
                    "_atom_site_moment_crystalaxis_z",
                ]
            )
        dct = {}
        dct[comp.reduced_formula] = CifBlock(block, loops, comp.reduced_formula)
        self._cf = CifFile(dct)

    @property
    def ciffile(self):
        """Returns: CifFile associated with the CifWriter."""
        return self._cf

    def __str__(self):
        """Returns the cif as a string."""
        return str(self._cf)

    def write_file(self, filename):
        """Write the cif file."""
        with zopen(filename, "wt") as f:
            f.write(str(self))


def str2float(text):
    """Remove uncertainty brackets from strings and return the float."""
    try:
        # Note that the ending ) is sometimes missing. That is why the code has
        # been modified to treat it as optional. Same logic applies to lists.
        return float(re.sub(r"\(.+\)*", "", text))
    except TypeError:
        if isinstance(text, list) and len(text) == 1:
            return float(re.sub(r"\(.+\)*", "", text[0]))
    except ValueError as exc:
        if text.strip() == ".":
            return 0
        raise exc
    raise ValueError(f"{text} cannot be converted to float")<|MERGE_RESOLUTION|>--- conflicted
+++ resolved
@@ -872,16 +872,9 @@
 
         return parsed_sym
 
-<<<<<<< HEAD
     def _get_structure(self, data, primitive, symmetrized, skip_checks):
-        """
-        Generate structure from part of the cif.
-        """
-=======
-    def _get_structure(self, data, primitive, symmetrized):
         """Generate structure from part of the cif."""
->>>>>>> 6871dae2
-
+        
         def get_num_implicit_hydrogens(sym):
             num_h = {"Wat": 2, "wat": 2, "O-H": 1}
             return num_h.get(sym[:3], 0)
@@ -1178,15 +1171,9 @@
         structures = []
         for i, d in enumerate(self._cif.data.values()):
             try:
-<<<<<<< HEAD
-                s = self._get_structure(d, primitive, symmetrized, skip_checks)
-                if s:
-                    structures.append(s)
-=======
-                struct = self._get_structure(d, primitive, symmetrized)
+                struct = self._get_structure(d, primitive, symmetrized, skip_checks)
                 if struct:
                     structures.append(struct)
->>>>>>> 6871dae2
             except (KeyError, ValueError) as exc:
                 # Warn the user (Errors should never pass silently)
                 # A user reported a problem with cif files produced by Avogadro
