--- conflicted
+++ resolved
@@ -13,7 +13,7 @@
 from io import StringIO
 from itertools import groupby
 from pathlib import Path
-from typing import TYPE_CHECKING
+from typing import TYPE_CHECKING, Literal, cast
 
 import numpy as np
 from monty.dev import deprecated
@@ -30,12 +30,9 @@
 from pymatgen.util.coord import find_in_coord_list_pbc, in_coord_list_pbc
 
 if TYPE_CHECKING:
-    from typing import Any, Literal
-
-<<<<<<< HEAD
+    from typing import Any
+
     from numpy.typing import NDArray
-=======
->>>>>>> 40b0165c
     from typing_extensions import Self
 
     from pymatgen.util.typing import PathLike, Vector3D
@@ -842,11 +839,12 @@
                             i - np.floor(i) for i in op.translation_vector + centering_op.translation_vector
                         ]
                         new_time_reversal = op.time_reversal * centering_op.time_reversal
+
                         all_ops.append(
                             MagSymmOp.from_rotation_and_translation_and_time_reversal(
                                 rotation_matrix=op.rotation_matrix,
                                 translation_vec=new_translation,
-                                time_reversal=new_time_reversal,
+                                time_reversal=cast(Literal[-1, 1], new_time_reversal),
                             )
                         )
                 mag_symm_ops = all_ops
