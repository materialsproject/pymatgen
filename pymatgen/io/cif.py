--- conflicted
+++ resolved
@@ -313,13 +313,8 @@
 
     def __init__(
         self,
-<<<<<<< HEAD
-        filename: str | StringIO,
+        filename: PathLike | StringIO,
         occupancy_tolerance: float = 0.0,
-=======
-        filename: PathLike | StringIO,
-        occupancy_tolerance: float = 1.0,
->>>>>>> bb68c780
         site_tolerance: float = 1e-4,
         frac_tolerance: float = 1e-4,
         check_cif: bool = True,
@@ -327,17 +322,10 @@
     ) -> None:
         """
         Args:
-<<<<<<< HEAD
-            filename (str): CIF filename, gzipped or bzipped CIF files are fine too.
+            filename (PathLike): CIF filename, gzipped or bzipped CIF files are fine too.
             occupancy_tolerance (float): If total occupancy of a site is in
                 [1, 1 + occupancy_tolerance] range, it will be scaled down to 1.
             site_tolerance (float): This tolerance is used to determine if two sites are at the same position,
-=======
-            filename (PathLike): CIF file, gzipped or bzipped CIF files are fine too.
-            occupancy_tolerance (float): If total occupancy of a site is between 1 and occupancy_tolerance, the
-                occupancies will be scaled down to 1.
-            site_tolerance (float): This tolerance is used to determine if two sites are in the same position,
->>>>>>> bb68c780
                 in which case they will be combined to a single disordered site. Defaults to 1e-4.
             frac_tolerance (float): This tolerance is used to determine is a coordinate should be rounded to an ideal
                 value. e.g. 0.6667 is rounded to 2/3. This is desired if symmetry operations are going to be applied.
@@ -1035,7 +1023,7 @@
                 except Exception:
                     el = DummySpecies(symbol, o_s)
             else:
-                el = get_el_sp(symbol)  # type: ignore[assignment]
+                el = get_el_sp(symbol)  # type: ignore
 
             # Get occupancy
             try:
@@ -1043,15 +1031,8 @@
             except (KeyError, ValueError):
                 occu = 1
 
-<<<<<<< HEAD
             # If the occupancy is greater than 0, create comp_dict
             if occu > 0:
-                coord = (x, y, z)
-                match = get_matching_coord(coord)
-                comp_dict = {el: max(occu, 1e-8)}
-=======
-            # If check_occu is True or the occupancy is greater than 0, create comp_d
-            if not check_occu or occu > 0:
                 # Create site coordinate
                 coord: Vector3D = (
                     str2float(data["_atom_site_fract_x"][idx]),
@@ -1061,7 +1042,6 @@
 
                 # Create Composition
                 comp_dict: dict[Species | str, float] = {el: max(occu, 1e-8)}
->>>>>>> bb68c780
 
                 if num_h > 0:
                     comp_dict["H"] = num_h
@@ -1085,15 +1065,12 @@
                     labels[match] = label
 
         # Check occupancy
-<<<<<<< HEAD
-        sum_occu = [
-            sum(c.values()) for c in coord_to_species.values() if set(c.elements) != {Element("O"), Element("H")}
-=======
+
+        # Check occupancy
         _sum_occupancies: list[float] = [
             sum(comp.values())
             for comp in coord_to_species.values()
             if set(comp.elements) != {Element("O"), Element("H")}
->>>>>>> bb68c780
         ]
 
         if any(occu > 1 for occu in _sum_occupancies):
@@ -1226,10 +1203,7 @@
                         all_coords[idx],
                         lattice,
                         properties=site_properties,
-<<<<<<< HEAD
                         label=all_labels[idx],
-=======
->>>>>>> bb68c780
                         skip_checks=True,
                     )
 
@@ -1281,11 +1255,7 @@
         """Return list of structures in CIF file.
 
         Args:
-<<<<<<< HEAD
             primitive (bool): Set to True to return primitive unit cells.
-=======
-            primitive (bool): Whether to return primitive unit cells.
->>>>>>> bb68c780
                 Defaults to False. With magnetic CIF files, will return primitive
                 magnetic cell which may be larger than nuclear primitive cell.
             symmetrized (bool): Whether to return a SymmetrizedStructure which will
@@ -1302,6 +1272,12 @@
                 incompatible with many pymatgen features. Defaults to True.
             on_error ("ignore" | "warn" | "raise"): What to do in case of KeyError
                 or ValueError while parsing CIF file. Defaults to "warn".
+            check_occu (bool): Whether to check site for unphysical occupancy > 1.
+                Useful for experimental results in which occupancy was allowed to
+                refine to unphysical values. Warning: unphysical occupancies are
+                incompatible with many pymatgen features. Defaults to True.
+            on_error ("ignore" | "warn" | "raise"): What to do in case of KeyError
+                or ValueError while parsing CIF file. Defaults to "warn".
 
         Returns:
             list[Structure]: All structures in CIF file.
@@ -1314,11 +1290,6 @@
                 "in the CIF file as is. If you want the primitive cell, please set primitive=True explicitly.",
                 UserWarning,
             )
-<<<<<<< HEAD
-=======
-        if not check_occu:  # added in https://github.com/materialsproject/pymatgen/pull/2836
-            warnings.warn("Structures with unphysical site occupancies are not compatible with many pymatgen features.")
->>>>>>> bb68c780
 
         if primitive and symmetrized:
             raise ValueError(
