"""Wrapper classes for Cif input and output from Structures."""

from __future__ import annotations

import math
import os
import re
import textwrap
import warnings
from collections import deque
from functools import partial
from inspect import getfullargspec as getargspec
from io import StringIO
from itertools import groupby
from pathlib import Path

import numpy as np
from monty.io import zopen
from monty.serialization import loadfn
from monty.string import remove_non_ascii

from pymatgen.core.composition import Composition
from pymatgen.core.lattice import Lattice
from pymatgen.core.operations import MagSymmOp, SymmOp
from pymatgen.core.periodic_table import DummySpecies, Element, Species, get_el_sp
from pymatgen.core.sites import PeriodicSite
from pymatgen.core.structure import Structure
from pymatgen.electronic_structure.core import Magmom
from pymatgen.symmetry.analyzer import SpacegroupAnalyzer, SpacegroupOperations
from pymatgen.symmetry.groups import SYMM_DATA, SpaceGroup
from pymatgen.symmetry.maggroups import MagneticSpaceGroup
from pymatgen.symmetry.structure import SymmetrizedStructure
from pymatgen.util.coord import find_in_coord_list_pbc, in_coord_list_pbc

__author__ = "Shyue Ping Ong, Will Richards, Matthew Horton"

sub_spgrp = partial(re.sub, r"[\s_]", "")

space_groups = {sub_spgrp(key): key for key in SYMM_DATA["space_group_encoding"]}  # type: ignore

space_groups.update({sub_spgrp(key): key for key in SYMM_DATA["space_group_encoding"]})  # type: ignore


class CifBlock:
    """
    Object for storing cif data. All data is stored in a single dictionary.
    Data inside loops are stored in lists in the data dictionary, and
    information on which keys are grouped together are stored in the loops
    attribute.
    """

    maxlen = 70  # not quite 80 so we can deal with semicolons and things

    def __init__(self, data, loops, header):
        """
        Args:
            data: dict of data to go into the cif. Values should be convertible to string,
                or lists of these if the key is in a loop
            loops: list of lists of keys, grouped by which loop they should appear in
            header: name of the block (appears after the data_ on the first line).
        """
        self.loops = loops
        self.data = data
        # AJ says: CIF Block names cannot be more than 75 characters or you
        # get an Exception
        self.header = header[:74]

    def __eq__(self, other: object) -> bool:
        if not isinstance(other, CifBlock):
            return NotImplemented
        return self.loops == other.loops and self.data == other.data and self.header == other.header

    def __getitem__(self, key):
        return self.data[key]

    def __str__(self):
        """Returns the cif string for the data block."""
        out = [f"data_{self.header}"]
        keys = list(self.data)
        written = []
        for key in keys:
            if key in written:
                continue
            for loop in self.loops:
                # search for a corresponding loop
                if key in loop:
                    out.append(self._loop_to_string(loop))
                    written.extend(loop)
                    break
            if key not in written:
                # k didn't belong to a loop
                v = self._format_field(self.data[key])
                if len(key) + len(v) + 3 < self.maxlen:
                    out.append(f"{key}   {v}")
                else:
                    out.extend([key, v])
        return "\n".join(out)

    def _loop_to_string(self, loop):
        out = "loop_"
        for line in loop:
            out += "\n " + line
        for fields in zip(*(self.data[k] for k in loop)):
            line = "\n"
            for val in map(self._format_field, fields):
                if val[0] == ";":
                    out += line + "\n" + val
                    line = "\n"
                elif len(line) + len(val) + 2 < self.maxlen:
                    line += "  " + val
                else:
                    out += line
                    line = "\n  " + val
            out += line
        return out

    def _format_field(self, v):
        v = str(v).strip()
        if len(v) > self.maxlen:
            return ";\n" + textwrap.fill(v, self.maxlen) + "\n;"
        # add quotes if necessary
        if v == "":
            return '""'
        if (" " in v or v[0] == "_") and not (v[0] == "'" and v[-1] == "'") and not (v[0] == '"' and v[-1] == '"'):
            q = '"' if "'" in v else "'"
            v = q + v + q
        return v

    @classmethod
    def _process_string(cls, string):
        # remove comments
        string = re.sub(r"(\s|^)#.*$", "", string, flags=re.MULTILINE)
        # remove empty lines
        string = re.sub(r"^\s*\n", "", string, flags=re.MULTILINE)
        # remove non_ascii
        string = remove_non_ascii(string)
        # since line breaks in .cif files are mostly meaningless,
        # break up into a stream of tokens to parse, rejoining multiline
        # strings (between semicolons)
        q = deque()
        multiline = False
        ml = []
        # this regex splits on spaces, except when in quotes.
        # starting quotes must not be preceded by non-whitespace
        # (these get eaten by the first expression)
        # ending quotes must not be followed by non-whitespace
        p = re.compile(r"""([^'"\s][\S]*)|'(.*?)'(?!\S)|"(.*?)"(?!\S)""")
        for line in string.splitlines():
            if multiline:
                if line.startswith(";"):
                    multiline = False
                    q.append(("", "", "", " ".join(ml)))
                    ml = []
                    line = line[1:].strip()
                else:
                    ml.append(line)
                    continue
            if line.startswith(";"):
                multiline = True
                ml.append(line[1:].strip())
            else:
                for s in p.findall(line):
                    # s is tuple. location of the data in the tuple
                    # depends on whether it was quoted in the input
                    q.append(tuple(s))
        return q

    @classmethod
    def from_string(cls, string):
        """
        Reads CifBlock from string.

        :param string: String representation.
        :return: CifBlock
        """
        q = cls._process_string(string)
        header = q.popleft()[0][5:]
        data = {}
        loops = []
        while q:
            s = q.popleft()
            # cif keys aren't in quotes, so show up in s[0]
            if s[0] == "_eof":
                break
            if s[0].startswith("_"):
                try:
                    data[s[0]] = "".join(q.popleft())
                except IndexError:
                    data[s[0]] = ""
            elif s[0].startswith("loop_"):
                columns = []
                items = []
                while q:
                    s = q[0]
                    if s[0].startswith("loop_") or not s[0].startswith("_"):
                        break
                    columns.append("".join(q.popleft()))
                    data[columns[-1]] = []
                while q:
                    s = q[0]
                    if s[0].startswith(("loop_", "_")):
                        break
                    items.append("".join(q.popleft()))
                n = len(items) // len(columns)
                assert len(items) % n == 0
                loops.append(columns)
                for k, v in zip(columns * n, items):
                    data[k].append(v.strip())
            elif issue := "".join(s).strip():
                warnings.warn(f"Possible issue in CIF file at line: {issue}")
        return cls(data, loops, header)


class CifFile:
    """Reads and parses CifBlocks from a .cif file or string."""

    def __init__(self, data, orig_string=None, comment=None):
        """
        Args:
            data (dict): Of CifBlock objects.
            orig_string (str): The original cif string.
            comment (str): Comment string.
        """
        self.data = data
        self.orig_string = orig_string
        self.comment = comment or "# generated using pymatgen"

    def __str__(self):
        s = [f"{v}" for v in self.data.values()]
        return self.comment + "\n" + "\n".join(s) + "\n"

    @classmethod
    def from_string(cls, string):
        """
        Reads CifFile from a string.

        :param string: String representation.
        :return: CifFile
        """
        dct = {}
        for x in re.split(r"^\s*data_", "x\n" + string, flags=re.MULTILINE | re.DOTALL)[1:]:
            # Skip over Cif block that contains powder diffraction data.
            # Some elements in this block were missing from CIF files in
            # Springer materials/Pauling file DBs.
            # This block anyway does not contain any structure information, and
            # CifParser was also not parsing it.
            if "powder_pattern" in re.split(r"\n", x, maxsplit=1)[0]:
                continue
            c = CifBlock.from_string("data_" + x)
            dct[c.header] = c
        return cls(dct, string)

    @classmethod
    def from_file(cls, filename):
        """
        Reads CifFile from a filename.

        :param filename: Filename
        :return: CifFile
        """
        with zopen(str(filename), "rt", errors="replace") as f:
            return cls.from_string(f.read())


class CifParser:
    """
    Parses a CIF file. Attempts to fix CIFs that are out-of-spec, but will
    issue warnings if corrections applied. These are also stored in the
    CifParser's errors attribute.
    """

    def __init__(self, filename, occupancy_tolerance=1.0, site_tolerance=1e-4, frac_tolerance=1e-4):
        """
        Args:
            filename (str): CIF filename, bzipped or gzipped CIF files are fine too.
            occupancy_tolerance (float): If total occupancy of a site is between 1 and occupancy_tolerance, the
                occupancies will be scaled down to 1.
            site_tolerance (float): This tolerance is used to determine if two sites are sitting in the same position,
                in which case they will be combined to a single disordered site. Defaults to 1e-4.
            frac_tolerance (float): This tolerance is used to determine is a coordinate should be rounded to an ideal
                value. E.g., 0.6667 is rounded to 2/3. This is desired if symmetry operations are going to be applied.
                However, for very large CIF files, this may need to be set to 0.
        """
        self._occupancy_tolerance = occupancy_tolerance
        self._site_tolerance = site_tolerance
        self._frac_tolerance = frac_tolerance
        if isinstance(filename, (str, Path)):
            self._cif = CifFile.from_file(filename)
        else:
            self._cif = CifFile.from_string(filename.read())

        # store if CIF contains features from non-core CIF dictionaries
        # e.g. magCIF
        self.feature_flags = {}
        self.warnings = []

        def is_magcif() -> bool:
            """Checks to see if file appears to be a magCIF file (heuristic)."""
            # Doesn't seem to be a canonical way to test if file is magCIF or
            # not, so instead check for magnetic symmetry datanames
            prefixes = [
                "_space_group_magn",
                "_atom_site_moment",
                "_space_group_symop_magn",
            ]
            for d in self._cif.data.values():
                for k in d.data:
                    for prefix in prefixes:
                        if prefix in k:
                            return True
            return False

        self.feature_flags["magcif"] = is_magcif()

        def is_magcif_incommensurate() -> bool:
            """
            Checks to see if file contains an incommensurate magnetic
            structure (heuristic).
            """
            # Doesn't seem to be a canonical way to test if magCIF file
            # describes incommensurate structure or not, so instead check
            # for common datanames
            if not self.feature_flags["magcif"]:
                return False
            prefixes = ["_cell_modulation_dimension", "_cell_wave_vector"]
            for d in self._cif.data.values():
                for k in d.data:
                    for prefix in prefixes:
                        if prefix in k:
                            return True
            return False

        self.feature_flags["magcif_incommensurate"] = is_magcif_incommensurate()

        for k in self._cif.data:
            # pass individual CifBlocks to _sanitize_data
            self._cif.data[k] = self._sanitize_data(self._cif.data[k])

    @staticmethod
    def from_string(cif_string, **kwargs):
        """
        Creates a CifParser from a string.

        Args:
            cif_string (str): String representation of a CIF.
            **kwargs: Passthrough of all kwargs supported by CifParser.

        Returns:
            CifParser
        """
        stream = StringIO(cif_string)
        return CifParser(stream, **kwargs)

    def _sanitize_data(self, data):
        """
        Some CIF files do not conform to spec. This function corrects
        known issues, particular in regards to Springer materials/
        Pauling files.

        This function is here so that CifParser can assume its
        input conforms to spec, simplifying its implementation.
        :param data: CifBlock
        :return: data CifBlock
        """
        """
        This part of the code deals with handling formats of data as found in
        CIF files extracted from the Springer Materials/Pauling File
        databases, and that are different from standard ICSD formats.
        """
        # check for implicit hydrogens, warn if any present
        if "_atom_site_attached_hydrogens" in data.data:
            attached_hydrogens = [str2float(x) for x in data.data["_atom_site_attached_hydrogens"] if str2float(x) != 0]
            if len(attached_hydrogens) > 0:
                self.warnings.append(
                    "Structure has implicit hydrogens defined, "
                    "parsed structure unlikely to be suitable for use "
                    "in calculations unless hydrogens added."
                )

        # Check to see if "_atom_site_type_symbol" exists, as some test CIFs do
        # not contain this key.
        if "_atom_site_type_symbol" in data.data:
            # Keep a track of which data row needs to be removed.
            # Example of a row: Nb,Zr '0.8Nb + 0.2Zr' .2a .m-3m 0 0 0 1 14
            # 'rhombic dodecahedron, Nb<sub>14</sub>'
            # Without this code, the above row in a structure would be parsed
            # as an ordered site with only Nb (since
            # CifParser would try to parse the first two characters of the
            # label "Nb,Zr") and occupancy=1.
            # However, this site is meant to be a disordered site with 0.8 of
            # Nb and 0.2 of Zr.
            idxs_to_remove = []

            new_atom_site_label = []
            new_atom_site_type_symbol = []
            new_atom_site_occupancy = []
            new_fract_x = []
            new_fract_y = []
            new_fract_z = []

            for idx, el_row in enumerate(data["_atom_site_label"]):
                # CIF files from the Springer Materials/Pauling File have
                # switched the label and symbol. Thus, in the
                # above shown example row, '0.8Nb + 0.2Zr' is the symbol.
                # Below, we split the strings on ' + ' to
                # check if the length (or number of elements) in the label and
                # symbol are equal.
                if len(data["_atom_site_type_symbol"][idx].split(" + ")) > len(el_row.split(" + ")):
                    # Dictionary to hold extracted elements and occupancies
                    els_occu = {}

                    # parse symbol to get element names and occupancy and store
                    # in "els_occu"
                    symbol_str = data["_atom_site_type_symbol"][idx]
                    symbol_str_lst = symbol_str.split(" + ")
                    for elocc_idx, sym in enumerate(symbol_str_lst):
                        # Remove any bracketed items in the string
                        symbol_str_lst[elocc_idx] = re.sub(r"\([0-9]*\)", "", sym.strip())

                        # Extract element name and its occupancy from the
                        # string, and store it as a
                        # key-value pair in "els_occ".
                        els_occu[
                            str(re.findall(r"\D+", symbol_str_lst[elocc_idx].strip())[1]).replace("<sup>", "")
                        ] = float("0" + re.findall(r"\.?\d+", symbol_str_lst[elocc_idx].strip())[1])

                    x = str2float(data["_atom_site_fract_x"][idx])
                    y = str2float(data["_atom_site_fract_y"][idx])
                    z = str2float(data["_atom_site_fract_z"][idx])

                    for et, occu in els_occu.items():
                        # new atom site labels have 'fix' appended
                        new_atom_site_label.append(et + "_fix" + str(len(new_atom_site_label)))
                        new_atom_site_type_symbol.append(et)
                        new_atom_site_occupancy.append(str(occu))
                        new_fract_x.append(str(x))
                        new_fract_y.append(str(y))
                        new_fract_z.append(str(z))

                    idxs_to_remove.append(idx)

            # Remove the original row by iterating over all keys in the CIF
            # data looking for lists, which indicates
            # multiple data items, one for each row, and remove items from the
            # list that corresponds to the removed row,
            # so that it's not processed by the rest of this function (which
            # would result in an error).
            for original_key in data.data:
                if isinstance(data.data[original_key], list):
                    for id in sorted(idxs_to_remove, reverse=True):
                        del data.data[original_key][id]

            if len(idxs_to_remove) > 0:
                self.warnings.append("Pauling file corrections applied.")

                data.data["_atom_site_label"] += new_atom_site_label
                data.data["_atom_site_type_symbol"] += new_atom_site_type_symbol
                data.data["_atom_site_occupancy"] += new_atom_site_occupancy
                data.data["_atom_site_fract_x"] += new_fract_x
                data.data["_atom_site_fract_y"] += new_fract_y
                data.data["_atom_site_fract_z"] += new_fract_z
        """
        This fixes inconsistencies in naming of several magCIF tags
        as a result of magCIF being in widespread use prior to
        specification being finalized (on advice of Branton Campbell).
        """
        if self.feature_flags["magcif"]:
            # CIF-1 style has all underscores, interim standard
            # had period before magn instead of before the final
            # component (e.g. xyz)
            # we want to standardize on a specific key, to simplify
            # parsing code
            correct_keys = [
                "_space_group_symop_magn_operation.xyz",
                "_space_group_symop_magn_centering.xyz",
                "_space_group_magn.name_BNS",
                "_space_group_magn.number_BNS",
                "_atom_site_moment_crystalaxis_x",
                "_atom_site_moment_crystalaxis_y",
                "_atom_site_moment_crystalaxis_z",
                "_atom_site_moment_label",
            ]

            # cannot mutate dict during enumeration, so store changes we want to make
            changes_to_make = {}

            for original_key in data.data:
                for correct_key in correct_keys:
                    # convert to all underscore
                    trial_key = "_".join(correct_key.split("."))
                    test_key = "_".join(original_key.split("."))
                    if trial_key == test_key:
                        changes_to_make[correct_key] = original_key

            # make changes
            for correct_key, original_key in changes_to_make.items():
                data.data[correct_key] = data.data[original_key]

            # renamed_keys maps interim_keys to final_keys
            renamed_keys = {
                "_magnetic_space_group.transform_to_standard_Pp_abc": "_space_group_magn.transform_BNS_Pp_abc"
            }
            changes_to_make = {}

            for interim_key, final_key in renamed_keys.items():
                if data.data.get(interim_key):
                    changes_to_make[final_key] = interim_key

            if len(changes_to_make) > 0:
                self.warnings.append("Keys changed to match new magCIF specification.")

            for final_key, interim_key in changes_to_make.items():
                data.data[final_key] = data.data[interim_key]

        # check for finite precision frac coordinates (e.g. 0.6667 instead of 0.6666666...7)
        # this can sometimes cause serious issues when applying symmetry operations
        important_fracs = (1 / 3, 2 / 3)
        fracs_to_change = {}
        for label in ("_atom_site_fract_x", "_atom_site_fract_y", "_atom_site_fract_z"):
            if label in data.data:
                for idx, frac in enumerate(data.data[label]):
                    try:
                        frac = str2float(frac)
                    except Exception:
                        # coordinate might not be defined e.g. '?'
                        continue
                    for comparison_frac in important_fracs:
                        if abs(1 - frac / comparison_frac) < self._frac_tolerance:
                            fracs_to_change[(label, idx)] = str(comparison_frac)
        if fracs_to_change:
            self.warnings.append(
                "Some fractional coordinates rounded to ideal values to avoid issues with finite precision."
            )
            for (label, idx), val in fracs_to_change.items():
                data.data[label][idx] = val

        return data

    def _unique_coords(self, coords_in, magmoms_in=None, lattice=None):
        """
        Generate unique coordinates using coord and symmetry positions
        and also their corresponding magnetic moments, if supplied.
        """
        coords = []
        if magmoms_in:
            magmoms = []
            if len(magmoms_in) != len(coords_in):
                raise ValueError
            for tmp_coord, tmp_magmom in zip(coords_in, magmoms_in):
                for op in self.symmetry_operations:
                    coord = op.operate(tmp_coord)
                    coord = np.array([i - math.floor(i) for i in coord])
                    if isinstance(op, MagSymmOp):
                        # Up to this point, magmoms have been defined relative
                        # to crystal axis. Now convert to Cartesian and into
                        # a Magmom object.
                        magmom = Magmom.from_moment_relative_to_crystal_axes(
                            op.operate_magmom(tmp_magmom), lattice=lattice
                        )
                    else:
                        magmom = Magmom(tmp_magmom)
                    if not in_coord_list_pbc(coords, coord, atol=self._site_tolerance):
                        coords.append(coord)
                        magmoms.append(magmom)
            return coords, magmoms

        for tmp_coord in coords_in:
            for op in self.symmetry_operations:
                coord = op.operate(tmp_coord)
                coord = np.array([i - math.floor(i) for i in coord])
                if not in_coord_list_pbc(coords, coord, atol=self._site_tolerance):
                    coords.append(coord)
        return coords, [Magmom(0)] * len(coords)  # return dummy magmoms

    def get_lattice(
        self,
        data,
        length_strings=("a", "b", "c"),
        angle_strings=("alpha", "beta", "gamma"),
        lattice_type=None,
    ):
        """
        Generate the lattice from the provided lattice parameters. In
        the absence of all six lattice parameters, the crystal system
        and necessary parameters are parsed.
        """
        try:
            return self.get_lattice_no_exception(
                data=data, angle_strings=angle_strings, lattice_type=lattice_type, length_strings=length_strings
            )

        except KeyError:
            # Missing Key search for cell setting
            for lattice_lable in ["_symmetry_cell_setting", "_space_group_crystal_system"]:
                if data.data.get(lattice_lable):
                    lattice_type = data.data.get(lattice_lable).lower()
                    try:
                        required_args = getargspec(getattr(Lattice, lattice_type)).args

                        lengths = (len for len in length_strings if len in required_args)
                        angles = (a for a in angle_strings if a in required_args)
                        return self.get_lattice(data, lengths, angles, lattice_type=lattice_type)
                    except AttributeError as exc:
                        self.warnings.append(str(exc))
                        warnings.warn(exc)

                else:
                    return None
        return None

    @staticmethod
    def get_lattice_no_exception(
        data, length_strings=("a", "b", "c"), angle_strings=("alpha", "beta", "gamma"), lattice_type=None
    ):
        """
        Take a dictionary of CIF data and returns a pymatgen Lattice object.

        Args:
            data: a dictionary of the CIF file
            length_strings: The strings that are used to identify the length parameters in the CIF file.
            angle_strings: The strings that are used to identify the angles in the CIF file.
            lattice_type: The type of lattice.  This is a string, and can be any of the following:

        Returns:
            Lattice object
        """
        lengths = [str2float(data["_cell_length_" + i]) for i in length_strings]
        angles = [str2float(data["_cell_angle_" + i]) for i in angle_strings]
        if not lattice_type:
            return Lattice.from_parameters(*lengths, *angles)
        return getattr(Lattice, lattice_type)(*(lengths + angles))

    def get_symops(self, data):
        """
        In order to generate symmetry equivalent positions, the symmetry
        operations are parsed. If the symops are not present, the space
        group symbol is parsed, and symops are generated.
        """
        symops = []
        for symmetry_label in [
            "_symmetry_equiv_pos_as_xyz",
            "_symmetry_equiv_pos_as_xyz_",
            "_space_group_symop_operation_xyz",
            "_space_group_symop_operation_xyz_",
        ]:
            if data.data.get(symmetry_label):
                xyz = data.data.get(symmetry_label)
                if isinstance(xyz, str):
                    msg = "A 1-line symmetry op P1 CIF is detected!"
                    warnings.warn(msg)
                    self.warnings.append(msg)
                    xyz = [xyz]
                try:
                    symops = [SymmOp.from_xyz_string(s) for s in xyz]
                    break
                except ValueError:
                    continue
        if not symops:
            # Try to parse symbol
            for symmetry_label in [
                "_symmetry_space_group_name_H-M",
                "_symmetry_space_group_name_H_M",
                "_symmetry_space_group_name_H-M_",
                "_symmetry_space_group_name_H_M_",
                "_space_group_name_Hall",
                "_space_group_name_Hall_",
                "_space_group_name_H-M_alt",
                "_space_group_name_H-M_alt_",
                "_symmetry_space_group_name_hall",
                "_symmetry_space_group_name_hall_",
                "_symmetry_space_group_name_h-m",
                "_symmetry_space_group_name_h-m_",
            ]:
                sg = data.data.get(symmetry_label)
                msg_template = "No _symmetry_equiv_pos_as_xyz type key found. Spacegroup from {} used."

                if sg:
                    sg = sub_spgrp(sg)
                    try:
                        spg = space_groups.get(sg)
                        if spg:
                            symops = SpaceGroup(spg).symmetry_ops
                            msg = msg_template.format(symmetry_label)
                            warnings.warn(msg)
                            self.warnings.append(msg)
                            break
                    except ValueError:
                        # Ignore any errors
                        pass

                    try:
                        cod_data = loadfn(
                            os.path.join(os.path.dirname(os.path.dirname(__file__)), "symmetry", "symm_ops.json")
                        )
                        for d in cod_data:
                            if sg == re.sub(r"\s+", "", d["hermann_mauguin"]):
                                xyz = d["symops"]
                                symops = [SymmOp.from_xyz_string(s) for s in xyz]
                                msg = msg_template.format(symmetry_label)
                                warnings.warn(msg)
                                self.warnings.append(msg)
                                break
                    except Exception:
                        continue

                    if symops:
                        break
        if not symops:
            # Try to parse International number
            for symmetry_label in [
                "_space_group_IT_number",
                "_space_group_IT_number_",
                "_symmetry_Int_Tables_number",
                "_symmetry_Int_Tables_number_",
            ]:
                if data.data.get(symmetry_label):
                    try:
                        i = int(str2float(data.data.get(symmetry_label)))
                        symops = SpaceGroup.from_int_number(i).symmetry_ops
                        break
                    except ValueError:
                        continue

        if not symops:
            msg = "No _symmetry_equiv_pos_as_xyz type key found. Defaulting to P1."
            warnings.warn(msg)
            self.warnings.append(msg)
            symops = [SymmOp.from_xyz_string(s) for s in ["x", "y", "z"]]

        return symops

    def get_magsymops(self, data):
        """
        Equivalent to get_symops except for magnetic symmetry groups.
        Separate function since additional operation for time reversal symmetry
        (which changes magnetic moments on sites) needs to be returned.
        """
        mag_symm_ops = []
        bns_name = data.data.get("_space_group_magn.name_BNS")  # get BNS label for MagneticSpaceGroup()
        bns_num = data.data.get("_space_group_magn.number_BNS")  # get BNS number for MagneticSpaceGroup()

        # check to see if magCIF file explicitly contains magnetic symmetry operations
        if xyzt := data.data.get("_space_group_symop_magn_operation.xyz"):
            if isinstance(xyzt, str):
                xyzt = [xyzt]
            mag_symm_ops = [MagSymmOp.from_xyzt_string(s) for s in xyzt]

            if data.data.get("_space_group_symop_magn_centering.xyz"):
                xyzt = data.data.get("_space_group_symop_magn_centering.xyz")
                if isinstance(xyzt, str):
                    xyzt = [xyzt]
                centering_symops = [MagSymmOp.from_xyzt_string(s) for s in xyzt]

                all_ops = []
                for op in mag_symm_ops:
                    for centering_op in centering_symops:
                        new_translation = [
                            i - np.floor(i) for i in op.translation_vector + centering_op.translation_vector
                        ]
                        new_time_reversal = op.time_reversal * centering_op.time_reversal
                        all_ops.append(
                            MagSymmOp.from_rotation_and_translation_and_time_reversal(
                                rotation_matrix=op.rotation_matrix,
                                translation_vec=new_translation,
                                time_reversal=new_time_reversal,
                            )
                        )
                mag_symm_ops = all_ops

        # else check to see if it specifies a magnetic space group
        elif bns_name or bns_num:
            label = bns_name if bns_name else list(map(int, (bns_num.split("."))))

            if data.data.get("_space_group_magn.transform_BNS_Pp_abc") != "a,b,c;0,0,0":
                jf = data.data.get("_space_group_magn.transform_BNS_Pp_abc")
                msg = MagneticSpaceGroup(label, jf)

            elif data.data.get("_space_group_magn.transform_BNS_Pp"):
                return NotImplementedError("Incomplete specification to implement.")
            else:
                msg = MagneticSpaceGroup(label)

            mag_symm_ops = msg.symmetry_ops

        if not mag_symm_ops:
            msg = "No magnetic symmetry detected, using primitive symmetry."
            warnings.warn(msg)
            self.warnings.append(msg)
            mag_symm_ops = [MagSymmOp.from_xyzt_string("x, y, z, 1")]

        return mag_symm_ops

    @staticmethod
    def parse_oxi_states(data):
        """Parse oxidation states from data dictionary."""
        try:
            oxi_states = {
                data["_atom_type_symbol"][i]: str2float(data["_atom_type_oxidation_number"][i])
                for i in range(len(data["_atom_type_symbol"]))
            }
            # attempt to strip oxidation state from _atom_type_symbol
            # in case the label does not contain an oxidation state
            for i, symbol in enumerate(data["_atom_type_symbol"]):
                oxi_states[re.sub(r"\d?[\+,\-]?$", "", symbol)] = str2float(data["_atom_type_oxidation_number"][i])

        except (ValueError, KeyError):
            oxi_states = None
        return oxi_states

    @staticmethod
    def parse_magmoms(data, lattice=None):
        """Parse atomic magnetic moments from data dictionary."""
        if lattice is None:
            raise Exception("Magmoms given in terms of crystal axes in magCIF spec.")
        try:
            magmoms = {
                data["_atom_site_moment_label"][i]: np.array(
                    [
                        str2float(data["_atom_site_moment_crystalaxis_x"][i]),
                        str2float(data["_atom_site_moment_crystalaxis_y"][i]),
                        str2float(data["_atom_site_moment_crystalaxis_z"][i]),
                    ]
                )
                for i in range(len(data["_atom_site_moment_label"]))
            }
        except (ValueError, KeyError):
            return None
        return magmoms

    def _parse_symbol(self, sym):
        """
        Parse a string with a symbol to extract a string representing an element.

        Args:
            sym (str): A symbol to be parsed.

        Returns:
            A string with the parsed symbol. None if no parsing was possible.
        """
        # Common representations for elements/water in cif files
        # TODO: fix inconsistent handling of water
        special = {
            "Hw": "H",
            "Ow": "O",
            "Wat": "O",
            "wat": "O",
            "OH": "",
            "OH2": "",
            "NO3": "N",
        }

        parsed_sym = None
        # try with special symbols, otherwise check the first two letters,
        # then the first letter alone. If everything fails try extracting the
        # first letters.
        m_sp = re.match("|".join(special), sym)
        if m_sp:
            parsed_sym = special[m_sp.group()]
        elif Element.is_valid_symbol(sym[:2].title()):
            parsed_sym = sym[:2].title()
        elif Element.is_valid_symbol(sym[0].upper()):
            parsed_sym = sym[0].upper()
        else:
            m = re.match(r"w?[A-Z][a-z]*", sym)
            if m:
                parsed_sym = m.group()

        if parsed_sym is not None and (m_sp or not re.match(rf"{parsed_sym}\d*", sym)):
            msg = f"{sym} parsed as {parsed_sym}"
            warnings.warn(msg)
            self.warnings.append(msg)

        return parsed_sym

    def _get_structure(self, data, primitive, symmetrized, skip_checks):
        """Generate structure from part of the cif."""

        def get_num_implicit_hydrogens(sym):
            num_h = {"Wat": 2, "wat": 2, "O-H": 1}
            return num_h.get(sym[:3], 0)

        lattice = self.get_lattice(data)

        # if magCIF, get magnetic symmetry moments and magmoms
        # else standard CIF, and use empty magmom dict
        if self.feature_flags["magcif_incommensurate"]:
            raise NotImplementedError("Incommensurate structures not currently supported.")
        if self.feature_flags["magcif"]:
            self.symmetry_operations = self.get_magsymops(data)
            magmoms = self.parse_magmoms(data, lattice=lattice)
        else:
            self.symmetry_operations = self.get_symops(data)
            magmoms = {}

        oxi_states = self.parse_oxi_states(data)

        coord_to_species = {}
        coord_to_magmoms = {}
        labels = {}

        def get_matching_coord(coord):
            keys = list(coord_to_species)
            coords = np.array(keys)
            for op in self.symmetry_operations:
                c = op.operate(coord)
                inds = find_in_coord_list_pbc(coords, c, atol=self._site_tolerance)
                # can't use if inds, because python is dumb and np.array([0]) evaluates
                # to False
                if len(inds) > 0:
                    return keys[inds[0]]
            return False

        for idx, label in enumerate(data["_atom_site_label"]):
            try:
                # If site type symbol exists, use it. Otherwise, we use the
                # label.
                symbol = self._parse_symbol(data["_atom_site_type_symbol"][idx])
                num_h = get_num_implicit_hydrogens(data["_atom_site_type_symbol"][idx])
            except KeyError:
                symbol = self._parse_symbol(label)
                num_h = get_num_implicit_hydrogens(label)
            if not symbol:
                continue

            if oxi_states is not None:
                o_s = oxi_states.get(symbol, 0)
                # use _atom_site_type_symbol if possible for oxidation state
                if "_atom_site_type_symbol" in data.data:
                    oxi_symbol = data["_atom_site_type_symbol"][idx]
                    o_s = oxi_states.get(oxi_symbol, o_s)
                try:
                    el = Species(symbol, o_s)
                except Exception:
                    el = DummySpecies(symbol, o_s)
            else:
                el = get_el_sp(symbol)

            x = str2float(data["_atom_site_fract_x"][idx])
            y = str2float(data["_atom_site_fract_y"][idx])
            z = str2float(data["_atom_site_fract_z"][idx])
            magmom = magmoms.get(label, np.array([0, 0, 0]))

            try:
                occu = str2float(data["_atom_site_occupancy"][idx])
            except (KeyError, ValueError):
                occu = 1
            coord = (x, y, z)
            match = get_matching_coord(coord)
            if skip_checks:
                comp_d = {el: occu} if occu > 0 else {el: 1e-08}
            else:
                if occu > 0:
                    comp_d = {el: occu}
            if comp_d:
                if num_h > 0:
                    comp_d["H"] = num_h
                    self.warnings.append(
                        "Structure has implicit hydrogens defined, "
                        "parsed structure unlikely to be suitable for use "
                        "in calculations unless hydrogens added."
                    )
                comp = Composition(comp_d)

                if not match:
                    coord_to_species[coord] = comp
                    coord_to_magmoms[coord] = magmom
                    labels[coord] = label
                else:
                    coord_to_species[match] += comp
                    # disordered magnetic not currently supported
                    coord_to_magmoms[match] = None
<<<<<<< HEAD
            comp_d = None
=======
                    labels[match] = label

>>>>>>> b9e6555c
        sum_occu = [
            sum(c.values()) for c in coord_to_species.values() if set(c.elements) != {Element("O"), Element("H")}
        ]
        if any(occu > 1 for occu in sum_occu):
            msg = (
                f"Some occupancies ({sum_occu}) sum to > 1! If they are within "
                "the occupancy_tolerance, they will be rescaled. "
                f"The current occupancy_tolerance is set to: {self._occupancy_tolerance}"
            )
            warnings.warn(msg)
            self.warnings.append(msg)

        all_species = []
        all_coords = []
        all_magmoms = []
        all_hydrogens = []
        equivalent_indices = []
        all_labels = []

        # check to see if magCIF file is disordered
        if self.feature_flags["magcif"]:
            for v in coord_to_magmoms.values():
                if v is None:
                    # Proposed solution to this is to instead store magnetic
                    # moments as Species 'spin' property, instead of site
                    # property, but this introduces ambiguities for end user
                    # (such as unintended use of `spin` and Species will have
                    # fictitious oxidation state).
                    raise NotImplementedError("Disordered magnetic structures not currently supported.")

        if coord_to_species.items():
            for idx, (comp, group) in enumerate(
                groupby(
                    sorted(coord_to_species.items(), key=lambda x: x[1]),
                    key=lambda x: x[1],
                )
            ):
                tmp_coords = [site[0] for site in group]
                tmp_magmom = [coord_to_magmoms[tmp_coord] for tmp_coord in tmp_coords]

                if self.feature_flags["magcif"]:
                    coords, magmoms = self._unique_coords(tmp_coords, magmoms_in=tmp_magmom, lattice=lattice)
                else:
                    coords, magmoms = self._unique_coords(tmp_coords)

                if set(comp.elements) == {Element("O"), Element("H")}:
                    # O with implicit hydrogens
                    im_h = comp["H"]
                    species = Composition({"O": comp["O"]})
                else:
                    im_h = 0
                    species = comp

                # The following might be a more natural representation of equivalent indices,
                # but is not in the format expect by SymmetrizedStructure:
                #   equivalent_indices.append(list(range(len(allcoords), len(coords)+len(allcoords))))
                # The above gives a list like:
                #   [[0, 1, 2, 3], [4, 5, 6, 7, 8, 9, 10, 11]] where the
                # integers are site indices, whereas the version used below will give a version like:
                #   [0, 0, 0, 0, 1, 1, 1, 1, 1, 1, 1, 1]
                # which is a list in the same order as the sites, but where if a site has the same integer
                # it is equivalent.
                equivalent_indices += len(coords) * [idx]

                all_hydrogens.extend(len(coords) * [im_h])
                all_coords.extend(coords)
                all_species.extend(len(coords) * [species])
                all_magmoms.extend(magmoms)
                all_labels.extend(len(coords) * [labels[tmp_coords[0]]])

            # rescale occupancies if necessary
<<<<<<< HEAD
            allspecies_noedit = all_species[:]
            for i, species in enumerate(all_species):
=======
            for idx, species in enumerate(all_species):
>>>>>>> b9e6555c
                total_occu = sum(species.values())
                if 1 < total_occu <= self._occupancy_tolerance:
                    all_species[idx] = species / total_occu

        if all_species and len(all_species) == len(all_coords) and len(all_species) == len(all_magmoms):
            site_properties = {}
            if any(all_hydrogens):
                assert len(all_hydrogens) == len(all_coords)
                site_properties["implicit_hydrogens"] = all_hydrogens

            if self.feature_flags["magcif"]:
                site_properties["magmom"] = all_magmoms

            if len(site_properties) == 0:
                site_properties = None

<<<<<<< HEAD
            struct = Structure(lattice, all_species, all_coords, site_properties=site_properties)
            if skip_checks:
                struct_2 = Structure(lattice, all_species, all_coords, site_properties=site_properties)
                for i, _ in enumerate(struct_2):
                    struct_2[i] = PeriodicSite(
                        allspecies_noedit[i], all_coords[i], lattice, properties=site_properties, skip_checks=True
                    )
=======
            if any(all_labels):
                assert len(all_labels) == len(all_species)
            else:
                all_labels = None

            struct = Structure(lattice, all_species, all_coords, site_properties=site_properties, labels=all_labels)
>>>>>>> b9e6555c

            if symmetrized:
                # Wyckoff labels not currently parsed, note that not all CIFs will contain Wyckoff labels
                # TODO: extract Wyckoff labels (or other CIF attributes) and include as site_properties
                wyckoffs = ["Not Parsed"] * len(struct)

                # Names of space groups are likewise not parsed (again, not all CIFs will contain this information)
                # What is stored are the lists of symmetry operations used to generate the structure
                # TODO: ensure space group labels are stored if present
                sg = SpacegroupOperations("Not Parsed", -1, self.symmetry_operations)
                struct = SymmetrizedStructure(struct, sg, equivalent_indices, wyckoffs)

                if skip_checks:
                    struct_2 = SymmetrizedStructure(struct, sg, equivalent_indices, wyckoffs)
                    for i, _ in enumerate(struct_2):
                        struct_2[i] = PeriodicSite(
                            allspecies_noedit[i], all_coords[i], lattice, properties=site_properties, skip_checks=True
                        )
                    return struct_2

                return struct

            if skip_checks:
                return struct_2

            struct = struct.get_sorted_structure()

            if primitive and self.feature_flags["magcif"]:
                struct = struct.get_primitive_structure(use_site_props=True)
            elif primitive:
                struct = struct.get_primitive_structure()
                struct = struct.get_reduced_structure()

            return struct
        return None

    def get_structures(self, primitive=True, symmetrized=False, skip_checks=False):
        """
        Return list of structures in CIF file. primitive boolean sets whether a
        conventional cell structure or primitive cell structure is returned.

        Args:
            primitive (bool): Set to False to return conventional unit cells.
                Defaults to True. With magnetic CIF files, will return primitive
                magnetic cell which may be larger than nuclear primitive cell.
            symmetrized (bool): If True, return a SymmetrizedStructure which will
                include the equivalent indices and symmetry operations used to
                create the Structure as provided by the CIF (if explicit symmetry
                operations are included in the CIF) or generated from information
                in the CIF (if only space group labels are provided). Note that
                currently Wyckoff labels and space group labels or numbers are
                not included in the generated SymmetrizedStructure, these will be
                notated as "Not Parsed" or -1 respectively.
            skip_checks (bool): If True, the occupancy of the periodic sites will
                not be checked, allowing for aphysical values to be accepted.This
                is useful for experimental results in which occupancy was allowed
                to refine to aphysical values to account for some other property
                otherwise not refinable from diffraction.

        Returns:
            List of Structures.
        """
        if skip_checks:
            warnings.warn("Structures with aphysical site occupancies are not compatible with many pymatgen features.")
        if primitive and symmetrized:
            raise ValueError(
                "Using both 'primitive' and 'symmetrized' arguments is not currently supported "
                "since unexpected behavior might result."
            )

        structures = []
        for i, d in enumerate(self._cif.data.values()):
            try:
                struct = self._get_structure(d, primitive, symmetrized, skip_checks)
                if struct:
                    structures.append(struct)
            except (KeyError, ValueError) as exc:
                # Warn the user (Errors should never pass silently)
                # A user reported a problem with cif files produced by Avogadro
                # in which the atomic coordinates are in Cartesian coords.
                self.warnings.append(str(exc))
                warnings.warn(f"No structure parsed for {i + 1} structure in CIF. Section of CIF file below.")
                warnings.warn(str(d))
                warnings.warn(f"Error is {exc}.")

        if self.warnings:
            warnings.warn("Issues encountered while parsing CIF: " + "\n".join(self.warnings))
        if len(structures) == 0:
            raise ValueError("Invalid cif file with no structures!")
        return structures

    def get_bibtex_string(self):
        """
        Get BibTeX reference from CIF file.
        :param data:
        :return: BibTeX string.
        """
        try:
            from pybtex.database import BibliographyData, Entry
        except ImportError:
            raise RuntimeError("Bibliographic data extraction requires pybtex.")

        bibtex_keys = {
            "author": ("_publ_author_name", "_citation_author_name"),
            "title": ("_publ_section_title", "_citation_title"),
            "journal": (
                "_journal_name_full",
                "_journal_name_abbrev",
                "_citation_journal_full",
                "_citation_journal_abbrev",
            ),
            "volume": ("_journal_volume", "_citation_journal_volume"),
            "year": ("_journal_year", "_citation_year"),
            "number": ("_journal_number", "_citation_number"),
            "page_first": ("_journal_page_first", "_citation_page_first"),
            "page_last": ("_journal_page_last", "_citation_page_last"),
            "doi": ("_journal_DOI", "_citation_DOI"),
        }

        entries = {}

        # TODO: parse '_publ_section_references' when it exists?
        # TODO: CIF specification supports multiple citations.

        for idx, data in enumerate(self._cif.data.values()):
            # convert to lower-case keys, some cif files inconsistent
            data = {k.lower(): v for k, v in data.data.items()}

            bibtex_entry = {}

            for field, tags in bibtex_keys.items():
                for tag in tags:
                    if tag in data:
                        if isinstance(data[tag], list):
                            bibtex_entry[field] = data[tag][0]
                        else:
                            bibtex_entry[field] = data[tag]

            # convert to bibtex author format ('and' delimited)
            if "author" in bibtex_entry:
                # separate out semicolon authors
                if isinstance(bibtex_entry["author"], str) and ";" in bibtex_entry["author"]:
                    bibtex_entry["author"] = bibtex_entry["author"].split(";")

                if isinstance(bibtex_entry["author"], list):
                    bibtex_entry["author"] = " and ".join(bibtex_entry["author"])

            # convert to bibtex page range format, use empty string if not specified
            if ("page_first" in bibtex_entry) or ("page_last" in bibtex_entry):
                bibtex_entry["pages"] = bibtex_entry.get("page_first", "") + "--" + bibtex_entry.get("page_last", "")
                bibtex_entry.pop("page_first", None)  # and remove page_first, page_list if present
                bibtex_entry.pop("page_last", None)

            # cite keys are given as cif-reference-idx in order they are found
            entries[f"cifref{idx}"] = Entry("article", list(bibtex_entry.items()))

        return BibliographyData(entries).to_string(bib_format="bibtex")

    def as_dict(self):
        """:return: MSONable dict"""
        dct = {}
        for k, v in self._cif.data.items():
            dct[k] = {}
            for k2, v2 in v.data.items():
                dct[k][k2] = v2
        return dct

    @property
    def has_errors(self):
        """:return: Whether there are errors/warnings detected in CIF parsing."""
        return len(self.warnings) > 0


class CifWriter:
    """A wrapper around CifFile to write CIF files from pymatgen structures."""

    def __init__(
        self,
        struct,
        symprec=None,
        write_magmoms=False,
        significant_figures=8,
        angle_tolerance=5.0,
        refine_struct=True,
    ):
        """
        Args:
            struct (Structure): structure to write
            symprec (float): If not none, finds the symmetry of the structure
                and writes the cif with symmetry information. Passes symprec
                to the SpacegroupAnalyzer. See also refine_struct.
            write_magmoms (bool): If True, will write magCIF file. Incompatible
                with symprec
            significant_figures (int): Specifies precision for formatting of floats.
                Defaults to 8.
            angle_tolerance (float): Angle tolerance for symmetry finding. Passes
                angle_tolerance to the SpacegroupAnalyzer. Used only if symprec
                is not None.
            refine_struct: Used only if symprec is not None. If True, get_refined_structure
                is invoked to convert input structure from primitive to conventional.
        """
        if write_magmoms and symprec:
            warnings.warn("Magnetic symmetry cannot currently be detected by pymatgen,disabling symmetry detection.")
            symprec = None

        format_str = f"{{:.{significant_figures}f}}"

        block = {}
        loops = []
        spacegroup = ("P 1", 1)
        if symprec is not None:
            sf = SpacegroupAnalyzer(struct, symprec, angle_tolerance=angle_tolerance)
            spacegroup = (sf.get_space_group_symbol(), sf.get_space_group_number())

            if refine_struct:
                # Needs the refined structure when using symprec. This converts
                # primitive to conventional structures, the standard for CIF.
                struct = sf.get_refined_structure()

        latt = struct.lattice
        comp = struct.composition
        no_oxi_comp = comp.element_composition
        block["_symmetry_space_group_name_H-M"] = spacegroup[0]
        for cell_attr in ["a", "b", "c"]:
            block["_cell_length_" + cell_attr] = format_str.format(getattr(latt, cell_attr))
        for cell_attr in ["alpha", "beta", "gamma"]:
            block["_cell_angle_" + cell_attr] = format_str.format(getattr(latt, cell_attr))
        block["_symmetry_Int_Tables_number"] = spacegroup[1]
        block["_chemical_formula_structural"] = no_oxi_comp.reduced_formula
        block["_chemical_formula_sum"] = no_oxi_comp.formula
        block["_cell_volume"] = format_str.format(latt.volume)

        reduced_comp, fu = no_oxi_comp.get_reduced_composition_and_factor()
        block["_cell_formula_units_Z"] = str(int(fu))

        if symprec is None:
            block["_symmetry_equiv_pos_site_id"] = ["1"]
            block["_symmetry_equiv_pos_as_xyz"] = ["x, y, z"]
        else:
            sf = SpacegroupAnalyzer(struct, symprec)

            symmops = []
            for op in sf.get_symmetry_operations():
                v = op.translation_vector
                symmops.append(SymmOp.from_rotation_and_translation(op.rotation_matrix, v))

            ops = [op.as_xyz_string() for op in symmops]
            block["_symmetry_equiv_pos_site_id"] = [f"{i}" for i in range(1, len(ops) + 1)]
            block["_symmetry_equiv_pos_as_xyz"] = ops

        loops.append(["_symmetry_equiv_pos_site_id", "_symmetry_equiv_pos_as_xyz"])

        try:
            symbol_to_oxinum = {str(el): float(el.oxi_state) for el in sorted(comp.elements)}
            block["_atom_type_symbol"] = list(symbol_to_oxinum)
            block["_atom_type_oxidation_number"] = symbol_to_oxinum.values()
            loops.append(["_atom_type_symbol", "_atom_type_oxidation_number"])
        except (TypeError, AttributeError):
            symbol_to_oxinum = {el.symbol: 0 for el in sorted(comp.elements)}

        atom_site_type_symbol = []
        atom_site_symmetry_multiplicity = []
        atom_site_fract_x = []
        atom_site_fract_y = []
        atom_site_fract_z = []
        atom_site_label = []
        atom_site_occupancy = []
        atom_site_moment_label = []
        atom_site_moment_crystalaxis_x = []
        atom_site_moment_crystalaxis_y = []
        atom_site_moment_crystalaxis_z = []
        count = 0
        if symprec is None:
            for site in struct:
                for sp, occu in sorted(site.species.items()):
                    atom_site_type_symbol.append(str(sp))
                    atom_site_symmetry_multiplicity.append("1")
                    atom_site_fract_x.append(format_str.format(site.a))
                    atom_site_fract_y.append(format_str.format(site.b))
                    atom_site_fract_z.append(format_str.format(site.c))
                    atom_site_label.append(f"{sp.symbol}{count}")
                    atom_site_occupancy.append(str(occu))

                    if "magmom" in site.properties:
                        mag = site.properties["magmom"]
                    elif getattr(sp, "spin", None) is not None:
                        mag = sp.spin
                    else:
                        mag = 0

                    magmom = Magmom(mag)
                    if write_magmoms and abs(magmom) > 0:
                        moment = Magmom.get_moment_relative_to_crystal_axes(magmom, latt)
                        atom_site_moment_label.append(f"{sp.symbol}{count}")
                        atom_site_moment_crystalaxis_x.append(format_str.format(moment[0]))
                        atom_site_moment_crystalaxis_y.append(format_str.format(moment[1]))
                        atom_site_moment_crystalaxis_z.append(format_str.format(moment[2]))

                    count += 1
        else:
            # The following just presents a deterministic ordering.
            unique_sites = [
                (
                    sorted(sites, key=lambda s: tuple(abs(x) for x in s.frac_coords))[0],
                    len(sites),
                )
                for sites in sf.get_symmetrized_structure().equivalent_sites
            ]
            for site, mult in sorted(
                unique_sites,
                key=lambda t: (
                    t[0].species.average_electroneg,
                    -t[1],
                    t[0].a,
                    t[0].b,
                    t[0].c,
                ),
            ):
                for sp, occu in site.species.items():
                    atom_site_type_symbol.append(str(sp))
                    atom_site_symmetry_multiplicity.append(f"{mult}")
                    atom_site_fract_x.append(format_str.format(site.a))
                    atom_site_fract_y.append(format_str.format(site.b))
                    atom_site_fract_z.append(format_str.format(site.c))
                    atom_site_label.append(f"{sp.symbol}{count}")
                    atom_site_occupancy.append(str(occu))
                    count += 1

        block["_atom_site_type_symbol"] = atom_site_type_symbol
        block["_atom_site_label"] = atom_site_label
        block["_atom_site_symmetry_multiplicity"] = atom_site_symmetry_multiplicity
        block["_atom_site_fract_x"] = atom_site_fract_x
        block["_atom_site_fract_y"] = atom_site_fract_y
        block["_atom_site_fract_z"] = atom_site_fract_z
        block["_atom_site_occupancy"] = atom_site_occupancy
        loops.append(
            [
                "_atom_site_type_symbol",
                "_atom_site_label",
                "_atom_site_symmetry_multiplicity",
                "_atom_site_fract_x",
                "_atom_site_fract_y",
                "_atom_site_fract_z",
                "_atom_site_occupancy",
            ]
        )
        if write_magmoms:
            block["_atom_site_moment_label"] = atom_site_moment_label
            block["_atom_site_moment_crystalaxis_x"] = atom_site_moment_crystalaxis_x
            block["_atom_site_moment_crystalaxis_y"] = atom_site_moment_crystalaxis_y
            block["_atom_site_moment_crystalaxis_z"] = atom_site_moment_crystalaxis_z
            loops.append(
                [
                    "_atom_site_moment_label",
                    "_atom_site_moment_crystalaxis_x",
                    "_atom_site_moment_crystalaxis_y",
                    "_atom_site_moment_crystalaxis_z",
                ]
            )
        dct = {}
        dct[comp.reduced_formula] = CifBlock(block, loops, comp.reduced_formula)
        self._cf = CifFile(dct)

    @property
    def ciffile(self):
        """Returns: CifFile associated with the CifWriter."""
        return self._cf

    def __str__(self):
        """Returns the cif as a string."""
        return str(self._cf)

    def write_file(self, filename):
        """Write the cif file."""
        with zopen(filename, "wt") as f:
            f.write(str(self))


def str2float(text):
    """Remove uncertainty brackets from strings and return the float."""
    try:
        # Note that the ending ) is sometimes missing. That is why the code has
        # been modified to treat it as optional. Same logic applies to lists.
        return float(re.sub(r"\(.+\)*", "", text))
    except TypeError:
        if isinstance(text, list) and len(text) == 1:
            return float(re.sub(r"\(.+\)*", "", text[0]))
    except ValueError as exc:
        if text.strip() == ".":
            return 0
        raise exc
    raise ValueError(f"{text} cannot be converted to float")<|MERGE_RESOLUTION|>--- conflicted
+++ resolved
@@ -969,12 +969,8 @@
                     coord_to_species[match] += comp
                     # disordered magnetic not currently supported
                     coord_to_magmoms[match] = None
-<<<<<<< HEAD
+                    labels[match] = label
             comp_d = None
-=======
-                    labels[match] = label
-
->>>>>>> b9e6555c
         sum_occu = [
             sum(c.values()) for c in coord_to_species.values() if set(c.elements) != {Element("O"), Element("H")}
         ]
@@ -1046,12 +1042,8 @@
                 all_labels.extend(len(coords) * [labels[tmp_coords[0]]])
 
             # rescale occupancies if necessary
-<<<<<<< HEAD
             allspecies_noedit = all_species[:]
-            for i, species in enumerate(all_species):
-=======
             for idx, species in enumerate(all_species):
->>>>>>> b9e6555c
                 total_occu = sum(species.values())
                 if 1 < total_occu <= self._occupancy_tolerance:
                     all_species[idx] = species / total_occu
@@ -1068,23 +1060,16 @@
             if len(site_properties) == 0:
                 site_properties = None
 
-<<<<<<< HEAD
-            struct = Structure(lattice, all_species, all_coords, site_properties=site_properties)
-            if skip_checks:
-                struct_2 = Structure(lattice, all_species, all_coords, site_properties=site_properties)
-                for i, _ in enumerate(struct_2):
-                    struct_2[i] = PeriodicSite(
-                        allspecies_noedit[i], all_coords[i], lattice, properties=site_properties, skip_checks=True
-                    )
-=======
             if any(all_labels):
                 assert len(all_labels) == len(all_species)
             else:
                 all_labels = None
-
             struct = Structure(lattice, all_species, all_coords, site_properties=site_properties, labels=all_labels)
->>>>>>> b9e6555c
-
+            if skip_checks:
+                struct_2 = Structure(lattice, all_species, all_coords, site_properties=site_properties, labels=all_labels)
+                for i, _ in enumerate(struct_2):
+                    struct_2[i] = PeriodicSite(
+                        allspecies_noedit[i], all_coords[i], lattice, properties=site_properties, skip_checks=True)
             if symmetrized:
                 # Wyckoff labels not currently parsed, note that not all CIFs will contain Wyckoff labels
                 # TODO: extract Wyckoff labels (or other CIF attributes) and include as site_properties
