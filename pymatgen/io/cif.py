--- conflicted
+++ resolved
@@ -906,14 +906,8 @@
             return {}
         return magmoms
 
-<<<<<<< HEAD
     def _parse_symbol(self, sym: str) -> str | None:
-        """
-        Parse a string with a symbol to extract a string representing an element.
-=======
-    def _parse_symbol(self, sym):
         """Parse a string with a symbol to extract a string representing an element.
->>>>>>> 578d29ca
 
         Args:
             sym (str): A symbol to be parsed.
