--- conflicted
+++ resolved
@@ -969,12 +969,8 @@
                     coord_to_species[match] += comp
                     # disordered magnetic not currently supported
                     coord_to_magmoms[match] = None
-<<<<<<< HEAD
+                    labels[match] = label
             comp_d = None
-=======
-                    labels[match] = label
-
->>>>>>> 1975b921
         sum_occu = [
             sum(c.values()) for c in coord_to_species.values() if set(c.elements) != {Element("O"), Element("H")}
         ]
@@ -1046,12 +1042,8 @@
                 all_labels.extend(len(coords) * [labels[tmp_coords[0]]])
 
             # rescale occupancies if necessary
-<<<<<<< HEAD
             allspecies_noedit = allspecies[:]
             for i, species in enumerate(allspecies):
-=======
-            for i, species in enumerate(all_species):
->>>>>>> 1975b921
                 total_occu = sum(species.values())
                 if 1 < total_occu <= self._occupancy_tolerance:
                     all_species[i] = species / total_occu
@@ -1072,7 +1064,6 @@
             if len(site_properties) == 0:
                 site_properties = None
 
-<<<<<<< HEAD
             struct = Structure(lattice, allspecies, allcoords, site_properties=site_properties)
             if skip_checks:
                 struct_2 = Structure(lattice, allspecies, allcoords, site_properties=site_properties)
@@ -1080,9 +1071,7 @@
                     struct_2[i] = PeriodicSite(
                         allspecies_noedit[i], allcoords[i], lattice, properties=site_properties, skip_checks=True
                     )
-=======
-            struct = Structure(lattice, all_species, all_coords, site_properties=site_properties)
->>>>>>> 1975b921
+
 
             if symmetrized:
                 # Wyckoff labels not currently parsed, note that not all CIFs will contain Wyckoff labels
