from __future__ import annotations

import unittest
import warnings

import numpy as np
import pytest
from pytest import approx

from pymatgen.analysis.structure_matcher import StructureMatcher
from pymatgen.core.composition import Composition
from pymatgen.core.lattice import Lattice
from pymatgen.core.periodic_table import DummySpecies, Element, Species
from pymatgen.core.structure import Structure
from pymatgen.electronic_structure.core import Magmom
from pymatgen.io.cif import CifBlock, CifParser, CifWriter
from pymatgen.io.vasp.inputs import Poscar
from pymatgen.symmetry.structure import SymmetrizedStructure
from pymatgen.util.testing import PymatgenTest

try:
    import pybtex
except ImportError:
    pybtex = None


class CifBlockTest(PymatgenTest):
    def test_to_string(self):
        with open(self.TEST_FILES_DIR / "Graphite.cif") as f:
            s = f.read()
        c = CifBlock.from_string(s)
        cif_str_2 = str(CifBlock.from_string(str(c)))
        cif_str = """data_53781-ICSD
_database_code_ICSD   53781
_audit_creation_date   2003-04-01
_audit_update_record   2013-02-01
_chemical_name_systematic   Carbon
_chemical_formula_structural   C
_chemical_formula_sum   C1
_chemical_name_structure_type   Graphite(2H)
_chemical_name_mineral   'Graphite 2H'
_exptl_crystal_density_diffrn   2.22
_publ_section_title   'Structure of graphite'
loop_
 _citation_id
 _citation_journal_full
 _citation_year
 _citation_journal_volume
 _citation_page_first
 _citation_page_last
 _citation_journal_id_ASTM
  primary  'Physical Review (1,1893-132,1963/141,1966-188,1969)'
  1917  10  661  696  PHRVAO
loop_
 _publ_author_name
  'Hull, A.W.'
_cell_length_a   2.47
_cell_length_b   2.47
_cell_length_c   6.8
_cell_angle_alpha   90.
_cell_angle_beta   90.
_cell_angle_gamma   120.
_cell_volume   35.93
_cell_formula_units_Z   4
_symmetry_space_group_name_H-M   'P 63/m m c'
_symmetry_Int_Tables_number   194
loop_
 _symmetry_equiv_pos_site_id
 _symmetry_equiv_pos_as_xyz
  1  'x, x-y, -z+1/2'
  2  '-x+y, y, -z+1/2'
  3  '-y, -x, -z+1/2'
  4  '-x+y, -x, -z+1/2'
  5  '-y, x-y, -z+1/2'
  6  'x, y, -z+1/2'
  7  '-x, -x+y, z+1/2'
  8  'x-y, -y, z+1/2'
  9  'y, x, z+1/2'
  10  'x-y, x, z+1/2'
  11  'y, -x+y, z+1/2'
  12  '-x, -y, z+1/2'
  13  '-x, -x+y, -z'
  14  'x-y, -y, -z'
  15  'y, x, -z'
  16  'x-y, x, -z'
  17  'y, -x+y, -z'
  18  '-x, -y, -z'
  19  'x, x-y, z'
  20  '-x+y, y, z'
  21  '-y, -x, z'
  22  '-x+y, -x, z'
  23  '-y, x-y, z'
  24  'x, y, z'
loop_
 _atom_type_symbol
 _atom_type_oxidation_number
  C0+  0
loop_
 _atom_site_label
 _atom_site_type_symbol
 _atom_site_symmetry_multiplicity
 _atom_site_Wyckoff_symbol
 _atom_site_fract_x
 _atom_site_fract_y
 _atom_site_fract_z
 _atom_site_B_iso_or_equiv
 _atom_site_occupancy
 _atom_site_attached_hydrogens
  C1  C0+  2  b  0  0  0.25  .  1.  0
  C2  C0+  2  c  0.3333  0.6667  0.25  .  1.  0"""
        for l1, l2, l3 in zip(str(c).split("\n"), cif_str.split("\n"), cif_str_2.split("\n")):
            assert l1.strip() == l2.strip()
            assert l2.strip() == l3.strip()

    def test_double_quotes_and_underscore_data(self):
        cif_str = """data_test
_symmetry_space_group_name_H-M   "P -3 m 1"
_thing   '_annoying_data'"""
        cb = CifBlock.from_string(cif_str)
        assert cb["_symmetry_space_group_name_H-M"] == "P -3 m 1"
        assert cb["_thing"] == "_annoying_data"
        assert str(cb) == cif_str.replace('"', "'")

    def test_double_quoted_data(self):
        cif_str = """data_test
_thing   ' '_annoying_data''
_other   " "_more_annoying_data""
_more   ' "even more" ' """
        cb = CifBlock.from_string(cif_str)
        assert cb["_thing"] == " '_annoying_data'"
        assert cb["_other"] == ' "_more_annoying_data"'
        assert cb["_more"] == ' "even more" '

    def test_nested_fake_multiline_quotes(self):
        cif_str = """data_test
_thing
;
long quotes
 ;
 still in the quote
 ;
actually going to end now
;"""
        cb = CifBlock.from_string(cif_str)
        assert cb["_thing"] == " long quotes  ;  still in the quote  ; actually going to end now"

    def test_long_loop(self):
        data = {
            "_stuff1": ["A" * 30] * 2,
            "_stuff2": ["B" * 30] * 2,
            "_stuff3": ["C" * 30] * 2,
        }
        loops = [["_stuff1", "_stuff2", "_stuff3"]]
        cif_str = """data_test
loop_
 _stuff1
 _stuff2
 _stuff3
  AAAAAAAAAAAAAAAAAAAAAAAAAAAAAA  BBBBBBBBBBBBBBBBBBBBBBBBBBBBBB
  CCCCCCCCCCCCCCCCCCCCCCCCCCCCCC
  AAAAAAAAAAAAAAAAAAAAAAAAAAAAAA  BBBBBBBBBBBBBBBBBBBBBBBBBBBBBB
  CCCCCCCCCCCCCCCCCCCCCCCCCCCCCC"""
        assert str(CifBlock(data, loops, "test")) == cif_str


class CifIOTest(PymatgenTest):
    def test_CifParser(self):
        parser = CifParser(self.TEST_FILES_DIR / "LiFePO4.cif")
        for s in parser.get_structures(True):
            assert s.formula == "Li4 Fe4 P4 O16", "Incorrectly parsed cif."

        parser = CifParser(self.TEST_FILES_DIR / "V2O3.cif")
        for s in parser.get_structures(True):
            assert s.formula == "V4 O6"

        bibtex_str = """
@article{cifref0,
    author = "Andersson, G.",
    title = "Studies on vanadium oxides. I. Phase analysis",
    journal = "Acta Chemica Scandinavica (1-27,1973-42,1988)",
    volume = "8",
    year = "1954",
    pages = "1599--1606"
}
        """
        assert parser.get_bibtex_string().strip() == bibtex_str.strip()

        parser = CifParser(self.TEST_FILES_DIR / "Li2O.cif")
        prim = parser.get_structures(True)[0]
        assert prim.formula == "Li2 O1"
        conv = parser.get_structures(False)[0]
        assert conv.formula == "Li8 O4"

        # test for disordered structures
        parser = CifParser(self.TEST_FILES_DIR / "Li10GeP2S12.cif")
        for s in parser.get_structures(True):
            assert s.formula == "Li20.2 Ge2.06 P3.94 S24", "Incorrectly parsed cif."
        cif_str = r"""#\#CIF1.1
##########################################################################
#               Crystallographic Information Format file
#               Produced by PyCifRW module
#
#  This is a CIF file.  CIF has been adopted by the International
#  Union of Crystallography as the standard for data archiving and
#  transmission.
#
#  For information on this file format, follow the CIF links at
#  http://www.iucr.org
##########################################################################

data_FePO4
_symmetry_space_group_name_H-M          'P 1'
_cell_length_a                          10.4117668699
_cell_length_b                          6.06717187997
_cell_length_c                          4.75948953998
loop_ # sometimes this is in a loop (incorrectly)
_cell_angle_alpha
91.0
_cell_angle_beta                        92.0
_cell_angle_gamma                       93.0
_chemical_name_systematic               'Generated by pymatgen'
_symmetry_Int_Tables_number             1
_chemical_formula_structural            FePO4
_chemical_formula_sum                   'Fe4 P4 O16'
_cell_volume                            300.65685512
_cell_formula_units_Z                   4
loop_
  _symmetry_equiv_pos_site_id
  _symmetry_equiv_pos_as_xyz
   1  'x, y, z'

loop_
  _atom_site_type_symbol
  _atom_site_label
  _atom_site_symmetry_multiplicity
  _atom_site_fract_x
  _atom_site_fract_y
  _atom_site_fract_z
  _atom_site_attached_hydrogens
  _atom_site_B_iso_or_equiv
  _atom_site_occupancy
    Fe  Fe1  1  0.218728  0.750000  0.474867  0  .  1
    Fe  JJ2  1  0.281272  0.250000  0.974867  0  .  1
    # there's a typo here, parser should read the symbol from the
    # _atom_site_type_symbol
    Fe  Fe3  1  0.718728  0.750000  0.025133  0  .  1
    Fe  Fe4  1  0.781272  0.250000  0.525133  0  .  1
    P  P5  1  0.094613  0.250000  0.418243  0  .  1
    P  P6  1  0.405387  0.750000  0.918243  0  .  1
    P  P7  1  0.594613  0.250000  0.081757  0  .  1
    P  P8  1  0.905387  0.750000  0.581757  0  .  1
    O  O9  1  0.043372  0.750000  0.707138  0  .  1
    O  O10  1  0.096642  0.250000  0.741320  0  .  1
    O  O11  1  0.165710  0.046072  0.285384  0  .  1
    O  O12  1  0.165710  0.453928  0.285384  0  .  1
    O  O13  1  0.334290  0.546072  0.785384  0  .  1
    O  O14  1  0.334290  0.953928  0.785384  0  .  1
    O  O15  1  0.403358  0.750000  0.241320  0  .  1
    O  O16  1  0.456628  0.250000  0.207138  0  .  1
    O  O17  1  0.543372  0.750000  0.792862  0  .  1
    O  O18  1  0.596642  0.250000  0.758680  0  .  1
    O  O19  1  0.665710  0.046072  0.214616  0  .  1
    O  O20  1  0.665710  0.453928  0.214616  0  .  1
    O  O21  1  0.834290  0.546072  0.714616  0  .  1
    O  O22  1  0.834290  0.953928  0.714616  0  .  1
    O  O23  1  0.903358  0.750000  0.258680  0  .  1
    O  O24  1  0.956628  0.250000  0.292862  0  .  1

"""
        parser = CifParser.from_string(cif_str)
        struct = parser.get_structures(primitive=False)[0]
        assert struct.formula == "Fe4 P4 O16"
        assert struct.lattice.a == approx(10.4117668699)
        assert struct.lattice.b == approx(6.06717187997)
        assert struct.lattice.c == approx(4.75948953998)
        assert struct.lattice.alpha == approx(91)
        assert struct.lattice.beta == approx(92)
        assert struct.lattice.gamma == approx(93)

        with warnings.catch_warnings():
            warnings.simplefilter("ignore")
            parser = CifParser(self.TEST_FILES_DIR / "srycoo.cif")
        assert parser.get_structures()[0].formula == "Sr5.6 Y2.4 Co8 O21"

        # Test with a decimal Xyz. This should parse as two atoms in
        # conventional cell if it is correct, one if not.
        parser = CifParser(self.TEST_FILES_DIR / "Fe.cif")
        assert len(parser.get_structures(primitive=False)[0]) == 2
        assert not parser.has_errors

    def test_get_symmetrized_structure(self):
        parser = CifParser(self.TEST_FILES_DIR / "Li2O.cif")
        sym_structure = parser.get_structures(primitive=False, symmetrized=True)[0]
        structure = parser.get_structures(primitive=False, symmetrized=False)[0]
        assert isinstance(sym_structure, SymmetrizedStructure)
        assert structure == sym_structure
        assert sym_structure.equivalent_indices == [[0, 1, 2, 3], [4, 5, 6, 7, 8, 9, 10, 11]]

    def test_site_symbol_preference(self):
        parser = CifParser(self.TEST_FILES_DIR / "site_type_symbol_test.cif")
        assert parser.get_structures()[0].formula == "Ge0.4 Sb0.4 Te1"

    def test_implicit_hydrogen(self):
        with warnings.catch_warnings():
            warnings.simplefilter("ignore")
            parser = CifParser(self.TEST_FILES_DIR / "Senegalite_implicit_hydrogen.cif")
            for s in parser.get_structures():
                assert s.formula == "Al8 P4 O32"
                assert sum(s.site_properties["implicit_hydrogens"]) == 20
            assert (
                "Structure has implicit hydrogens defined, "
                "parsed structure unlikely to be suitable for use "
                "in calculations unless hydrogens added." in parser.warnings
            )
            parser = CifParser(self.TEST_FILES_DIR / "cif_implicit_hydrogens_cod_1011130.cif")
            s = parser.get_structures()[0]
            assert (
                "Structure has implicit hydrogens defined, "
                "parsed structure unlikely to be suitable for use "
                "in calculations unless hydrogens added." in parser.warnings
            )

    def test_CifParserSpringerPauling(self):
        with warnings.catch_warnings():
            warnings.simplefilter("ignore")
            # Below are 10 tests for CIFs from the Springer Materials/Pauling file DBs.

            # Partial occupancy on sites, incorrect label, previously unparsable
            parser = CifParser(self.TEST_FILES_DIR / "PF_sd_1928405.cif")
            for s in parser.get_structures(True):
                assert s.formula == "Er1 Mn3.888 Fe2.112 Sn6"
            assert parser.has_errors

            # Partial occupancy on sites, previously parsed as an ordered structure
            parser = CifParser(self.TEST_FILES_DIR / "PF_sd_1011081.cif")
            for s in parser.get_structures(True):
                assert s.formula == "Zr0.2 Nb0.8"
            assert parser.has_errors

            # Partial occupancy on sites, incorrect label, previously unparsable
            parser = CifParser(self.TEST_FILES_DIR / "PF_sd_1615854.cif")
            for s in parser.get_structures(True):
                assert s.formula == "Na2 Al2 Si6 O16"
            assert parser.has_errors

            # Partial occupancy on sites, incorrect label, previously unparsable
            parser = CifParser(self.TEST_FILES_DIR / "PF_sd_1622133.cif")
            for s in parser.get_structures(True):
                assert s.formula == "Ca0.184 Mg13.016 Fe2.8 Si16 O48"
            assert parser.has_errors

            # Partial occupancy on sites, previously parsed as an ordered structure
            parser = CifParser(self.TEST_FILES_DIR / "PF_sd_1908491.cif")
            for s in parser.get_structures(True):
                assert s.formula == "Mn0.48 Zn0.52 Ga2 Se4"
            assert parser.has_errors

            # Partial occupancy on sites, incorrect label, previously unparsable
            parser = CifParser(self.TEST_FILES_DIR / "PF_sd_1811457.cif")
            for s in parser.get_structures(True):
                assert s.formula == "Ba2 Mg0.6 Zr0.2 Ta1.2 O6"
            assert parser.has_errors

            # Incomplete powder diffraction data, previously unparsable
            # This CIF file contains the molecular species "NH3" which is
            # parsed as "N" because the label is "N{x}" (x = 1,2,..) and the
            # corresponding symbol is "NH3". Since, the label and symbol are switched
            # in CIFs from Springer Materials/Pauling file DBs, CifParser parses the
            # element as "Nh" (Nihonium).
            parser = CifParser(self.TEST_FILES_DIR / "PF_sd_1002871.cif")
            assert parser.get_structures(True)[0].formula == "Cu1 Br2 Nh6"
            assert parser.get_structures(True)[1].formula == "Cu1 Br4 Nh6"
            assert parser.has_errors

            # Incomplete powder diffraction data, previously unparsable
            parser = CifParser(self.TEST_FILES_DIR / "PF_sd_1704003.cif")
            for s in parser.get_structures():
                assert s.formula == "Rb4 Mn2 F12"
            assert parser.has_errors

            # Unparsable species 'OH/OH2', previously parsed as "O"
            parser = CifParser(self.TEST_FILES_DIR / "PF_sd_1500382.cif")
            for s in parser.get_structures():
                assert s.formula == "Mg6 B2 O6 F1.764"
            assert parser.has_errors

            # Unparsable species 'OH/OH2', previously parsed as "O"
            parser = CifParser(self.TEST_FILES_DIR / "PF_sd_1601634.cif")
            for s in parser.get_structures():
                assert s.formula == "Zn1.29 Fe0.69 As2 Pb1.02 O8"

    def test_CifParserCod(self):
        """
        Parsing problematic cif files from the COD database
        """
        with warnings.catch_warnings():
            warnings.simplefilter("ignore")

            # Symbol in capital letters
            parser = CifParser(self.TEST_FILES_DIR / "Cod_2100513.cif")
            for s in parser.get_structures(True):
                assert s.formula == "Ca4 Nb2.0 Al2 O12"

            # Label in capital letters
            parser = CifParser(self.TEST_FILES_DIR / "Cod_4115344.cif")
            for s in parser.get_structures(True):
                assert s.formula == "Mo4 P2 H60 C60 I4 O4"

    def test_parse_symbol(self):
        """
        Test the _parse_symbol function with several potentially
        problematic examples of symbols and labels.
        """
        test_cases = {
            "MgT": "Mg",
            "MgT1": "Mg",
            "H(46A)": "H",
            "O(M)": "O",
            "N(Am)": "N",
            "H1N2a": "H",
            "CO(1)": "Co",
            "Wat1": "O",
            "MgM2A": "Mg",
            "CaX": "Ca",
            "X1": "X",
            "X": "X",
            "OA1": "O",
            "NaA2": "Na",
            "O-H2": "O",
            "OD2": "O",
            "OW": "O",
            "SiT": "Si",
            "SiTet": "Si",
            "Na-Int": "Na",
            "CaD1": "Ca",
            "KAm": "K",
            "D+1": "D",
            "D": "D",
            "D1-": "D",
            "D4": "D",
            "D0": "D",
            "NH": "Nh",
            "NH2": "Nh",
            "NH3": "Nh",
            "SH": "S",
        }

        for e in Element:
            name = e.name
            test_cases[name] = name
            if len(name) == 2:
                test_cases[name.upper()] = name
                test_cases[name.upper() + str(1)] = name
                test_cases[name.upper() + "A"] = name
            test_cases[name + str(1)] = name
            test_cases[name + str(2)] = name
            test_cases[name + str(3)] = name
            test_cases[name + str(1) + "A"] = name

        special = {"Hw": "H", "Ow": "O", "Wat": "O", "wat": "O", "OH": "", "OH2": ""}
        test_cases.update(special)

        with warnings.catch_warnings():
            warnings.simplefilter("ignore")
            parser = CifParser(self.TEST_FILES_DIR / "LiFePO4.cif")
            for sym, expected_symbol in test_cases.items():
                assert parser._parse_symbol(sym) == expected_symbol

    def test_CifWriter(self):
        filepath = self.TEST_FILES_DIR / "POSCAR"
        poscar = Poscar.from_file(filepath)
        writer = CifWriter(poscar.structure, symprec=0.01)
        answer = """# generated using pymatgen
data_FePO4
_symmetry_space_group_name_H-M   Pnma
_cell_length_a   10.41176687
_cell_length_b   6.06717188
_cell_length_c   4.75948954
_cell_angle_alpha   90.00000000
_cell_angle_beta   90.00000000
_cell_angle_gamma   90.00000000
_symmetry_Int_Tables_number   62
_chemical_formula_structural   FePO4
_chemical_formula_sum   'Fe4 P4 O16'
_cell_volume   300.65685512
_cell_formula_units_Z   4
loop_
 _symmetry_equiv_pos_site_id
 _symmetry_equiv_pos_as_xyz
  1  'x, y, z'
  2  '-x, -y, -z'
  3  '-x+1/2, -y, z+1/2'
  4  'x+1/2, y, -z+1/2'
  5  'x+1/2, -y+1/2, -z+1/2'
  6  '-x+1/2, y+1/2, z+1/2'
  7  '-x, y+1/2, -z'
  8  'x, -y+1/2, z'
loop_
 _atom_site_type_symbol
 _atom_site_label
 _atom_site_symmetry_multiplicity
 _atom_site_fract_x
 _atom_site_fract_y
 _atom_site_fract_z
 _atom_site_occupancy
  Fe  Fe0  4  0.21872822  0.75000000  0.47486711  1
  P  P1  4  0.09461309  0.25000000  0.41824327  1
  O  O2  8  0.16570974  0.04607233  0.28538394  1
  O  O3  4  0.04337231  0.75000000  0.70713767  1
  O  O4  4  0.09664244  0.25000000  0.74132035  1"""
        for l1, l2 in zip(str(writer).split("\n"), answer.split("\n")):
            assert l1.strip() == l2.strip()

    def test_symmetrized(self):
        filepath = self.TEST_FILES_DIR / "POSCAR"
        poscar = Poscar.from_file(filepath, check_for_POTCAR=False)
        writer = CifWriter(poscar.structure, symprec=0.1)

        cif = CifParser.from_string(str(writer))
        m = StructureMatcher()

        assert m.fit(cif.get_structures()[0], poscar.structure)

        # for l1, l2 in zip(str(writer).split("\n"), answer.split("\n")):
        #     assert l1.strip() == l2.strip()

        struct = Structure.from_file(self.TEST_FILES_DIR / "LiFePO4.cif")
        writer = CifWriter(struct, symprec=0.1)
        s2 = CifParser.from_string(str(writer)).get_structures()[0]

        assert m.fit(struct, s2)

        struct = self.get_structure("Li2O")
        writer = CifWriter(struct, symprec=0.1)
        s2 = CifParser.from_string(str(writer)).get_structures()[0]
        assert m.fit(struct, s2)

        # test angle tolerance.
        struct = Structure.from_file(self.TEST_FILES_DIR / "LiFePO4.cif")
        writer = CifWriter(struct, symprec=0.1, angle_tolerance=0)
        d = list(writer.ciffile.data.values())[0]
        assert d["_symmetry_Int_Tables_number"] == 14
        struct = Structure.from_file(self.TEST_FILES_DIR / "LiFePO4.cif")
        writer = CifWriter(struct, symprec=0.1, angle_tolerance=2)
        d = list(writer.ciffile.data.values())[0]
        assert d["_symmetry_Int_Tables_number"] == 62

    def test_disordered(self):
        si = Element("Si")
        n = Element("N")
        coords = []
        coords.append(np.array([0, 0, 0]))
        coords.append(np.array([0.75, 0.5, 0.75]))
        lattice = Lattice(
            [
                [3.8401979337, 0.00, 0.00],
                [1.9200989668, 3.3257101909, 0.00],
                [0.00, -2.2171384943, 3.1355090603],
            ]
        )
        struct = Structure(lattice, [si, {si: 0.5, n: 0.5}], coords)
        writer = CifWriter(struct)
        answer = """# generated using pymatgen
data_Si1.5N0.5
_symmetry_space_group_name_H-M   'P 1'
_cell_length_a   3.84019793
_cell_length_b   3.84019899
_cell_length_c   3.84019793
_cell_angle_alpha   119.99999086
_cell_angle_beta   90.00000000
_cell_angle_gamma   60.00000914
_symmetry_Int_Tables_number   1
_chemical_formula_structural   Si1.5N0.5
_chemical_formula_sum   'Si1.5 N0.5'
_cell_volume   40.04479464
_cell_formula_units_Z   1
loop_
 _symmetry_equiv_pos_site_id
 _symmetry_equiv_pos_as_xyz
  1  'x, y, z'
loop_
 _atom_site_type_symbol
 _atom_site_label
 _atom_site_symmetry_multiplicity
 _atom_site_fract_x
 _atom_site_fract_y
 _atom_site_fract_z
 _atom_site_occupancy
  Si  Si0  1  0.00000000  0.00000000  0.00000000  1
  Si  Si1  1  0.75000000  0.50000000  0.75000000  0.5
  N  N2  1  0.75000000  0.50000000  0.75000000  0.5"""

        for l1, l2 in zip(str(writer).split("\n"), answer.split("\n")):
            assert l1.strip() == l2.strip()

    def test_cifwrite_without_refinement(self):
        si2 = Structure.from_file(self.TEST_FILES_DIR / "abinit" / "si.cif")
        writer = CifWriter(si2, symprec=1e-3, significant_figures=10, refine_struct=False)
        s = str(writer)
        assert "Fd-3m" in s
        same_si2 = CifParser.from_string(s).get_structures()[0]
        assert len(si2) == len(same_si2)

    def test_specie_cifwriter(self):
        si4 = Species("Si", 4)
        si3 = Species("Si", 3)
        n = DummySpecies("X", -3)
        coords = []
        coords.append(np.array([0.5, 0.5, 0.5]))
        coords.append(np.array([0.75, 0.5, 0.75]))
        coords.append(np.array([0, 0, 0]))
        lattice = Lattice(
            [
                [3.8401979337, 0.00, 0.00],
                [1.9200989668, 3.3257101909, 0.00],
                [0.00, -2.2171384943, 3.1355090603],
            ]
        )
        struct = Structure(lattice, [n, {si3: 0.5, n: 0.5}, si4], coords)
        writer = CifWriter(struct)
        answer = """# generated using pymatgen
data_X1.5Si1.5
_symmetry_space_group_name_H-M   'P 1'
_cell_length_a   3.84019793
_cell_length_b   3.84019899
_cell_length_c   3.84019793
_cell_angle_alpha   119.99999086
_cell_angle_beta   90.00000000
_cell_angle_gamma   60.00000914
_symmetry_Int_Tables_number   1
_chemical_formula_structural   X1.5Si1.5
_chemical_formula_sum   'X1.5 Si1.5'
_cell_volume   40.04479464
_cell_formula_units_Z   1
loop_
 _symmetry_equiv_pos_site_id
 _symmetry_equiv_pos_as_xyz
  1  'x, y, z'
loop_
 _atom_type_symbol
 _atom_type_oxidation_number
  X3-  -3.0
  Si3+  3.0
  Si4+  4.0
loop_
 _atom_site_type_symbol
 _atom_site_label
 _atom_site_symmetry_multiplicity
 _atom_site_fract_x
 _atom_site_fract_y
 _atom_site_fract_z
 _atom_site_occupancy
  X3-  X0  1  0.50000000  0.50000000  0.50000000  1
  X3-  X1  1  0.75000000  0.50000000  0.75000000  0.5
  Si3+  Si2  1  0.75000000  0.50000000  0.75000000  0.5
  Si4+  Si3  1  0.00000000  0.00000000  0.00000000  1
"""
        for l1, l2 in zip(str(writer).split("\n"), answer.split("\n")):
            assert l1.strip() == l2.strip()

        # test that mixed valence works properly
        s2 = Structure.from_str(answer, "cif")
        assert struct.composition == s2.composition

    def test_primes(self):
        with warnings.catch_warnings():
            warnings.simplefilter("ignore")
            parser = CifParser(self.TEST_FILES_DIR / "C26H16BeN2O2S2.cif")
            for s in parser.get_structures(False):
                assert s.composition == 8 * Composition("C26H16BeN2O2S2")

    def test_missing_atom_site_type_with_oxistates(self):
        with warnings.catch_warnings():
            warnings.simplefilter("ignore")
            parser = CifParser(self.TEST_FILES_DIR / "P24Ru4H252C296S24N16.cif")
            c = Composition({"S0+": 24, "Ru0+": 4, "H0+": 252, "C0+": 296, "N0+": 16, "P0+": 24})
            for s in parser.get_structures(False):
                assert s.composition == c

    def test_no_coords_or_species(self):
        with warnings.catch_warnings():
            warnings.simplefilter("ignore")
            string = """#generated using pymatgen
    data_Si1.5N1.5
    _symmetry_space_group_name_H-M   'P 1'
    _cell_length_a   3.84019793
    _cell_length_b   3.84019899
    _cell_length_c   3.84019793
    _cell_angle_alpha   119.99999086
    _cell_angle_beta   90.00000000
    _cell_angle_gamma   60.00000914
    _symmetry_Int_Tables_number   1
    _chemical_formula_structural   Si1.5N1.5
    _chemical_formula_sum   'Si1.5 N1.5'
    _cell_volume   40.0447946443
    _cell_formula_units_Z   0
    loop_
      _symmetry_equiv_pos_site_id
      _symmetry_equiv_pos_as_xyz
      1  'x, y, z'
    loop_
      _atom_type_symbol
      _atom_type_oxidation_number
       Si3+  3.0
       Si4+  4.0
       N3-  -3.0
    loop_
      _atom_site_type_symbol
      _atom_site_label
      _atom_site_symmetry_multiplicity
      _atom_site_fract_x
      _atom_site_fract_y
      _atom_site_fract_z
      _atom_site_occupancy
      ? ? ? ? ? ? ?
    """
            parser = CifParser.from_string(string)
            with pytest.raises(ValueError):
                parser.get_structures()

    def test_get_lattice_from_lattice_type(self):
        cif_structure = """#generated using pymatgen
data_FePO4
_symmetry_space_group_name_H-M   Pnma
_cell_length_a   10.41176687
_cell_length_b   6.06717188
_cell_length_c   4.75948954
_chemical_formula_structural   FePO4
_chemical_formula_sum   'Fe4 P4 O16'
_cell_volume   300.65685512
_cell_formula_units_Z   4
_symmetry_cell_setting Orthorhombic
loop_
  _symmetry_equiv_pos_site_id
  _symmetry_equiv_pos_as_xyz
   1  'x, y, z'
loop_
  _atom_site_type_symbol
  _atom_site_label
  _atom_site_symmetry_multiplicity
  _atom_site_fract_x
  _atom_site_fract_y
  _atom_site_fract_z
  _atom_site_occupancy
  Fe  Fe1  1  0.218728  0.750000  0.474867  1
  Fe  Fe2  1  0.281272  0.250000  0.974867  1
  Fe  Fe3  1  0.718728  0.750000  0.025133  1
  Fe  Fe4  1  0.781272  0.250000  0.525133  1
  P  P5  1  0.094613  0.250000  0.418243  1
  P  P6  1  0.405387  0.750000  0.918243  1
  P  P7  1  0.594613  0.250000  0.081757  1
  P  P8  1  0.905387  0.750000  0.581757  1
  O  O9  1  0.043372  0.750000  0.707138  1
  O  O10  1  0.096642  0.250000  0.741320  1
  O  O11  1  0.165710  0.046072  0.285384  1
  O  O12  1  0.165710  0.453928  0.285384  1
  O  O13  1  0.334290  0.546072  0.785384  1
  O  O14  1  0.334290  0.953928  0.785384  1
  O  O15  1  0.403358  0.750000  0.241320  1
  O  O16  1  0.456628  0.250000  0.207138  1
  O  O17  1  0.543372  0.750000  0.792862  1
  O  O18  1  0.596642  0.250000  0.758680  1
  O  O19  1  0.665710  0.046072  0.214616  1
  O  O20  1  0.665710  0.453928  0.214616  1
  O  O21  1  0.834290  0.546072  0.714616  1
  O  O22  1  0.834290  0.953928  0.714616  1
  O  O23  1  0.903358  0.750000  0.258680  1
  O  O24  1  0.956628  0.250000  0.292862  1

"""
        cp = CifParser.from_string(cif_structure)
        s_test = cp.get_structures(False)[0]
        filepath = self.TEST_FILES_DIR / "POSCAR"
        poscar = Poscar.from_file(filepath)
        s_ref = poscar.structure

        sm = StructureMatcher(stol=0.05, ltol=0.01, angle_tol=0.1)
        assert sm.fit(s_ref, s_test)

    def test_empty(self):
        # single line
        cb = CifBlock.from_string("data_mwe\nloop_\n_tag\n ''")
        assert cb.data["_tag"][0] == ""

        # multi line
        cb = CifBlock.from_string("data_mwe\nloop_\n_tag\n;\n;")
        assert cb.data["_tag"][0] == ""

        cb2 = CifBlock.from_string(str(cb))
        assert cb == cb2

    def test_bad_cif(self):
        with warnings.catch_warnings():
            warnings.simplefilter("ignore")
            f = self.TEST_FILES_DIR / "bad_occu.cif"
            p = CifParser(f)
            with pytest.raises(ValueError):
                p.get_structures()
            p = CifParser(f, occupancy_tolerance=2)
            s = p.get_structures()[0]
            assert s[0].species["Al3+"] == approx(0.5)

    def test_one_line_symm(self):
        with warnings.catch_warnings():
            warnings.simplefilter("ignore")
            f = self.TEST_FILES_DIR / "OneLineSymmP1.cif"
            p = CifParser(f)
            s = p.get_structures()[0]
            assert s.formula == "Ga4 Pb2 O8"

    def test_no_symmops(self):
        with warnings.catch_warnings():
            warnings.simplefilter("ignore")
            f = self.TEST_FILES_DIR / "nosymm.cif"
            p = CifParser(f)
            s = p.get_structures()[0]
            assert s.formula == "H96 C60 O8"

    def test_dot_positions(self):
        f = self.TEST_FILES_DIR / "ICSD59959.cif"
        p = CifParser(f)
        s = p.get_structures()[0]
        assert s.formula == "K1 Mn1 F3"

    def test_replacing_finite_precision_frac_coords(self):
        f = self.TEST_FILES_DIR / "cif_finite_precision_frac_coord_error.cif"
        with warnings.catch_warnings():
            p = CifParser(f)
            s = p.get_structures()[0]
            assert str(s.composition) == "N5+24"
            assert (
                "Some fractional coordinates rounded to ideal values to avoid issues with finite precision."
                in p.warnings
            )

    def test_empty_deque(self):
        s = """data_1526655
_journal_name_full
_space_group_IT_number           227
_symmetry_space_group_name_Hall  'F 4d 2 3 -1d'
_symmetry_space_group_name_H-M   'F d -3 m :1'
_cell_angle_alpha                90
_cell_angle_beta                 90
_cell_angle_gamma                90
_cell_formula_units_Z            8
_cell_length_a                   5.381
_cell_length_b                   5.381
_cell_length_c                   5.381
_cell_volume                     155.808
loop_
_atom_site_label
_atom_site_type_symbol
_atom_site_fract_x
_atom_site_fract_y
_atom_site_fract_z
_atom_site_occupancy
_atom_site_U_iso_or_equiv
Si1 Si 0 0 0 1 0.0
_iucr_refine_fcf_details
;
data_symmetries
loop_
  _space_group_symop_id
  _space_group_symop_operation_xyz
  1  x,y,z
  2  -x+1/2,y+1/2,-z+1/2
  3  -x,-y,-z
  4  x-1/2,-y-1/2,z-1/2
;"""
        p = CifParser.from_string(s)
        assert p.get_structures()[0].formula == "Si1"
        cif = """
data_1526655
_journal_name_full
_space_group_IT_number           227
_symmetry_space_group_name_Hall  'F 4d 2 3 -1d'
_symmetry_space_group_name_H-M   'F d -3 m :1'
_cell_angle_alpha                90
_cell_angle_beta                 90
_cell_angle_gamma                90
_cell_formula_units_Z            8
_cell_length_a                   5.381
_cell_length_b                   5.381
_cell_length_c                   5.381
_cell_volume                     155.808
_iucr_refine_fcf_details
;
data_symmetries
Some arbitrary multiline string
;
loop_
_atom_site_label
_atom_site_type_symbol
_atom_site_fract_x
_atom_site_fract_y
_atom_site_fract_z
_atom_site_occupancy
_atom_site_U_iso_or_equiv
Si1 Si 0 0 0 1 0.0
"""
        p = CifParser.from_string(cif)
        with pytest.raises(ValueError):
            p.get_structures()


class MagCifTest(PymatgenTest):
    def setUp(self):
        warnings.filterwarnings("ignore")
        self.mcif = CifParser(self.TEST_FILES_DIR / "magnetic.example.NiO.mcif")
        self.mcif_ncl = CifParser(self.TEST_FILES_DIR / "magnetic.ncl.example.GdB4.mcif")
        self.mcif_incom = CifParser(self.TEST_FILES_DIR / "magnetic.incommensurate.example.Cr.mcif")
        self.mcif_disord = CifParser(self.TEST_FILES_DIR / "magnetic.disordered.example.CuMnO2.mcif")
        self.mcif_ncl2 = CifParser(self.TEST_FILES_DIR / "Mn3Ge_IR2.mcif")

    def tearDown(self):
        warnings.simplefilter("default")

    def test_mcif_detection(self):
        assert self.mcif.feature_flags["magcif"]
        assert self.mcif_ncl.feature_flags["magcif"]
        assert self.mcif_incom.feature_flags["magcif"]
        assert self.mcif_disord.feature_flags["magcif"]
        assert not self.mcif.feature_flags["magcif_incommensurate"]
        assert not self.mcif_ncl.feature_flags["magcif_incommensurate"]
        assert self.mcif_incom.feature_flags["magcif_incommensurate"]
        assert not self.mcif_disord.feature_flags["magcif_incommensurate"]

    def test_get_structures(self):
        # incommensurate structures not currently supported
        with pytest.raises(NotImplementedError):
            self.mcif_incom.get_structures()

        # disordered magnetic structures not currently supported
        with pytest.raises(NotImplementedError):
            self.mcif_disord.get_structures()

        # taken from self.mcif_ncl, removing explicit magnetic symmops
        # so that MagneticSymmetryGroup() has to be invoked
        magcifstr = """
data_5yOhtAoR

_space_group.magn_name_BNS     "P 4/m' b' m' "
_cell_length_a                 7.1316
_cell_length_b                 7.1316
_cell_length_c                 4.0505
_cell_angle_alpha              90.00
_cell_angle_beta               90.00
_cell_angle_gamma              90.00

loop_
_atom_site_label
_atom_site_type_symbol
_atom_site_fract_x
_atom_site_fract_y
_atom_site_fract_z
_atom_site_occupancy
Gd1 Gd 0.31746 0.81746 0.00000 1
B1 B 0.00000 0.00000 0.20290 1
B2 B 0.17590 0.03800 0.50000 1
B3 B 0.08670 0.58670 0.50000 1

loop_
_atom_site_moment_label
_atom_site_moment_crystalaxis_x
_atom_site_moment_crystalaxis_y
_atom_site_moment_crystalaxis_z
Gd1 5.05 5.05 0.0"""

        s = self.mcif.get_structures(primitive=False)[0]
        assert s.formula == "Ni32 O32"
        assert Magmom.are_collinear(s.site_properties["magmom"])

        # example with non-collinear spin
        s_ncl = self.mcif_ncl.get_structures(primitive=False)[0]
        s_ncl_from_msg = CifParser.from_string(magcifstr).get_structures(primitive=False)[0]
        assert s_ncl.formula == "Gd4 B16"
        assert not Magmom.are_collinear(s_ncl.site_properties["magmom"])

        assert s_ncl.matches(s_ncl_from_msg)

    def test_write(self):
        cw_ref_string = """# generated using pymatgen
data_GdB4
_symmetry_space_group_name_H-M   'P 1'
_cell_length_a   7.13160000
_cell_length_b   7.13160000
_cell_length_c   4.05050000
_cell_angle_alpha   90.00000000
_cell_angle_beta   90.00000000
_cell_angle_gamma   90.00000000
_symmetry_Int_Tables_number   1
_chemical_formula_structural   GdB4
_chemical_formula_sum   'Gd4 B16'
_cell_volume   206.00729003
_cell_formula_units_Z   4
loop_
 _symmetry_equiv_pos_site_id
 _symmetry_equiv_pos_as_xyz
  1  'x, y, z'
loop_
 _atom_site_type_symbol
 _atom_site_label
 _atom_site_symmetry_multiplicity
 _atom_site_fract_x
 _atom_site_fract_y
 _atom_site_fract_z
 _atom_site_occupancy
  Gd  Gd0  1  0.31746000  0.81746000  0.00000000  1.0
  Gd  Gd1  1  0.18254000  0.31746000  0.00000000  1.0
  Gd  Gd2  1  0.81746000  0.68254000  0.00000000  1.0
  Gd  Gd3  1  0.68254000  0.18254000  0.00000000  1.0
  B  B4  1  0.00000000  0.00000000  0.20290000  1.0
  B  B5  1  0.50000000  0.50000000  0.79710000  1.0
  B  B6  1  0.00000000  0.00000000  0.79710000  1.0
  B  B7  1  0.50000000  0.50000000  0.20290000  1.0
  B  B8  1  0.17590000  0.03800000  0.50000000  1.0
  B  B9  1  0.96200000  0.17590000  0.50000000  1.0
  B  B10  1  0.03800000  0.82410000  0.50000000  1.0
  B  B11  1  0.67590000  0.46200000  0.50000000  1.0
  B  B12  1  0.32410000  0.53800000  0.50000000  1.0
  B  B13  1  0.82410000  0.96200000  0.50000000  1.0
  B  B14  1  0.53800000  0.67590000  0.50000000  1.0
  B  B15  1  0.46200000  0.32410000  0.50000000  1.0
  B  B16  1  0.08670000  0.58670000  0.50000000  1.0
  B  B17  1  0.41330000  0.08670000  0.50000000  1.0
  B  B18  1  0.58670000  0.91330000  0.50000000  1.0
  B  B19  1  0.91330000  0.41330000  0.50000000  1.0
loop_
 _atom_site_moment_label
 _atom_site_moment_crystalaxis_x
 _atom_site_moment_crystalaxis_y
 _atom_site_moment_crystalaxis_z
  Gd0  5.05000000  5.05000000  0.00000000
  Gd1  -5.05000000  5.05000000  0.00000000
  Gd2  5.05000000  -5.05000000  0.00000000
  Gd3  -5.05000000  -5.05000000  0.00000000
"""
        s_ncl = self.mcif_ncl.get_structures(primitive=False)[0]

        cw = CifWriter(s_ncl, write_magmoms=True)
        assert str(cw) == cw_ref_string

        # from list-type magmoms
        list_magmoms = [list(m) for m in s_ncl.site_properties["magmom"]]

        # float magmoms (magnitude only)
        float_magmoms = [float(m) for m in s_ncl.site_properties["magmom"]]

        s_ncl.add_site_property("magmom", list_magmoms)
        cw = CifWriter(s_ncl, write_magmoms=True)
        assert str(cw) == cw_ref_string

        s_ncl.add_site_property("magmom", float_magmoms)
        cw = CifWriter(s_ncl, write_magmoms=True)

        cw_ref_string_magnitudes = """# generated using pymatgen
data_GdB4
_symmetry_space_group_name_H-M   'P 1'
_cell_length_a   7.13160000
_cell_length_b   7.13160000
_cell_length_c   4.05050000
_cell_angle_alpha   90.00000000
_cell_angle_beta   90.00000000
_cell_angle_gamma   90.00000000
_symmetry_Int_Tables_number   1
_chemical_formula_structural   GdB4
_chemical_formula_sum   'Gd4 B16'
_cell_volume   206.00729003
_cell_formula_units_Z   4
loop_
 _symmetry_equiv_pos_site_id
 _symmetry_equiv_pos_as_xyz
  1  'x, y, z'
loop_
 _atom_site_type_symbol
 _atom_site_label
 _atom_site_symmetry_multiplicity
 _atom_site_fract_x
 _atom_site_fract_y
 _atom_site_fract_z
 _atom_site_occupancy
  Gd  Gd0  1  0.31746000  0.81746000  0.00000000  1.0
  Gd  Gd1  1  0.18254000  0.31746000  0.00000000  1.0
  Gd  Gd2  1  0.81746000  0.68254000  0.00000000  1.0
  Gd  Gd3  1  0.68254000  0.18254000  0.00000000  1.0
  B  B4  1  0.00000000  0.00000000  0.20290000  1.0
  B  B5  1  0.50000000  0.50000000  0.79710000  1.0
  B  B6  1  0.00000000  0.00000000  0.79710000  1.0
  B  B7  1  0.50000000  0.50000000  0.20290000  1.0
  B  B8  1  0.17590000  0.03800000  0.50000000  1.0
  B  B9  1  0.96200000  0.17590000  0.50000000  1.0
  B  B10  1  0.03800000  0.82410000  0.50000000  1.0
  B  B11  1  0.67590000  0.46200000  0.50000000  1.0
  B  B12  1  0.32410000  0.53800000  0.50000000  1.0
  B  B13  1  0.82410000  0.96200000  0.50000000  1.0
  B  B14  1  0.53800000  0.67590000  0.50000000  1.0
  B  B15  1  0.46200000  0.32410000  0.50000000  1.0
  B  B16  1  0.08670000  0.58670000  0.50000000  1.0
  B  B17  1  0.41330000  0.08670000  0.50000000  1.0
  B  B18  1  0.58670000  0.91330000  0.50000000  1.0
  B  B19  1  0.91330000  0.41330000  0.50000000  1.0
loop_
 _atom_site_moment_label
 _atom_site_moment_crystalaxis_x
 _atom_site_moment_crystalaxis_y
 _atom_site_moment_crystalaxis_z
  Gd0  0.00000000  0.00000000  7.14177849
  Gd1  0.00000000  0.00000000  7.14177849
  Gd2  0.00000000  0.00000000  -7.14177849
  Gd3  0.00000000  0.00000000  -7.14177849
"""
        assert str(cw).strip() == cw_ref_string_magnitudes.strip()
        # test we're getting correct magmoms in ncl case
        s_ncl2 = self.mcif_ncl2.get_structures()[0]
        list_magmoms = [list(m) for m in s_ncl2.site_properties["magmom"]]
        assert list_magmoms[0][0] == 0.0
        assert list_magmoms[0][1] == approx(5.9160793408726366)
        assert list_magmoms[1][0] == approx(-5.1234749999999991)
        assert list_magmoms[1][1] == approx(2.9580396704363183)

        # test creating an structure without oxidation state doesn't raise errors
        s_manual = Structure(Lattice.cubic(4.2), ["Cs", "Cl"], [[0, 0, 0], [0.5, 0.5, 0.5]])
        s_manual.add_spin_by_site([1, -1])
        cw = CifWriter(s_manual, write_magmoms=True)

        # check oxidation state
        cw_manual_oxi_string = """# generated using pymatgen
data_CsCl
_symmetry_space_group_name_H-M   'P 1'
_cell_length_a   4.20000000
_cell_length_b   4.20000000
_cell_length_c   4.20000000
_cell_angle_alpha   90.00000000
_cell_angle_beta   90.00000000
_cell_angle_gamma   90.00000000
_symmetry_Int_Tables_number   1
_chemical_formula_structural   CsCl
_chemical_formula_sum   'Cs1 Cl1'
_cell_volume   74.08800000
_cell_formula_units_Z   1
loop_
 _symmetry_equiv_pos_site_id
 _symmetry_equiv_pos_as_xyz
  1  'x, y, z'
loop_
 _atom_type_symbol
 _atom_type_oxidation_number
  Cs+  1.0
  Cl+  1.0
loop_
 _atom_site_type_symbol
 _atom_site_label
 _atom_site_symmetry_multiplicity
 _atom_site_fract_x
 _atom_site_fract_y
 _atom_site_fract_z
 _atom_site_occupancy
  Cs+  Cs0  1  0.00000000  0.00000000  0.00000000  1
  Cl+  Cl1  1  0.50000000  0.50000000  0.50000000  1
loop_
 _atom_site_moment_label
 _atom_site_moment_crystalaxis_x
 _atom_site_moment_crystalaxis_y
 _atom_site_moment_crystalaxis_z
"""
        s_manual.add_oxidation_state_by_site([1, 1])
        cw = CifWriter(s_manual, write_magmoms=True)
        assert str(cw) == cw_manual_oxi_string

    @unittest.skipIf(pybtex is None, "pybtex not present")
    def test_bibtex(self):
        ref_bibtex_string = """@article{cifref0,
    author = "Blanco, J.A.",
    journal = "PHYSICAL REVIEW B",
    volume = "73",
    year = "2006",
    pages = "?--?"
}
"""
<<<<<<< HEAD
        assert self.mcif_ncl.get_bibtex_string() == ref_bibtex_string


class Test_Skip_Checks(PymatgenTest):
    def setUp(self):
        self.structure = CifParser(
            self.TEST_FILES_DIR / "Skip_checks_test.cif", occupancy_tolerance=10000000
        ).get_structures(primitive=False, symmetrized=True, skip_checks=True)[0]

    def test_skip_checks(self):
        assert self.structure[0].species.as_dict()["O"] == 1.36


if __name__ == "__main__":
    unittest.main()
=======
        assert self.mcif_ncl.get_bibtex_string() == ref_bibtex_string
>>>>>>> 6871dae2
<|MERGE_RESOLUTION|>--- conflicted
+++ resolved
@@ -1177,9 +1177,7 @@
     pages = "?--?"
 }
 """
-<<<<<<< HEAD
         assert self.mcif_ncl.get_bibtex_string() == ref_bibtex_string
-
 
 class Test_Skip_Checks(PymatgenTest):
     def setUp(self):
@@ -1193,6 +1191,3 @@
 
 if __name__ == "__main__":
     unittest.main()
-=======
-        assert self.mcif_ncl.get_bibtex_string() == ref_bibtex_string
->>>>>>> 6871dae2
