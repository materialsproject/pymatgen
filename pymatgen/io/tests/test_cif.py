--- conflicted
+++ resolved
@@ -877,16 +877,12 @@
 """
         parser = CifParser.from_string(cif)
         with pytest.raises(ValueError):
-<<<<<<< HEAD
             p.get_structures()
     def test_skip_checks(self):
         structure = CifParser(
             self.TEST_FILES_DIR / "Skip_checks_test.cif", occupancy_tolerance=10000000
         ).get_structures(primitive=False, symmetrized=True, skip_checks=True)[0]
         assert structure[0].species.as_dict()["O"] == 1.36
-=======
-            parser.get_structures()
->>>>>>> cb213d90
 
 
 class MagCifTest(PymatgenTest):
