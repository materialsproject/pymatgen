--- conflicted
+++ resolved
@@ -596,66 +596,13 @@
         content = self.get_content(structure, verbose_header)
 
         with open(f"{directory}/control.in", mode="w") as file:
-<<<<<<< HEAD
-            file.write(content)
-=======
             file.write(f"#{'=' * 72}\n")
             file.write(f"# FHI-aims geometry file: {directory}/geometry.in\n")
             file.write("# File generated from pymatgen\n")
             file.write(f"# {time.asctime()}\n")
             file.write(f"#{'=' * 72}\n")
 
-            if parameters["xc"] == "LDA":
-                parameters["xc"] = "pw-lda"
-
-            cubes = parameters.pop("cubes", None)
-
-            if verbose_header:
-                file.write("# \n# List of parameters used to initialize the calculator:")
-                for param, val in parameters.items():
-                    s = f"#     {param}:{val}\n"
-                    file.write(s)
-            file.write(lim + "\n")
-
-            assert not ("smearing" in parameters and "occupation_type" in parameters)
-
-            for key, value in parameters.items():
-                if key in ["species_dir", "plus_u"]:
-                    continue
-                if key == "smearing":
-                    name = parameters["smearing"][0].lower()
-                    if name == "fermi-dirac":
-                        name = "fermi"
-                    width = parameters["smearing"][1]
-                    if name == "methfessel-paxton":
-                        order = parameters["smearing"][2]
-                        order = " %d" % order
-                    else:
-                        order = ""
-
-                    file.write(self.get_aims_control_parameter_str("occupation_type", (name, width, order), "%s %f%s"))
-                elif key == "output":
-                    for output_type in value:
-                        file.write(self.get_aims_control_parameter_str(key, output_type, "%s"))
-                elif key == "vdw_correction_hirshfeld" and value:
-                    file.write(self.get_aims_control_parameter_str(key, "", "%s"))
-                elif isinstance(value, bool):
-                    file.write(self.get_aims_control_parameter_str(key, str(value).lower(), ".%s."))
-                elif isinstance(value, (tuple, list)):
-                    file.write(self.get_aims_control_parameter_str(key, " ".join([str(x) for x in value]), "%s"))
-                elif isinstance(value, str):
-                    file.write(self.get_aims_control_parameter_str(key, value, "%s"))
-                else:
-                    file.write(self.get_aims_control_parameter_str(key, value, "%r"))
-
-            if cubes:
-                for cube in cubes:
-                    file.write(cube.control_block)
-
-            file.write(lim + "\n\n")
-            species_dir = self._parameters.get("species_dir", os.environ.get("AIMS_SPECIES_DIR"))
-            file.write(self.get_species_block(structure, species_dir))
->>>>>>> 7e0c8f4d
+            file.write(content)
 
     def get_species_block(self, structure: Structure | Molecule, species_dir: str | Path) -> str:
         """Get the basis set information for a structure
