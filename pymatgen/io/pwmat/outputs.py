--- conflicted
+++ resolved
@@ -310,13 +310,7 @@
         Returns:
             partial_dos: np.array
         """
-<<<<<<< HEAD
         part_upper:str = part.upper()
         labels_upper:list[str] = [tmp_label.upper() for tmp_label in self._labels]
         idx_dos = labels_upper.index(part_upper) 
-=======
-        part: str = part.upper()
-        labels_upper: list[str] = [tmp_label.upper() for tmp_label in self._labels]
-        idx_dos = labels_upper.index(part)
->>>>>>> 3035d2c7
         return self._dos[:, idx_dos]