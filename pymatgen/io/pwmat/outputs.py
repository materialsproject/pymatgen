from __future__ import annotations

import copy
import linecache
from typing import TYPE_CHECKING
from io import StringIO

import numpy as np
from monty.io import zopen
from monty.json import MSONable

from pymatgen.io.pwmat.inputs import ACstrExtractor, AtomConfig, LineLocator

if TYPE_CHECKING:
    from pymatgen.util.typing import PathLike


class Movement(MSONable):
    def __init__(self, filename: PathLike, ionic_step_skip: int | None = None, ionic_step_offset: int | None = None):
        """
        Description:
            Extract information from MOVEMENT file which records trajectory during MD.

        @Author: Hanyu Liu
        @email:  domainofbuaa@gmail.com
        """
        self.filename = filename
        self.ionic_step_skip = ionic_step_skip
        self.ionic_step_offset = ionic_step_offset
        self.split_mark = "--------------------------------------"

        self.chunksizes, self.chunkstarts = self._get_chunkinfo()

        self.nionic_steps: int = len(self.chunksizes)
        self.ionic_steps: list[dict] = self._parse_sefv()

    def _get_chunkinfo(self):
        """
        Description:
            Split MOVEMENT into many chunks, so that process it chunk by chunk.
            Chunk contains the row of "--------------------------------------" .

        Returns:
            Tuple[List[int], List[int]]
                chunksizes: List[int]
                chunkstarts: List[int]
        """
        chunksizes: list[int] = []
        row_idxs: list[int] = LineLocator.locate_all_lines(self.filename, self.split_mark)
        chunksizes.append(row_idxs[0])
        for ii in range(1, len(row_idxs)):
            chunksizes.append(row_idxs[ii] - row_idxs[ii - 1])
        chunksizes_bak: list[int] = copy.deepcopy(chunksizes)
        chunksizes_bak.insert(0, 0)
        chunkstarts: list[int] = np.cumsum(chunksizes_bak).tolist()
        chunkstarts.pop(-1)
        return chunksizes, chunkstarts

    @property
    def atom_configs(self):
        """
        Returns:
            atom_configs: List[Structure]
        """
        return [step["atom_config"] for _, step in enumerate(self.ionic_steps)]

    @property
    def etots(self):
        """
        Returns:
            etots: np.ndarray
        """
        return np.array([step["etot"] for _, step in enumerate(self.ionic_steps)])

    @property
    def fatoms(self):
        """
        Returns:
            fatoms: np.ndarray
        """
        return np.array([step["fatoms"] for _, step in enumerate(self.ionic_steps)])

    @property
    def eatoms(self):
        """
        Returns:
            eatoms: np.ndarray
        """
        return np.array([step["eatoms"] for _, step in enumerate(self.ionic_steps) if ("eatoms" in step)])

    @property
    def virials(self):
        return np.array([step["virial"] for _, step in enumerate(self.ionic_steps) if ("virial" in step)])

    def _parse_sefv(self):
        ionic_steps: list[dict] = []
        with zopen(self.filename, "rt") as mvt:
            tmp_step: dict = {}
            for ii in range(self.nionic_steps):
                tmp_chunk: str = ""
                for _ in range(self.chunksizes[ii]):
                    tmp_chunk += mvt.readline()
                tmp_step.update({"atom_config": AtomConfig.from_str(tmp_chunk)})
                tmp_step.update({"etot": ACstrExtractor(tmp_chunk).get_etot()[0]})
                tmp_step.update({"fatoms": ACstrExtractor(tmp_chunk).get_fatoms().reshape(-1, 3)})
                eatoms: np.ndarray | None = ACstrExtractor(tmp_chunk).get_fatoms()
                if eatoms is not None:
                    tmp_step.update({"eatoms": ACstrExtractor(tmp_chunk).get_eatoms()})
                else:
                    print(f"Ionic step #{ii} : Energy deposition is turn down.")
                virial: np.ndarray | None = ACstrExtractor(tmp_chunk).get_virial()
                if virial is not None:
                    tmp_step.update({"virial": virial.reshape(3, 3)})
                else:
                    print(f"Ionic step #{ii} : No virial information.")
                ionic_steps.append(tmp_step)
        return ionic_steps


class OutFermi(MSONable):
    """
    Description:
        Extract fermi energy (eV) from OUT.FERMI

    @Author: Hanyu Liu
    @Email: domainofbuaa@gmail.com
    """

    def __init__(self, filename: str):
        self.filename: str = filename
        with zopen(self.filename, "rt") as f:
            self._efermi: float = np.round(float(f.readline().split()[-2].strip()), 3)

    @property
    def efermi(self):
        return self._efermi


class Report(MSONable):
    """
    Description:
        Extract information of spin, kpoints, bands, eigenvalues from REPORT file.
        
    @Author: Hanyu Liu
    @Email: domainofbuaa@gmail.com
    """

    def __init__(self, filename: str):
        self.filename = filename
        self._spin, self._num_kpts, self._num_bands = self._parse_band()
        self._eigenvalues = self._parse_eigen()
        self._kpts, self._kpts_weight, self._hsps = self._parse_kpt()

    def _parse_band(self):
        """_summary_


        Returns:
            spin: int, Whether turn on spin or not.
                1 : turn down the spin
                2 : turn on the spin
            num_kpts: int, The number of kpoints.
            num_bands: int, The number of bands.
        """
        content = "SPIN"
        row_idx: int = LineLocator.locate_all_lines(file_path=self.filename, content=content)[0]
        spin = int(linecache.getline(self.filename, row_idx).split()[-1].strip())

        content: str = "NUM_KPT"
        row_idx: int = LineLocator.locate_all_lines(file_path=self.filename, content=content)[0]
        num_kpts = int(linecache.getline(self.filename, row_idx).split()[-1].strip())

        content: str = "NUM_BAND"
        row_idx: int = LineLocator.locate_all_lines(file_path=self.filename, content=content)[0]
        num_bands = int(linecache.getline(self.filename, row_idx).split()[-1].strip())
        return spin, num_kpts, num_bands

    def _parse_eigen(self):
        """
        Return:
            eigenvales: np.array
                shape = (1 or 2, self.num_kpts, self.num_bands)
        """
        num_rows: int = int(np.ceil(self._num_bands / 5))
        content: str = "eigen energies, in eV"
        rows_lst: list[int] = LineLocator.locate_all_lines(file_path=self.filename, content=content)
        rows_array: np.array = np.array(rows_lst).reshape(self._spin, -1)
        eigenvalues: np.array = np.zeros((self._spin, self._num_kpts, self._num_bands))

        for ii in range(self._spin):
            for jj in range(self._num_kpts):
                tmp_eigenvalues_str = ""
                for kk in range(num_rows):
                    tmp_eigenvalues_str += linecache.getline(self.filename, rows_array[ii][jj] + kk + 1)
                tmp_eigenvalues_array = np.array([float(eigen_value) for eigen_value in tmp_eigenvalues_str.split()])
                for kk in range(self._num_bands):
                    eigenvalues[ii][jj][kk] = tmp_eigenvalues_array[kk]
        return eigenvalues

    def _parse_kpt(self):
        """
        Returns:
            kpts: np.array, The fractional coordinates of KPoints
            kpts_weight: np.array, The weight of KPoints
            hsps: dict[str, np.array], The name and coordinates of high symmetric points
        """
        num_rows: int = int(self._num_kpts)
        content: str = "total number of K-point:"
        row_idx: int = LineLocator.locate_all_lines(self.filename, content)[0]
        kpts: np.array = np.zeros((self._num_kpts, 3))
        kpts_weight: np.array = np.zeros(self._num_kpts)
        hsps: dict[str, np.array] = {}
        for ii in range(num_rows):
            #  0.00000     0.00000    0.00000     0.03704           G
            tmp_row_lst: list[str] = linecache.getline(self.filename, row_idx + ii + 1).split()
            for jj in range(3):
                kpts[ii][jj] = float(tmp_row_lst[jj].strip())
            kpts_weight[ii] = float(tmp_row_lst[3].strip())

            if len(tmp_row_lst) == 5:
                hsps.update(
                    {tmp_row_lst[4]: np.array([float(tmp_row_lst[0]), float(tmp_row_lst[1]), float(tmp_row_lst[2])])}
                )
        return kpts, kpts_weight, hsps

    @property
    def spin(self):
        return self._spin

    @property
    def num_kpts(self):
        return self._num_kpts

    @property
    def num_bands(self):
        return self._num_bands

    @property
    def eigenvalues(self):
        return self._eigenvalues

    @property
    def kpts(self):
        return self._kpts

    @property
    def kpts_weight(self):
        return self._kpts_weight

    @property
    def hsps(self):
<<<<<<< HEAD
        return self._hsps


class Dosspin(MSONable):
    """_summary_
    Description:
        Extract information of DOS from :
            - DOS.totalspin, DOS.totalspin_projected
            - DOS.spinup, DOS.spinup_projected
            - DOS.spindown, DOS.spindown_projected

    @Author: Hanyu Liu
    @Email: domainofbuaa@gmail.com
    """
    def __init__(self, filename:str):
        self.filename = filename
        self._labels, self._dos = self._parse()
    
    
    def _parse(self):
        """
        Returns:
            labels: list[str], The label of DOS, e.g. Total, Cr-3S, ...
            dos: np.array
        """
        labels:list[str] = []
        labels = linecache.getline(self.filename, 1).split()[1:]
        dos_str:str = ""
        with zopen(self.filename) as f:
            f.readline()
            dos_str = f.read()
        dos:np.array = np.loadtxt(StringIO(dos_str))
        return labels, dos
    
    
    @property
    def labels(self):
        return self._labels
    
    
    @property
    def dos(self):
        return self._dos
    
    
    def get_partial_dos(self, part:str):
        """
        Description:
            Get partial dos for give element or orbital.
        
        Args:
            part: str, 
                e.g. 'Energy', 'Total', 'Cr-3S', 'Cr-3P', 
                     'Cr-4S', 'Cr-3D', 'I-4D', 'I-5S', 'I-5P'
                e.g. 'Energy', 'Total', 'Cr-3S', 'Cr-3Pz', 
                     'Cr-3Px', 'Cr-3Py', 'Cr-4S', 'Cr-3Dz2', 
                     'Cr-3Dxz', 'Cr-3Dyz', 'Cr-3D(x^2-y^2)', 
                     'Cr-3Dxy', 'I-4Dz2', 'I-4Dxz', 'I-4Dyz', 
                     'I-4D(x^2-y^2)', 'I-4Dxy', 'I-5S', 'I-5Pz', 
                     'I-5Px', 'I-5Py'
        
        Returns:
            partial_dos: np.array
        """
        part:str = part.upper()
        labels_upper:list[str] = [tmp_label.upper() for tmp_label in self._labels]
        idx_dos = labels_upper.index(part) 
        return self._dos[:, idx_dos]
=======
        return self._hsps
>>>>>>> d0ad7494
<|MERGE_RESOLUTION|>--- conflicted
+++ resolved
@@ -249,7 +249,6 @@
 
     @property
     def hsps(self):
-<<<<<<< HEAD
         return self._hsps
 
 
@@ -317,7 +316,4 @@
         part:str = part.upper()
         labels_upper:list[str] = [tmp_label.upper() for tmp_label in self._labels]
         idx_dos = labels_upper.index(part) 
-        return self._dos[:, idx_dos]
-=======
-        return self._hsps
->>>>>>> d0ad7494
+        return self._dos[:, idx_dos]