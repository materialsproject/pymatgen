--- conflicted
+++ resolved
@@ -609,14 +609,8 @@
         def get_hsp_row_str(label: str, index: int, coordinate: float):
             if label == "GAMMA":
                 return f"G            {index:>4d}         {coordinate:>.6f}\n"
-<<<<<<< HEAD
             return f"{label}            {index:>4d}         {coordinate:>.6f}\n"
         
-=======
-            else:
-                return f"{label}            {index:>4d}         {coordinate:>.6f}\n"
-
->>>>>>> 179ff705
         discontinue_pairs: list[list[str]] = []
         for ii in range(len(self._kpath["path"]) - 1):
             discontinue_pairs.append([self._kpath["path"][ii][-1], self._kpath["path"][ii + 1][0]])
