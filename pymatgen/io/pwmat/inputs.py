from __future__ import annotations

import linecache
from abc import ABC, abstractmethod, abstractstaticmethod
from collections import Counter
from typing import TYPE_CHECKING

import numpy as np
from monty.io import zopen
from monty.json import MSONable

from pymatgen.core import Lattice, Structure

if TYPE_CHECKING:
    from pymatgen.util.typing import PathLike


class LocatorBase(ABC):
    @abstractstaticmethod
    def locate_all_lines(file_path: PathLike, content: str):
        pass


class LineLocator(LocatorBase):
    @staticmethod
    def locate_all_lines(file_path: PathLike, content: str):
        """
        Description:
            Locate the line where a certain paragraph of text is located (return all lines)

        Args:
            file_path: str
                Abosulte path of file.
            2. content: str
                Contents that needs to be located.
        """
        row_idxs_lst: list[int] = []  # starts from 1, be compatible to linecache package
        row_no: int = 0
        with zopen(file_path, "rt") as f:
            for row_content in f:
                row_no += 1
                if content.upper() in row_content.upper():
                    row_idxs_lst.append(row_no)
        return row_idxs_lst


class ListLocator(LocatorBase):
    @staticmethod
    def locate_all_lines(strs_lst: list[str], content: str):
        """
        Description:
            Locate the indices in list where a certain paragraph of text is located (return all indices)

        Args:
            strs_lst: List[str]
            content: str
                Contents that needs to be located.
        """
        str_idxs_lst: list[int] = []  # starts from 0, be compatible to list in python
        str_no = -1
        for tmp_str in strs_lst:
            str_no += 1
            if content.upper() in tmp_str.upper():
                str_idxs_lst.append(str_no)
        return str_idxs_lst


class ACExtractorBase(ABC):
    @abstractmethod
    def get_num_atoms(self):
        pass

    @abstractmethod
    def get_lattice(self):
        pass

    @abstractmethod
    def get_types(self):
        pass

    @abstractmethod
    def get_coords(self):
        """
        Returns:
            Fractional coordinates
        """

    @abstractmethod
    def get_magmoms(self):
        pass


class ACExtractor(ACExtractorBase):
    """
    Description:
        Extract infomation contained in atom.config : number of atoms, lattice, types, frac_coords, magmoms

    @Author: Hanyu Liu
    @email:  domainofbuaa@gmail.com
    """

    def __init__(self, file_path: PathLike):
        """
        Args
            file_path: str
                The absolute path of `atom.config` file
        """
        self.atom_config_path = file_path
        self.num_atoms = self.get_num_atoms()
        self.lattice = self.get_lattice()
        self.types = self.get_types()
        self.coords = self.get_coords()
        self.magmoms = self.get_magmoms()

    def get_num_atoms(self):
        """
        Returns:
            num_atoms: int
        """
        first_row = linecache.getline(self.atom_config_path, 1)
        return int(first_row.split()[0])

    def get_lattice(self):
        """
        Returns:
            lattice: np.ndarray, shape = (9,)
        """
        basis_vectors: list[float] = []
        content: str = "LATTICE"
        idx_row: int = LineLocator.locate_all_lines(file_path=self.atom_config_path, content=content)[0]
        for row_idx in [idx_row + 1, idx_row + 2, idx_row + 3]:
            row_content: list[str] = linecache.getline(self.atom_config_path, row_idx).split()[:3]
            for value in row_content:
                basis_vectors.append(float(value))

        return np.array(basis_vectors)

    def get_types(self):
        """
        Returns:
            atomic_numbers : np.ndarray
                Atomic numbers in order corresponding to sites
        """
        content = "POSITION"
        idx_row = LineLocator.locate_all_lines(file_path=self.atom_config_path, content=content)[0]
        with open(self.atom_config_path) as f:
            atom_config_content = f.readlines()
        atomic_numbers_content = atom_config_content[idx_row : idx_row + self.num_atoms]
        atomic_numbers_lst = [int(row.split()[0]) for row in atomic_numbers_content]  # convert str to int
        return np.array(atomic_numbers_lst)

    def get_coords(self):
        """
        Returns:
            coords: np.ndarray
                Fractional coordinates.
        """
        coords_lst: list[float] = []
        content: str = "POSITION"
        idx_row: int = LineLocator.locate_all_lines(file_path=self.atom_config_path, content=content)[0]
        with open(self.atom_config_path) as f:
            atom_config_content = f.readlines()
        """
        row_content
        -----------
            '29         0.377262291145329         0.128590184800933         0.257759805813488     1  1  1'
        """
        for row_content in atom_config_content[idx_row : idx_row + self.num_atoms]:
            row_content_lst = row_content.split()
            coord_tmp = [float(value) for value in row_content_lst[1:4]]  # convert str to float.
            coords_lst.append(np.array(coord_tmp))
        return np.array(coords_lst).reshape(-1)

    def get_magmoms(self):
        content = "MAGNETIC"
        magnetic_moments_lst = []
        try:  # Error: not containing magmoms info.
            idx_row = LineLocator.locate_all_lines(file_path=self.atom_config_path, content=content)[-1]

            with open(self.atom_config_path) as f:
                atom_config_content = f.readlines()

            magnetic_moments_content = atom_config_content[idx_row : idx_row + self.num_atoms]
            # MAGNETIC
            # 3 0.0 # atomic_number magmom
            # ...
            magnetic_moments_lst = [
                float(tmp_magnetic_moment.split()[-1]) for tmp_magnetic_moment in magnetic_moments_content
            ]
        except Exception:
            magnetic_moments_lst = [0 for _ in range(self.num_atoms)]
        return magnetic_moments_lst


class ACstrExtractor(ACExtractorBase):
    """
    Description:
        Extract information from atom.config file. You can get str by slicing the MOVEMENT.

    @Author: Hanyu Liu
    @email:  domainofbuaa@gmail.com
    """

    def __init__(self, atom_config_str: str):
        self.atom_config_str = atom_config_str
        self.strs_lst = self.atom_config_str.split("\n")
        self.num_atoms = self.get_num_atoms()

    def get_num_atoms(self):
        return int(self.strs_lst[0].split()[0].strip())

    def get_lattice(self):
        """
        Returns:
            lattice: np.ndarray, shape=(9,)
        """
        basis_vectors_lst = []
        aim_content = "LATTICE"
        aim_idx = ListLocator.locate_all_lines(strs_lst=self.strs_lst, content=aim_content)[0]
        for idx_str in [aim_idx + 1, aim_idx + 2, aim_idx + 3]:
            # ['0.8759519000E+01', '0.0000000000E+00', '0.0000000000E+00']
            str_lst = self.strs_lst[idx_str].split()[:3]
            for tmp_str in str_lst:
                basis_vectors_lst.append(float(tmp_str))  # convert str to float
        return np.array(basis_vectors_lst)

    def get_types(self):
        """
        Returns:
            types: np.ndarray
        """
        aim_content = "POSITION"
        aim_idx = ListLocator.locate_all_lines(strs_lst=self.strs_lst, content=aim_content)[0]
        strs_lst = self.strs_lst[aim_idx + 1 : aim_idx + self.num_atoms + 1]
        atomic_numbers_lst = [int(entry.split()[0]) for entry in strs_lst]
        return np.array(atomic_numbers_lst)

    def get_coords(self):
        """
        Returns:
            coords: np.ndarray, shape=(num_atoms*3, )
        """
        coords_lst = []
        aim_content = "POSITION"
        aim_idx = ListLocator.locate_all_lines(strs_lst=self.strs_lst, content=aim_content)[0]
        for tmp_str in self.strs_lst[aim_idx + 1 : aim_idx + self.num_atoms + 1]:
            # ['14', '0.751401861790384', '0.501653718883189', '0.938307102003243', '1', '1', '1']
            tmp_strs_lst = tmp_str.split()
            tmp_coord = [float(value) for value in tmp_strs_lst[1:4]]  # convert str to float
            coords_lst.append(tmp_coord)
        return np.array(coords_lst).reshape(-1)

    def get_magmoms(self):
        """
        Returns:
            magmoms: np.ndarray
        """
        magnetic_moments_lst = []
        aim_content = "MAGNETIC"
        aim_idxs = ListLocator.locate_all_lines(strs_lst=self.strs_lst, content=aim_content)
        if (len(aim_idxs) == 0):
            magnetic_moments_lst = [0 for _ in range(self.num_atoms)]
        else:
            aim_idx = aim_idxs[0]
            magnetic_moments_content = self.strs_lst[aim_idx + 1 : aim_idx + self.num_atoms + 1]
            magnetic_moments_lst = [
                float(tmp_magnetic_moment.split()[-1]) for tmp_magnetic_moment in magnetic_moments_content
            ]
        return np.array(magnetic_moments_lst)

    def get_etot(self):
        """
        [' 216 atoms', 'Iteration (fs) =    0.3000000000E+01',
        ' Etot', 'Ep', 'Ek (eV) =   -0.2831881714E+05  -0.2836665392E+05   0.4783678177E+02',
        ' SCF =     7']
        """
        strs_lst = self.strs_lst[0].split(",")
        aim_index = ListLocator.locate_all_lines(strs_lst=strs_lst, content="EK (EV) =")[0]
        # strs_lst[aim_index].split() :
        #   ['Ek', '(eV)', '=', '-0.2831881714E+05', '-0.2836665392E+05', '0.4783678177E+02']
        return np.array([float(strs_lst[aim_index].split()[3].strip())])

    def get_eatoms(self):
        """
        Description:
            When turn on `ENERGY DEPOSITION`, PWmat will output energy per atom.
        Returns:
            eatoms: np.ndarray | None
        """
        eatoms_lst = []
        aim_content = "Atomic-Energy, ".upper()
        aim_idxs = ListLocator.locate_all_lines(strs_lst=self.strs_lst, content=aim_content)
        if len(aim_idxs) == 0:
            return None
        aim_idx = aim_idxs[0]
        for tmp_str in self.strs_lst[aim_idx + 1 : aim_idx + self.num_atoms + 1]:
            """
            Atomic-Energy, Etot(eV),E_nonloc(eV),Q_atom:dE(eV)=  -0.1281163115E+06
            14   0.6022241483E+03    0.2413350871E+02    0.3710442365E+01
            """
            eatoms_lst.append(float(tmp_str.split()[1]))
        return np.array(eatoms_lst)

    def get_fatoms(self):
        """
        Returns:
            fatoms: np.ndarray
        """
        forces_lst = []
        aim_content = "Force".upper()
        aim_idx = ListLocator.locate_all_lines(strs_lst=self.strs_lst, content=aim_content)[0]

        for tmp_str in self.strs_lst[aim_idx + 1 : aim_idx + self.num_atoms + 1]:
            # ['14', '0.089910342901203', '0.077164252174742', '0.254144099204679']
            tmp_str_lst = tmp_str.split()
            tmp_forces = [float(value) for value in tmp_str_lst[1:4]]
            forces_lst.append(tmp_forces)
        return -np.array(forces_lst).reshape(-1)

    def get_virial(self):
        """
        Returns:
            1. virial_tensor: np.ndarray | None
        """
        virial_tensor = []

        ### Step 1. 得到所有原子的原子序数、坐标
        aim_content = "LATTICE"
        aim_idx = ListLocator.locate_all_lines(strs_lst=self.strs_lst, content=aim_content)[0]

        for tmp_idx in [aim_idx + 1, aim_idx + 2, aim_idx + 3]:
            # tmp_strs_lst =
            # ['0.8759519000E+01', '0.0000000000E+00', '0.0000000000E+00',
            # 'stress', '(eV):', '0.115558E+02', '0.488108E+01', '0.238778E+01']
            tmp_strs_lst = self.strs_lst[tmp_idx].split()
            tmp_aim_row_lst = ListLocator.locate_all_lines(strs_lst=tmp_strs_lst, content="STRESS")
            if len(tmp_aim_row_lst) == 0:
                return None

        ### Step 2. 获取维里张量
        for tmp_idx in [aim_idx + 1, aim_idx + 2, aim_idx + 3]:
            # tmp_str_lst = ['0.120972E+02', '0.483925E+01', '0.242063E+01']
            tmp_str_lst = self.strs_lst[tmp_idx].split()[-3:]

            virial_tensor.append(float(tmp_str_lst[0]))
            virial_tensor.append(float(tmp_str_lst[1]))
            virial_tensor.append(float(tmp_str_lst[2]))

        return np.array(virial_tensor)


class AtomConfig(MSONable):
    def __init__(self, structure: Structure, sort_structure: bool = False):
        """
        Args:
            structure (Structure): Structure object
            sort_structure (Optional[bool]): Whether to sort the structure. Useful if species
                are not grouped properly together. Defaults to False.

        Returns:
            void

        @Author: Hanyu Liu
        @email:  domainofbuaa@gmail.com
        """
        self.structure: Structure = structure
        if sort_structure:
            pass
        elements_counter = dict(sorted(Counter(self.structure.species).items()))
        true_names = [f"{tmp_key}{tmp_value}" for (tmp_key, tmp_value) in elements_counter.items()]
        self.true_names = "".join(true_names)

    def __repr__(self):
        return self.get_str()

    def __str__(self):
        return self.get_str()

    @classmethod
    def from_str(cls, data: str, mag: bool = True):
        """
        Reads a atom.config from a string

        Args:
            data: string containing atom.config data

        Returns:
            AtomConfig object
        """
        acextractor = ACstrExtractor(atom_config_str=data)
        properties = {}
        structure = Structure(
            lattice=acextractor.get_lattice(),
            species=acextractor.get_types(),
            coords=acextractor.get_coords().reshape(-1, 3),
            coords_are_cartesian=False,
            properties=properties,
        )
        if mag:
            magmoms = acextractor.get_magmoms()
            for ii, tmp_site in enumerate(structure.sites):
                tmp_site.properties.update({"magmom": magmoms[ii]})

        return cls(
            structure,
        )

    @classmethod
    def from_file(cls, filename: str, mag: bool = True):
        with zopen(filename, "rt") as f:
            return cls.from_str(data=f.read(), mag=mag)

    @classmethod
    def from_dict(cls, d: dict):
        """
        Args:
            d: dict
        """
        return cls(
            Structure.from_dict(d["structure"]),
        )

    def get_str(self):
        """
        Returns:
            String representation of atom.config
        """
        # This corrects for VASP really annoying bug of crashing on lattices
        # which have triple product < 0. We will just invert the lattice
        # vectors.
        latt = self.structure.lattice
        if np.linalg.det(latt.matrix) < 0:
            latt = Lattice(-latt.matrix)

        lines: list[str] = []
        lines.append(f"\t{self.structure.num_sites} atoms\n")
        lines.append("Lattice vector\n")
        for ii in range(3):
            lines.append(f"{latt.matrix[ii][0]:>15f}{latt.matrix[ii][1]:>15f}{latt.matrix[ii][2]:>15f}\n")
        lines.append("Position, move_x, move_y, move_z\n")
        for ii in range(self.structure.num_sites):
            lines.append(
<<<<<<< HEAD
                f"{int(self.structure.species[ii].Z):>4d}{self.structure.frac_coords[ii][0]:>15f}{self.structure.frac_coords[ii][1]:>15f}{self.structure.frac_coords[ii][2]:>15f}   1   1   1\n"
=======
                "{0:>4d}{1:>15f}{2:>15f}{3:>15f}{4:>4d}{5:>4d}{6:>4d}\n".format(
                    int(self.structure.species[ii].Z),
                    self.structure.frac_coords[ii][0],
                    self.structure.frac_coords[ii][1],
                    self.structure.frac_coords[ii][2],
                    1,
                    1,
                    1,
                )
>>>>>>> 184641d9
            )
        if "magmom" in self.structure.sites[0].properties:
            lines.append("MAGNETIC\n")
            for _, tmp_site in enumerate(self.structure.sites):
                lines.append("{0:>4d}{1:>15f}\n".format(int(tmp_site.specie.Z), tmp_site.properties["magmom"]))
        return "".join(lines)

    def write_file(self, filename: PathLike, **kwargs):
        with zopen(filename, "wt") as f:
            f.write(self.get_str(**kwargs))

    def as_dict(self):
        """
        Returns:
            dict
        """
        return {
            "@module": type(self).__module__,
            "@class": type(self).__name__,
            "structure": self.structure.as_dict(),
            "true_names": self.true_names,
        }<|MERGE_RESOLUTION|>--- conflicted
+++ resolved
@@ -439,21 +439,11 @@
             lines.append(f"{latt.matrix[ii][0]:>15f}{latt.matrix[ii][1]:>15f}{latt.matrix[ii][2]:>15f}\n")
         lines.append("Position, move_x, move_y, move_z\n")
         for ii in range(self.structure.num_sites):
-            lines.append(
-<<<<<<< HEAD
-                f"{int(self.structure.species[ii].Z):>4d}{self.structure.frac_coords[ii][0]:>15f}{self.structure.frac_coords[ii][1]:>15f}{self.structure.frac_coords[ii][2]:>15f}   1   1   1\n"
-=======
-                "{0:>4d}{1:>15f}{2:>15f}{3:>15f}{4:>4d}{5:>4d}{6:>4d}\n".format(
-                    int(self.structure.species[ii].Z),
-                    self.structure.frac_coords[ii][0],
-                    self.structure.frac_coords[ii][1],
-                    self.structure.frac_coords[ii][2],
-                    1,
-                    1,
-                    1,
-                )
->>>>>>> 184641d9
-            )
+            lines.append( f"{int(self.structure.species[ii].Z):>4d}" )
+            lines.append( f"{self.structure.frac_coords[ii][0]:>15f}" )
+            lines.append( f"{self.structure.frac_coords[ii][1]:>15f}" )
+            lines.append( f"{self.structure.frac_coords[ii][2]:>15f}" )
+            lines.append( f"   1   1   1\n" )
         if "magmom" in self.structure.sites[0].properties:
             lines.append("MAGNETIC\n")
             for _, tmp_site in enumerate(self.structure.sites):
