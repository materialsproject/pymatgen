--- conflicted
+++ resolved
@@ -1219,9 +1219,6 @@
 
 
 class MatPESStaticSet(DictSet):
-<<<<<<< HEAD
-    """Creates input files for a MatPES static calculation."""
-=======
     """Creates input files for a MatPES static calculation.
 
     The goal of MatPES is to generate PES data. This is a distinctly different from the objectives of the MP static
@@ -1232,18 +1229,13 @@
     in the MPStaticSet. However, **U values** are still based on PBE. The implicit assumption here is that the PBE_54
     and PBE POTCARs are sufficiently similar that the U values fitted to the old PBE functional still applies.
     """
->>>>>>> 18a60f7c
 
     CONFIG = _load_yaml_config("MatPESStaticSet")
 
     def __init__(
         self,
         structure: Structure,
-<<<<<<< HEAD
-        xc_functional: Literal["R2SCAN", "PBE"] = "PBE",
-=======
         xc_functional: Literal["R2SCAN", "PBE", "PBE+U"] = "PBE",
->>>>>>> 18a60f7c
         potcar_functional="PBE_54",
         prev_incar=None,
         **kwargs: Any,
@@ -1255,18 +1247,12 @@
             potcar_functional: Choice of VASP POTCAR functional and version. Defaults to 'PBE_54'.
             prev_incar (Incar|str): Incar file from previous run. Default settings of MatPESStaticSet
                 are prioritized over inputs from previous runs.
-<<<<<<< HEAD
-            **kwargs: Passed to DictSet. For example, Hubbard U can be enabled with
-                user_incar_settings={"LDAU": True}
-=======
             **kwargs: Passed to DictSet.
->>>>>>> 18a60f7c
         """
         super().__init__(structure, MatPESStaticSet.CONFIG, **kwargs)
 
         if isinstance(prev_incar, str):
             prev_incar = Incar.from_file(prev_incar)
-<<<<<<< HEAD
         custodian_incar = [
             "LPEAD",
             "NGX",
@@ -1293,25 +1279,12 @@
         ]
         if prev_incar:
             updates = {k: prev_incar[k] for k in list(prev_incar.keys()) if k in custodian_incar}
-=======
-        if prev_incar:
-            updates = {k: v for k, v in prev_incar.items() if k not in self._config_dict["INCAR"]}
->>>>>>> 18a60f7c
             self._config_dict["INCAR"].update(updates)
 
         if xc_functional.upper() == "R2SCAN":
             self.user_incar_settings.setdefault("METAGGA", "R2SCAN")
             self.user_incar_settings.setdefault("ALGO", "ALL")
             self.user_incar_settings.setdefault("GGA", None)
-<<<<<<< HEAD
-        elif xc_functional.upper() != "PBE":
-            raise Warning(
-                f"{xc_functional} is not supported."
-                " The supported exchange-correlation functionals are PBE and R2SCAN."
-            )
-        if potcar_functional.upper() != "PBE_54":
-            raise Warning(f"POTCAR version of {potcar_functional} is inconsistent with the default version of PBE_54.")
-=======
         elif xc_functional.upper() == "PBE+U":
             self._config_dict["INCAR"]["LDAU"] = True
         elif xc_functional.upper() != "PBE":
@@ -1321,25 +1294,11 @@
             )
         if potcar_functional.upper() != "PBE_54":
             raise UserWarning(f"POTCAR version ({potcar_functional}) is inconsistent with the default of PBE_54.")
->>>>>>> 18a60f7c
             self.potcar.functional = potcar_functional.upper()
 
         self.kwargs = kwargs
         self.xc_functional = xc_functional
         self.prev_incar = prev_incar
-<<<<<<< HEAD
-
-    # def incar(self) -> Incar:
-    #     incar = super().incar
-    #     custodian_incar = ["LPEAD", "NGX", "NGY", "NGZ", "SYMPREC", "ISTART", "IMIX", "LMAXMIX", "KGAMMA", "ISYM",
-    #                        "NCORE", "NPAR", "NELMIN", "IOPT", "NBANDS", "IALGO", "KPAR", "AMIN", "NELMDL", "BMIX",
-    #                        "AMIX_MAG", "BMIX_MAG"]
-    #     if self.prev_incar:
-    #         updates = {k: self.prev_incar[k] for k in list(self.prev_incar.keys()) if k in custodian_incar}
-    #         incar.update(updates)
-    #     return incar
-=======
->>>>>>> 18a60f7c
 
 
 class MPScanStaticSet(MPScanRelaxSet):
