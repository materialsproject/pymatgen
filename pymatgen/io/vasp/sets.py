"""
This module defines the VaspInputSet abstract base class and a concrete implementation for the parameters developed
and tested by the core team of pymatgen, including the Materials Virtual Lab, Materials Project and the MIT high
throughput project. The basic concept behind an input set is to specify a scheme to generate a consistent set of VASP
inputs from a structure without further user intervention. This ensures comparability across runs.

Read the following carefully before implementing new input sets:

1. 99% of what needs to be done can be done by specifying user_incar_settings to override some of the defaults of
   various input sets. Unless there is an extremely good reason to add a new set, **do not** add one. e.g. if you want
   to turn the Hubbard U off, just set "LDAU": False as a user_incar_setting.
2. All derivative input sets should inherit appropriate configurations (e.g., from MPRelaxSet), and more often than
   not, VaspInputSet should be the superclass. Superclass delegation should be used where possible. In particular,
   you are not supposed to implement your own as_dict or from_dict for derivative sets unless you know what you are
   doing. Improper overriding the as_dict and from_dict protocols is the major cause of implementation headaches. If
   you need an example, look at how the MPStaticSet is initialized.

The above are recommendations. The following are **UNBREAKABLE** rules:

1. All input sets must take in a structure, list of structures or None as the first argument. If None, the input set
   should perform a stateless initialization and before any output can be written, a structure must be set.
2. user_incar_settings, user_kpoints_settings and user_<whatever>_settings are ABSOLUTE. Any new sets you implement
   must obey this. If a user wants to override your settings, you assume he knows what he is doing. Do not
   magically override user supplied settings. You can issue a warning if you think the user is wrong.
3. All input sets must save all supplied args and kwargs as instance variables. e.g. self.arg = arg and
   self.kwargs = kwargs in the __init__. This ensures the as_dict and from_dict work correctly.
"""

from __future__ import annotations

import abc
import itertools
import os
import re
import warnings
from collections.abc import Sequence
from copy import deepcopy
from dataclasses import dataclass, field
from glob import glob
from itertools import chain
from pathlib import Path
from typing import TYPE_CHECKING, Any, cast

import numpy as np
from monty.dev import deprecated
from monty.json import MSONable
from monty.serialization import loadfn

from pymatgen.analysis.structure_matcher import StructureMatcher
from pymatgen.core import Element, PeriodicSite, SiteCollection, Species, Structure
from pymatgen.io.core import InputGenerator
from pymatgen.io.vasp.inputs import Incar, Kpoints, Poscar, Potcar, VaspInput
from pymatgen.io.vasp.outputs import Outcar, Vasprun
from pymatgen.symmetry.analyzer import SpacegroupAnalyzer
from pymatgen.symmetry.bandstructure import HighSymmKpath
from pymatgen.util.due import Doi, due
from pymatgen.util.typing import Kpoint

if TYPE_CHECKING:
    from typing import Callable, Literal, Union

    from typing_extensions import Self

<<<<<<< HEAD
    from pymatgen.util.typing import PathLike, Vector3D
=======
    from pymatgen.util.typing import Tuple3Ints, Vector3D
>>>>>>> 65d53793

    UserPotcarFunctional = Union[
        Literal["PBE", "PBE_52", "PBE_54", "LDA", "LDA_52", "LDA_54", "PW91", "LDA_US", "PW91_US"], None
    ]

MODULE_DIR = os.path.dirname(__file__)


def _load_yaml_config(fname):
    config = loadfn(f"{MODULE_DIR}/{fname}.yaml")
    if "PARENT" in config:
        parent_config = _load_yaml_config(config["PARENT"])
        for k, v in parent_config.items():
            if k not in config:
                config[k] = v
            elif isinstance(v, dict):
                v_new = config.get(k, {})
                v_new.update(v)
                config[k] = v_new
    return config


@dataclass
class VaspInputSet(InputGenerator, abc.ABC):
    """
    Base class representing a set of VASP input parameters with a structure
    supplied as init parameters and initialized from a dict of settings.
    This allows arbitrary settings to be input. In general,
    this is rarely used directly unless there is a source of settings in yaml
    format (e.g., from a REST interface). It is typically used by other
    VaspInputSets for initialization.

    Special consideration should be paid to the way the MAGMOM initialization
    for the INCAR is done. The initialization differs depending on the type of
    structure and the configuration settings. The order in which the magmom is
    determined is as follows:

    1. If the site is specified in user_incar_settings, use that setting.
    2. If the site itself has a magmom setting (i.e. site.properties["magmom"] = float),
        that is used. This can be set with structure.add_site_property().
    3. If the species of the site has a spin setting, that is used. This can be set
        with structure.add_spin_by_element().
    4. If the species itself has a particular setting in the config file, that
       is used, e.g. Mn3+ may have a different magmom than Mn4+.
    5. Lastly, the element symbol itself is checked in the config file. If
       there are no settings, a default value of 0.6 is used.

    Args:
        structure (Structure): The Structure to create inputs for. If None, the input
            set is initialized without a Structure but one must be set separately before
            the inputs are generated.
        config_dict (dict): The config dictionary to use.
        files_to_transfer (dict): A dictionary of {filename: filepath}. This allows the
            transfer of files from a previous calculation.
        user_incar_settings (dict): User INCAR settings. This allows a user to override
            INCAR settings, e.g. setting a different MAGMOM for various elements or
            species. Note that in the new scheme, ediff_per_atom and hubbard_u are no
            longer args. Instead, the CONFIG supports EDIFF_PER_ATOM and EDIFF keys.
            The former scales with # of atoms, the latter does not. If both are present,
            EDIFF is preferred. To force such settings, just supply
            user_incar_settings={"EDIFF": 1e-5, "LDAU": False} for example. The keys
            'LDAUU', 'LDAUJ', 'LDAUL' are special cases since pymatgen defines different
            values depending on what anions are present in the structure, so these keys
            can be defined in one of two ways, e.g. either {"LDAUU":{"O":{"Fe":5}}} to
            set LDAUU for Fe to 5 in an oxide, or {"LDAUU":{"Fe":5}} to set LDAUU to 5
            regardless of the input structure. If a None value is given, that key is
            unset. For example, {"ENCUT": None} will remove ENCUT from the
            incar settings. Finally, KSPACING is a special setting and can be set to
            "auto" in which the KSPACING is set automatically based on the band gap.
        user_kpoints_settings (dict or Kpoints): Allow user to override kpoints setting
            by supplying a dict. e.g. {"reciprocal_density": 1000}. User can also
            supply Kpoints object.
        user_potcar_settings (dict): Allow user to override POTCARs. e.g. {"Gd":
            "Gd_3"}. This is generally not recommended.
        constrain_total_magmom (bool): Whether to constrain the total magmom (NUPDOWN in
            INCAR) to be the sum of the expected MAGMOM for all species.
        sort_structure (bool): Whether to sort the structure (using the default sort
            order of electronegativity) before generating input files. Defaults to True,
            the behavior you would want most of the time. This ensures that similar
            atomic species are grouped together.
        user_potcar_functional (str): Functional to use. Default (None) is to use the
            functional in the config dictionary. Valid values: "PBE", "PBE_52",
            "PBE_54", "LDA", "LDA_52", "LDA_54", "PW91", "LDA_US", "PW91_US".
        force_gamma (bool): Force gamma centered kpoint generation. Default (False) is
            to use the Automatic Density kpoint scheme, which will use the Gamma
            centered generation scheme for hexagonal cells, and Monkhorst-Pack otherwise.
        reduce_structure (None/str): Before generating the input files, generate the
            reduced structure. Default (None), does not alter the structure. Valid
            values: None, "niggli", "LLL".
        vdw: Adds default parameters for van-der-Waals functionals supported by VASP to
            INCAR. Supported functionals are: DFT-D2, undamped DFT-D3, DFT-D3 with
            Becke-Jonson damping, Tkatchenko-Scheffler, Tkatchenko-Scheffler with
            iterative Hirshfeld partitioning, MBD@rSC, dDsC, Dion's vdW-DF, DF2, optPBE,
            optB88, optB86b and rVV10.
        use_structure_charge (bool): If set to True, then the overall charge of the
            structure (structure.charge) is used to set the NELECT variable in the
            INCAR. Default is False.
        standardize (float): Whether to standardize to a primitive standard cell.
            Defaults to False.
        sym_prec (float): Tolerance for symmetry finding.
        international_monoclinic (bool): Whether to use international convention (vs
            Curtarolo) for monoclinic. Defaults True.
        validate_magmom (bool): Ensure that the missing magmom values are filled in with
            the VASP default value of 1.0.
        inherit_incar (bool): Whether to inherit INCAR settings from previous
            calculation. This might be useful to port Custodian fixes to child jobs but
            can also be dangerous e.g. when switching from GGA to meta-GGA or relax to
            static jobs. Defaults to True.
        auto_kspacing (bool): If true, determines the value of KSPACING from the bandgap
            of a previous calculation.
        auto_ismear (bool): If true, the values for ISMEAR and SIGMA will be set
            automatically depending on the bandgap of the system. If the bandgap is not
            known (e.g., there is no previous VASP directory) then ISMEAR=0 and
            SIGMA=0.2; if the bandgap is zero (a metallic system) then ISMEAR=2 and
            SIGMA=0.2; if the system is an insulator, then ISMEAR=-5 (tetrahedron
            smearing). Note, this only works when generating the input set from a
            previous VASP directory.
        auto_ispin (bool) = False:
            If generating input set from a previous calculation, this controls whether
            to disable magnetisation (ISPIN = 1) if the absolute value of all magnetic
            moments are less than 0.02.
        auto_lreal (bool) = False:
            If True, automatically use the VASP recommended LREAL based on cell size.
        auto_metal_kpoints
            If true and the system is metallic, try and use ``reciprocal_density_metal``
            instead of ``reciprocal_density`` for metallic systems. Note, this only works
            if the bandgap is not None.
        bandgap_tol (float): Tolerance for determining if a system is metallic when
            KSPACING is set to "auto". If the bandgap is less than this value, the
            system is considered metallic. Defaults to 1e-4 (eV).
        bandgap (float): Used for determining KSPACING if KSPACING == "auto" or
            ISMEAR if auto_ismear == True. Set automatically when using from_prev_calc.
        prev_incar (str or dict): Previous INCAR used for setting parent INCAR when
            inherit_incar == True. Set automatically when using from_prev_calc.
        prev_kpoints (str or Kpoints): Previous Kpoints. Set automatically when using
            from_prev_calc.
    """

    structure: Structure | None = None
    config_dict: dict = field(default_factory=dict)
    files_to_transfer: dict = field(default_factory=dict)
    user_incar_settings: dict = field(default_factory=dict)
    user_kpoints_settings: dict = field(default_factory=dict)
    user_potcar_settings: dict = field(default_factory=dict)
    constrain_total_magmom: bool = False
    sort_structure: bool = True
    user_potcar_functional: UserPotcarFunctional = None
    force_gamma: bool = False
    reduce_structure: Literal["niggli", "LLL"] | None = None
    vdw: str | None = None
    use_structure_charge: bool = False
    standardize: bool = False
    sym_prec: float = 0.1
    international_monoclinic: bool = True
    validate_magmom: bool = True
    inherit_incar: bool | list[str] = False
    auto_kspacing: bool = False
    auto_ismear: bool = False
    auto_ispin: bool = False
    auto_lreal: bool = False
    auto_metal_kpoints: bool = False
    bandgap_tol: float = 1e-4
    bandgap: float | None = None
    prev_incar: str | dict | None = None
    prev_kpoints: str | Kpoints | None = None
    _valid_potcars: Sequence[str] | None = None

    def __post_init__(self) -> None:
        """Perform validation."""
        user_potcar_functional = self.user_potcar_functional
        if (valid_potcars := self._valid_potcars) and user_potcar_functional not in valid_potcars:
            raise ValueError(f"Invalid {user_potcar_functional=}, must be one of {valid_potcars}")

        if hasattr(self, "CONFIG"):
            self.config_dict = self.CONFIG

        self._config_dict = deepcopy(self.config_dict)

        # These have been left to stay consistent with previous API
        self.user_incar_settings = self.user_incar_settings or {}
        self.user_kpoints_settings = self.user_kpoints_settings or {}

        self.vdw = self.vdw.lower() if isinstance(self.vdw, str) else self.vdw
        if self.user_incar_settings.get("KSPACING") and self.user_kpoints_settings:
            # self.user_kpoints_settings will never be `None` because it is set to
            # an empty dict if it is `None`.
            warnings.warn(
                "You have specified KSPACING and also supplied KPOINTS "
                "settings. KSPACING only has effect when there is no "
                "KPOINTS file. Since both settings were given, pymatgen"
                "will generate a KPOINTS file and ignore KSPACING."
                "Remove the `user_kpoints_settings` argument to enable KSPACING.",
                BadInputSetWarning,
            )

        if self.vdw:
            vdw_par = loadfn(f"{MODULE_DIR}/vdW_parameters.yaml")
            if vdw_param := vdw_par.get(self.vdw):
                self._config_dict["INCAR"].update(vdw_param)
            else:
                raise KeyError(
                    f"Invalid or unsupported van-der-Waals functional. Supported functionals are {', '.join(vdw_par)}."
                )
        # 'or' case reads the POTCAR_FUNCTIONAL from the .yaml
        self.user_potcar_functional: UserPotcarFunctional = self.user_potcar_functional or self._config_dict.get(
            "POTCAR_FUNCTIONAL", "PBE"
        )

        # Warn if a user is overriding POTCAR_FUNCTIONAL
        if self.user_potcar_functional != self._config_dict.get("POTCAR_FUNCTIONAL", "PBE"):
            warnings.warn(
                "Overriding the POTCAR functional is generally not recommended "
                " as it significantly affect the results of calculations and "
                "compatibility with other calculations done with the same "
                "input set. Note that some POTCAR symbols specified in "
                "the configuration file may not be available in the selected "
                "functional.",
                BadInputSetWarning,
            )

        if self.user_potcar_settings:
            warnings.warn(
                "Overriding POTCARs is generally not recommended as it "
                "significantly affect the results of calculations and "
                "compatibility with other calculations done with the same "
                "input set. In many instances, it is better to write a "
                "subclass of a desired input set and override the POTCAR in "
                "the subclass to be explicit on the differences.",
                BadInputSetWarning,
            )
            for key, val in self.user_potcar_settings.items():
                self._config_dict["POTCAR"][key] = val

        if not isinstance(self.structure, Structure):
            self._structure: Structure | None = None
        else:
            self.structure = self.structure

        if isinstance(self.prev_incar, (Path, str)):
            self.prev_incar = Incar.from_file(self.prev_incar)

        if isinstance(self.prev_kpoints, (Path, str)):
            self.prev_kpoints = Kpoints.from_file(self.prev_kpoints)

        self.prev_vasprun: Vasprun | None = None
        self.prev_outcar: Outcar | None = None
        self._ispin: Literal[1, 2] | None = None

    def __str__(self) -> str:
        return type(self).__name__

    def __repr__(self) -> str:
        return type(self).__name__

    @deprecated(message="Use get_input_set instead.", deadline=(2026, 6, 6))
    def get_vasp_input(self, structure: Structure | None = None) -> Self:
        """Get a VaspInput object.

        Returns:
            VaspInput.
        """
        return self.get_input_set(structure=structure)

    def write_input(
        self,
        output_dir: str,
        make_dir_if_not_present: bool = True,
        include_cif: bool | str = False,
        potcar_spec: bool = False,
        zip_output: bool | str = False,
    ) -> None:
        """Write a set of VASP input to a directory.

        Args:
            output_dir (str): Directory to output the VASP input files
            make_dir_if_not_present (bool): Set to True if you want the
                directory (and the whole path) to be created if it is not
                present.
            include_cif (bool): Whether to write a CIF file in the output
                directory for easier opening by VESTA.
            potcar_spec (bool): Instead of writing the POTCAR, write a "POTCAR.spec".
                This is intended to help sharing an input set with people who might
                not have a license to specific Potcar files. Given a "POTCAR.spec",
                the specific POTCAR file can be re-generated using pymatgen with the
                "generate_potcar" function in the pymatgen CLI.
            zip_output (bool): If True, output will be zipped into a file with the
                same name as the InputSet (e.g., MPStaticSet.zip).
        """
        vasp_input = self.get_input_set(potcar_spec=potcar_spec)

        cif_name = None
        if include_cif:
            struct = vasp_input["POSCAR"].structure
            cif_name = f"{output_dir}/{struct.formula.replace(' ', '')}.cif"

        vasp_input.write_input(
            output_dir=output_dir,
            make_dir_if_not_present=make_dir_if_not_present,
            cif_name=cif_name,
            zip_name=f"{type(self).__name__}.zip" if zip_output else None,
            files_to_transfer=self.files_to_transfer,
        )

    def as_dict(self, verbosity: int = 2) -> dict:
        """
        Args:
            verbosity: Verbosity for generated dict. If 1, structure is
            excluded.

        Returns:
            dict: MSONable VaspInputSet representation.
        """
        dct = MSONable.as_dict(self)
        if verbosity == 1:
            dct.pop("structure", None)
        return dct

    @property  # type: ignore[no-redef]
    def structure(self) -> Structure | None:
        """Structure."""
        return self._structure

    @structure.setter
    def structure(self, structure: Structure | None) -> None:
        if not hasattr(self, "_config_dict"):
            self._structure = structure
            return

        if isinstance(structure, SiteCollection):  # could be Structure or Molecule
            if self.user_potcar_functional == "PBE_54" and "W" in structure.symbol_set:
                # When using 5.4 POTCARs, default Tungsten POTCAR to W_Sv but still allow user to override
                self.user_potcar_settings = {"W": "W_sv", **(self.user_potcar_settings or {})}
            if self.reduce_structure:
                structure = structure.get_reduced_structure(self.reduce_structure)
            if self.sort_structure:
                structure = structure.get_sorted_structure()
            if self.validate_magmom:
                get_valid_magmom_struct(structure, spin_mode="auto")

            struct_has_Yb = any(specie.symbol == "Yb" for site in structure for specie in site.species)
            potcar_settings = self._config_dict.get("POTCAR", {})
            if self.user_potcar_settings:
                potcar_settings.update(self.user_potcar_settings)
            uses_Yb_2_psp = potcar_settings.get("Yb", None) == "Yb_2"
            if struct_has_Yb and uses_Yb_2_psp:
                warnings.warn(
                    "The structure contains Ytterbium (Yb) and this InputSet uses the Yb_2 PSP.\n"
                    "Yb_2 is known to often give bad results since Yb has oxidation state 3+ in most compounds.\n"
                    "See https://github.com/materialsproject/pymatgen/issues/2968 for details.",
                    BadInputSetWarning,
                )
            if self.standardize and self.sym_prec:
                structure = standardize_structure(
                    structure,
                    sym_prec=self.sym_prec,
                    international_monoclinic=self.international_monoclinic,
                )
        self._structure = structure

    def get_input_set(
        self,
        structure: Structure | None = None,
        prev_dir: PathLike | None = None,
        potcar_spec: bool = False,
    ) -> VaspInput:
        """Get a VASP input set.

        Note, if both ``structure`` and ``prev_dir`` are set, then the structure
        specified will be preferred over the final structure from the last VASP run.

        Args:
            structure (Structure): A structure.
            prev_dir (PathLike): A previous directory to generate the input set from.
            potcar_spec (bool): Instead of generating a Potcar object, use a list of
                potcar symbols. This will be written as a "POTCAR.spec" file. This is
                intended to help sharing an input set with people who might not have a
                license to specific Potcar files. Given a "POTCAR.spec", the specific
                POTCAR file can be re-generated using pymatgen with the
                "generate_potcar" function in the pymatgen CLI.

        Returns:
            VaspInput: A VASP input object.
        """
        if structure is None and prev_dir is None and self.structure is None:
            raise ValueError("Either structure or prev_dir must be set")

        self._set_previous(prev_dir)

        if structure is not None:
            self.structure = structure

        return VaspInput(
            incar=self.incar,
            kpoints=self.kpoints,
            poscar=self.poscar,
            potcar="\n".join(self.potcar_symbols) if potcar_spec else self.potcar,
            potcar_spec=potcar_spec,
        )

    @property
    def incar_updates(self) -> dict:
        """Updates to the INCAR config for this calculation type."""
        return {}

    @property
    def kpoints_updates(self) -> dict:
        """Updates to the kpoints configuration for this calculation type.

        Note, these updates will be ignored if the user has set user_kpoint_settings.

        Returns:
            dict or Kpoints: A dictionary of updates to apply to the KPOINTS config
                or a Kpoints object.
        """
        return {}

    def _set_previous(self, prev_dir: PathLike | None = None) -> None:
        """Load previous calculation outputs."""
        if prev_dir is None:
            return

        vasprun, outcar = get_vasprun_outcar(prev_dir)
        self.prev_vasprun = vasprun
        self.prev_outcar = outcar
        self.prev_incar = vasprun.incar
        self.prev_kpoints = Kpoints.from_dict(vasprun.kpoints.as_dict())

        if vasprun.efermi is None:
            # VASP doesn't output efermi in vasprun if IBRION = 1
            vasprun.efermi = outcar.efermi

        bs = vasprun.get_band_structure(efermi="smart")
        self.bandgap = 0 if bs.is_metal() else bs.get_band_gap()["energy"]
        if self.auto_ispin:
            # Turn off spin when magmom for every site is smaller than 0.02.
            self._ispin = _get_ispin(vasprun, outcar)

        self.structure = get_structure_from_prev_run(vasprun, outcar)

    @property
    def incar(self) -> Incar:
        """The INCAR."""
        if self.structure is None:
            raise RuntimeError("No structure is associated with the input set!")

        prev_incar: dict[str, Any] = {}
        if self.inherit_incar is True and self.prev_incar:
            prev_incar = cast(dict[str, Any], self.prev_incar)
        elif isinstance(self.inherit_incar, (list, tuple)) and self.prev_incar:
            prev_incar = {
                k: cast(dict[str, Any], self.prev_incar)[k] for k in self.inherit_incar if k in self.prev_incar
            }

        incar_updates = self.incar_updates
        settings = dict(self._config_dict["INCAR"])
        auto_updates: dict[str, Any] = {}
        if self.auto_ispin and (self._ispin is not None):
            auto_updates["ISPIN"] = self._ispin

        # Breaking change - order in which settings applied inconsistent with atomate2
        # apply updates from input set generator to SETTINGS
        # _apply_incar_updates(settings, incar_updates)

        # Apply user incar settings to SETTINGS not to INCAR
        _apply_incar_updates(settings, self.user_incar_settings)

        # Generate INCAR
        structure = self.structure
        comp = structure.composition
        elements = sorted((el for el in comp.elements if comp[el] > 0), key=lambda e: e.X)
        most_electro_neg = elements[-1].symbol
        poscar = Poscar(structure)
        hubbard_u = settings.get("LDAU", False)
        incar = Incar()

        for key, setting in settings.items():
            if key == "MAGMOM":
                mag = []
                for site in structure:
                    if uic_magmom := self.user_incar_settings.get("MAGMOM", {}).get(site.species_string):
                        mag.append(uic_magmom)
                    elif hasattr(site, "magmom"):
                        mag.append(site.magmom)
                    elif getattr(site.specie, "spin", None) is not None:
                        mag.append(site.specie.spin)
                    elif str(site.specie) in setting:
                        if site.specie.symbol == "Co" and setting[str(site.specie)] <= 1.0:
                            warnings.warn(
                                "Co without an oxidation state is initialized as low spin by default in Pymatgen. "
                                "If this default behavior is not desired, please set the spin on the magmom on the "
                                "site directly to ensure correct initialization."
                            )
                        mag.append(setting.get(str(site.specie)))
                    else:
                        if site.specie.symbol == "Co":
                            warnings.warn(
                                "Co without an oxidation state is initialized as low spin by default in Pymatgen. "
                                "If this default behavior is not desired, please set the spin on the magmom on the "
                                "site directly to ensure correct initialization."
                            )
                        mag.append(setting.get(site.specie.symbol, 0.6))
                incar[key] = mag

            elif key in {"LDAUU", "LDAUJ", "LDAUL"}:
                if hubbard_u:
                    if hasattr(structure[0], key.lower()):
                        m = {site.specie.symbol: getattr(site, key.lower()) for site in structure}
                        incar[key] = [m[sym] for sym in poscar.site_symbols]
                        # Lookup specific LDAU if specified for most_electroneg atom
                    elif most_electro_neg in setting and isinstance(setting[most_electro_neg], dict):
                        incar[key] = [setting[most_electro_neg].get(sym, 0) for sym in poscar.site_symbols]
                        # Else, use fallback LDAU value if it exists
                    else:
                        incar[key] = [
                            setting.get(sym, 0) if isinstance(setting.get(sym, 0), (float, int)) else 0
                            for sym in poscar.site_symbols
                        ]

            elif key.startswith("EDIFF") and key != "EDIFFG":
                if "EDIFF" not in settings and key == "EDIFF_PER_ATOM":
                    incar["EDIFF"] = float(setting) * len(structure)
                else:
                    incar["EDIFF"] = float(settings["EDIFF"])

            elif key == "KSPACING" and self.auto_kspacing:
                # Default to metal if no prev calc available
                bandgap = 0 if self.bandgap is None else self.bandgap
                incar[key] = auto_kspacing(bandgap, self.bandgap_tol)

            else:
                incar[key] = setting

        has_u = hubbard_u and sum(incar["LDAUU"]) > 0
        if not has_u:
            for key in list(incar):
                if key.startswith("LDAU"):
                    del incar[key]

        # Modify LMAXMIX if you have d or f electrons present. Note that if the user
        # explicitly sets LMAXMIX in settings it will override this logic.
        # Previously, this was only set if Hubbard U was enabled as per the VASP manual
        # but following an investigation it was determined that this would lead to a
        # significant difference between SCF -> NonSCF even without Hubbard U enabled.
        # Thanks to Andrew Rosen for investigating and reporting.
        if "LMAXMIX" not in settings:
            # contains f-electrons
            if any(el.Z > 56 for el in structure.composition):
                incar["LMAXMIX"] = 6
            # contains d-electrons
            elif any(el.Z > 20 for el in structure.composition):
                incar["LMAXMIX"] = 4

        # Warn user about LASPH for +U, meta-GGAs, hybrids, and vdW-DF
        if not incar.get("LASPH", False) and (
            incar.get("METAGGA")
            or incar.get("LHFCALC", False)
            or incar.get("LDAU", False)
            or incar.get("LUSE_VDW", False)
        ):
            warnings.warn("LASPH = True should be set for +U, meta-GGAs, hybrids, and vdW-DFT", BadInputSetWarning)

        # Apply previous INCAR settings, be careful not to override user_incar_settings
        # or the settings updates from the specific input set implementations
        # also skip LDAU/MAGMOM as structure may have changed.
        skip = list(self.user_incar_settings) + list(incar_updates)
        skip += ["MAGMOM", "NUPDOWN", "LDAUU", "LDAUL", "LDAUJ"]
        _apply_incar_updates(incar, prev_incar, skip=skip)

        if self.constrain_total_magmom:
            nupdown = sum(mag if abs(mag) > 0.6 else 0 for mag in incar["MAGMOM"])
            if abs(nupdown - round(nupdown)) > 1e-5:
                warnings.warn(
                    "constrain_total_magmom was set to True, but the sum of MAGMOM "
                    "values is not an integer. NUPDOWN is meant to set the spin "
                    "multiplet and should typically be an integer. You are likely "
                    "better off changing the values of MAGMOM or simply setting "
                    "NUPDOWN directly in your INCAR settings.",
                    UserWarning,
                    stacklevel=1,
                )
            auto_updates["NUPDOWN"] = nupdown

        if self.use_structure_charge:
            auto_updates["NELECT"] = self.nelect

        # Check that ALGO is appropriate
        if incar.get("LHFCALC", False) is True and incar.get("ALGO", "Normal") not in ["Normal", "All", "Damped"]:
            warnings.warn(
                "Hybrid functionals only support Algo = All, Damped, or Normal.",
                BadInputSetWarning,
            )

        if self.auto_ismear:
            if self.bandgap is None:
                # Don't know if we are a metal or insulator so set ISMEAR and SIGMA to
                # be safe with the most general settings
                auto_updates.update(ISMEAR=0, SIGMA=0.2)
            elif self.bandgap <= self.bandgap_tol:
                auto_updates.update(ISMEAR=2, SIGMA=0.2)  # metal
            else:
                auto_updates.update(ISMEAR=-5, SIGMA=0.05)  # insulator

        if self.auto_lreal:
            auto_updates.update(LREAL=_get_recommended_lreal(structure))

        # Apply updates from auto options, careful not to override user_incar_settings
        _apply_incar_updates(incar, auto_updates, skip=list(self.user_incar_settings))

        # Apply updates from input set generator to INCAR
        _apply_incar_updates(incar, incar_updates, skip=list(self.user_incar_settings))

        # Finally, re-apply `self.user_incar_settings` to make sure any accidentally
        # overwritten settings are changed back to the intended values.
        # skip dictionary parameters to avoid dictionaries appearing in the INCAR
        _apply_incar_updates(incar, self.user_incar_settings, skip=["LDAUU", "LDAUJ", "LDAUL", "MAGMOM"])

        # Remove unused INCAR parameters
        _remove_unused_incar_params(incar, skip=list(self.user_incar_settings))

        kpoints = self.kpoints
        if kpoints is not None:
            # Unset KSPACING as we are using a KPOINTS file
            incar.pop("KSPACING", None)

        elif "KSPACING" in incar and "KSPACING" not in self.user_incar_settings and "KSPACING" in prev_incar:
            # Prefer to inherit KSPACING from previous INCAR if it exists
            # TODO: Is that we actually want to do? Copied from current pymatgen inputsets
            incar["KSPACING"] = prev_incar["KSPACING"]

        # Ensure adequate number of KPOINTS are present for the tetrahedron method
        # (ISMEAR=-5). If KSPACING is in the INCAR file the number of kpoints is not
        # known before calling VASP, but a warning is raised when the KSPACING value is
        # > 0.5 (2 reciprocal Angstrom). An error handler in Custodian is available to
        # correct overly large KSPACING values (small number of kpoints) if necessary.
        if kpoints is not None and np.prod(kpoints.kpts) < 4 and incar.get("ISMEAR", 0) == -5:
            incar["ISMEAR"] = 0

        if incar.get("KSPACING", 0) > 0.5 and incar.get("ISMEAR", 0) == -5:
            warnings.warn(
                "Large KSPACING value detected with ISMEAR = -5. Ensure that VASP "
                "generates an adequate number of KPOINTS, lower KSPACING, or "
                "set ISMEAR = 0",
                BadInputSetWarning,
            )

        ismear = incar.get("ISMEAR", 1)
        sigma = incar.get("SIGMA", 0.2)
        if (
            all(elem.is_metal for elem in structure.composition)
            and incar.get("NSW", 0) > 0
            and (ismear < 0 or (ismear == 0 and sigma > 0.05))
        ):
            msg = ""
            if ismear < 0:
                msg = f"Relaxation of likely metal with ISMEAR < 0 ({ismear})."
            elif ismear == 0 and sigma > 0.05:
                msg = f"ISMEAR = 0 with a small SIGMA ({sigma}) detected."
            warnings.warn(
                f"{msg} See VASP recommendations on ISMEAR for metals (https://www.vasp.at/wiki/index.php/ISMEAR).",
                BadInputSetWarning,
                stacklevel=1,
            )

        return incar

    @property
    def poscar(self) -> Poscar:
        """Poscar."""
        if self.structure is None:
            raise RuntimeError("No structure is associated with the input set!")

        site_properties = self.structure.site_properties
        return Poscar(
            self.structure,
            velocities=site_properties.get("velocities"),
            predictor_corrector=site_properties.get("predictor_corrector"),
            predictor_corrector_preamble=self.structure.properties.get("predictor_corrector_preamble"),
            lattice_velocities=self.structure.properties.get("lattice_velocities"),
        )

    @property
    def potcar_functional(self) -> UserPotcarFunctional:
        """The functional used for POTCAR generation."""
        return self.user_potcar_functional

    @property
    def nelect(self) -> float:
        """The default number of electrons for a given structure."""
        if self.structure is None:
            raise RuntimeError("No structure is associated with the input set!")

        n_electrons_by_element = {p.element: p.nelectrons for p in self.potcar}
        n_elect = sum(
            num_atoms * n_electrons_by_element[el.symbol] for el, num_atoms in self.structure.composition.items()
        )

        return n_elect - (self.structure.charge if self.use_structure_charge else 0)

    @property
    def kpoints(self) -> Kpoints | None:
        """The KPOINTS file."""
        if self.structure is None:
            raise RuntimeError("No structure is associated with the input set!")

        if (
            self.user_incar_settings.get("KSPACING") is not None
            or self.incar_updates.get("KSPACING") is not None
            or self._config_dict["INCAR"].get("KSPACING") is not None
        ) and self.user_kpoints_settings == {}:
            # If KSPACING specified then always use this over k-points
            return None

        # Use user setting if set otherwise default to base config settings
        kpoints_updates = self.kpoints_updates
        if self.user_kpoints_settings != {}:
            kconfig = deepcopy(self.user_kpoints_settings)
        elif isinstance(kpoints_updates, Kpoints):
            return kpoints_updates
        elif kpoints_updates != {}:
            kconfig = kpoints_updates
        else:
            kconfig = deepcopy(self._config_dict.get("KPOINTS", {}))

        if isinstance(kconfig, Kpoints):
            return kconfig

        explicit = (
            kconfig.get("explicit")
            or len(kconfig.get("added_kpoints", [])) > 0
            or "zero_weighted_reciprocal_density" in kconfig
            or "zero_weighted_line_density" in kconfig
        )
        # Handle length generation first as this doesn't support any additional options
        if kconfig.get("length"):
            if explicit:
                raise ValueError(
                    "length option cannot be used with explicit k-point generation, "
                    "added_kpoints, or zero weighted k-points."
                )
            # If length is in kpoints settings use Kpoints.automatic
            return Kpoints.automatic(kconfig["length"])

        base_kpoints = None
        if kconfig.get("line_density"):
            # Handle line density generation
            kpath = HighSymmKpath(self.structure, **kconfig.get("kpath_kwargs", {}))
            frac_k_points, k_points_labels = kpath.get_kpoints(
                line_density=kconfig["line_density"], coords_are_cartesian=False
            )
            base_kpoints = Kpoints(
                comment="Non SCF run along symmetry lines",
                style=Kpoints.supported_modes.Reciprocal,
                num_kpts=len(frac_k_points),
                kpts=frac_k_points,
                labels=k_points_labels,
                kpts_weights=[1] * len(frac_k_points),
            )

        elif kconfig.get("grid_density") or kconfig.get("reciprocal_density"):
            # Handle regular weighted k-point grid generation
            if kconfig.get("grid_density"):
                base_kpoints = Kpoints.automatic_density(self.structure, int(kconfig["grid_density"]), self.force_gamma)
            elif kconfig.get("reciprocal_density"):
                density = kconfig["reciprocal_density"]
                base_kpoints = Kpoints.automatic_density_by_vol(self.structure, density, self.force_gamma)

            if explicit and base_kpoints is not None:
                sga = SpacegroupAnalyzer(self.structure, symprec=self.sym_prec)
                mesh = sga.get_ir_reciprocal_mesh(base_kpoints.kpts[0])
                base_kpoints = Kpoints(
                    comment="Uniform grid",
                    style=Kpoints.supported_modes.Reciprocal,
                    num_kpts=len(mesh),
                    kpts=tuple(i[0] for i in mesh),
                    kpts_weights=[i[1] for i in mesh],
                )
            else:
                # If not explicit that means no other options have been specified
                # so we can return the k-points as is
                return base_kpoints

        zero_weighted_kpoints = None
        if kconfig.get("zero_weighted_line_density"):
            # zero_weighted k-points along line mode path
            kpath = HighSymmKpath(self.structure)
            frac_k_points, k_points_labels = kpath.get_kpoints(
                line_density=kconfig["zero_weighted_line_density"],
                coords_are_cartesian=False,
            )
            zero_weighted_kpoints = Kpoints(
                comment="Hybrid run along symmetry lines",
                style=Kpoints.supported_modes.Reciprocal,
                num_kpts=len(frac_k_points),
                kpts=frac_k_points,
                labels=k_points_labels,
                kpts_weights=[0] * len(frac_k_points),
            )
        elif kconfig.get("zero_weighted_reciprocal_density"):
            zero_weighted_kpoints = Kpoints.automatic_density_by_vol(
                self.structure, kconfig["zero_weighted_reciprocal_density"], self.force_gamma
            )
            sga = SpacegroupAnalyzer(self.structure, symprec=self.sym_prec)
            mesh = sga.get_ir_reciprocal_mesh(zero_weighted_kpoints.kpts[0])
            zero_weighted_kpoints = Kpoints(
                comment="Uniform grid",
                style=Kpoints.supported_modes.Reciprocal,
                num_kpts=len(mesh),
                kpts=tuple(i[0] for i in mesh),
                kpts_weights=[0 for _ in mesh],
            )

        added_kpoints = None
        if kconfig.get("added_kpoints"):
            points: list = kconfig.get("added_kpoints", [])
            added_kpoints = Kpoints(
                comment="Specified k-points only",
                style=Kpoints.supported_modes.Reciprocal,
                num_kpts=len(points),
                kpts=points,
                labels=["user-defined"] * len(points),
                kpts_weights=[0] * len(points),
            )

        if base_kpoints and not (added_kpoints or zero_weighted_kpoints):
            return base_kpoints
        if added_kpoints and not (base_kpoints or zero_weighted_kpoints):
            return added_kpoints

        # Sanity check
        if "line_density" in kconfig and zero_weighted_kpoints:
            raise ValueError("Cannot combine line_density and zero weighted k-points options")
        if zero_weighted_kpoints and not base_kpoints:
            raise ValueError("Zero weighted k-points must be used with reciprocal_density or grid_density options")
        if not (base_kpoints or zero_weighted_kpoints or added_kpoints):
            raise ValueError(
                "Invalid k-point generation algo. Supported Keys are 'grid_density' "
                "for Kpoints.automatic_density generation, 'reciprocal_density' for "
                "KPoints.automatic_density_by_vol generation, 'length' for "
                "Kpoints.automatic generation, 'line_density' for line mode generation,"
                " 'added_kpoints' for specific k-points to include, "
                " 'zero_weighted_reciprocal_density' for a zero weighted uniform mesh,"
                " or 'zero_weighted_line_density' for a zero weighted line mode mesh."
            )

        return _combine_kpoints(base_kpoints, zero_weighted_kpoints, added_kpoints)

    @property
    def potcar(self) -> Potcar:
        """The input set's POTCAR."""
        if self.structure is None:
            raise RuntimeError("No structure is associated with the input set!")

        user_potcar_functional = self.user_potcar_functional
        potcar = Potcar(self.potcar_symbols, functional=user_potcar_functional)

        # Warn if the selected POTCARs do not correspond to the chosen user_potcar_functional
        for p_single in potcar:
            if user_potcar_functional not in p_single.identify_potcar()[0]:
                warnings.warn(
                    f"POTCAR data with symbol {p_single.symbol} is not known by pymatgen to "
                    f"correspond with the selected {user_potcar_functional=}. This POTCAR "
                    f"is known to correspond with functionals {p_single.identify_potcar(mode='data')[0]}. "
                    "Please verify that you are using the right POTCARs!",
                    BadInputSetWarning,
                )

        return potcar

    @property
    def potcar_symbols(self) -> list[str]:
        """List of POTCAR symbols."""

        elements = self.poscar.site_symbols
        potcar_symbols = []
        settings = self._config_dict["POTCAR"]

        if isinstance(settings[elements[-1]], dict):
            for el in elements:
                potcar_symbols.append(settings[el]["symbol"] if el in settings else el)
        else:
            for el in elements:
                potcar_symbols.append(settings.get(el, el))

        return potcar_symbols

    def estimate_nbands(self) -> int:
        """Estimate the number of bands that VASP will initialize a
        calculation with by default. Note that in practice this
        can depend on # of cores (if not set explicitly).

        Note that this formula is slightly different than the formula on the VASP wiki
        (as of July 2023). This is because the formula in the source code (`main.F`) is
        slightly different than what is on the wiki.
        """
        if self.structure is None:
            raise RuntimeError("No structure is associated with the input set!")

        n_ions = len(self.structure)

        # As per the VASP source, if non-spin polarized ignore n_mag
        if self.incar["ISPIN"] == 1:
            n_mag = 0

        # Otherwise set equal to sum of total magmoms
        else:
            n_mag = sum(self.incar["MAGMOM"])
            n_mag = np.floor((n_mag + 1) / 2)

        possible_val_1 = np.floor((self.nelect + 2) / 2) + max(np.floor(n_ions / 2), 3)
        possible_val_2 = np.floor(self.nelect * 0.6)

        n_bands = max(possible_val_1, possible_val_2) + n_mag

        if self.incar.get("LNONCOLLINEAR") is True:
            n_bands = n_bands * 2

        if n_par := self.incar.get("NPAR"):
            n_bands = (np.floor((n_bands + n_par - 1) / n_par)) * n_par

        return int(n_bands)

    def override_from_prev_calc(self, prev_calc_dir: PathLike = ".") -> Self:
        """Update the input set to include settings from a previous calculation.

        Args:
            prev_calc_dir (PathLike): The path to the previous calculation directory.

        Returns:
            VaspInputSet: A new input set with settings (Structure, k-points, incar, etc)
                updated using the previous VASP run.
        """
        self._set_previous(prev_calc_dir)

        if self.standardize:
            warnings.warn(
                "Use of standardize=True with from_prev_run is not "
                "recommended as there is no guarantee the copied "
                "files will be appropriate for the standardized "
                "structure."
            )

        files_to_transfer = {}
        if getattr(self, "copy_chgcar", False):
            chgcars = sorted(glob(str(Path(prev_calc_dir) / "CHGCAR*")))
            if chgcars:
                files_to_transfer["CHGCAR"] = str(chgcars[-1])

        if getattr(self, "copy_wavecar", False):
            for fname in ("WAVECAR", "WAVEDER", "WFULL"):
                if wavecar_files := sorted(glob(str(Path(prev_calc_dir) / (f"{fname}*")))):
                    if fname == "WFULL":
                        for wavecar_file in wavecar_files:
                            fname = Path(wavecar_file).name
                            fname = fname.split(".")[0]
                            files_to_transfer[fname] = wavecar_file
                    else:
                        files_to_transfer[fname] = str(wavecar_files[-1])

        self.files_to_transfer.update(files_to_transfer)
        return self

    @classmethod
    def from_prev_calc(cls, prev_calc_dir: PathLike, **kwargs) -> Self:
        """Generate a set of VASP input files for static calculations from a
        directory of previous VASP run.

        Args:
            prev_calc_dir (PathLike): Directory containing the outputs(
                vasprun.xml and OUTCAR) of previous VASP run.
            **kwargs: All kwargs supported by MPStaticSet, other than prev_incar
                and prev_structure and prev_kpoints which are determined from
                the prev_calc_dir.
        """
        input_set = cls(_dummy_structure, **kwargs)
        return input_set.override_from_prev_calc(prev_calc_dir=prev_calc_dir)

    def calculate_ng(
        self,
        max_prime_factor: int = 7,
        must_inc_2: bool = True,
        custom_encut: float | None = None,
        custom_prec: str | None = None,
    ) -> tuple:
        """
        Calculate the NGX, NGY, and NGZ values using the information available in the INCAR and POTCAR
        This is meant to help with making initial guess for the FFT grid so we can interact with the Charge density API.

        Args:
            max_prime_factor (int): the valid prime factors of the grid size in each direction
                VASP has many different setting for this to handle many compiling options.
                For typical MPI options all prime factors up to 7 are allowed
            must_inc_2 (bool): Whether 2 must be a prime factor of the result. Defaults to True.
            custom_encut (float | None): Calculates the FFT grid parameters using a custom
                ENCUT that may be different from what is generated by the input set. Defaults to None.
                Do *not* use this unless you know what you are doing.
            custom_prec (str | None): Calculates the FFT grid parameters using a custom prec
                that may be different from what is generated by the input set. Defaults to None.
                Do *not* use this unless you know what you are doing.
        """
        # TODO throw error for Ultrasoft potentials

        _RYTOEV = 13.605826
        _AUTOA = 0.529177249

        # TODO Only do this for VASP 6 for now. Older version require more advanced logic

        if custom_encut is not None:
            encut = custom_encut
        elif self.incar.get("ENCUT", 0) > 0:
            encut = self.incar["ENCUT"]  # get the ENCUT val
        else:
            encut = max(i_species.enmax for i_species in self.get_vasp_input()["POTCAR"])

        # PREC=Normal is VASP default
        PREC = self.incar.get("PREC", "Normal") if custom_prec is None else custom_prec

        # Check for unsupported / invalid PREC tags
        if PREC[0].lower() in {"l", "m", "h"}:
            raise NotImplementedError(
                "PREC = LOW/MEDIUM/HIGH from VASP 4.x and not supported, Please use NORMA/SINGLE/ACCURATE"
            )
        if PREC[0].lower() not in {"a", "s", "n", "l", "m", "h"}:
            raise ValueError(f"{PREC=} does not exist. If this is no longer correct, please update this code.")

        CUTOFF = [
            np.sqrt(encut / _RYTOEV) / (2 * np.pi / (anorm / _AUTOA)) for anorm in self.poscar.structure.lattice.abc
        ]

        # TODO This only works in VASP 6.x
        _WFACT = 4 if PREC[0].lower() in {"a", "s"} else 3

        def next_g_size(cur_g_size):
            g_size = int(_WFACT * cur_g_size + 0.5)
            return next_num_with_prime_factors(g_size, max_prime_factor, must_inc_2)

        ng_vec = [*map(next_g_size, CUTOFF)]

        # TODO This works for VASP 5.x and 6.x
        finer_g_scale = 2 if PREC[0].lower() in {"a", "n"} else 1

        return ng_vec, [ng_ * finer_g_scale for ng_ in ng_vec]

    @staticmethod
    def from_directory(directory: PathLike, optional_files: dict | None = None) -> VaspInput:
        """Load a set of VASP inputs from a directory.

        Note that only the standard INCAR, POSCAR, POTCAR and KPOINTS files are read
        unless optional_filenames is specified.

        Args:
            directory: Directory to read VASP inputs from.
            optional_files: Optional files to read in as well as a dict of {filename: Object class}.
                Object class must have a static/class method from_file.
        """
        directory = Path(directory)
        objs = {"INCAR": Incar, "KPOINTS": Kpoints, "POSCAR": Poscar, "POTCAR": Potcar}

        inputs = {}
        for name, obj in objs.items():
            if (directory / name).exists():
                inputs[name.upper()] = obj.from_file(directory / name)  # type: ignore[attr-defined]
            else:
                # Handle the case where there is no KPOINTS file
                inputs[name.upper()] = None

        optional_inputs = {}
        if optional_files is not None:
            for name, obj in optional_files.items():
                optional_inputs[str(name)] = obj.from_file(directory / name)  # type: ignore[attr-defined]

        return VaspInput(
            incar=inputs["INCAR"],
            kpoints=inputs["KPOINTS"],
            poscar=inputs["POSCAR"],
            potcar=inputs["POTCAR"],
            optional_files=optional_inputs,  # type: ignore[arg-type]
        )

    def _get_nedos(self, dedos: float) -> int:
        """Automatic setting of NEDOS using the energy range and the energy step."""
        if self.prev_vasprun is None or self.prev_vasprun.eigenvalues is None:
            return 2000

        emax = max(eigs.max() for eigs in self.prev_vasprun.eigenvalues.values())
        emin = min(eigs.min() for eigs in self.prev_vasprun.eigenvalues.values())
        return int((emax - emin) / dedos)


# Create VaspInputGenerator alias to follow atomate2 terminology
VaspInputGenerator = VaspInputSet


@deprecated(replacement=VaspInputSet, deadline=(2025, 12, 31))
class DictSet(VaspInputSet):
    """Alias for VaspInputSet."""


# Helper functions to determine valid FFT grids for VASP
def next_num_with_prime_factors(n: int, max_prime_factor: int, must_inc_2: bool = True) -> int:
    """Get the next number greater than or equal to n that only has the desired prime factors.

    Args:
        n (int): Initial guess at the grid density
        max_prime_factor (int): the maximum prime factor
        must_inc_2 (bool): 2 must be a prime factor of the result

    Returns:
        int: first product of the prime_factors that is >= n
    """
    if max_prime_factor < 2:
        raise ValueError("Must choose a maximum prime factor greater than 2")

    prime_factors = primes_less_than(max_prime_factor)
    for new_val in itertools.count(start=n):
        if must_inc_2 and new_val % 2 != 0:
            continue

        cur_val_ = new_val
        for j in prime_factors:
            while cur_val_ % j == 0:
                cur_val_ //= j
        if cur_val_ == 1:
            return new_val

    raise ValueError("No factorable number found, not possible.")


def primes_less_than(max_val: int) -> list[int]:
    """Get the primes less than or equal to the max value."""
    res = []
    for i in range(2, max_val + 1):
        for j in range(2, i):
            if i % j == 0:
                break
        else:
            res.append(i)
    return res


@due.dcite(
    Doi("10.1016/j.commatsci.2011.02.023"),
    description="A high-throughput infrastructure for density functional theory calculations",
)
@dataclass
class MITRelaxSet(VaspInputSet):
    """
    Standard implementation of VaspInputSet utilizing parameters in the MIT
    High-throughput project.
    The parameters are chosen specifically for a high-throughput project,
    which means in general pseudopotentials with fewer electrons were chosen.

    Args:
        structure (Structure): The Structure to create inputs for. If None, the input
            set is initialized without a Structure but one must be set separately before
            the inputs are generated.
        **kwargs: Keywords supported by VaspInputSet.

    Please refer:
        A Jain, G. Hautier, C. Moore, S. P. Ong, C. Fischer, T. Mueller,
        K. A. Persson, G. Ceder. A high-throughput infrastructure for density
        functional theory calculations. Computational Materials Science,
        2011, 50(8), 2295-2310. doi:10.1016/j.commatsci.2011.02.023
    """

    CONFIG = _load_yaml_config("MITRelaxSet")


@dataclass
class MPRelaxSet(VaspInputSet):
    """
    Implementation of VaspInputSet utilizing parameters in the public
    Materials Project. Typically, the pseudopotentials chosen contain more
    electrons than the MIT parameters, and the k-point grid is ~50% more dense.
    The LDAUU parameters are also different due to the different PSPs used,
    which result in different fitted values.

    Args:
        structure (Structure): The Structure to create inputs for. If None, the input
            set is initialized without a Structure but one must be set separately before
            the inputs are generated.
        **kwargs: Keywords supported by VaspInputSet.
    """

    CONFIG = _load_yaml_config("MPRelaxSet")


@due.dcite(
    Doi("10.1021/acs.jpclett.0c02405"),
    description="AccurAccurate and Numerically Efficient r2SCAN Meta-Generalized Gradient Approximation",
)
@due.dcite(
    Doi("10.1103/PhysRevLett.115.036402"),
    description="Strongly Constrained and Appropriately Normed Semilocal Density Functional",
)
@due.dcite(
    Doi("10.1103/PhysRevB.93.155109"),
    description="Efficient generation of generalized Monkhorst-Pack grids through the use of informatics",
)
@dataclass
class MPScanRelaxSet(VaspInputSet):
    """Write a relaxation input set using the accurate and numerically
    efficient r2SCAN variant of the Strongly Constrained and Appropriately Normed
    (SCAN) metaGGA density functional.

    Notes:
        1. This functional is officially supported in VASP 6.0.0 and above. On older version,
        source code may be obtained by contacting the authors of the referenced manuscript.
        The original SCAN functional, available from VASP 5.4.3 onwards, maybe used instead
        by passing `user_incar_settings={"METAGGA": "SCAN"}` when instantiating this InputSet.
        r2SCAN and SCAN are expected to yield very similar results.

        2. Meta-GGA calculations require POTCAR files that include
        information on the kinetic energy density of the core-electrons,
        i.e. "PBE_52" or "PBE_54". Make sure the POTCARs include the
        following lines (see VASP wiki for more details):

            $ grep kinetic POTCAR
            kinetic energy-density
            mkinetic energy-density pseudized
            kinetic energy density (partial)

    Args:
        bandgap (float): Bandgap of the structure in eV. The bandgap is used to
            compute the appropriate k-point density and determine the
            smearing settings.
            Metallic systems (default, bandgap = 0) use a KSPACING value of 0.22
            and Methfessel-Paxton order 2 smearing (ISMEAR=2, SIGMA=0.2).
            Non-metallic systems (bandgap > 0) use the tetrahedron smearing
            method (ISMEAR=-5, SIGMA=0.05). The KSPACING value is
            calculated from the bandgap via Eqs. 25 and 29 of Wisesa, McGill,
            and Mueller [1] (see References). Note that if 'user_incar_settings'
            or 'user_kpoints_settings' override KSPACING, the calculation from
            bandgap is not performed.
        vdw (str): set "rVV10" to enable SCAN+rVV10, which is a versatile
            van der Waals density functional by combing the SCAN functional
            with the rVV10 non-local correlation functional. rvv10 is the only
            dispersion correction available for SCAN at this time.
        **kwargs: Keywords supported by VaspInputSet.

    References:
        P. Wisesa, K.A. McGill, T. Mueller, Efficient generation of
        generalized Monkhorst-Pack grids through the use of informatics,
        Phys. Rev. B. 93 (2016) 1-10. doi:10.1103/PhysRevB.93.155109.

        James W. Furness, Aaron D. Kaplan, Jinliang Ning, John P. Perdew, and Jianwei Sun.
        Accurate and Numerically Efficient r2SCAN Meta-Generalized Gradient Approximation.
        The Journal of Physical Chemistry Letters 0, 11 DOI: 10.1021/acs.jpclett.0c02405
    """

    bandgap: float | None = None
    auto_kspacing: bool = True
    user_potcar_functional: UserPotcarFunctional = "PBE_54"
    auto_ismear: bool = True
    CONFIG = _load_yaml_config("MPSCANRelaxSet")
    _valid_potcars: Sequence[str] | None = ("PBE_52", "PBE_54")

    def __post_init__(self) -> None:
        super().__post_init__()
        if self.vdw and self.vdw != "rvv10":
            warnings.warn("Use of van der waals functionals other than rVV10 with SCAN is not supported at this time. ")
            # Delete any vdw parameters that may have been added to the INCAR
            vdw_par = loadfn(f"{MODULE_DIR}/vdW_parameters.yaml")
            for k in vdw_par[self.vdw]:
                self._config_dict["INCAR"].pop(k, None)


@dataclass
class MPMetalRelaxSet(VaspInputSet):
    """
    Implementation of VaspInputSet utilizing parameters in the public
    Materials Project, but with tuning for metals. Key things are a denser
    k point density, and a.
    """

    CONFIG = MPRelaxSet.CONFIG

    @property
    def incar_updates(self) -> dict:
        """Updates to the INCAR config for this calculation type."""
        return {"ISMEAR": 1, "SIGMA": 0.2}

    @property
    def kpoints_updates(self) -> dict:
        """Updates to the kpoints configuration for this calculation type."""
        return {"reciprocal_density": 200}


@dataclass
class MPHSERelaxSet(VaspInputSet):
    """Same as the MPRelaxSet, but with HSE parameters."""

    CONFIG = _load_yaml_config("MPHSERelaxSet")


@dataclass
class MPStaticSet(VaspInputSet):
    """Create input files for a static calculation.

    Args:
        structure (Structure): Structure from previous run.
        lepsilon (bool): Whether to add static dielectric calculation
        lcalcpol (bool): Whether to turn on evaluation of the Berry phase approximations
            for electronic polarization
        reciprocal_density (int): For static calculations, we usually set the
            reciprocal density by volume. This is a convenience arg to change
            that, rather than using user_kpoints_settings. Defaults to 100,
            which is ~50% more than that of standard relaxation calculations.
        small_gap_multiply ([float, float]): If the gap is less than
            1st index, multiply the default reciprocal_density by the 2nd
            index.
        **kwargs: Keywords supported by MPRelaxSet.
    """

    lepsilon: bool = False
    lcalcpol: bool = False
    reciprocal_density: int = 100
    small_gap_multiply: tuple[float, float] | None = None
    inherit_incar: bool = True
    CONFIG = MPRelaxSet.CONFIG

    @property
    def incar_updates(self) -> dict:
        """Updates to the INCAR config for this calculation type."""
        updates: dict[str, Any] = {"NSW": 0, "ISMEAR": -5, "LCHARG": True, "LORBIT": 11, "LREAL": False}
        if self.lepsilon:
            # LPEAD=T: numerical evaluation of overlap integral prevents LRF_COMMUTATOR
            # errors and can lead to better expt. agreement but produces slightly
            # different results
            updates |= {"IBRION": 8, "LEPSILON": True, "LPEAD": True, "NSW": 1, "EDIFF": 1e-5}

        if self.lcalcpol:
            updates["LCALCPOL"] = True
        return updates

    @property
    def kpoints_updates(self) -> dict | Kpoints:
        """Updates to the kpoints configuration for this calculation type."""
        factor = 1.0
        if self.bandgap is not None and self.small_gap_multiply and self.bandgap <= self.small_gap_multiply[0]:
            factor = self.small_gap_multiply[1]

        # prefer to use k-point scheme from previous run unless lepsilon = True is specified
        if self.prev_kpoints and self.prev_kpoints.style == Kpoints.supported_modes.Monkhorst and not self.lepsilon:  # type: ignore
            kpoints = Kpoints.automatic_density_by_vol(
                self.structure,  # type: ignore
                int(self.reciprocal_density * factor),
                self.force_gamma,
            )
            k_div = [kp + 1 if kp % 2 == 1 else kp for kp in kpoints.kpts[0]]  # type: ignore
            return Kpoints.monkhorst_automatic(k_div)  # type: ignore

        return {"reciprocal_density": self.reciprocal_density * factor}


@dataclass
class MatPESStaticSet(VaspInputSet):
    """Create input files for a MatPES static calculation.

    The goal of MatPES is to generate potential energy surface data. This is a distinctly different
    from the objectives of the MP static calculations, which aims to obtain primarily accurate
    energies and also electronic structure (DOS). For PES data, force accuracy (and to some extent,
    stress accuracy) is of paramount importance.

    The default POTCAR versions have been updated to PBE_54 from the old PBE set used in the
    MPStaticSet. However, **U values** are still based on PBE. The implicit assumption here is that
    the PBE_54 and PBE POTCARs are sufficiently similar that the U values fitted to the old PBE
    functional still applies.

    Args:
        structure (Structure): The Structure to create inputs for. If None, the input
            set is initialized without a Structure but one must be set separately before
            the inputs are generated.
        xc_functional ('R2SCAN'|'PBE'): Exchange-correlation functional to use. Defaults to 'PBE'.
        **kwargs: Keywords supported by VaspInputSet.
    """

    xc_functional: Literal["R2SCAN", "PBE", "PBE+U"] = "PBE"
    prev_incar: dict | str | None = None
    # These are parameters that we will inherit from any previous INCAR supplied. They are mostly parameters related
    # to symmetry and convergence set by Custodian when errors are encountered in a previous run. Given that our goal
    # is to have a strictly homogeneous PES data, all other parameters (e.g., ISMEAR, ALGO, etc.) are not inherited.
    inherit_incar: tuple[str, ...] | bool = (  # type: ignore[assignment]
        "LPEAD",
        "NGX",
        "NGY",
        "NGZ",
        "SYMPREC",
        "IMIX",
        "LMAXMIX",
        "KGAMMA",
        "ISYM",
        "NCORE",
        "NPAR",
        "NELMIN",
        "IOPT",
        "NBANDS",
        "KPAR",
        "AMIN",
        "NELMDL",
        "BMIX",
        "AMIX_MAG",
        "BMIX_MAG",
    )
    CONFIG = _load_yaml_config("MatPESStaticSet")

    def __post_init__(self) -> None:
        """Validate inputs."""
        super().__post_init__()
        valid_xc_functionals = ("R2SCAN", "PBE", "PBE+U")
        if self.xc_functional.upper() not in valid_xc_functionals:
            raise ValueError(
                f"Unrecognized xc_functional='{self.xc_functional}'. "
                f"Supported exchange-correlation functionals are {valid_xc_functionals}"
            )

        default_potcars = self.CONFIG["PARENT"].replace("PBE", "PBE_").replace("Base", "")  # PBE64Base -> PBE_64
        self.user_potcar_functional = self.user_potcar_functional or default_potcars
        if self.user_potcar_functional.upper() != default_potcars:
            warnings.warn(
                f"{self.user_potcar_functional=} is inconsistent with the recommended {default_potcars}.", UserWarning
            )

        if self.xc_functional.upper() == "R2SCAN":
            self._config_dict["INCAR"].update({"METAGGA": "R2SCAN", "ALGO": "ALL", "GGA": None})
        if self.xc_functional.upper().endswith("+U"):
            self._config_dict["INCAR"]["LDAU"] = True


@dataclass
class MPScanStaticSet(MPScanRelaxSet):
    """Create input files for a static calculation using the accurate and numerically
    efficient r2SCAN variant of the Strongly Constrained and Appropriately Normed
    (SCAN) metaGGA functional.

    Args:
        structure (Structure): Structure from previous run.
        bandgap (float): Bandgap of the structure in eV. The bandgap is used to
            compute the appropriate k-point density and determine the smearing settings.
        lepsilon (bool): Whether to add static dielectric calculation
        lcalcpol (bool): Whether to turn on evaluation of the Berry phase approximations
            for electronic polarization.
        **kwargs: Keywords supported by MPScanRelaxSet.
    """

    lepsilon: bool = False
    lcalcpol: bool = False
    inherit_incar: bool = True
    auto_kspacing: bool = True

    @property
    def incar_updates(self) -> dict[str, Any]:
        """Updates to the INCAR config for this calculation type."""
        updates: dict[str, Any] = {
            "LREAL": False,
            "NSW": 0,
            "LORBIT": 11,
            "LVHAR": True,
            "ISMEAR": -5,
        }

        if self.lepsilon:
            # LPEAD=T: numerical evaluation of overlap integral prevents
            # LRF_COMMUTATOR errors and can lead to better expt. agreement
            # but produces slightly different results
            updates |= {"IBRION": 8, "LEPSILON": True, "LPEAD": True, "NSW": 1, "NPAR": None}

        if self.lcalcpol:
            updates["LCALCPOL"] = True

        return updates


@dataclass
class MPHSEBSSet(VaspInputSet):
    """Implementation of a VaspInputSet for HSE band structure computations.

    Remember that HSE band structures must be self-consistent in VASP. A band structure
    along symmetry lines for instance needs BOTH a uniform grid with appropriate weights
    AND a path along the lines with weight 0.

    Thus, the "uniform" mode is just like regular static SCF but allows adding custom
    kpoints (e.g., corresponding to known VBM/CBM) to the uniform grid that have zero
    weight (e.g., for better gap estimate).

    The "gap" mode behaves just like the "uniform" mode, however, if starting from a
    previous calculation, the VBM and CBM k-points will automatically be added to
    ``added_kpoints``.

    The "line" mode is just like "uniform" mode, but additionally adds k-points along
    symmetry lines with zero weight.

    The "uniform_dense" mode is like "uniform" mode but additionally adds a denser
    uniform mesh with zero weight. This can be useful when calculating Fermi surfaces
    or BoltzTraP/AMSET electronic transport using hybrid DFT.

    Args:
        structure (Structure): Structure to compute
        added_kpoints (list): a list of kpoints (list of 3 number list) added to the
            run. The k-points are in fractional coordinates
        mode (str): "Line" - generate k-points along symmetry lines for bandstructure.
            "Uniform" - generate uniform k-points grid.
        reciprocal_density (int): k-point density to use for uniform mesh.
        copy_chgcar (bool): Whether to copy the CHGCAR of a previous run.
        kpoints_line_density (int): k-point density for high symmetry lines
        dedos (float): Energy difference used to set NEDOS, based on the total energy
            range.
        optics (bool): Whether to add LOPTICS (used for calculating optical response).
        nbands_factor (float): Multiplicative factor for NBANDS when starting from a
            previous calculation. Choose a higher number if you are doing an LOPTICS
            calculation.
        **kwargs: Keywords supported by VaspInputSet.
    """

    added_kpoints: list[Vector3D] = field(default_factory=list)
    mode: str = "gap"
    reciprocal_density: float = 50
    copy_chgcar: bool = True
    kpoints_line_density: float = 20
    nbands_factor: float = 1.2
    zero_weighted_reciprocal_density: float = 100
    dedos: float = 0.02
    optics: bool = False
    CONFIG = MPHSERelaxSet.CONFIG

    def __post_init__(self) -> None:
        """Ensure mode is set correctly."""
        super().__post_init__()

        if "reciprocal_density" in self.user_kpoints_settings:
            self.reciprocal_density = self.user_kpoints_settings["reciprocal_density"]

        self.mode = self.mode.lower()
        supported_modes = ("line", "uniform", "gap", "uniform_dense")
        if self.mode not in supported_modes:
            raise ValueError(f"Supported modes are: {', '.join(supported_modes)}")

    @property
    def kpoints_updates(self) -> dict[str, Any]:
        """Updates to the kpoints configuration for this calculation type."""
        kpoints: dict[str, Any] = {"reciprocal_density": self.reciprocal_density, "explicit": True}

        if self.mode == "line":
            # add line_density on top of reciprocal density
            kpoints["zero_weighted_line_density"] = self.kpoints_line_density

        elif self.mode == "uniform_dense":
            kpoints["zero_weighted_reciprocal_density"] = self.zero_weighted_reciprocal_density

        added_kpoints = deepcopy(self.added_kpoints)
        if self.prev_vasprun is not None and self.mode == "gap":
            bs = self.prev_vasprun.get_band_structure()
            if not bs.is_metal():
                added_kpoints.append(bs.get_vbm()["kpoint"].frac_coords)
                added_kpoints.append(bs.get_cbm()["kpoint"].frac_coords)

        kpoints["added_kpoints"] = added_kpoints

        return kpoints

    @property
    def incar_updates(self) -> dict[str, Any]:
        """Updates to the INCAR config for this calculation type."""
        updates = dict(NSW=0, ISMEAR=0, SIGMA=0.05, ISYM=3, LCHARG=False, NELMIN=5)

        if self.mode == "uniform" and len(self.added_kpoints) == 0:
            # Automatic setting of nedos using the energy range and the energy step
            nedos = _get_nedos(self.prev_vasprun, self.dedos)

            # Use tetrahedron method for DOS and optics calculations
            updates |= {"ISMEAR": -5, "NEDOS": nedos}

        else:
            # If line mode or explicit k-points (gap) can't use ISMEAR=-5
            # Use small sigma to avoid partial occupancies for small band gap materials
            updates |= {"ISMEAR": 0, "SIGMA": 0.01}

        if self.prev_vasprun is not None:
            # Set NBANDS
            nbands = int(np.ceil(self.prev_vasprun.parameters["NBANDS"] * self.nbands_factor))
            updates["NBANDS"] = nbands

        if self.optics:
            # LREAL not supported with LOPTICS
            updates |= {"LOPTICS": True, "LREAL": False, "CSHIFT": 1e-5}

        if self.prev_vasprun is not None and self.prev_outcar is not None:
            # Turn off spin when magmom for every site is smaller than 0.02.
            updates["ISPIN"] = _get_ispin(self.prev_vasprun, self.prev_outcar)

        return updates


@dataclass
class MPNonSCFSet(VaspInputSet):
    """
    Init a MPNonSCFSet. Typically, you would use the classmethod
    from_prev_calc to initialize from a previous SCF run.

    Args:
        structure (Structure): Structure to compute
        mode (str): Line, Uniform or Boltztrap mode supported.
        nedos (int): nedos parameter. Default to 2001.
        dedos (float): setting nedos=0 and uniform mode in from_prev_calc,
            an automatic nedos will be calculated using the total energy range
            divided by the energy step dedos
        reciprocal_density (int): density of k-mesh by reciprocal
            volume (defaults to 100)
        kpoints_line_density (int): Line density for Line mode.
        optics (bool): whether to add dielectric function
        copy_chgcar: Whether to copy the old CHGCAR when starting from a
            previous calculation.
        nbands_factor (float): Multiplicative factor for NBANDS when starting
            from a previous calculation. Choose a higher number if you are
            doing an LOPTICS calculation.
        small_gap_multiply ([float, float]): When starting from a previous
            calculation, if the gap is less than 1st index, multiply the default
            reciprocal_density by the 2nd index.
        **kwargs: Keywords supported by MPRelaxSet.
    """

    mode: str = "line"
    nedos: int = 2001
    dedos: float = 0.005
    reciprocal_density: float = 100
    kpoints_line_density: float = 20
    optics: bool = False
    copy_chgcar: bool = True
    nbands_factor: float = 1.2
    small_gap_multiply: tuple[float, float] | None = None
    inherit_incar: bool = True
    CONFIG = MPRelaxSet.CONFIG

    def __post_init__(self) -> None:
        """Perform inputset validation."""
        super().__post_init__()

        mode = self.mode = self.mode.lower()

        valid_modes = ("line", "uniform", "boltztrap")
        if mode not in valid_modes:
            raise ValueError(
                f"Invalid {mode=}. Supported modes for NonSCF runs are {', '.join(map(repr, valid_modes))}"
            )

        if (mode != "uniform" or self.nedos < 2000) and self.optics:
            warnings.warn("It is recommended to use Uniform mode with a high NEDOS for optics calculations.")

        if self.standardize:
            warnings.warn(
                "Use of standardize=True with from_prev_run is not "
                "recommended as there is no guarantee the copied "
                "files will be appropriate for the standardized"
                " structure. copy_chgcar is enforced to be false."
            )
            self.copy_chgcar = False

    @property
    def incar_updates(self) -> dict[str, Any]:
        """Updates to the INCAR config for this calculation type."""
        updates: dict[str, Any] = {"LCHARG": False, "LORBIT": 11, "LWAVE": False, "NSW": 0, "ISYM": 0, "ICHARG": 11}

        if self.prev_vasprun is not None:
            # Set NBANDS
            n_bands = int(np.ceil(self.prev_vasprun.parameters["NBANDS"] * self.nbands_factor))
            updates["NBANDS"] = n_bands

        # Automatic setting of NEDOS using the energy range and the energy step
        nedos = _get_nedos(self.prev_vasprun, self.dedos) if self.nedos == 0 else self.nedos

        if self.mode == "uniform":
            # Use tetrahedron method for DOS and optics calculations
            updates |= {"ISMEAR": -5, "ISYM": 2, "NEDOS": nedos}

        elif self.mode in {"line", "boltztrap"}:
            # If line mode or explicit k-points (boltztrap) can't use ISMEAR=-5
            # Use small sigma to avoid partial occupancies for small band gap materials
            # Use a larger sigma if the material is a metal
            sigma = 0.2 if self.bandgap == 0 or self.bandgap is None else 0.01
            updates |= {"ISMEAR": 0, "SIGMA": sigma}

        if self.optics:
            # LREAL not supported with LOPTICS = True; automatic NEDOS usually
            # underestimates, so set it explicitly
            updates |= {"LOPTICS": True, "LREAL": False, "CSHIFT": 1e-5, "NEDOS": nedos}

        if self.prev_vasprun is not None and self.prev_outcar is not None:
            # Turn off spin when magmom for every site is smaller than 0.02.
            updates["ISPIN"] = _get_ispin(self.prev_vasprun, self.prev_outcar)

        updates["MAGMOM"] = None
        return updates

    @property
    def kpoints_updates(self) -> dict[str, Any]:
        """Updates to the KPOINTS configuration for this calculation type."""
        factor = 1.0
        if self.bandgap is not None and self.small_gap_multiply and self.bandgap <= self.small_gap_multiply[0]:
            factor = self.small_gap_multiply[1]

        if self.mode == "line":
            return {"line_density": self.kpoints_line_density * factor}

        if self.mode == "boltztrap":
            return {"explicit": True, "reciprocal_density": self.reciprocal_density * factor}

        return {"reciprocal_density": self.reciprocal_density * factor}


@dataclass
class MPSOCSet(VaspInputSet):
    """An input set for running spin-orbit coupling (SOC) calculations.

    Args:
        structure (Structure): the structure must have the 'magmom' site
            property and each magnetic moment value must have 3
            components. eg: ``magmom = [[0,0,2], ...]``
        saxis (tuple): magnetic moment orientation
        copy_chgcar: Whether to copy the old CHGCAR. Defaults to True.
        nbands_factor (float): Multiplicative factor for NBANDS. Choose a
            higher number if you are doing an LOPTICS calculation.
        reciprocal_density (int): density of k-mesh by reciprocal volume.
        small_gap_multiply ([float, float]): If the gap is less than
            1st index, multiply the default reciprocal_density by the 2nd
            index.
        lepsilon (bool): Whether to add static dielectric calculation
        lcalcpol (bool): Whether to turn on evaluation of the Berry phase approximations
            for electronic polarization
        magmom (list[list[float]]): Override for the structure magmoms.
        **kwargs: Keywords supported by VaspInputSet.
    """

    saxis: Tuple3Ints = (0, 0, 1)
    nbands_factor: float = 1.2
    lepsilon: bool = False
    lcalcpol: bool = False
    reciprocal_density: float = 100
    small_gap_multiply: tuple[float, float] | None = None
    magmom: list[Vector3D] | None = None
    inherit_incar: bool = True
    copy_chgcar: bool = True
    CONFIG = MPRelaxSet.CONFIG

    def __post_init__(self) -> None:
        super().__post_init__()
        if (
            self.structure
            and not hasattr(self.structure[0], "magmom")
            and not isinstance(self.structure[0].magmom, list)
        ):
            raise ValueError(
                "The structure must have the 'magmom' site property and each magnetic "
                "moment value must have 3 components. e.g. magmom = [0,0,2]"
            )

    @property
    def incar_updates(self) -> dict[str, Any]:
        """Updates to the INCAR config for this calculation type."""
        updates = {
            "ISYM": -1,
            "LSORBIT": "T",
            "ICHARG": 11,
            "SAXIS": list(self.saxis),
            "NSW": 0,
            "ISMEAR": -5,
            "LCHARG": True,
            "LORBIT": 11,
            "LREAL": False,
        }

        if self.lepsilon:
            # LPEAD=T: numerical evaluation of overlap integral prevents LRF_COMMUTATOR
            # errors and can lead to better expt. agreement but produces slightly
            # different results
            updates |= {"IBRION": 8, "LEPSILON": True, "LPEAD": True, "NSW": 1}

        if self.lcalcpol:
            updates["LCALCPOL"] = True

        if self.prev_vasprun is not None:
            # Set NBANDS
            n_bands = int(np.ceil(self.prev_vasprun.parameters["NBANDS"] * self.nbands_factor))
            updates["NBANDS"] = n_bands
        return updates

    @property
    def kpoints_updates(self) -> dict[str, Any]:
        """Updates to the kpoints configuration for this calculation type."""
        factor = 1.0
        if self.bandgap is not None and self.small_gap_multiply and self.bandgap <= self.small_gap_multiply[0]:
            factor = self.small_gap_multiply[1]
        return {"reciprocal_density": self.reciprocal_density * factor}

    @VaspInputSet.structure.setter  # type: ignore[misc, union-attr]
    def structure(self, structure: Structure | None) -> None:
        if structure is not None:
            if self.magmom:
                structure = structure.copy(site_properties={"magmom": self.magmom})

            # MAGMOM has to be 3D for SOC calculation.
            if hasattr(structure[0], "magmom"):
                if not isinstance(structure[0].magmom, list):
                    # Project MAGMOM to z-axis
                    structure = structure.copy(site_properties={"magmom": [[0, 0, site.magmom] for site in structure]})
            else:
                raise ValueError("Neither the previous structure has magmom property nor magmom provided")

        assert VaspInputSet.structure is not None
        VaspInputSet.structure.fset(self, structure)


@dataclass
class MPNMRSet(VaspInputSet):
    """Init a MPNMRSet.

    Args:
        structure (Structure): Structure from previous run.
        mode (str): The NMR calculation to run
            "cs": for Chemical Shift
            "efg" for Electric Field Gradient
        isotopes (list): list of Isotopes for quadrupole moments
        reciprocal_density (int): density of k-mesh by reciprocal volume.
        lepsilon (bool): Whether to add static dielectric calculation
        lcalcpol (bool): Whether to turn on evaluation of the Berry phase approximations
            for electronic polarization
        reciprocal_density (int): For static calculations, we usually set the
            reciprocal density by volume. This is a convenience arg to change
            that, rather than using user_kpoints_settings. Defaults to 100,
            which is ~50% more than that of standard relaxation calculations.
        small_gap_multiply ([float, float]): If the gap is less than
            1st index, multiply the default reciprocal_density by the 2nd
            index.
        **kwargs: Keywords supported by MPRelaxSet.
    """

    mode: Literal["cs", "efg"] = "cs"
    isotopes: list = field(default_factory=list)
    reciprocal_density: int = 100
    small_gap_multiply: tuple[float, float] | None = None
    inherit_incar: bool = True
    CONFIG = MPRelaxSet.CONFIG

    @property
    def incar_updates(self) -> dict[str, Any]:
        """Updates to the INCAR config for this calculation type."""
        updates: dict[str, Any] = {"NSW": 0, "ISMEAR": -5, "LCHARG": True, "LORBIT": 11, "LREAL": False}
        if self.mode.lower() == "cs":
            updates.update(
                LCHIMAG=True,
                EDIFF=-1.0e-10,
                ISYM=0,
                LCHARG=False,
                LNMR_SYM_RED=True,
                NELMIN=10,
                NLSPLINE=True,
                PREC="ACCURATE",
                SIGMA=0.01,
            )
        elif self.mode.lower() == "efg":
            isotopes = {ist.split("-")[0]: ist for ist in self.isotopes}
            quad_efg = [
                float(Species(s.name).get_nmr_quadrupole_moment(isotopes.get(s.name)))
                for s in self.structure.species  # type: ignore
            ]
            updates.update(
                ALGO="FAST",
                EDIFF=-1.0e-10,
                ISYM=0,
                LCHARG=False,
                LEFG=True,
                QUAD_EFG=quad_efg,
                NELMIN=10,
                PREC="ACCURATE",
                SIGMA=0.01,
            )
        return updates

    @property
    def kpoints_updates(self) -> dict[str, Any]:
        """Updates to the kpoints configuration for this calculation type."""
        factor = 1.0
        if self.bandgap is not None and self.small_gap_multiply and self.bandgap <= self.small_gap_multiply[0]:
            factor = self.small_gap_multiply[1]
        return {"reciprocal_density": self.reciprocal_density * factor}


@due.dcite(
    Doi("10.1149/2.0061602jes"),
    description="Elastic Properties of Alkali Superionic Conductor Electrolytes from First Principles Calculations",
)
class MVLElasticSet(VaspInputSet):
    """
    MVL denotes VASP input sets that are implemented by the Materials Virtual
    Lab (http://materialsvirtuallab.org) for various research.

    This input set is used to calculate elastic constants in VASP. It is used
    in the following work::

        Z. Deng, Z. Wang, I.-H. Chu, J. Luo, S. P. Ong.
        “Elastic Properties of Alkali Superionic Conductor Electrolytes
        from First Principles Calculations”, J. Electrochem. Soc.
        2016, 163(2), A67-A74. doi: 10.1149/2.0061602jes

    To read the elastic constants, you may use the Outcar class which parses the
    elastic constants.

    Args:
        structure (pymatgen.Structure): Input structure.
        potim (float): POTIM parameter. The default of 0.015 is usually fine,
            but some structures may require a smaller step.
        **kwargs: Parameters supported by MPRelaxSet.
    """

    potim: float = 0.015
    CONFIG = MPRelaxSet.CONFIG

    @property
    def incar_updates(self) -> dict[str, Any]:
        """Updates to the INCAR config for this calculation type."""
        return {"IBRION": 6, "NFREE": 2, "POTIM": self.potim, "NPAR": None}


@dataclass
class MVLGWSet(VaspInputSet):
    """
    MVL denotes VASP input sets that are implemented by the Materials Virtual
    Lab (http://materialsvirtuallab.org) for various research. This is a
    flexible input set for GW calculations.

    Note that unlike all other input sets in this module, the PBE_54 series of
    functional is set as the default. These have much improved performance for
    GW calculations.

    A typical sequence is mode="STATIC" -> mode="DIAG" -> mode="GW" ->
    mode="BSE". For all steps other than the first one (static), the
    recommendation is to use from_prev_calculation on the preceding run in
    the series.

    Args:
        structure (Structure): Input structure.
        mode (str): Supported modes are "STATIC" (default), "DIAG", "GW",
            and "BSE".
        nbands (int): For subsequent calculations, it is generally
            recommended to perform NBANDS convergence starting from the
            NBANDS of the previous run for DIAG, and to use the exact same
            NBANDS for GW and BSE. This parameter is used by
            from_previous_calculation to set nband.
        copy_wavecar: Whether to copy the old WAVECAR, WAVEDER and associated
            files when starting from a previous calculation.
        nbands_factor (int): Multiplicative factor for NBANDS when starting
            from a previous calculation. Only applies if mode=="DIAG".
            Need to be tested for convergence.
        reciprocal_density (int): Density of k-mesh by reciprocal atom. Only
            applies if mode=="STATIC". Defaults to 100.
        ncores (int): Numbers of cores used for the calculation. VASP will alter
            NBANDS if it was not dividable by ncores. Only applies if
            mode=="DIAG".
        **kwargs: All kwargs supported by VaspInputSet. Typically,
            user_incar_settings is a commonly used option.
    """

    reciprocal_density: float = 100
    mode: str = "STATIC"
    copy_wavecar: bool = True
    nbands_factor: int = 5
    ncores: int = 16
    nbands: int | None = None
    force_gamma: bool = True
    inherit_incar: bool = True  # inherit incar from previous run if available
    SUPPORTED_MODES = ("DIAG", "GW", "STATIC", "BSE")
    CONFIG = _load_yaml_config("MVLGWSet")

    def __post_init__(self) -> None:
        """Validate input settings."""
        super().__post_init__()
        self.mode = mode = self.mode.upper()

        if mode not in MVLGWSet.SUPPORTED_MODES:
            raise ValueError(f"Invalid {mode=}, supported modes are {', '.join(map(repr, MVLGWSet.SUPPORTED_MODES))}")

    @property
    def kpoints_updates(self) -> dict[str, Any]:
        """Updates to the kpoints configuration for this calculation type."""
        # Generate gamma center k-points mesh grid for GW calc, which is requested
        # by GW calculation.
        return {"reciprocal_density": self.reciprocal_density}

    @property
    def incar_updates(self) -> dict[str, Any]:
        """Updates to the INCAR config for this calculation type."""
        updates: dict[str, Any] = {}
        nbands = int(self.prev_vasprun.parameters["NBANDS"]) if self.prev_vasprun is not None else None

        if self.mode == "DIAG":
            # Default parameters for diagonalization calculation.
            updates |= {"ALGO": "Exact", "NELM": 1, "LOPTICS": True, "LPEAD": True}
            if nbands:
                nbands = int(np.ceil(nbands * self.nbands_factor / self.ncores) * self.ncores)

        elif self.mode == "GW":
            # Default parameters for GW calculation.
            updates |= {
                "ALGO": "GW0",
                "NELM": 1,
                "NOMEGA": 80,
                "ENCUTGW": 250,
                "EDIFF": None,
                "LOPTICS": None,
                "LPEAD": None,
            }

        elif self.mode == "BSE":
            # Default parameters for BSE calculation.
            updates |= {"ALGO": "BSE", "ANTIRES": 0, "NBANDSO": 20, "NBANDSV": 20}

        if nbands:
            updates["NBANDS"] = nbands

        return updates

    @classmethod
    def from_prev_calc(cls, prev_calc_dir: PathLike, mode: str = "DIAG", **kwargs) -> Self:
        """Generate a set of VASP input files for GW or BSE calculations from a
        directory of previous Exact Diag VASP run.

        Args:
            prev_calc_dir (PathLike): The directory contains the outputs(
                vasprun.xml of previous VASP run.
            mode (str): Supported modes are "STATIC", "DIAG" (default), "GW",
                and "BSE".
            **kwargs: All kwargs supported by MVLGWSet, other than structure,
                prev_incar and mode, which are determined from the
                prev_calc_dir.
        """
        input_set = cls(_dummy_structure, mode=mode, **kwargs)
        return input_set.override_from_prev_calc(prev_calc_dir=prev_calc_dir)


@dataclass
class MVLSlabSet(VaspInputSet):
    """Write a set of slab VASP runs, including both slabs (along the c direction)
    and orient unit cells (bulk), to ensure the same KPOINTS, POTCAR and INCAR criterion.

    Args:
        structure: Structure
        k_product: default to 50, kpoint number * length for a & b
            directions, also for c direction in bulk calculations
        bulk:
        auto_dipole:
        set_mix:
        sort_structure:
        **kwargs: Other kwargs supported by VaspInputSet.
    """

    k_product: int = 50
    bulk: bool = False
    auto_dipole: bool = False
    set_mix: bool = True
    CONFIG = MPRelaxSet.CONFIG

    @property
    def incar_updates(self) -> dict[str, Any]:
        """Updates to the INCAR config for this calculation type."""
        updates = {"EDIFF": 1e-4, "EDIFFG": -0.02, "ENCUT": 400, "ISMEAR": 0, "SIGMA": 0.05, "ISIF": 3}
        if not self.bulk:
            updates |= {"ISIF": 2, "LVTOT": True, "NELMIN": 8}
            if self.set_mix:
                updates |= {"AMIN": 0.01, "AMIX": 0.2, "BMIX": 0.001}
            if self.auto_dipole:
                weights = [s.species.weight for s in self.structure]  # type: ignore
                center_of_mass = np.average(self.structure.frac_coords, weights=weights, axis=0)  # type: ignore
                updates |= {"IDIPOL": 3, "LDIPOL": True, "DIPOL": center_of_mass}
        return updates

    @property
    def kpoints_updates(self) -> Kpoints:
        """Updates to the kpoints configuration for this calculation type.

        k_product, default to 50, is kpoint number * length for a & b
        directions, also for c direction in bulk calculations
        Automatic mesh & Gamma is the default setting.
        """
        # To get input sets, the input structure has to has the same number
        # of required parameters as a Structure object (ie. 4). Slab
        # attributes aren't going to affect the VASP inputs anyways so
        # converting the slab into a structure should not matter
        # use k_product to calculate kpoints, k_product = kpts[0][0] * a
        assert self.structure is not None
        lattice_abc = self.structure.lattice.abc
        kpt_calc = [
            int(self.k_product / lattice_abc[0] + 0.5),
            int(self.k_product / lattice_abc[1] + 0.5),
            1,
        ]

        # Calculate kpts (c direction) for bulk. (for slab, set to 1)
        if self.bulk:
            kpt_calc[2] = int(self.k_product / lattice_abc[2] + 0.5)

        return Kpoints(
            comment="Generated by pymatgen's MVLGBSet",
            style=Kpoints.supported_modes.Gamma,
            kpts=[cast(Kpoint, tuple(kpt_calc))],
        )

    def as_dict(self, verbosity: int = 2) -> dict[str, Any]:
        """
        Args:
            verbosity (int): Verbosity of dict. e.g. whether to include Structure.

        Returns:
            dict: MSONable MVLGBSet representation.
        """
        dct = MSONable.as_dict(self)
        if verbosity == 1:
            dct.pop("structure", None)
        return dct


@dataclass
class MVLGBSet(VaspInputSet):
    """Write a VASP input files for grain boundary calculations, slab or bulk.

    Args:
        structure (Structure): provide the structure
        k_product: Kpoint number * length for a & b directions, also for c direction in
            bulk calculations. Default to 40.
        slab_mode (bool): Defaults to False. Use default (False) for a bulk supercell.
            Use True if you are performing calculations on a slab-like (i.e., surface)
            of the GB, for example, when you are calculating the work of separation.
        is_metal (bool): Defaults to True. This determines whether an ISMEAR of 1 is
            used (for metals) or not (for insulators and semiconductors) by default.
            Note that it does *not* override user_incar_settings, which can be set by
            the user to be anything desired.
        **kwargs:
            Other kwargs supported by MPRelaxSet.
    """

    k_product: int = 40
    slab_mode: bool = False
    is_metal: bool = True
    CONFIG = MPRelaxSet.CONFIG

    @property
    def kpoints_updates(self) -> Kpoints:
        """k_product is kpoint number * length for a & b directions, also for c direction
        in bulk calculations Automatic mesh & Gamma is the default setting.
        """
        # use k_product to calculate kpoints, k_product = kpts[0][0] * a
        lengths = self.structure.lattice.abc  # type: ignore[union-attr]
        kpt_calc = [
            int(self.k_product / lengths[0] + 0.5),
            int(self.k_product / lengths[1] + 0.5),
            int(self.k_product / lengths[2] + 0.5),
        ]

        if self.slab_mode:
            kpt_calc[2] = 1

        return Kpoints(
            comment="Generated by pymatgen's MVLGBSet",
            style=Kpoints.supported_modes.Gamma,
            kpts=[cast(Kpoint, tuple(kpt_calc))],
        )

    @property
    def incar_updates(self) -> dict[str, Any]:
        """Updates to the INCAR config for this calculation type."""
        # The default incar setting is used for metallic system, for
        # insulator or semiconductor, ISMEAR need to be changed.
        updates = dict(LCHARG=False, NELM=60, PREC="Normal", EDIFFG=-0.02, ICHARG=0, NSW=200, EDIFF=0.0001)

        if self.is_metal:
            updates["ISMEAR"] = 1
            updates["LDAU"] = False

        if self.slab_mode:
            # for clean grain boundary and bulk relaxation, full optimization
            # relaxation (ISIF=3) is used. For slab relaxation (ISIF=2) is used.
            updates["ISIF"] = 2
            updates["NELMIN"] = 8

        return updates


@dataclass
class MVLRelax52Set(VaspInputSet):
    """
    Implementation of VaspInputSet utilizing the public Materials Project
    parameters for INCAR & KPOINTS and VASP's recommended PAW potentials for
    POTCAR.

    Keynotes from VASP manual:
        1. Recommended potentials for calculations using VASP.5.2+
        2. If dimers with short bonds are present in the compound (O2, CO,
            N2, F2, P2, S2, Cl2), it is recommended to use the h potentials.
            Specifically, C_h, O_h, N_h, F_h, P_h, S_h, Cl_h
        3. Released on Oct 28, 2018 by VASP. Please refer to VASP
            Manual 1.2, 1.3 & 10.2.1 for more details.

    Args:
        structure (Structure): input structure.
        user_potcar_functional (str): choose from "PBE_52" and "PBE_54".
        **kwargs: Other kwargs supported by VaspInputSet.
    """

    user_potcar_functional: UserPotcarFunctional = "PBE_52"
    CONFIG = _load_yaml_config("MVLRelax52Set")
    _valid_potcars: Sequence[str] | None = ("PBE_52", "PBE_54")


class MITNEBSet(VaspInputSet):
    """Write NEB inputs.

    Note that EDIFF is not on a per atom basis for this input set.
    """

    def __init__(self, structures: list[Structure], unset_encut: bool = False, **kwargs) -> None:
        """
        Args:
            structures: List of Structure objects.
            unset_encut (bool): Whether to unset ENCUT.
            **kwargs: Other kwargs supported by VaspInputSet.
        """
        if len(structures) < 3:
            raise ValueError(f"You need at least 3 structures for an NEB, got {len(structures)}")
        kwargs["sort_structure"] = False
        super().__init__(structures[0], MITRelaxSet.CONFIG, **kwargs)
        self.structures = self._process_structures(structures)

        self.unset_encut = False
        if unset_encut:
            self._config_dict["INCAR"].pop("ENCUT", None)

        if "EDIFF" not in self._config_dict["INCAR"]:
            self._config_dict["INCAR"]["EDIFF"] = self._config_dict["INCAR"].pop("EDIFF_PER_ATOM")

        # NEB specific defaults
        defaults = {"IMAGES": len(structures) - 2, "IBRION": 1, "ISYM": 0, "LCHARG": False, "LDAU": False}
        self._config_dict["INCAR"].update(defaults)

    @property
    def poscar(self) -> Poscar:
        """Poscar for structure of first end point."""
        return Poscar(self.structures[0])

    @property
    def poscars(self) -> list[Poscar]:
        """List of Poscars."""
        return [Poscar(struct) for struct in self.structures]

    @staticmethod
    def _process_structures(structures: list[Structure]) -> list[Structure]:
        """Remove any atoms jumping across the cell."""
        input_structures = structures
        structures = [input_structures[0]]
        for s in input_structures[1:]:
            prev = structures[-1]
            for idx, site in enumerate(s):
                translate = np.round(prev[idx].frac_coords - site.frac_coords)
                if np.any(np.abs(translate) > 0.5):
                    s.translate_sites([idx], translate, to_unit_cell=False)
            structures.append(s)
        return structures

    def write_input(
        self,
        output_dir: PathLike,
        make_dir_if_not_present: bool = True,
        write_cif: bool = False,  # type: ignore[override]
        write_path_cif: bool = False,
        write_endpoint_inputs: bool = False,  # type: ignore[override]
    ) -> None:
        """
        NEB inputs has a special directory structure where inputs are in 00,
        01, 02, ....

        Args:
            output_dir (PathLike): Directory to output the VASP input files
            make_dir_if_not_present (bool): Set to True if you want the
                directory (and the whole path) to be created if it is not
                present.
            write_cif (bool): If true, writes a cif along with each POSCAR.
            write_path_cif (bool): If true, writes a cif for each image.
            write_endpoint_inputs (bool): If true, writes input files for
                running endpoint calculations.
        """
        output_dir = Path(output_dir)
        if make_dir_if_not_present and not output_dir.exists():
            output_dir.mkdir(parents=True)
        self.incar.write_file(str(output_dir / "INCAR"))
        assert self.kpoints is not None
        self.kpoints.write_file(str(output_dir / "KPOINTS"))
        self.potcar.write_file(str(output_dir / "POTCAR"))

        for idx, poscar in enumerate(self.poscars):
            d = output_dir / str(idx).zfill(2)
            if not d.exists():
                d.mkdir(parents=True)
            poscar.write_file(str(d / "POSCAR"))
            if write_cif:
                poscar.structure.to(filename=str(d / f"{idx}.cif"))
        if write_endpoint_inputs:
            end_point_param = MITRelaxSet(self.structures[0], user_incar_settings=self.user_incar_settings)

            for image in ("00", str(len(self.structures) - 1).zfill(2)):
                end_point_param.incar.write_file(str(output_dir / image / "INCAR"))
                assert end_point_param.kpoints is not None
                end_point_param.kpoints.write_file(str(output_dir / image / "KPOINTS"))
                end_point_param.potcar.write_file(str(output_dir / image / "POTCAR"))
        if write_path_cif:
            sites = {
                PeriodicSite(site.species, site.frac_coords, self.structures[0].lattice)
                for site in chain(*(struct for struct in self.structures))
            }
            neb_path = Structure.from_sites(sorted(sites))
            neb_path.to(filename=f"{output_dir}/path.cif")


@dataclass
class MITMDSet(VaspInputSet):
    """Write a VASP MD run. This DOES NOT do multiple stage runs.

    Args:
        structure (Structure): Input structure.
        start_temp (float): Starting temperature.
        end_temp (float): Final temperature.
        nsteps (int): Number of time steps for simulations. NSW parameter.
        time_step (float): The time step for the simulation. The POTIM
            parameter. Defaults to 2fs.
        spin_polarized (bool): Whether to do spin polarized calculations.
            The ISPIN parameter. Defaults to False.
        **kwargs: Other kwargs supported by VaspInputSet.
    """

    structure: Structure | None = None
    start_temp: float = 0.0
    end_temp: float = 300.0
    nsteps: int = 1000
    time_step: float = 2
    spin_polarized: bool = False
    CONFIG = MITRelaxSet.CONFIG

    @property
    def incar_updates(self) -> dict[str, Any]:
        """Updates to the INCAR config for this calculation type."""
        # MD default settings
        return {
            "TEBEG": self.start_temp,
            "TEEND": self.end_temp,
            "NSW": self.nsteps,
            "EDIFF_PER_ATOM": 0.000001,
            "LSCALU": False,
            "LCHARG": False,
            "LPLANE": False,
            "LWAVE": True,
            "ISMEAR": 0,
            "NELMIN": 4,
            "LREAL": True,
            "BMIX": 1,
            "MAXMIX": 20,
            "NELM": 500,
            "NSIM": 4,
            "ISYM": 0,
            "ISIF": 0,
            "IBRION": 0,
            "NBLOCK": 1,
            "KBLOCK": 100,
            "SMASS": 0,
            "POTIM": self.time_step,
            "PREC": "Low",
            "ISPIN": 2 if self.spin_polarized else 1,
            "LDAU": False,
            "ENCUT": None,
        }

    @property
    def kpoints_updates(self) -> Kpoints:
        """Updates to the kpoints configuration for this calculation type."""
        return Kpoints.gamma_automatic()


@dataclass
class MPMDSet(VaspInputSet):
    """
    This a modified version of the old MITMDSet pre 2018/03/12.

    This set serves as the basis for the amorphous skyline paper.

    (1) Aykol, M.; Dwaraknath, S. S.; Sun, W.; Persson, K. A. Thermodynamic
        Limit for Synthesis of Metastable Inorganic Materials. Sci. Adv. 2018,
        4 (4).

    Class for writing a VASP MD run. This DOES NOT do multiple stage runs.
    Precision remains normal, to increase accuracy of stress tensor.

    Args:
        structure (Structure): Input structure.
        start_temp (int): Starting temperature.
        end_temp (int): Final temperature.
        nsteps (int): Number of time steps for simulations. NSW parameter.
        time_step (float): The time step for the simulation. The POTIM
            parameter. Defaults to None, which will set it automatically
            to 2.0 fs for non-hydrogen containing structures and 0.5 fs
            for hydrogen containing structures.
        spin_polarized (bool): Whether to do spin polarized calculations.
            The ISPIN parameter. Defaults to False.
        **kwargs: Other kwargs supported by VaspInputSet.
    """

    start_temp: float = 0.0
    end_temp: float = 300.0
    nsteps: int = 1000
    time_step: float | None = None
    spin_polarized: bool = False
    CONFIG = MPRelaxSet.CONFIG

    @property
    def incar_updates(self) -> dict[str, Any]:
        """Updates to the INCAR config for this calculation type."""
        updates = {
            "TEBEG": self.start_temp,
            "TEEND": self.end_temp,
            "NSW": self.nsteps,
            "EDIFF_PER_ATOM": 0.00001,
            "LSCALU": False,
            "LCHARG": False,
            "LPLANE": False,
            "LWAVE": True,
            "ISMEAR": 0,
            "NELMIN": 4,
            "LREAL": True,
            "BMIX": 1,
            "MAXMIX": 20,
            "NELM": 500,
            "NSIM": 4,
            "ISYM": 0,
            "ISIF": 0,
            "IBRION": 0,
            "NBLOCK": 1,
            "KBLOCK": 100,
            "SMASS": 0,
            "PREC": "Normal",
            "ISPIN": 2 if self.spin_polarized else 1,
            "LDAU": False,
            "ADDGRID": True,
            "ENCUT": None,
        }
        if not self.spin_polarized:
            updates["MAGMOM"] = None

        if self.time_step is None and self.structure is not None:
            if Element("H") in self.structure.species:
                updates |= {"POTIM": 0.5, "NSW": self.nsteps * 4}
            else:
                updates["POTIM"] = 2.0
        else:
            updates["POTIM"] = self.time_step

        return updates

    @property
    def kpoints_updates(self) -> Kpoints:
        """Updates to the kpoints configuration for this calculation type."""
        return Kpoints.gamma_automatic()


@dataclass
class MVLNPTMDSet(VaspInputSet):
    """Write a VASP MD run in NPT ensemble.

    Notes:
        To eliminate Pulay stress, the default ENCUT is set to a rather large
        value of ENCUT, which is 1.5 * ENMAX.
    """

    start_temp: float = 0.0
    end_temp: float = 300.0
    nsteps: int = 1000
    time_step: float = 2
    spin_polarized: bool = False
    CONFIG = MITRelaxSet.CONFIG

    @property
    def incar_updates(self) -> dict[str, Any]:
        """Updates to the INCAR config for this calculation type."""
        # NPT-AIMD default settings
        assert self.structure is not None
        updates = {
            "ALGO": "Fast",
            "ISIF": 3,
            "LANGEVIN_GAMMA": [10] * self.structure.ntypesp,
            "LANGEVIN_GAMMA_L": 1,
            "MDALGO": 3,
            "PMASS": 10,
            "PSTRESS": 0,
            "SMASS": 0,
            "TEBEG": self.start_temp,
            "TEEND": self.end_temp,
            "NSW": self.nsteps,
            "EDIFF_PER_ATOM": 0.000001,
            "LSCALU": False,
            "LCHARG": False,
            "LPLANE": False,
            "LWAVE": True,
            "ISMEAR": 0,
            "NELMIN": 4,
            "LREAL": True,
            "BMIX": 1,
            "MAXMIX": 20,
            "NELM": 500,
            "NSIM": 4,
            "ISYM": 0,
            "IBRION": 0,
            "NBLOCK": 1,
            "KBLOCK": 100,
            "POTIM": self.time_step,
            "PREC": "Low",
            "ISPIN": 2 if self.spin_polarized else 1,
            "LDAU": False,
        }
        # Set NPT-AIMD ENCUT = 1.5 * VASP_default
        enmax = [self.potcar[i].keywords["ENMAX"] for i in range(self.structure.ntypesp)]
        updates["ENCUT"] = max(enmax) * 1.5
        return updates

    @property
    def kpoints_updates(self) -> Kpoints:
        """Updates to the kpoints configuration for this calculation type."""
        return Kpoints.gamma_automatic()


@dataclass
class MVLScanRelaxSet(VaspInputSet):
    """Write a relax input set using Strongly Constrained and
    Appropriately Normed (SCAN) semilocal density functional.

    Notes:
        1. This functional is only available from VASP.5.4.3 upwards.

        2. Meta-GGA calculations require POTCAR files that include
        information on the kinetic energy density of the core-electrons,
        i.e. "PBE_52" or "PBE_54". Make sure the POTCAR including the
        following lines (see VASP wiki for more details):

            $ grep kinetic POTCAR
            kinetic energy-density
            mkinetic energy-density pseudized
            kinetic energy density (partial)

    Args:
        structure (Structure): input structure.
        vdw (str): set "rVV10" to enable SCAN+rVV10, which is a versatile
            van der Waals density functional by combing the SCAN functional
            with the rVV10 non-local correlation functional.
        **kwargs: Other kwargs supported by VaspInputSet.
    """

    user_potcar_functional: UserPotcarFunctional = "PBE_52"
    _valid_potcars: Sequence[str] | None = ("PBE_52", "PBE_54")
    CONFIG = MPRelaxSet.CONFIG

    def __post_init__(self) -> None:
        super().__post_init__()
        if self.user_potcar_functional not in {"PBE_52", "PBE_54"}:
            raise ValueError("SCAN calculations require PBE_52 or PBE_54!")

    @property
    def incar_updates(self) -> dict[str, Any]:
        """Updates to the INCAR config for this calculation type."""
        updates = {
            "ADDGRID": True,
            "EDIFF": 1e-5,
            "EDIFFG": -0.05,
            "LASPH": True,
            "LDAU": False,
            "METAGGA": "SCAN",
            "NELM": 200,
        }
        if self.vdw and self.vdw.lower() == "rvv10":
            updates["BPARAM"] = 15.7  # The correct BPARAM for SCAN+rVV10
        return updates


@dataclass
class LobsterSet(VaspInputSet):
    """Input set to prepare VASP runs that can be digested by Lobster (See cohp.de).

    Args:
        structure (Structure): input structure.
        isym (int): ISYM entry for INCAR, only isym=-1 and isym=0 are allowed
        ismear (int): ISMEAR entry for INCAR, only ismear=-5 and ismear=0 are allowed
        reciprocal_density (int): density of k-mesh by reciprocal volume
        user_supplied_basis (dict): dict including basis functions for all elements in
            structure, e.g. {"Fe": "3d 3p 4s", "O": "2s 2p"}; if not supplied, a
            standard basis is used
        address_basis_file (str): address to a file similar to
            "BASIS_PBE_54_standard.yaml" in pymatgen.io.lobster.lobster_basis
        user_potcar_settings (dict): dict including potcar settings for all elements in
            structure, e.g. {"Fe": "Fe_pv", "O": "O"}; if not supplied, a standard basis
            is used.
        **kwargs: Other kwargs supported by VaspInputSet.
    """

    isym: int = 0
    ismear: int = -5
    reciprocal_density: int | None = None
    address_basis_file: str | None = None
    user_supplied_basis: dict | None = None

    # Latest POTCARs are preferred
    # Choose PBE_54 unless the user specifies a different potcar_functional
    user_potcar_functional: UserPotcarFunctional = "PBE_54"

    CONFIG = MPRelaxSet.CONFIG
    _valid_potcars: Sequence[str] | None = ("PBE_52", "PBE_54")

    def __post_init__(self) -> None:
        super().__post_init__()
        warnings.warn("Make sure that all parameters are okay! This is a brand new implementation.")

        if self.isym not in {-1, 0}:
            raise ValueError("Lobster cannot digest WAVEFUNCTIONS with symmetry. isym must be -1 or 0")
        if self.ismear not in {-5, 0}:
            raise ValueError("Lobster usually works with ismear=-5 or ismear=0")

        self._config_dict["POTCAR"]["W"] = "W_sv"

    @property
    def kpoints_updates(self) -> dict[str, int]:
        """Updates to the kpoints configuration for this calculation type."""
        # Test if this is okay
        return {"reciprocal_density": self.reciprocal_density or 310}

    @property
    def incar_updates(self) -> dict[str, Any]:
        """Updates to the INCAR config for this calculation type."""
        from pymatgen.io.lobster import Lobsterin

        potcar_symbols = self.potcar_symbols

        # Predefined basis! Check if the basis is okay! (charge spilling and bandoverlaps!)
        if self.user_supplied_basis is None and self.address_basis_file is None:
            basis = Lobsterin.get_basis(structure=self.structure, potcar_symbols=potcar_symbols)  # type: ignore[arg-type]
        elif self.address_basis_file is not None:
            basis = Lobsterin.get_basis(
                structure=self.structure,  # type: ignore[arg-type]
                potcar_symbols=potcar_symbols,
                address_basis_file=self.address_basis_file,
            )
        elif self.user_supplied_basis is not None:
            # Test if all elements from structure are in user_supplied_basis
            for atom_type in self.structure.symbol_set:  # type: ignore[union-attr]
                if atom_type not in self.user_supplied_basis:
                    raise ValueError(f"There are no basis functions for the atom type {atom_type}")
            basis = [f"{key} {value}" for key, value in self.user_supplied_basis.items()]
        else:
            basis = None

        lobsterin = Lobsterin(settingsdict={"basisfunctions": basis})
        nbands = lobsterin._get_nbands(structure=self.structure)  # type: ignore[arg-type]

        return {
            "EDIFF": 1e-6,
            "NSW": 0,
            "LWAVE": True,
            "ISYM": self.isym,
            "NBANDS": nbands,
            "IBRION": -1,
            "ISMEAR": self.ismear,
            "LORBIT": 11,
            "ICHARG": 0,
            "ALGO": "Normal",
        }


def get_vasprun_outcar(
    path: PathLike,
    parse_dos: bool = True,
    parse_eigen: bool = True,
) -> tuple[Vasprun, Outcar]:
    """Get a Vasprun and Outcar from a directory.

    Args:
        path: Path to get the vasprun.xml and OUTCAR.
        parse_dos: Whether to parse dos. Defaults to True.
        parse_eigen: Whether to parse eigenvalue. Defaults to True.

    Returns:
        Vasprun and Outcar files.
    """
    path = Path(path)
    vruns = list(glob(str(path / "vasprun.xml*")))
    outcars = list(glob(str(path / "OUTCAR*")))

    if not vruns or not outcars:
        raise ValueError(f"Unable to get vasprun.xml/OUTCAR from prev calculation in {path}")

    vsfile_fullpath = str(path / "vasprun.xml")
    outcarfile_fullpath = str(path / "OUTCAR.gz")
    vsfile = vsfile_fullpath if vsfile_fullpath in vruns else max(vruns)
    outcarfile = outcarfile_fullpath if outcarfile_fullpath in outcars else max(outcars)
    return (
        Vasprun(vsfile, parse_dos=parse_dos, parse_eigen=parse_eigen),
        Outcar(outcarfile),
    )


def get_structure_from_prev_run(vasprun: Vasprun, outcar: Outcar | None = None) -> Structure:
    """Process structure from previous run.

    Args:
        vasprun (Vasprun): Vasprun that contains the final structure from previous run.
        outcar (Outcar): Outcar that contains the magnetization info from previous run.

    Returns:
        Structure: The magmom-decorated structure that can be passed to get VASP input files, e.g.
            get_kpoints().
    """
    structure = vasprun.final_structure

    site_properties = {}
    # MAGMOM
    if vasprun.is_spin:
        if outcar and outcar.magnetization:
            site_properties["magmom"] = [i["tot"] for i in outcar.magnetization]
        else:
            site_properties["magmom"] = vasprun.parameters["MAGMOM"]

    # LDAU
    if vasprun.parameters.get("LDAU", False):
        for key in ("LDAUU", "LDAUJ", "LDAUL"):
            vals = vasprun.incar[key]
            m = {}
            l_val = []
            s = 0
            for site in structure:
                if site.specie.symbol not in m:
                    m[site.specie.symbol] = vals[s]
                    s += 1
                l_val.append(m[site.specie.symbol])
            if len(l_val) == len(structure):
                site_properties |= {key.lower(): l_val}
            else:
                raise ValueError(f"length of list {l_val} not the same as structure")

    return structure.copy(site_properties=site_properties)


def standardize_structure(
    structure: Structure,
    sym_prec: float = 0.1,
    international_monoclinic: bool = True,
) -> Structure:
    """Get the symmetrically standardized structure.

    Args:
        structure (Structure): The structure.
        sym_prec (float): Tolerance for symmetry finding for standardization.
        international_monoclinic (bool): Whether to use international
            convention (vs Curtarolo) for monoclinic. Defaults True.

    Returns:
        The symmetrized structure.
    """
    sym_finder = SpacegroupAnalyzer(structure, symprec=sym_prec)
    new_structure = sym_finder.get_primitive_standard_structure(international_monoclinic=international_monoclinic)

    # The primitive structure finding has had several bugs in the past
    # defend through validation
    vpa_old = structure.volume / len(structure)
    vpa_new = new_structure.volume / len(new_structure)

    if abs(vpa_old - vpa_new) / vpa_old > 0.02:
        raise ValueError(f"Standardizing cell failed! VPA old: {vpa_old}, VPA new: {vpa_new}")

    matcher = StructureMatcher()
    if not matcher.fit(structure, new_structure):
        raise ValueError("Standardizing cell failed! Old structure doesn't match new.")

    return new_structure


class BadInputSetWarning(UserWarning):
    """Warning class for bad but legal VASP inputs."""


def batch_write_input(
    structures: Sequence[Structure],
    vasp_input_set=MPRelaxSet,
    output_dir: PathLike = ".",
    make_dir_if_not_present: bool = True,
    subfolder: Callable | None = None,
    sanitize: bool = False,
    include_cif: bool = False,
    potcar_spec: bool = False,
    zip_output: bool = False,
    **kwargs,
):
    """
    Batch write VASP input for a sequence of structures to
    output_dir, following the format output_dir/{group}/{formula}_{number}.

    Args:
        structures ([Structure]): Sequence of Structures.
        vasp_input_set (VaspInputSet): VaspInputSet class that creates
            VASP input files from structures. Note that a class should be
            supplied. Defaults to MPRelaxSet.
        output_dir (str): Directory to output files. Defaults to current
            directory ".".
        make_dir_if_not_present (bool): Create the directory if not present.
            Defaults to True.
        subfolder (callable): Function to create subdirectory name from
            structure. Defaults to simply "formula_count".
        sanitize (bool): Boolean indicating whether to sanitize the
            structure before writing the VASP input files. Sanitized output
            are generally easier for viewing and certain forms of analysis.
            Defaults to False.
        include_cif (bool): Whether to output a CIF as well. CIF files are
            generally better supported in visualization programs.
        potcar_spec (bool): Instead of writing the POTCAR, write a "POTCAR.spec".
                This is intended to help sharing an input set with people who might
                not have a license to specific Potcar files. Given a "POTCAR.spec",
                the specific POTCAR file can be re-generated using pymatgen with the
                "generate_potcar" function in the pymatgen CLI.
        zip_output (bool): If True, output will be zipped into a file with the
            same name as the InputSet (e.g., MPStaticSet.zip)
        **kwargs: Additional kwargs are passed to the vasp_input_set class
            in addition to structure.
    """
    output_dir = Path(output_dir)
    for idx, site in enumerate(structures):
        formula = re.sub(r"\s+", "", site.formula)
        if subfolder is not None:
            subdir = subfolder(site)
            d = output_dir / subdir
        else:
            d = output_dir / f"{formula}_{idx}"
        if sanitize:
            site = site.copy(sanitize=True)
        v = vasp_input_set(site, **kwargs)
        v.write_input(
            str(d),
            make_dir_if_not_present=make_dir_if_not_present,
            include_cif=include_cif,
            potcar_spec=potcar_spec,
            zip_output=zip_output,
        )


_dummy_structure = Structure(
    [1, 0, 0, 0, 1, 0, 0, 0, 1],
    ["I"],
    [[0, 0, 0]],
    site_properties={"magmom": [[0, 0, 1]]},
)


def get_valid_magmom_struct(
    structure: Structure,
    inplace: bool = True,
    spin_mode: str = "auto",
) -> Structure:
    """
    Make sure that the structure has valid magmoms based on the kind of calculation.

    Fill in missing Magmom values.

    Args:
        structure: The input structure
        inplace: True: edit magmoms of the input structure; False: return new structure
        spin_mode: "scalar"/"vector"/"none"/"auto" only first letter (s/v/n) is needed.
            dictates how the spin configuration will be determined.

            - auto: read the existing magmom values and decide
            - scalar: use a single scalar value (for spin up/down)
            - vector: use a vector value for spin-orbit systems
            - none: Remove all the magmom information

    Returns:
        New structure if inplace is False
    """
    default_values = {"s": 1.0, "v": [1.0, 1.0, 1.0], "n": None}
    if spin_mode[0].lower() == "a":
        mode = "n"
        for site in structure:
            if "magmom" not in site.properties or site.properties["magmom"] is None:
                pass
            elif isinstance(site.properties["magmom"], (float, int)):
                if mode == "v":
                    raise TypeError("Magmom type conflict")
                mode = "s"
                if isinstance(site.properties["magmom"], int):
                    site.properties["magmom"] = float(site.properties["magmom"])
            elif len(site.properties["magmom"]) == 3:
                if mode == "s":
                    raise TypeError("Magmom type conflict")
                mode = "v"
            else:
                raise TypeError("Unrecognized Magmom Value")
    else:
        mode = spin_mode[0].lower()

    ret_struct = structure if inplace else structure.copy()
    for site in ret_struct:
        if mode == "n":
            if "magmom" in site.properties:
                site.properties.pop("magmom")
        elif "magmom" not in site.properties or site.properties["magmom"] is None:
            site.properties["magmom"] = default_values[mode]

    return ret_struct


@dataclass
class MPAbsorptionSet(VaspInputSet):
    """
    MP input set for generating frequency dependent dielectrics.

    Two modes are supported: "IPA" or "RPA".
    A typical sequence is mode="STATIC" -> mode="IPA" -> mode="RPA"(optional)
    For all steps other than the first one (static), the
    recommendation is to use from_prev_calculation on the preceding run in
    the series. It is important to ensure Gamma centred kpoints for the RPA step.

    Args:
        structure (Structure): Input structure.
        mode (str): Supported modes are "IPA", "RPA"
        copy_wavecar (bool): Whether to copy the WAVECAR from a previous run.
            Defaults to True.
        nbands (int): For subsequent calculations, it is generally
            recommended to perform NBANDS convergence starting from the
            NBANDS of the previous run for DIAG, and to use the exact same
            NBANDS for RPA. This parameter is used by
            from_previous_calculation to set nband.
        nbands_factor (int): Multiplicative factor for NBANDS when starting
            from a previous calculation. Only applies if mode=="IPA".
            Need to be tested for convergence.
        reciprocal_density: the k-points density
        nkred: the reduced number of kpoints to calculate, equal to the k-mesh.
            Only applies in "RPA" mode because of the q->0 limit.
        nedos: the density of DOS, default: 2001.
        **kwargs: All kwargs supported by VaspInputSet. Typically, user_incar_settings is a
            commonly used option.
    """

    # CONFIG = _load_yaml_config("MPAbsorptionSet")

    mode: str = "IPA"
    copy_wavecar: bool = True
    nbands_factor: float = 2
    reciprocal_density: float = 400
    nkred: Tuple3Ints | None = None
    nedos: int = 2001
    inherit_incar: bool = True
    force_gamma: bool = True
    CONFIG = MPRelaxSet.CONFIG
    nbands: int | None = None
    SUPPORTED_MODES = ("IPA", "RPA")

    def __post_init__(self) -> None:
        """Validate settings"""
        super().__post_init__()
        self.mode = self.mode.upper()
        if self.mode not in type(self).SUPPORTED_MODES:
            raise ValueError(f"{self.mode} not one of the support modes : {type(self).SUPPORTED_MODES}")

    @property
    def kpoints_updates(self) -> dict[str, float]:
        """Updates to the kpoints configuration for this calculation type.

        Generate gamma center k-points mesh grid for optical calculation. It is not
        mandatory for 'ALGO = Exact', but is requested by 'ALGO = CHI' calculation.
        """
        return {"reciprocal_density": self.reciprocal_density}

    @property
    def incar_updates(self) -> dict[str, Any]:
        """Updates to the INCAR config for this calculation type."""
        updates = {
            "ALGO": "Exact",
            "EDIFF": 1.0e-8,
            "IBRION": -1,
            "ICHARG": 1,
            "ISMEAR": 0,
            "SIGMA": 0.01,
            "LWAVE": True,
            "LREAL": False,  # for small cell it's more efficient to use reciprocal
            "NELM": 100,
            "NSW": 0,
            "LOPTICS": True,
            "CSHIFT": 0.1,
            "NEDOS": self.nedos,
        }

        if self.mode == "RPA":
            # Default parameters for the response function calculation. NELM has to be
            # set to 1. NOMEGA is set to 1000 in order to get smooth spectrum
            updates |= {"ALGO": "CHI", "NELM": 1, "NOMEGA": 1000, "EDIFF": None, "LOPTICS": None, "LWAVE": None}

        if self.prev_vasprun is not None and self.mode == "IPA":
            prev_nbands = int(self.prev_vasprun.parameters["NBANDS"]) if self.nbands is None else self.nbands
            updates["NBANDS"] = int(np.ceil(prev_nbands * self.nbands_factor))

        if self.prev_vasprun is not None and self.mode == "RPA":
            # Since in the optical calculation, only the q->0 transition is of interest,
            # we can reduce the number of q by the factor of the number of kpoints in
            # each corresponding x, y, z directions. This will reduce the computational
            # work by factor of 1/nkredx*nkredy*nkredz. An isotropic NKRED can be used
            # for cubic lattices, but using NKREDX, NKREDY, NKREDZ are more sensible for
            # other lattices.
            self.nkred = (
                cast(tuple[int, int, int], self.prev_vasprun.kpoints.kpts[0]) if self.nkred is None else self.nkred
            )
            updates |= {"NKREDX": self.nkred[0], "NKREDY": self.nkred[1], "NKREDZ": self.nkred[2]}

        return updates


def _get_ispin(vasprun: Vasprun | None, outcar: Outcar | None) -> Literal[1, 2]:
    """Get value of ISPIN depending on the magnetisation in the OUTCAR and vasprun."""
    if outcar is not None and outcar.magnetization is not None:
        # Turn off spin when magmom for every site is smaller than 0.02.
        site_magmom = np.array([i["tot"] for i in outcar.magnetization])
        return 2 if np.any(np.abs(site_magmom) > 0.02) else 1
    if vasprun is not None:
        return 2 if vasprun.is_spin else 1
    return 2


def _get_recommended_lreal(structure: Structure) -> Literal["Auto", False]:
    """Get recommended LREAL flag based on the structure."""
    return "Auto" if structure.num_sites > 16 else False


def _combine_kpoints(*kpoints_objects: Kpoints | None) -> Kpoints:
    """Combine multiple Kpoints objects."""
    _labels: list[list[str]] = []
    _kpoints: list[Sequence[Kpoint]] = []
    _weights = []

    for kpoints_object in filter(None, kpoints_objects):
        if kpoints_object.style != Kpoints.supported_modes.Reciprocal:
            raise ValueError("Can only combine kpoints with style=Kpoints.supported_modes.Reciprocal")
        if kpoints_object.labels is None:
            _labels.append([""] * len(kpoints_object.kpts))
        else:
            _labels.append(kpoints_object.labels)

        _kpoints.append(kpoints_object.kpts)
        _weights.append(kpoints_object.kpts_weights)

    labels = np.concatenate(_labels).tolist()
    kpoints = np.concatenate(_kpoints).tolist()
    weights = np.concatenate(_weights).tolist()

    return Kpoints(
        comment="Combined k-points",
        style=Kpoints.supported_modes.Reciprocal,
        num_kpts=len(kpoints),
        kpts=cast(Sequence[Kpoint], kpoints),
        labels=labels,
        kpts_weights=weights,
    )


def _apply_incar_updates(incar: dict | Incar, updates: dict[str, Any], skip: Sequence[str] = ()) -> None:
    """
    Apply updates to an INCAR file.

    Args:
        incar (Incar): An incar.
        updates (dict): Updates to apply.
        skip (list of str): Keys to skip.
    """
    for k, v in updates.items():
        if k in skip:
            continue

        if v is None:
            incar.pop(k, None)
        else:
            incar[k] = v


def _remove_unused_incar_params(incar: dict | Incar, skip: Sequence[str] = ()) -> None:
    """
    Remove INCAR parameters that are not actively used by VASP.

    Args:
        incar (Incar): An incar.
        skip (list of str): Keys to skip.
    """
    # Turn off IBRION/ISIF/POTIM if NSW = 0
    if incar.get("NSW", 0) == 0:
        opt_flags = ("EDIFFG", "IBRION", "ISIF", "POTIM")
        for opt_flag in opt_flags:
            if opt_flag not in skip:
                incar.pop(opt_flag, None)

    # Remove MAGMOM if they aren't used
    if incar.get("ISPIN", 1) == 1 and "MAGMOM" not in skip:
        incar.pop("MAGMOM", None)

    # Turn off +U flags if +U is not even used
    if incar.get("LDAU", False) is False:
        ldau_flags = ("LDAUU", "LDAUJ", "LDAUL", "LDAUTYPE")
        for ldau_flag in ldau_flags:
            if ldau_flag not in skip:
                incar.pop(ldau_flag, None)


def _get_nedos(vasprun: Vasprun | None, dedos: float) -> int:
    """Get NEDOS using the energy range and the energy step,
    defaults to 2000.
    """
    if vasprun is None:
        return 2000

    if vasprun.eigenvalues is None:
        raise RuntimeError("eigenvalues cannot be None.")

    emax = max(eigs.max() for eigs in vasprun.eigenvalues.values())
    emin = min(eigs.min() for eigs in vasprun.eigenvalues.values())
    return int((emax - emin) / dedos)


def auto_kspacing(bandgap: float | None, bandgap_tol: float) -> float:
    """Set kspacing based on the bandgap"""
    if bandgap is None or bandgap <= bandgap_tol:  # metallic
        return 0.22

    rmin = max(1.5, 25.22 - 2.87 * bandgap)  # Eq. 25
    kspacing = 2 * np.pi * 1.0265 / (rmin - 1.0183)  # Eq. 29

    # Cap kspacing at a max of 0.44, per internal benchmarking
    return min(kspacing, 0.44)<|MERGE_RESOLUTION|>--- conflicted
+++ resolved
@@ -61,11 +61,7 @@
 
     from typing_extensions import Self
 
-<<<<<<< HEAD
-    from pymatgen.util.typing import PathLike, Vector3D
-=======
-    from pymatgen.util.typing import Tuple3Ints, Vector3D
->>>>>>> 65d53793
+    from pymatgen.util.typing import PathLike, Tuple3Ints, Vector3D
 
     UserPotcarFunctional = Union[
         Literal["PBE", "PBE_52", "PBE_54", "LDA", "LDA_52", "LDA_54", "PW91", "LDA_US", "PW91_US"], None
