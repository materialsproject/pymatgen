"""
This module defines the VaspInputSet abstract base class and a concrete implementation for the parameters developed
and tested by the core team of pymatgen, including the Materials Virtual Lab, Materials Project and the MIT high
throughput project. The basic concept behind an input set is to specify a scheme to generate a consistent set of VASP
inputs from a structure without further user intervention. This ensures comparability across runs.

Read the following carefully before implementing new input sets:

1. 99% of what needs to be done can be done by specifying user_incar_settings to override some of the defaults of
   various input sets. Unless there is an extremely good reason to add a new set, **do not** add one. E.g., if you want
   to turn the Hubbard U off, just set "LDAU": False as a user_incar_setting.
2. All derivative input sets should inherit appropriate configurations (e.g., from MPRelaxSet), and more often than
   not, DictSet should be the superclass. Proper superclass delegation should be used where possible. In particular,
   you are not supposed to implement your own as_dict or from_dict for derivative sets unless you know what you are
   doing. Improper overriding the as_dict and from_dict protocols is the major cause of implementation headaches. If
   you need an example, look at how the MPStaticSet is initialized.

The above are recommendations. The following are **UNBREAKABLE** rules:

1. All input sets must take in a structure, list of structures or None as the first argument. If None, the input set
   should perform a stateless initialization and before any output can be written, a structure must be set.
2. user_incar_settings, user_kpoints_settings and user_<whatever>_settings are ABSOLUTE. Any new sets you implement
   must obey this. If a user wants to override your settings, you assume he knows what he is doing. Do not
   magically override user supplied settings. You can issue a warning if you think the user is wrong.
3. All input sets must save all supplied args and kwargs as instance variables. E.g., self.arg = arg and
   self.kwargs = kwargs in the __init__. This ensures the as_dict and from_dict work correctly.
"""

from __future__ import annotations

import abc
import itertools
import os
import re
import shutil
import warnings
from copy import deepcopy
from dataclasses import dataclass, field
from glob import glob
from itertools import chain
from pathlib import Path
from typing import TYPE_CHECKING, Any, Literal, Union
from zipfile import ZipFile

import numpy as np
from monty.dev import deprecated
from monty.io import zopen
from monty.json import MSONable
from monty.serialization import loadfn

from pymatgen.analysis.structure_matcher import StructureMatcher
from pymatgen.core import Element, PeriodicSite, SiteCollection, Species, Structure
from pymatgen.io.core import InputGenerator
from pymatgen.io.vasp.inputs import Incar, Kpoints, Poscar, Potcar, VaspInput
from pymatgen.io.vasp.outputs import Outcar, Vasprun
from pymatgen.symmetry.analyzer import SpacegroupAnalyzer
from pymatgen.symmetry.bandstructure import HighSymmKpath
from pymatgen.util.due import Doi, due

if TYPE_CHECKING:
    from collections.abc import Sequence

    from pymatgen.core.trajectory import Vector3D

MODULE_DIR = Path(__file__).resolve().parent
# TODO (janosh): replace with following line once PMG is py3.9+ only
# which guarantees absolute path to __file__
# reason: faster and shorter than pathlib (slow import and less OOP overhead)
# MODULE_DIR = os.path.dirname(__file__)


class VaspInputSet(InputGenerator, metaclass=abc.ABCMeta):
    """
    Base class representing a set of VASP input parameters with a structure
    supplied as init parameters. Typically, you should not inherit from this
    class. Start from DictSet or MPRelaxSet or MITRelaxSet.
    """

    _valid_potcars: Sequence[str] | None = None

    @property
    @abc.abstractmethod
    def incar(self):
        """Incar object."""

    @property
    @abc.abstractmethod
    def kpoints(self):
        """Kpoints object."""

    @property
    @abc.abstractmethod
    def poscar(self):
        """Poscar object."""

    @property
    def potcar_symbols(self):
        """List of POTCAR symbols."""

        elements = self.poscar.site_symbols
        potcar_symbols = []
        settings = self._config_dict["POTCAR"]

        if isinstance(settings[elements[-1]], dict):
            for el in elements:
                potcar_symbols.append(settings[el]["symbol"] if el in settings else el)
        else:
            for el in elements:
                potcar_symbols.append(settings.get(el, el))

        return potcar_symbols

    @property
    def potcar(self) -> Potcar:
        """Potcar object."""
        user_potcar_functional = self.user_potcar_functional
        potcar = Potcar(self.potcar_symbols, functional=user_potcar_functional)

        # warn if the selected POTCARs do not correspond to the chosen user_potcar_functional
        for p_single in potcar:
            if user_potcar_functional not in p_single.identify_potcar()[0]:
                warnings.warn(
                    f"POTCAR data with symbol {p_single.symbol} is not known by pymatgen to "
                    f"correspond with the selected {user_potcar_functional=}. This POTCAR "
                    f"is known to correspond with functionals {p_single.identify_potcar(mode='data')[0]}. "
                    "Please verify that you are using the right POTCARs!",
                    BadInputSetWarning,
                )

        return potcar

    @deprecated(message="get_vasp_input will be removed in a future version of pymatgen. Use get_input_set instead.")
    def get_vasp_input(self, structure=None) -> VaspInput:
        """Get a VaspInput object.

        Returns:
            VaspInput.
        """
        return self.get_input_set(structure=structure)

    def get_input_set(self, structure=None) -> VaspInput:
        """Get a VaspInput object.

        Returns:
            VaspInput.
        """
        if structure is not None:
            self.structure = structure
        return VaspInput(incar=self.incar, kpoints=self.kpoints, poscar=self.poscar, potcar=self.potcar)

    def write_input(
        self,
        output_dir: str,
        make_dir_if_not_present: bool = True,
        include_cif: bool = False,
        potcar_spec: bool = False,
        zip_output: bool = False,
    ) -> None:
        """
        Writes a set of VASP input to a directory.

        Args:
            output_dir (str): Directory to output the VASP input files
            make_dir_if_not_present (bool): Set to True if you want the
                directory (and the whole path) to be created if it is not
                present.
            include_cif (bool): Whether to write a CIF file in the output
                directory for easier opening by VESTA.
            potcar_spec (bool): Instead of writing the POTCAR, write a "POTCAR.spec".
                This is intended to help sharing an input set with people who might
                not have a license to specific Potcar files. Given a "POTCAR.spec",
                the specific POTCAR file can be re-generated using pymatgen with the
                "generate_potcar" function in the pymatgen CLI.
            zip_output (bool): If True, output will be zipped into a file with the
                same name as the InputSet (e.g., MPStaticSet.zip)
        """
        if potcar_spec:
            if make_dir_if_not_present:
                os.makedirs(output_dir, exist_ok=True)

            with zopen(f"{output_dir}/POTCAR.spec", "wt") as file:
                file.write("\n".join(self.potcar_symbols))

            for key in ["INCAR", "POSCAR", "KPOINTS"]:
                if (val := getattr(self, key.lower())) is not None:
                    with zopen(os.path.join(output_dir, key), "wt") as file:
                        file.write(str(val))
        else:
            vasp_input = self.get_vasp_input()
            vasp_input.write_input(output_dir, make_dir_if_not_present=make_dir_if_not_present)

        cif_name = ""
        if include_cif:
            struct = vasp_input["POSCAR"].structure
            cif_name = f"{output_dir}/{struct.formula.replace(' ', '')}.cif"
            struct.to(filename=cif_name)

        if zip_output:
            filename = type(self).__name__ + ".zip"
            with ZipFile(os.path.join(output_dir, filename), "w") as zip_file:
                for file in ["INCAR", "POSCAR", "KPOINTS", "POTCAR", "POTCAR.spec", cif_name]:
                    try:
                        zip_file.write(os.path.join(output_dir, file), arcname=file)
                    except FileNotFoundError:
                        pass
                    try:
                        os.remove(os.path.join(output_dir, file))
                    except (FileNotFoundError, PermissionError, IsADirectoryError):
                        pass

    def as_dict(self, verbosity=2):
        """
        Args:
            verbosity: Verbosity for generated dict. If 1, structure is
            excluded.

        Returns:
            MSONable dict
        """
        dct = MSONable.as_dict(self)
        if verbosity == 1:
            dct.pop("structure", None)
        return dct


def _load_yaml_config(fname):
    config = loadfn(MODULE_DIR / (f"{fname}.yaml"))
    if "PARENT" in config:
        parent_config = _load_yaml_config(config["PARENT"])
        for k, v in parent_config.items():
            if k not in config:
                config[k] = v
            elif isinstance(v, dict):
                v_new = config.get(k, {})
                v_new.update(v)
                config[k] = v_new
    return config


UserPotcarFunctional = Union[
    Literal["PBE", "PBE_52", "PBE_54", "LDA", "LDA_52", "LDA_54", "PW91", "LDA_US", "PW91_US"], None
]


@dataclass
class DictSet(VaspInputSet):
    """
    Concrete implementation of VaspInputSet that is initialized from a dict
    settings. This allows arbitrary settings to be input. In general,
    this is rarely used directly unless there is a source of settings in yaml
    format (e.g., from a REST interface). It is typically used by other
    VaspInputSets for initialization.

    Special consideration should be paid to the way the MAGMOM initialization
    for the INCAR is done. The initialization differs depending on the type of
    structure and the configuration settings. The order in which the magmom is
    determined is as follows:

    1. If the site itself has a magmom setting (i.e. site.properties["magmom"] = float),
        that is used. This can be set with structure.add_site_property().
    2. If the species of the site has a spin setting, that is used. This can be set
        with structure.add_spin_by_element().
    3. If the species itself has a particular setting in the config file, that
       is used, e.g., Mn3+ may have a different magmom than Mn4+.
    4. Lastly, the element symbol itself is checked in the config file. If
       there are no settings, a default value of 0.6 is used.

    Args:
        structure (Structure): The Structure to create inputs for. If None, the input
            set is initialized without a Structure but one must be set separately before
            the inputs are generated.
        config_dict (dict): The config dictionary to use.
        files_to_transfer (dict): A dictionary of {filename: filepath}. This allows the
            transfer of files from a previous calculation.
        user_incar_settings (dict): User INCAR settings. This allows a user to override
            INCAR settings, e.g., setting a different MAGMOM for various elements or
            species. Note that in the new scheme, ediff_per_atom and hubbard_u are no
            longer args. Instead, the CONFIG supports EDIFF_PER_ATOM and EDIFF keys.
            The former scales with # of atoms, the latter does not. If both are present,
            EDIFF is preferred. To force such settings, just supply
            user_incar_settings={"EDIFF": 1e-5, "LDAU": False} for example. The keys
            'LDAUU', 'LDAUJ', 'LDAUL' are special cases since pymatgen defines different
            values depending on what anions are present in the structure, so these keys
            can be defined in one of two ways, e.g. either {"LDAUU":{"O":{"Fe":5}}} to
            set LDAUU for Fe to 5 in an oxide, or {"LDAUU":{"Fe":5}} to set LDAUU to 5
            regardless of the input structure. If a None value is given, that key is
            unset. For example, {"ENCUT": None} will remove ENCUT from the
            incar settings. Finally, KSPACING is a special setting and can be set to
            "auto" in which the KSPACING is set automatically based on the band gap.
        user_kpoints_settings (dict or Kpoints): Allow user to override kpoints setting
            by supplying a dict. E.g., {"reciprocal_density": 1000}. User can also
            supply Kpoints object.
        user_potcar_settings (dict): Allow user to override POTCARs. E.g., {"Gd":
            "Gd_3"}. This is generally not recommended.
        constrain_total_magmom (bool): Whether to constrain the total magmom (NUPDOWN in
            INCAR) to be the sum of the expected MAGMOM for all species.
        sort_structure (bool): Whether to sort the structure (using the default sort
            order of electronegativity) before generating input files. Defaults to True,
            the behavior you would want most of the time. This ensures that similar
            atomic species are grouped together.
        user_potcar_functional (str): Functional to use. Default (None) is to use the
            functional in the config dictionary. Valid values: "PBE", "PBE_52",
            "PBE_54", "LDA", "LDA_52", "LDA_54", "PW91", "LDA_US", "PW91_US".
        force_gamma (bool): Force gamma centered kpoint generation. Default (False) is
            to use the Automatic Density kpoint scheme, which will use the Gamma
            centered generation scheme for hexagonal cells, and Monkhorst-Pack otherwise.
        reduce_structure (None/str): Before generating the input files, generate the
            reduced structure. Default (None), does not alter the structure. Valid
            values: None, "niggli", "LLL".
        vdw: Adds default parameters for van-der-Waals functionals supported by VASP to
            INCAR. Supported functionals are: DFT-D2, undamped DFT-D3, DFT-D3 with
            Becke-Jonson damping, Tkatchenko-Scheffler, Tkatchenko-Scheffler with
            iterative Hirshfeld partitioning, MBD@rSC, dDsC, Dion's vdW-DF, DF2, optPBE,
            optB88, optB86b and rVV10.
        use_structure_charge (bool): If set to True, then the overall charge of the
            structure (structure.charge) is used to set the NELECT variable in the
            INCAR. Default is False.
        standardize (float): Whether to standardize to a primitive standard cell.
            Defaults to False.
        sym_prec (float): Tolerance for symmetry finding.
        international_monoclinic (bool): Whether to use international convention (vs
            Curtarolo) for monoclinic. Defaults True.
        validate_magmom (bool): Ensure that the missing magmom values are filled in with
            the VASP default value of 1.0.
        inherit_incar (bool): Whether to inherit INCAR settings from previous
            calculation. This might be useful to port Custodian fixes to child jobs but
            can also be dangerous e.g. when switching from GGA to meta-GGA or relax to
            static jobs. Defaults to True.
        auto_ismear (bool): If true, the values for ISMEAR and SIGMA will be set
            automatically depending on the bandgap of the system. If the bandgap is not
            known (e.g., there is no previous VASP directory) then ISMEAR=0 and
            SIGMA=0.2; if the bandgap is zero (a metallic system) then ISMEAR=2 and
            SIGMA=0.2; if the system is an insulator, then ISMEAR=-5 (tetrahedron
            smearing). Note, this only works when generating the input set from a
            previous VASP directory.
        bandgap_tol (float): Tolerance for determining if a system is metallic when
            KSPACING is set to "auto". If the bandgap is less than this value, the
            system is considered metallic. Defaults to 1e-4 (eV).
        bandgap (float): Used for determining KSPACING if KSPACING == "auto" or
            ISMEAR if auto_ismear == True. Set automatically when using from_prev_calc.
        prev_incar (str or dict): Previous INCAR used for setting parent INCAR when
            inherit_incar == True. Set automatically when using from_prev_calc.
        prev_kpoints (str or Kpoints): Previous Kpoints. Set automatically when using
            from_prev_calc.
    """

    structure: Structure | None = None
    config_dict: dict = field(default_factory=dict)
    files_to_transfer: dict = field(default_factory=dict)
    user_incar_settings: dict = field(default_factory=dict)
    user_kpoints_settings: dict = field(default_factory=dict)
    user_potcar_settings: dict = field(default_factory=dict)
    constrain_total_magmom: bool = False
    sort_structure: bool = True
    user_potcar_functional: UserPotcarFunctional = None
    force_gamma: bool = False
    reduce_structure: Literal["niggli", "LLL"] | None = None
    vdw: str | None = None
    use_structure_charge: bool = False
    standardize: bool = False
    sym_prec: float = 0.1
    international_monoclinic: bool = True
    validate_magmom: bool = True
    inherit_incar: bool | list[str] = False
    auto_ismear: bool = False
    bandgap_tol: float = 1e-4
    bandgap: float | None = None
    prev_incar: str | dict | None = None
    prev_kpoints: str | Kpoints | None = None

    def __post_init__(self):
        """Perform validation"""
        if (valid_potcars := self._valid_potcars) and self.user_potcar_functional not in valid_potcars:
            raise ValueError(f"Invalid {self.user_potcar_functional=}, must be one of {valid_potcars}")

        if hasattr(self, "CONFIG"):
            self.config_dict = self.CONFIG

        self._config_dict = deepcopy(self.config_dict)

        # these have been left to stay consistent with previous API
        self.user_incar_settings = self.user_incar_settings or {}
        self.user_kpoints_settings = self.user_kpoints_settings or {}

        self.vdw = self.vdw.lower() if isinstance(self.vdw, str) else self.vdw
        if self.user_incar_settings.get("KSPACING") and self.user_kpoints_settings is not None:
            warnings.warn(
                "You have specified KSPACING and also supplied kpoints "
                "settings. KSPACING only has effect when there is no "
                "KPOINTS file. Since both settings were given, pymatgen"
                "will generate a KPOINTS file and ignore KSPACING."
                "Remove the `user_kpoints_settings` argument to enable KSPACING.",
                BadInputSetWarning,
            )

        if self.vdw:
            vdw_par = loadfn(str(MODULE_DIR / "vdW_parameters.yaml"))
            try:
                self._config_dict["INCAR"].update(vdw_par[self.vdw])
            except KeyError:
                raise KeyError(
                    f"Invalid or unsupported van-der-Waals functional. Supported functionals are {', '.join(vdw_par)}."
                )
        # 'or' case reads the POTCAR_FUNCTIONAL from the .yaml
        self.user_potcar_functional: UserPotcarFunctional = self.user_potcar_functional or self._config_dict.get(
            "POTCAR_FUNCTIONAL", "PBE"
        )

        # warn if a user is overriding POTCAR_FUNCTIONAL
        if self.user_potcar_functional != self._config_dict.get("POTCAR_FUNCTIONAL", "PBE"):
            warnings.warn(
                "Overriding the POTCAR functional is generally not recommended "
                " as it significantly affect the results of calculations and "
                "compatibility with other calculations done with the same "
                "input set. Note that some POTCAR symbols specified in "
                "the configuration file may not be available in the selected "
                "functional.",
                BadInputSetWarning,
            )

        if self.user_potcar_settings:
            warnings.warn(
                "Overriding POTCARs is generally not recommended as it "
                "significantly affect the results of calculations and "
                "compatibility with other calculations done with the same "
                "input set. In many instances, it is better to write a "
                "subclass of a desired input set and override the POTCAR in "
                "the subclass to be explicit on the differences.",
                BadInputSetWarning,
            )
            for key, val in self.user_potcar_settings.items():
                self._config_dict["POTCAR"][key] = val

        if not isinstance(self.structure, Structure):
            self._structure = None
        else:
            self.structure = self.structure

        if isinstance(self.prev_incar, (Path, str)):
            self.prev_incar = Incar.from_file(self.prev_incar)

        if isinstance(self.prev_kpoints, (Path, str)):
            self.prev_kpoints = Kpoints.from_file(self.prev_kpoints)

        self.prev_vasprun = None
        self.prev_outcar = None

    @property  # type: ignore
    def structure(self) -> Structure:
        """Structure"""
        return self._structure

    @structure.setter
    def structure(self, structure: Structure | None) -> None:
        if not hasattr(self, "_config_dict"):
            self._structure = structure
            return

        if isinstance(structure, SiteCollection):  # could be Structure or Molecule
            if self.user_potcar_functional == "PBE_54" and "W" in structure.symbol_set:
                # when using 5.4 POTCARs, default Tungsten POTCAR to W_Sv but still allow user to override
                self.user_potcar_settings = {"W": "W_sv", **(self.user_potcar_settings or {})}
            if self.reduce_structure:
                structure = structure.get_reduced_structure(self.reduce_structure)
            if self.sort_structure:
                structure = structure.get_sorted_structure()
            if self.validate_magmom:
                get_valid_magmom_struct(structure, spin_mode="auto")

            struct_has_Yb = any(specie.symbol == "Yb" for site in structure for specie in site.species)
            potcar_settings = self._config_dict.get("POTCAR", {})
            if self.user_potcar_settings:
                potcar_settings.update(self.user_potcar_settings)
            uses_Yb_2_psp = potcar_settings.get("Yb", None) == "Yb_2"
            if struct_has_Yb and uses_Yb_2_psp:
                warnings.warn(
                    "The structure contains Ytterbium (Yb) and this InputSet uses the Yb_2 PSP.\n"
                    "Yb_2 is known to often give bad results since Yb has oxidation state 3+ in most compounds.\n"
                    "See https://github.com/materialsproject/pymatgen/issues/2968 for details.",
                    BadInputSetWarning,
                )
            if self.standardize and self.sym_prec:
                structure = standardize_structure(
                    structure,
                    sym_prec=self.sym_prec,
                    international_monoclinic=self.international_monoclinic,
                )
        self._structure = structure

    def get_input_set(
        self,
        structure: Structure | None = None,
        prev_dir: str | Path | None = None,
        potcar_spec: bool = False,
    ) -> VaspInput:
        """
        Get a VASP input set.

        Note, if both ``structure`` and ``prev_dir`` are set, then the structure
        specified will be preferred over the final structure from the last VASP run.

        Args:
            structure (Structure): A structure.
            prev_dir (str or Path): A previous directory to generate the input set from.
            potcar_spec (bool): Instead of generating a Potcar object, use a list of
                potcar symbols. This will be written as a "POTCAR.spec" file. This is
                intended to help sharing an input set with people who might not have a
                license to specific Potcar files. Given a "POTCAR.spec", the specific
                POTCAR file can be re-generated using pymatgen with the
                "generate_potcar" function in the pymatgen CLI.

        Returns:
            VaspInput: A VASP input object.
        """
        if structure is None and prev_dir is None and self.structure is None:
            raise ValueError("Either structure or prev_dir must be set.")

        self._set_previous(prev_dir)

        if structure is not None:
            self.structure = structure

        return VaspInput(
            incar=self.incar,
            kpoints=self.kpoints,
            poscar=self.poscar,
            potcar=self.potcar_symbols if potcar_spec else self.potcar,
        )

    @property
    def incar_updates(self) -> dict:
        """Get updates to the INCAR config for this calculation type."""
        return {}

    @property
    def kpoints_updates(self) -> dict | Kpoints:
        """Get updates to the kpoints configuration for this calculation type.

        Note, these updates will be ignored if the user has set user_kpoint_settings.

        Returns:
            dict or Kpoints: A dictionary of updates to apply to the KPOINTS config
                or a Kpoints object.
        """
        return {}

    def _set_previous(self, prev_dir: str | Path | None = None):
        """Load previous calculation outputs."""
        if prev_dir is not None:
            vasprun, outcar = get_vasprun_outcar(prev_dir)
            self.prev_vasprun = vasprun
            self.prev_outcar = outcar
            self.prev_incar = vasprun.incar
            self.prev_kpoints = Kpoints.from_dict(vasprun.kpoints.as_dict())

            if vasprun.efermi is None:
                # VASP doesn't output efermi in vasprun if IBRION = 1
                vasprun.efermi = outcar.efermi

            bs = vasprun.get_band_structure(efermi="smart")
            self.bandgap = 0 if bs.is_metal() else bs.get_band_gap()["energy"]
            self.structure = get_structure_from_prev_run(vasprun, outcar)

    @property
    def incar(self) -> Incar:
        """Get the INCAR."""
        if self.structure is None:
            raise RuntimeError("No structure is associated with the input set!")

        prev_incar: dict[str, Any] = {}
        if self.inherit_incar is True and self.prev_incar:
            prev_incar = self.prev_incar  # type: ignore
        elif isinstance(self.inherit_incar, (list, tuple)) and self.prev_incar:
            prev_incar = {k: self.prev_incar[k] for k in self.inherit_incar if k in self.prev_incar}  # type: ignore

        incar_updates = self.incar_updates
        settings = dict(self._config_dict["INCAR"])
        auto_updates = {}

        # apply updates from input set generator to SETTINGS
        _apply_incar_updates(settings, incar_updates)

        # apply user incar settings to SETTINGS not to INCAR
        _apply_incar_updates(settings, self.user_incar_settings)

        # generate incar
        structure = self.structure
        comp = structure.composition
        elements = sorted((el for el in comp.elements if comp[el] > 0), key=lambda e: e.X)
        most_electro_neg = elements[-1].symbol
        poscar = Poscar(structure)
        hubbard_u = settings.get("LDAU", False)
        incar = Incar()

        for k, v in settings.items():
            if k == "MAGMOM":
                mag = []
                for site in structure:
                    if hasattr(site, "magmom"):
                        mag.append(site.magmom)
                    elif getattr(site.specie, "spin", None) is not None:
                        mag.append(site.specie.spin)
                    elif str(site.specie) in v:
                        if site.specie.symbol == "Co" and v[str(site.specie)] <= 1.0:
                            warnings.warn(
                                "Co without an oxidation state is initialized as low spin by default in Pymatgen. "
                                "If this default behavior is not desired, please set the spin on the magmom on the "
                                "site directly to ensure correct initialization."
                            )
                        mag.append(v.get(str(site.specie)))
                    else:
                        if site.specie.symbol == "Co":
                            warnings.warn(
                                "Co without an oxidation state is initialized as low spin by default in Pymatgen. "
                                "If this default behavior is not desired, please set the spin on the magmom on the "
                                "site directly to ensure correct initialization."
                            )
                        mag.append(v.get(site.specie.symbol, 0.6))
                incar[k] = mag
            elif k in ("LDAUU", "LDAUJ", "LDAUL"):
                if hubbard_u:
                    if hasattr(structure[0], k.lower()):
                        m = {site.specie.symbol: getattr(site, k.lower()) for site in structure}
                        incar[k] = [m[sym] for sym in poscar.site_symbols]
                        # lookup specific LDAU if specified for most_electroneg atom
                    elif most_electro_neg in v and isinstance(v[most_electro_neg], dict):
                        incar[k] = [v[most_electro_neg].get(sym, 0) for sym in poscar.site_symbols]
                        # else, use fallback LDAU value if it exists
                    else:
                        incar[k] = [
                            v.get(sym, 0) if isinstance(v.get(sym, 0), (float, int)) else 0
                            for sym in poscar.site_symbols
                        ]
            elif k.startswith("EDIFF") and k != "EDIFFG":
                if "EDIFF" not in settings and k == "EDIFF_PER_ATOM":
                    incar["EDIFF"] = float(v) * len(structure)
                else:
                    incar["EDIFF"] = float(settings["EDIFF"])
            elif k == "KSPACING" and v == "auto":
                # default to metal if no prev calc available
                bandgap = 0 if self.bandgap is None else self.bandgap
                incar[k] = auto_kspacing(bandgap, self.bandgap_tol)
            else:
                incar[k] = v
        has_u = hubbard_u and sum(incar["LDAUU"]) > 0
        if not has_u:
            for key in list(incar):
                if key.startswith("LDAU"):
                    del incar[key]

        # Modify LMAXMIX if you have d or f electrons present. Note that if the user
        # explicitly sets LMAXMIX in settings it will override this logic.
        # Previously, this was only set if Hubbard U was enabled as per the VASP manual
        # but following an investigation it was determined that this would lead to a
        # significant difference between SCF -> NonSCF even without Hubbard U enabled.
        # Thanks to Andrew Rosen for investigating and reporting.
        if "LMAXMIX" not in settings:
            # contains f-electrons
            if any(el.Z > 56 for el in structure.composition):
                incar["LMAXMIX"] = 6
            # contains d-electrons
            elif any(el.Z > 20 for el in structure.composition):
                incar["LMAXMIX"] = 4

        # Warn user about LASPH for +U, meta-GGAs, hybrids, and vdW-DF
        if not incar.get("LASPH", False) and (
            incar.get("METAGGA")
            or incar.get("LHFCALC", False)
            or incar.get("LDAU", False)
            or incar.get("LUSE_VDW", False)
        ):
            warnings.warn("LASPH = True should be set for +U, meta-GGAs, hybrids, and vdW-DFT", BadInputSetWarning)

        # apply previous incar settings, be careful not to override user_incar_settings
        # or the settings updates from the specific input set implementations
        # also skip LDAU/MAGMOM as structure may have changed.
        skip = list(self.user_incar_settings) + list(incar_updates)
        skip += ["MAGMOM", "NUPDOWN", "LDAUU", "LDAUL", "LDAUJ"]
        _apply_incar_updates(incar, prev_incar, skip=skip)

        if self.constrain_total_magmom:
            nupdown = sum(mag if abs(mag) > 0.6 else 0 for mag in incar["MAGMOM"])
            if abs(nupdown - round(nupdown)) > 1e-5:
                warnings.warn(
                    "constrain_total_magmom was set to True, but the sum of MAGMOM "
                    "values is not an integer. NUPDOWN is meant to set the spin "
                    "multiplet and should typically be an integer. You are likely "
                    "better off changing the values of MAGMOM or simply setting "
                    "NUPDOWN directly in your INCAR settings.",
                    UserWarning,
                    stacklevel=1,
                )
            auto_updates["NUPDOWN"] = nupdown

        if self.use_structure_charge:
            auto_updates["NELECT"] = self.nelect

        # Check that ALGO is appropriate
        if incar.get("LHFCALC", False) is True and incar.get("ALGO", "Normal") not in ["Normal", "All", "Damped"]:
            warnings.warn(
                "Hybrid functionals only support Algo = All, Damped, or Normal.",
                BadInputSetWarning,
            )

        if self.auto_ismear:
            if self.bandgap is None:
                # don't know if we are a metal or insulator so set ISMEAR and SIGMA to
                # be safe with the most general settings
                auto_updates.update(ISMEAR=2, SIGMA=0.2)
            elif self.bandgap <= self.bandgap_tol:
                auto_updates.update(ISMEAR=2, SIGMA=0.2)  # metal
            else:
                auto_updates.update(ISMEAR=-5, SIGMA=0.05)  # insulator

        kpoints = self.kpoints
        if kpoints is not None:
            # unset KSPACING as we are using a KPOINTS file
            incar.pop("KSPACING", None)
        elif "KSPACING" in incar and "KSPACING" not in self.user_incar_settings and "KSPACING" in prev_incar:
            # prefer to inherit KSPACING from previous INCAR if it exists
            # TODO: Is that we actually want to do? Copied from current pymatgen inputsets
            incar["KSPACING"] = prev_incar["KSPACING"]

        # apply updates from auto options, careful not to override user_incar_settings
        _apply_incar_updates(incar, auto_updates, skip=list(self.user_incar_settings))

        # Remove unused INCAR parameters
        _remove_unused_incar_params(incar, skip=list(self.user_incar_settings))

        # Ensure adequate number of KPOINTS are present for the tetrahedron method
        # (ISMEAR=-5). If KSPACING is in the INCAR file the number of kpoints is not
        # known before calling VASP, but a warning is raised when the KSPACING value is
        # > 0.5 (2 reciprocal Angstrom). An error handler in Custodian is available to
        # correct overly large KSPACING values (small number of kpoints) if necessary.
        if kpoints is not None and np.prod(kpoints.kpts) < 4 and incar.get("ISMEAR", 0) == -5:
            incar["ISMEAR"] = 0

        if self.user_incar_settings.get("KSPACING", 0) > 0.5 and incar.get("ISMEAR", 0) == -5:
            warnings.warn(
                "Large KSPACING value detected with ISMEAR = -5. Ensure that VASP "
                "generates an adequate number of KPOINTS, lower KSPACING, or "
                "set ISMEAR = 0",
                BadInputSetWarning,
            )

        if all(k.is_metal for k in structure.composition) and incar.get("NSW", 0) > 0 and incar.get("ISMEAR", 1) < 1:
            warnings.warn(
                "Relaxation of likely metal with ISMEAR < 1 detected. See VASP "
                "recommendations on ISMEAR for metals.",
                BadInputSetWarning,
            )

        return incar

    @property
    def poscar(self) -> Poscar:
        """Poscar"""
        if self.structure is None:
            raise RuntimeError("No structure is associated with the input set!")
        return Poscar(self.structure)

    @property
    def potcar_functional(self) -> UserPotcarFunctional:
        """Returns the functional used for POTCAR generation."""
        return self.user_potcar_functional

    @property
    def nelect(self) -> float:
        """Gets the default number of electrons for a given structure."""
        if self.structure is None:
            raise RuntimeError("No structure is associated with the input set!")

        n_electrons_by_element = {p.element: p.nelectrons for p in self.potcar}
        n_elect = sum(
            num_atoms * n_electrons_by_element[el.symbol] for el, num_atoms in self.structure.composition.items()
        )

        if self.use_structure_charge:
            return n_elect - self.structure.charge
        return n_elect

    @property
    def kpoints(self) -> Kpoints | None:
        """Get the kpoints file."""
        if self.structure is None:
            raise RuntimeError("No structure is associated with the input set!")

        if (
            self.user_incar_settings.get("KSPACING", None) is not None
            or self.incar_updates.get("KSPACING", None) is not None
            or self._config_dict["INCAR"].get("KSPACING", None) is not None
        ) and self.user_kpoints_settings == {}:
            # If KSPACING specified then always use this over k-points
            return None

        # use user setting if set otherwise default to base config settings
        kpoints_updates = self.kpoints_updates
        if self.user_kpoints_settings != {}:
            kconfig = deepcopy(self.user_kpoints_settings)
        elif isinstance(kpoints_updates, Kpoints):
            return kpoints_updates
        elif kpoints_updates != {}:
            kconfig = kpoints_updates
        else:
            kconfig = deepcopy(self._config_dict.get("KPOINTS", {}))

        if isinstance(kconfig, Kpoints):
            return kconfig

        explicit = (
            kconfig.get("explicit")
            or len(kconfig.get("added_kpoints", [])) > 0
            or "zero_weighted_reciprocal_density" in kconfig
            or "zero_weighted_line_density" in kconfig
        )
        # handle length generation first as this doesn't support any additional options
        if kconfig.get("length"):
            if explicit:
                raise ValueError(
                    "length option cannot be used with explicit k-point generation, "
                    "added_kpoints, or zero weighted k-points."
                )
            # If length is in kpoints settings use Kpoints.automatic
            return Kpoints.automatic(kconfig["length"])

        base_kpoints = None
        if kconfig.get("line_density"):
            # handle line density generation
            kpath = HighSymmKpath(self.structure, **kconfig.get("kpath_kwargs", {}))
            frac_k_points, k_points_labels = kpath.get_kpoints(
                line_density=kconfig["line_density"], coords_are_cartesian=False
            )
            base_kpoints = Kpoints(
                comment="Non SCF run along symmetry lines",
                style=Kpoints.supported_modes.Reciprocal,
                num_kpts=len(frac_k_points),
                kpts=frac_k_points,
                labels=k_points_labels,
                kpts_weights=[1] * len(frac_k_points),
            )
        elif kconfig.get("grid_density") or kconfig.get("reciprocal_density"):
            # handle regular weighted k-point grid generation
            if kconfig.get("grid_density"):
                base_kpoints = Kpoints.automatic_density(self.structure, int(kconfig["grid_density"]), self.force_gamma)
            elif kconfig.get("reciprocal_density"):
                density = kconfig["reciprocal_density"]
                base_kpoints = Kpoints.automatic_density_by_vol(self.structure, density, self.force_gamma)
            if explicit:
                sga = SpacegroupAnalyzer(self.structure, symprec=self.sym_prec)
                mesh = sga.get_ir_reciprocal_mesh(base_kpoints.kpts[0])  # type: ignore
                base_kpoints = Kpoints(
                    comment="Uniform grid",
                    style=Kpoints.supported_modes.Reciprocal,
                    num_kpts=len(mesh),
                    kpts=[i[0] for i in mesh],
                    kpts_weights=[i[1] for i in mesh],
                )
            else:
                # if not explicit that means no other options have been specified
                # so we can return the k-points as is
                return base_kpoints

        zero_weighted_kpoints = None
        if kconfig.get("zero_weighted_line_density"):
            # zero_weighted k-points along line mode path
            kpath = HighSymmKpath(self.structure)
            frac_k_points, k_points_labels = kpath.get_kpoints(
                line_density=kconfig["zero_weighted_line_density"],
                coords_are_cartesian=False,
            )
            zero_weighted_kpoints = Kpoints(
                comment="Hybrid run along symmetry lines",
                style=Kpoints.supported_modes.Reciprocal,
                num_kpts=len(frac_k_points),
                kpts=frac_k_points,
                labels=k_points_labels,
                kpts_weights=[0] * len(frac_k_points),
            )
        elif kconfig.get("zero_weighted_reciprocal_density"):
            zero_weighted_kpoints = Kpoints.automatic_density_by_vol(
                self.structure, kconfig["zero_weighted_reciprocal_density"], self.force_gamma
            )
            sga = SpacegroupAnalyzer(self.structure, symprec=self.sym_prec)
            mesh = sga.get_ir_reciprocal_mesh(zero_weighted_kpoints.kpts[0])
            zero_weighted_kpoints = Kpoints(
                comment="Uniform grid",
                style=Kpoints.supported_modes.Reciprocal,
                num_kpts=len(mesh),
                kpts=[i[0] for i in mesh],
                kpts_weights=[0 for i in mesh],
            )

        added_kpoints = None
        if kconfig.get("added_kpoints"):
            points: list = kconfig.get("added_kpoints")  # type: ignore
            added_kpoints = Kpoints(
                comment="Specified k-points only",
                style=Kpoints.supported_modes.Reciprocal,
                num_kpts=len(points),
                kpts=points,
                labels=["user-defined"] * len(points),
                kpts_weights=[0] * len(points),
            )

        if base_kpoints and not (added_kpoints or zero_weighted_kpoints):
            return base_kpoints
        if added_kpoints and not (base_kpoints or zero_weighted_kpoints):
            return added_kpoints

        # do some sanity checking
        if "line_density" in kconfig and zero_weighted_kpoints:
            raise ValueError("Cannot combine line_density and zero weighted k-points options")
        if zero_weighted_kpoints and not base_kpoints:
            raise ValueError("Zero weighted k-points must be used with reciprocal_density or grid_density options")
        if not (base_kpoints or zero_weighted_kpoints or added_kpoints):
            raise ValueError(
                "Invalid k-point generation algo. Supported Keys are 'grid_density' "
                "for Kpoints.automatic_density generation, 'reciprocal_density' for "
                "KPoints.automatic_density_by_vol generation, 'length' for "
                "Kpoints.automatic generation, 'line_density' for line mode generation,"
                " 'added_kpoints' for specific k-points to include, "
                " 'zero_weighted_reciprocal_density' for a zero weighted uniform mesh,"
                " or 'zero_weighted_line_density' for a zero weighted line mode mesh."
            )

        return _combine_kpoints(base_kpoints, zero_weighted_kpoints, added_kpoints)  # type: ignore

    @property
    def potcar(self) -> Potcar:
        """Potcar object"""
        if self.structure is None:
            raise RuntimeError("No structure is associated with the input set!")
        return super().potcar

    def estimate_nbands(self) -> int:
        """
        Estimate the number of bands that VASP will initialize a
        calculation with by default. Note that in practice this
        can depend on # of cores (if not set explicitly).
        Note that this formula is slightly different than the formula on the VASP wiki
        (as of July 2023). This is because the formula in the source code (`main.F`) is
        slightly different than what is on the wiki.
        """
        if self.structure is None:
            raise RuntimeError("No structure is associated with the input set!")

        n_ions = len(self.structure)

        if self.incar["ISPIN"] == 1:  # per the VASP source, if non-spin polarized ignore n_mag
            n_mag = 0
        else:  # otherwise set equal to sum of total magmoms
            n_mag = sum(self.incar["MAGMOM"])
            n_mag = np.floor((n_mag + 1) / 2)

        possible_val_1 = np.floor((self.nelect + 2) / 2) + max(np.floor(n_ions / 2), 3)
        possible_val_2 = np.floor(self.nelect * 0.6)

        n_bands = max(possible_val_1, possible_val_2) + n_mag

        if self.incar.get("LNONCOLLINEAR") is True:
            n_bands = n_bands * 2

        if n_par := self.incar.get("NPAR"):
            n_bands = (np.floor((n_bands + n_par - 1) / n_par)) * n_par

        return int(n_bands)

    def override_from_prev_calc(self, prev_calc_dir="."):
        """
        Update the input set to include settings from a previous calculation.

        Args:
            prev_calc_dir (str): The path to the previous calculation directory.

        Returns:
            The input set with the settings (structure, k-points, incar, etc)
            updated using the previous VASP run.
        """
        self._set_previous(prev_calc_dir)

        if self.standardize:
            warnings.warn(
                "Use of standardize=True with from_prev_run is not "
                "recommended as there is no guarantee the copied "
                "files will be appropriate for the standardized "
                "structure."
            )

        files_to_transfer = {}
        if getattr(self, "copy_chgcar", False):
            chgcars = sorted(glob(str(Path(prev_calc_dir) / "CHGCAR*")))
            if chgcars:
                files_to_transfer["CHGCAR"] = str(chgcars[-1])

        if getattr(self, "copy_wavecar", False):
            for fname in ("WAVECAR", "WAVEDER", "WFULL"):
                wavecar_files = sorted(glob(str(Path(prev_calc_dir) / (fname + "*"))))
                if wavecar_files:
                    if fname == "WFULL":
                        for f in wavecar_files:
                            fname = Path(f).name
                            fname = fname.split(".")[0]
                            files_to_transfer[fname] = f
                    else:
                        files_to_transfer[fname] = str(wavecar_files[-1])

        self.files_to_transfer.update(files_to_transfer)
        return self

    @classmethod
    def from_prev_calc(cls, prev_calc_dir, **kwargs):
        """
        Generate a set of VASP input files for static calculations from a
        directory of previous VASP run.

        Args:
            prev_calc_dir (str): Directory containing the outputs(
                vasprun.xml and OUTCAR) of previous vasp run.
            **kwargs: All kwargs supported by MPStaticSet, other than prev_incar
                and prev_structure and prev_kpoints which are determined from
                the prev_calc_dir.
        """
        input_set = cls(_dummy_structure, **kwargs)
        return input_set.override_from_prev_calc(prev_calc_dir=prev_calc_dir)

    def __str__(self):
        return type(self).__name__

    def __repr__(self):
        return type(self).__name__

    def write_input(
        self,
        output_dir: str,
        make_dir_if_not_present: bool = True,
        include_cif: bool = False,
        potcar_spec: bool = False,
        zip_output: bool = False,
    ):
        """
        Writes out all input to a directory.

        Args:
            output_dir (str): Directory to output the VASP input files
            make_dir_if_not_present (bool): Set to True if you want the
                directory (and the whole path) to be created if it is not
                present.
            include_cif (bool): Whether to write a CIF file in the output
                directory for easier opening by VESTA.
            potcar_spec (bool): Instead of writing the POTCAR, write a "POTCAR.spec".
                This is intended to help sharing an input set with people who might
                not have a license to specific Potcar files. Given a "POTCAR.spec",
                the specific POTCAR file can be re-generated using pymatgen with the
                "generate_potcar" function in the pymatgen CLI.
            zip_output (bool): Whether to zip each VASP input file written to the output directory.
        """
        super().write_input(
            output_dir=output_dir,
            make_dir_if_not_present=make_dir_if_not_present,
            include_cif=include_cif,
            potcar_spec=potcar_spec,
            zip_output=zip_output,
        )
        for k, v in self.files_to_transfer.items():
            with zopen(v, "rb") as fin, zopen(str(Path(output_dir) / k), "wb") as fout:
                shutil.copyfileobj(fin, fout)

    def calculate_ng(
        self,
        max_prime_factor: int = 7,
        must_inc_2: bool = True,
        custom_encut: float | None = None,
        custom_prec: str | None = None,
    ) -> tuple:
        """
        Calculates the NGX, NGY, and NGZ values using the information available in the INCAR and POTCAR
        This is meant to help with making initial guess for the FFT grid so we can interact with the Charge density API.

        Args:
            max_prime_factor (int): the valid prime factors of the grid size in each direction
                VASP has many different setting for this to handle many compiling options.
                For typical MPI options all prime factors up to 7 are allowed
            must_inc_2 (bool): Whether 2 must be a prime factor of the result. Defaults to True.
            custom_encut (float | None): Calculates the FFT grid parameters using a custom
                ENCUT that may be different from what is generated by the input set. Defaults to None.
                Do *not* use this unless you know what you are doing.
            custom_prec (str | None): Calculates the FFT grid parameters using a custom prec
                that may be different from what is generated by the input set. Defaults to None.
                Do *not* use this unless you know what you are doing.
        """
        # TODO throw error for Ultrasoft potentials

        _RYTOEV = 13.605826
        _AUTOA = 0.529177249

        # TODO Only do this for VASP 6 for now. Older version require more advanced logic

        if custom_encut is not None:
            encut = custom_encut
        else:
            if self.incar.get("ENCUT", 0) > 0:
                encut = self.incar["ENCUT"]  # get the ENCUT val
            else:
                encut = max(i_species.enmax for i_species in self.get_vasp_input()["POTCAR"])

        # PREC=Normal is VASP default
        PREC = self.incar.get("PREC", "Normal") if custom_prec is None else custom_prec

        # Check for unsupported / invalid PREC tags
        if PREC[0].lower() in {"l", "m", "h"}:
            raise NotImplementedError(
                "PREC = LOW/MEDIUM/HIGH from VASP 4.x and not supported, Please use NORMA/SINGLE/ACCURATE"
            )
        if PREC[0].lower() not in {"a", "s", "n", "l", "m", "h"}:
            raise ValueError(f"{PREC=} does not exist. If this is no longer correct, please update this code.")

        CUTOFF = [
            np.sqrt(encut / _RYTOEV) / (2 * np.pi / (anorm / _AUTOA)) for anorm in self.poscar.structure.lattice.abc
        ]

        # TODO This only works in VASP 6.x
        _WFACT = 4 if PREC[0].lower() in {"a", "s"} else 3

        def next_g_size(cur_g_size):
            g_size = int(_WFACT * cur_g_size + 0.5)
            return next_num_with_prime_factors(g_size, max_prime_factor, must_inc_2)

        ng_vec = [*map(next_g_size, CUTOFF)]

        # TODO This works for VASP 5.x and 6.x
        finer_g_scale = 2 if PREC[0].lower() in {"a", "n"} else 1

        return ng_vec, [ng_ * finer_g_scale for ng_ in ng_vec]


# Helper functions to determine valid FFT grids for VASP
def next_num_with_prime_factors(n: int, max_prime_factor: int, must_inc_2: bool = True) -> int:
    """
    Return the next number greater than or equal to n that only has the desired prime factors.

    Args:
        n (int): Initial guess at the grid density
        max_prime_factor (int): the maximum prime factor
        must_inc_2 (bool): 2 must be a prime factor of the result

    Returns:
        int: first product of the prime_factors that is >= n
    """
    if max_prime_factor < 2:
        raise ValueError("Must choose a maximum prime factor greater than 2")
    prime_factors = primes_less_than(max_prime_factor)
    for new_val in itertools.count(start=n):
        if must_inc_2 and new_val % 2 != 0:
            continue
        cur_val_ = new_val
        for j in prime_factors:
            while cur_val_ % j == 0:
                cur_val_ //= j
        if cur_val_ == 1:
            return new_val
    raise ValueError("No factorable number found, not possible.")


def primes_less_than(max_val: int) -> list[int]:
    """Get the primes less than or equal to the max value."""
    res = []
    for i in range(2, max_val + 1):
        for j in range(2, i):
            if i % j == 0:
                break
        else:
            res.append(i)
    return res


@due.dcite(
    Doi("10.1016/j.commatsci.2011.02.023"),
    description="A high-throughput infrastructure for density functional theory calculations",
)
@dataclass
class MITRelaxSet(DictSet):
    """
    Standard implementation of VaspInputSet utilizing parameters in the MIT
    High-throughput project.
    The parameters are chosen specifically for a high-throughput project,
    which means in general pseudopotentials with fewer electrons were chosen.

    Args:
        structure (Structure): The Structure to create inputs for. If None, the input
            set is initialized without a Structure but one must be set separately before
            the inputs are generated.
        **kwargs: Same as those supported by DictSet.

    Please refer::

        A Jain, G. Hautier, C. Moore, S. P. Ong, C. Fischer, T. Mueller,
        K. A. Persson, G. Ceder. A high-throughput infrastructure for density
        functional theory calculations. Computational Materials Science,
        2011, 50(8), 2295-2310. doi:10.1016/j.commatsci.2011.02.023
    """

    CONFIG = _load_yaml_config("MITRelaxSet")


@dataclass
class MPRelaxSet(DictSet):
    """
    Implementation of VaspInputSet utilizing parameters in the public
    Materials Project. Typically, the pseudopotentials chosen contain more
    electrons than the MIT parameters, and the k-point grid is ~50% more dense.
    The LDAUU parameters are also different due to the different PSPs used,
    which result in different fitted values.

    Args:
        structure (Structure): The Structure to create inputs for. If None, the input
            set is initialized without a Structure but one must be set separately before
            the inputs are generated.
        **kwargs: Same as those supported by DictSet.
    """

    CONFIG = _load_yaml_config("MPRelaxSet")


@due.dcite(
    Doi("10.1021/acs.jpclett.0c02405"),
    description="AccurAccurate and Numerically Efficient r2SCAN Meta-Generalized Gradient Approximation",
)
@due.dcite(
    Doi("10.1103/PhysRevLett.115.036402"),
    description="Strongly Constrained and Appropriately Normed Semilocal Density Functional",
)
@due.dcite(
    Doi("10.1103/PhysRevB.93.155109"),
    description="Efficient generation of generalized Monkhorst-Pack grids through the use of informatics",
)
@dataclass
class MPScanRelaxSet(DictSet):
    """
    Class for writing a relaxation input set using the accurate and numerically
    efficient r2SCAN variant of the Strongly Constrained and Appropriately Normed
    (SCAN) metaGGA density functional.

    Notes:
        1. This functional is officially supported in VASP 6.0.0 and above. On older version,
        source code may be obtained by contacting the authors of the referenced manuscript.
        The original SCAN functional, available from VASP 5.4.3 onwards, maybe used instead
        by passing `user_incar_settings={"METAGGA": "SCAN"}` when instantiating this InputSet.
        r2SCAN and SCAN are expected to yield very similar results.

        2. Meta-GGA calculations require POTCAR files that include
        information on the kinetic energy density of the core-electrons,
        i.e. "PBE_52" or "PBE_54". Make sure the POTCARs include the
        following lines (see VASP wiki for more details):

            $ grep kinetic POTCAR
            kinetic energy-density
            mkinetic energy-density pseudized
            kinetic energy density (partial)

    Args:
        bandgap (float): Bandgap of the structure in eV. The bandgap is used to
            compute the appropriate k-point density and determine the
            smearing settings.
            Metallic systems (default, bandgap = 0) use a KSPACING value of 0.22
            and Methfessel-Paxton order 2 smearing (ISMEAR=2, SIGMA=0.2).
            Non-metallic systems (bandgap > 0) use the tetrahedron smearing
            method (ISMEAR=-5, SIGMA=0.05). The KSPACING value is
            calculated from the bandgap via Eqs. 25 and 29 of Wisesa, McGill,
            and Mueller [1] (see References). Note that if 'user_incar_settings'
            or 'user_kpoints_settings' override KSPACING, the calculation from
            bandgap is not performed.
        vdw (str): set "rVV10" to enable SCAN+rVV10, which is a versatile
            van der Waals density functional by combing the SCAN functional
            with the rVV10 non-local correlation functional. rvv10 is the only
            dispersion correction available for SCAN at this time.
        **kwargs: Same as those supported by DictSet.

        References:
            [1] P. Wisesa, K.A. McGill, T. Mueller, Efficient generation of
            generalized Monkhorst-Pack grids through the use of informatics,
            Phys. Rev. B. 93 (2016) 1-10. doi:10.1103/PhysRevB.93.155109.

    References:
        James W. Furness, Aaron D. Kaplan, Jinliang Ning, John P. Perdew, and Jianwei Sun.
        Accurate and Numerically Efficient r2SCAN Meta-Generalized Gradient Approximation.
        The Journal of Physical Chemistry Letters 0, 11 DOI: 10.1021/acs.jpclett.0c02405
    """

    bandgap: float | None = None
    user_potcar_functional: UserPotcarFunctional = "PBE_54"
    auto_ismear: bool = True
    CONFIG = _load_yaml_config("MPSCANRelaxSet")
    _valid_potcars = ("PBE_52", "PBE_54")

    def __post_init__(self):
        super().__post_init__()
        if self.vdw and self.vdw != "rvv10":
            warnings.warn("Use of van der waals functionals other than rVV10 with SCAN is not supported at this time. ")
            # delete any vdw parameters that may have been added to the INCAR
            vdw_par = loadfn(str(MODULE_DIR / "vdW_parameters.yaml"))
            for k in vdw_par[self.vdw]:
                self._config_dict["INCAR"].pop(k, None)

    @property
    def incar_updates(self) -> dict:
        """Get updates to the INCAR config for this calculation type."""
        return {"KSPACING": "auto"}  # enable automatic KSPACING based on band gap


@dataclass
class MPMetalRelaxSet(DictSet):
    """
    Implementation of VaspInputSet utilizing parameters in the public
    Materials Project, but with tuning for metals. Key things are a denser
    k point density, and a.
    """

    CONFIG = MPRelaxSet.CONFIG

    @property
    def incar_updates(self) -> dict:
        """Get updates to the INCAR config for this calculation type."""
        return {"ISMEAR": 1, "SIGMA": 0.2}

    @property
    def kpoints_updates(self) -> dict | Kpoints:
        """Get updates to the kpoints configuration for this calculation type."""
        return {"reciprocal_density": 200}


@dataclass
class MPHSERelaxSet(DictSet):
    """Same as the MPRelaxSet, but with HSE parameters."""

    CONFIG = _load_yaml_config("MPHSERelaxSet")


@dataclass
class MPStaticSet(DictSet):
    """Creates input files for a static calculation.

    Args:
        structure (Structure): Structure from previous run.
        lepsilon (bool): Whether to add static dielectric calculation
        lcalcpol (bool): Whether to turn on evaluation of the Berry phase approximations
            for electronic polarization
        reciprocal_density (int): For static calculations, we usually set the
            reciprocal density by volume. This is a convenience arg to change
            that, rather than using user_kpoints_settings. Defaults to 100,
            which is ~50% more than that of standard relaxation calculations.
        small_gap_multiply ([float, float]): If the gap is less than
            1st index, multiply the default reciprocal_density by the 2nd
            index.
        **kwargs: kwargs supported by MPRelaxSet.
    """

    lepsilon: bool = False
    lcalcpol: bool = False
    reciprocal_density: int = 100
    small_gap_multiply: tuple[float, float] | None = None
    inherit_incar: bool = True
    CONFIG = MPRelaxSet.CONFIG

    @property
    def incar_updates(self) -> dict:
        """Get updates to the INCAR config for this calculation type."""
        updates: dict[str, Any] = {"NSW": 0, "ISMEAR": -5, "LCHARG": True, "LORBIT": 11, "LREAL": False}
        if self.lepsilon:
            # LPEAD=T: numerical evaluation of overlap integral prevents LRF_COMMUTATOR
            # errors and can lead to better expt. agreement but produces slightly
            # different results
            updates.update({"IBRION": 8, "LEPSILON": True, "LPEAD": True, "NSW": 1, "EDIFF": 1e-5})

        if self.lcalcpol:
            updates["LCALCPOL"] = True
        return updates

    @property
    def kpoints_updates(self) -> dict | Kpoints:
        """Get updates to the kpoints configuration for this calculation type."""
        factor = 1.0
        if self.bandgap is not None and self.small_gap_multiply and self.bandgap <= self.small_gap_multiply[0]:
            factor = self.small_gap_multiply[1]

        # prefer to use k-point scheme from previous run unless lepsilon = True is specified
        if self.prev_kpoints and self.prev_kpoints.style == Kpoints.supported_modes.Monkhorst and not self.lepsilon:  # type: ignore
            kpoints = Kpoints.automatic_density_by_vol(
                self.structure,  # type: ignore
                int(self.reciprocal_density * factor),
                self.force_gamma,
            )
            k_div = [kp + 1 if kp % 2 == 1 else kp for kp in kpoints.kpts[0]]  # type: ignore
            return Kpoints.monkhorst_automatic(k_div)  # type: ignore

        return {"reciprocal_density": self.reciprocal_density * factor}


@dataclass
class MatPESStaticSet(DictSet):
    """Creates input files for a MatPES static calculation.

    The goal of MatPES is to generate potential energy surface data. This is a distinctly different
    from the objectives of the MP static calculations, which aims to obtain primarily accurate
    energies and also electronic structure (DOS). For PES data, force accuracy (and to some extent,
    stress accuracy) is of paramount importance.

    The default POTCAR versions have been updated to PBE_54 from the old PBE set used in the
    MPStaticSet. However, **U values** are still based on PBE. The implicit assumption here is that
    the PBE_54 and PBE POTCARs are sufficiently similar that the U values fitted to the old PBE
    functional still applies.

    Args:
        structure (Structure): The Structure to create inputs for. If None, the input
            set is initialized without a Structure but one must be set separately before
            the inputs are generated.
        xc_functional ('R2SCAN'|'PBE'): Exchange-correlation functional to use. Defaults to 'PBE'.
        **kwargs: Same as those supported by DictSet.
    """

    xc_functional: Literal["R2SCAN", "PBE", "PBE+U"] = "PBE"
    prev_incar: dict | str | None = None
    # These are parameters that we will inherit from any previous INCAR supplied. They are mostly parameters related
    # to symmetry and convergence set by Custodian when errors are encountered in a previous run. Given that our goal
    # is to have a strictly homogeneous PES data, all other parameters (e.g., ISMEAR, ALGO, etc.) are not inherited.
    inherit_incar: list[str] | bool = (  # type: ignore
        "LPEAD",
        "NGX",
        "NGY",
        "NGZ",
        "SYMPREC",
        "IMIX",
        "LMAXMIX",
        "KGAMMA",
        "ISYM",
        "NCORE",
        "NPAR",
        "NELMIN",
        "IOPT",
        "NBANDS",
        "KPAR",
        "AMIN",
        "NELMDL",
        "BMIX",
        "AMIX_MAG",
        "BMIX_MAG",
    )
    CONFIG = _load_yaml_config("MatPESStaticSet")

    def __post_init__(self):
        """Validate inputs"""
        super().__post_init__()
        valid_xc_functionals = ("R2SCAN", "PBE", "PBE+U")
        if self.xc_functional.upper() not in valid_xc_functionals:
            raise ValueError(
                f"Unrecognized xc_functional='{self.xc_functional}'. "
                f"Supported exchange-correlation functionals are {valid_xc_functionals}"
            )

        default_potcars = self.CONFIG["PARENT"].replace("PBE", "PBE_").replace("BASE", "")  # PBE64BASE -> PBE_64
        self.user_potcar_functional = self.user_potcar_functional or default_potcars
        if self.user_potcar_functional.upper() != default_potcars:
            warnings.warn(
                f"{self.user_potcar_functional=} is inconsistent with the recommended {default_potcars}.", UserWarning
            )

    @property
    def incar_updates(self) -> dict:
        """Get updates to the INCAR config for this calculation type."""
        updates: dict[str, Any] = {}
        if self.xc_functional.upper() == "R2SCAN":
            updates.update({"METAGGA": "R2SCAN", "ALGO": "ALL", "GGA": None})
        if self.xc_functional.upper().endswith("+U"):
            updates["LDAU"] = True
        return updates


@dataclass
class MPScanStaticSet(MPScanRelaxSet):
    """
    Creates input files for a static calculation using the accurate and numerically
    efficient r2SCAN variant of the Strongly Constrained and Appropriately Normed
    (SCAN) metaGGA functional.

    Args:
        structure (Structure): Structure from previous run.
        bandgap (float): Bandgap of the structure in eV. The bandgap is used to
            compute the appropriate k-point density and determine the smearing settings.
        lepsilon (bool): Whether to add static dielectric calculation
        lcalcpol (bool): Whether to turn on evaluation of the Berry phase approximations
            for electronic polarization.
        **kwargs: kwargs supported by MPScanRelaxSet.
    """

    lepsilon: bool = False
    lcalcpol: bool = False
    inherit_incar: bool = True

    @property
    def incar_updates(self) -> dict:
        """Get updates to the INCAR config for this calculation type."""
        updates: dict[str, Any] = {
            "LREAL": False,
            "NSW": 0,
            "LORBIT": 11,
            "LVHAR": True,
            "ISMEAR": -5,
            "KSPACING": "auto",
        }

        if self.lepsilon:
            # LPEAD=T: numerical evaluation of overlap integral prevents
            # LRF_COMMUTATOR errors and can lead to better expt. agreement
            # but produces slightly different results
            updates.update({"IBRION": 8, "LEPSILON": True, "LPEAD": True, "NSW": 1, "NPAR": None})

        if self.lcalcpol:
            updates["LCALCPOL"] = True

        return updates


@dataclass
class MPHSEBSSet(DictSet):
    """
    Implementation of a VaspInputSet for HSE band structure computations.

    Remember that HSE band structures must be self-consistent in VASP. A band structure
    along symmetry lines for instance needs BOTH a uniform grid with appropriate weights
    AND a path along the lines with weight 0.

    Thus, the "uniform" mode is just like regular static SCF but allows adding custom
    kpoints (e.g., corresponding to known VBM/CBM) to the uniform grid that have zero
    weight (e.g., for better gap estimate).

    The "gap" mode behaves just like the "uniform" mode, however, if starting from a
    previous calculation, the VBM and CBM k-points will automatically be added to
    ``added_kpoints``.

<<<<<<< HEAD
    The "line" mode is just like "uniform" mode, but additionally adds k-points along
    symmetry lines with zero weight.
=======
    def __init__(
        self,
        structure,
        user_incar_settings=None,
        added_kpoints=None,
        mode="Gap",
        reciprocal_density=None,
        copy_chgcar=True,
        kpoints_line_density=20,
        **kwargs,
    ):
        """
        Args:
            structure (Structure): Structure to compute
            user_incar_settings (dict): A dict specifying additional incar
                settings
            added_kpoints (list): a list of kpoints (list of 3 number list)
                added to the run. The k-points are in fractional coordinates
            mode (str): "Line" - generate k-points along symmetry lines for
                bandstructure. "Uniform" - generate uniform k-points grid.
            reciprocal_density (int): k-point density to use for uniform mesh.
            copy_chgcar (bool): Whether to copy the CHGCAR of a previous run.
            kpoints_line_density (int): k-point density for high symmetry lines
            **kwargs (dict): Any other parameters to pass into DictSet.
        """
        super().__init__(structure, **kwargs)
        self.user_incar_settings = user_incar_settings or {}
        self._config_dict["INCAR"].update(NSW=0, ISMEAR=0, SIGMA=0.05, ISYM=3, LCHARG=False, NELMIN=5)
        self.added_kpoints = added_kpoints if added_kpoints is not None else []
        self.mode = mode

        if reciprocal_density or "reciprocal_density" in self.user_kpoints_settings:
            self.reciprocal_density = reciprocal_density or self.user_kpoints_settings["reciprocal_density"]
        else:
            self.reciprocal_density = 50
>>>>>>> 80820528

    The "uniform_dense" mode is like "uniform" mode but additionally adds a denser
    uniform mesh with zero weight. This can be useful when calculating Fermi surfaces
    or BoltzTraP/AMSET electronic transport using hybrid DFT.

    Args:
        structure (Structure): Structure to compute
        added_kpoints (list): a list of kpoints (list of 3 number list) added to the
            run. The k-points are in fractional coordinates
        mode (str): "Line" - generate k-points along symmetry lines for bandstructure.
            "Uniform" - generate uniform k-points grid.
        reciprocal_density (int): k-point density to use for uniform mesh.
        copy_chgcar (bool): Whether to copy the CHGCAR of a previous run.
        kpoints_line_density (int): k-point density for high symmetry lines
        dedos (float): Energy difference used to set NEDOS, based on the total energy
            range.
        optics (bool): Whether to add LOPTICS (used for calculating optical response).
        nbands_factor (float): Multiplicative factor for NBANDS when starting from a
            previous calculation. Choose a higher number if you are doing an LOPTICS
            calculation.
        **kwargs (dict): Any other parameters to pass into DictSet.
    """

    added_kpoints: list[Vector3D] = field(default_factory=list)
    mode: str = "gap"
    reciprocal_density: float = 50
    copy_chgcar: bool = True
    kpoints_line_density: float = 20
    nbands_factor: float = 1.2
    zero_weighted_reciprocal_density: float = 100
    dedos: float = 0.02
    optics: bool = False
    CONFIG = MPHSERelaxSet.CONFIG

    def __post_init__(self) -> None:
        """Ensure mode is set correctly."""
        super().__post_init__()

        self.mode = self.mode.lower()
        supported_modes = ("line", "uniform", "gap", "uniform_dense")
        if self.mode not in supported_modes:
            raise ValueError(f"Supported modes are: {', '.join(supported_modes)}")

    @property
    def kpoints_updates(self) -> dict:
        """Get updates to the kpoints configuration for this calculation type."""
        kpoints: dict[str, Any] = {"reciprocal_density": self.reciprocal_density, "explicit": True}

        if self.mode == "line":
            # add line_density on top of reciprocal density
            kpoints["zero_weighted_line_density"] = self.kpoints_line_density

        elif self.mode == "uniform_dense":
            kpoints["zero_weighted_reciprocal_density"] = self.zero_weighted_reciprocal_density

        added_kpoints = deepcopy(self.added_kpoints)
        if self.prev_vasprun is not None and self.mode == "gap":
            bs = self.prev_vasprun.get_band_structure()
            if not bs.is_metal():
                added_kpoints.append(bs.get_vbm()["kpoint"].frac_coords)
                added_kpoints.append(bs.get_cbm()["kpoint"].frac_coords)

        kpoints["added_kpoints"] = added_kpoints

        return kpoints

    @property
    def incar_updates(self) -> dict:
        """Get updates to the INCAR config for this calculation type."""
        updates = dict(NSW=0, ISMEAR=0, SIGMA=0.05, ISYM=3, LCHARG=False, NELMIN=5)

        if self.mode == "uniform" and len(self.added_kpoints) == 0:
            # automatic setting of nedos using the energy range and the energy step
            nedos = _get_nedos(self.prev_vasprun, self.dedos)

            # use tetrahedron method for DOS and optics calculations
            updates.update({"ISMEAR": -5, "NEDOS": nedos})

        else:
            # if line mode or explicit k-points (gap) can't use ISMEAR=-5
            # use small sigma to avoid partial occupancies for small band gap materials
            updates.update({"ISMEAR": 0, "SIGMA": 0.01})

        if self.prev_vasprun is not None:
            # set nbands
            nbands = int(np.ceil(self.prev_vasprun.parameters["NBANDS"] * self.nbands_factor))
            updates["NBANDS"] = nbands

        if self.optics:
            # LREAL not supported with LOPTICS
            updates.update({"LOPTICS": True, "LREAL": False, "CSHIFT": 1e-5})

        if self.prev_vasprun is not None and self.prev_outcar is not None:
            # turn off spin when magmom for every site is smaller than 0.02.
            updates["ISPIN"] = _get_ispin(self.prev_vasprun, self.prev_outcar)

        return updates


@dataclass
class MPNonSCFSet(DictSet):
    """
    Init a MPNonSCFSet. Typically, you would use the classmethod
    from_prev_calc to initialize from a previous SCF run.

    Args:
        structure (Structure): Structure to compute
        mode (str): Line, Uniform or Boltztrap mode supported.
        nedos (int): nedos parameter. Default to 2001.
        dedos (float): setting nedos=0 and uniform mode in from_prev_calc,
            an automatic nedos will be calculated using the total energy range
            divided by the energy step dedos
        reciprocal_density (int): density of k-mesh by reciprocal
            volume (defaults to 100)
        kpoints_line_density (int): Line density for Line mode.
        optics (bool): whether to add dielectric function
        copy_chgcar: Whether to copy the old CHGCAR when starting from a
            previous calculation.
        nbands_factor (float): Multiplicative factor for NBANDS when starting
            from a previous calculation. Choose a higher number if you are
            doing an LOPTICS calculation.
        small_gap_multiply ([float, float]): When starting from a previous
            calculation, if the gap is less than 1st index, multiply the default
            reciprocal_density by the 2nd index.
        **kwargs: kwargs supported by MPRelaxSet.
    """

    mode: str = "line"
    nedos: int = 2001
    dedos: float = 0.005
    reciprocal_density: float = 100
    kpoints_line_density: float = 20
    optics: bool = False
    copy_chgcar: bool = True
    nbands_factor: float = 1.2
    small_gap_multiply: tuple[float, float] | None = None
    inherit_incar: bool = True
    CONFIG = MPRelaxSet.CONFIG

    def __post_init__(self):
        """Perform inputset validation."""
        super().__post_init__()

        self.mode = self.mode.lower()

        if self.mode not in ["line", "uniform", "boltztrap"]:
            raise ValueError("Supported modes for NonSCF runs are 'line', 'uniform' and 'boltztrap!")

        if (self.mode.lower() != "uniform" or self.nedos < 2000) and self.optics:
            warnings.warn("It is recommended to use Uniform mode with a high NEDOS for optics calculations.")

        if self.standardize:
            warnings.warn(
                "Use of standardize=True with from_prev_run is not "
                "recommended as there is no guarantee the copied "
                "files will be appropriate for the standardized"
                " structure. copy_chgcar is enforced to be false."
            )
            self.copy_chgcar = False

    @property
    def incar_updates(self) -> dict:
        """Get updates to the INCAR config for this calculation type."""
        updates: dict[str, Any] = {"LCHARG": False, "LORBIT": 11, "LWAVE": False, "NSW": 0, "ISYM": 0, "ICHARG": 11}

        if self.prev_vasprun is not None:
            # set NBANDS
            n_bands = int(np.ceil(self.prev_vasprun.parameters["NBANDS"] * self.nbands_factor))
            updates["NBANDS"] = n_bands

        # automatic setting of NEDOS using the energy range and the energy step
        nedos = _get_nedos(self.prev_vasprun, self.dedos) if self.nedos == 0 else self.nedos

        if self.mode == "uniform":
            # use tetrahedron method for DOS and optics calculations
            updates.update({"ISMEAR": -5, "ISYM": 2, "NEDOS": nedos})

        elif self.mode in ("line", "boltztrap"):
            # if line mode or explicit k-points (boltztrap) can't use ISMEAR=-5
            # use small sigma to avoid partial occupancies for small band gap materials
            # use a larger sigma if the material is a metal
            sigma = 0.2 if self.bandgap == 0 or self.bandgap is None else 0.01
            updates.update({"ISMEAR": 0, "SIGMA": sigma})

        if self.optics:
            # LREAL not supported with LOPTICS = True; automatic NEDOS usually
            # underestimates, so set it explicitly
            updates.update({"LOPTICS": True, "LREAL": False, "CSHIFT": 1e-5, "NEDOS": nedos})

        if self.prev_vasprun is not None and self.prev_outcar is not None:
            # turn off spin when magmom for every site is smaller than 0.02.
            updates["ISPIN"] = _get_ispin(self.prev_vasprun, self.prev_outcar)

        updates["MAGMOM"] = None
        return updates

    @property
    def kpoints_updates(self) -> dict:
        """Get updates to the kpoints configuration for this calculation type."""
        factor = 1.0
        if self.bandgap is not None and self.small_gap_multiply and self.bandgap <= self.small_gap_multiply[0]:
            factor = self.small_gap_multiply[1]

        if self.mode == "line":
            return {"line_density": self.kpoints_line_density * factor}

        if self.mode == "boltztrap":
            return {"explicit": True, "reciprocal_density": self.reciprocal_density * factor}

        return {"reciprocal_density": self.reciprocal_density * factor}


@dataclass
class MPSOCSet(DictSet):
    """An input set for running spin-orbit coupling (SOC) calculations.

    Args:
        structure (Structure): the structure must have the 'magmom' site
            property and each magnetic moment value must have 3
            components. eg: ``magmom = [[0,0,2], ...]``
        saxis (tuple): magnetic moment orientation
        copy_chgcar: Whether to copy the old CHGCAR. Defaults to True.
        nbands_factor (float): Multiplicative factor for NBANDS. Choose a
            higher number if you are doing an LOPTICS calculation.
        reciprocal_density (int): density of k-mesh by reciprocal volume.
        small_gap_multiply ([float, float]): If the gap is less than
            1st index, multiply the default reciprocal_density by the 2nd
            index.
        lepsilon (bool): Whether to add static dielectric calculation
        lcalcpol (bool): Whether to turn on evaluation of the Berry phase approximations
            for electronic polarization
        magmom (list[list[float]]): Override for the structure magmoms.
        **kwargs: kwargs supported by DictSet.
    """

    saxis: tuple[int, int, int] = (0, 0, 1)
    nbands_factor: float = 1.2
    lepsilon: bool = False
    lcalcpol: bool = False
    reciprocal_density: float = 100
    small_gap_multiply: tuple[float, float] | None = None
    magmom: list[Vector3D] | None = None
    inherit_incar: bool = True
    copy_chgcar: bool = True
    CONFIG = MPRelaxSet.CONFIG

    def __post_init__(self):
        super().__post_init__()
        if (
            self.structure
            and not hasattr(self.structure[0], "magmom")
            and not isinstance(self.structure[0].magmom, list)
        ):
            raise ValueError(
                "The structure must have the 'magmom' site "
                "property and each magnetic moment value must have 3 "
                "components. eg:- magmom = [0,0,2]"
            )

    @property
    def incar_updates(self) -> dict:
        """Get updates to the INCAR config for this calculation type."""
        updates = {
            "ISYM": -1,
            "LSORBIT": "T",
            "ICHARG": 11,
            "SAXIS": list(self.saxis),
            "NSW": 0,
            "ISMEAR": -5,
            "LCHARG": True,
            "LORBIT": 11,
            "LREAL": False,
        }

        if self.lepsilon:
            # LPEAD=T: numerical evaluation of overlap integral prevents LRF_COMMUTATOR
            # errors and can lead to better expt. agreement but produces slightly
            # different results
            updates.update({"IBRION": 8, "LEPSILON": True, "LPEAD": True, "NSW": 1})

        if self.lcalcpol:
            updates["LCALCPOL"] = True

        if self.prev_vasprun is not None:
            # set NBANDS
            n_bands = int(np.ceil(self.prev_vasprun.parameters["NBANDS"] * self.nbands_factor))
            updates["NBANDS"] = n_bands
        return updates

    @property
    def kpoints_updates(self) -> dict:
        """Get updates to the kpoints configuration for this calculation type."""
        factor = 1.0
        if self.bandgap is not None and self.small_gap_multiply and self.bandgap <= self.small_gap_multiply[0]:
            factor = self.small_gap_multiply[1]
        return {"reciprocal_density": self.reciprocal_density * factor}

    @DictSet.structure.setter  # type: ignore
    def structure(self, structure: Structure | None) -> None:
        if structure is not None:
            if self.magmom:
                structure = structure.copy(site_properties={"magmom": self.magmom})

            # magmom has to be 3D for SOC calculation.
            if hasattr(structure[0], "magmom"):
                if not isinstance(structure[0].magmom, list):
                    structure = structure.copy(site_properties={"magmom": [[0, 0, site.magmom] for site in structure]})
            else:
                raise ValueError("Neither the previous structure has magmom property nor magmom provided")

        DictSet.structure.fset(self, structure)  # type: ignore


@dataclass
class MPNMRSet(DictSet):
    """Init a MPNMRSet.

    Args:
        structure (Structure): Structure from previous run.
        mode (str): The NMR calculation to run
            "cs": for Chemical Shift
            "efg" for Electric Field Gradient
        isotopes (list): list of Isotopes for quadrupole moments
        reciprocal_density (int): density of k-mesh by reciprocal volume.
        lepsilon (bool): Whether to add static dielectric calculation
        lcalcpol (bool): Whether to turn on evaluation of the Berry phase approximations
            for electronic polarization
        reciprocal_density (int): For static calculations, we usually set the
            reciprocal density by volume. This is a convenience arg to change
            that, rather than using user_kpoints_settings. Defaults to 100,
            which is ~50% more than that of standard relaxation calculations.
        small_gap_multiply ([float, float]): If the gap is less than
            1st index, multiply the default reciprocal_density by the 2nd
            index.
        **kwargs: kwargs supported by MPRelaxSet.
    """

    mode: Literal["cs", "efg"] = "cs"
    isotopes: list = field(default_factory=list)
    reciprocal_density: int = 100
    small_gap_multiply: tuple[float, float] | None = None
    inherit_incar: bool = True
    CONFIG = MPRelaxSet.CONFIG

    @property
    def incar_updates(self) -> dict:
        """Get updates to the INCAR config for this calculation type."""
        updates: dict[str, Any] = {"NSW": 0, "ISMEAR": -5, "LCHARG": True, "LORBIT": 11, "LREAL": False}
        if self.mode.lower() == "cs":
            updates.update(
                LCHIMAG=True,
                EDIFF=-1.0e-10,
                ISYM=0,
                LCHARG=False,
                LNMR_SYM_RED=True,
                NELMIN=10,
                NLSPLINE=True,
                PREC="ACCURATE",
                SIGMA=0.01,
            )
        elif self.mode.lower() == "efg":
            isotopes = {ist.split("-")[0]: ist for ist in self.isotopes}
            quad_efg = [
                float(Species(s.name).get_nmr_quadrupole_moment(isotopes.get(s.name)))
                for s in self.structure.species  # type: ignore
            ]
            updates.update(
                ALGO="FAST",
                EDIFF=-1.0e-10,
                ISYM=0,
                LCHARG=False,
                LEFG=True,
                QUAD_EFG=quad_efg,
                NELMIN=10,
                PREC="ACCURATE",
                SIGMA=0.01,
            )
        return updates

    @property
    def kpoints_updates(self) -> dict:
        """Get updates to the kpoints configuration for this calculation type."""
        factor = 1.0
        if self.bandgap is not None and self.small_gap_multiply and self.bandgap <= self.small_gap_multiply[0]:
            factor = self.small_gap_multiply[1]
        return {"reciprocal_density": self.reciprocal_density * factor}


@due.dcite(
    Doi("10.1149/2.0061602jes"),
    description="Elastic Properties of Alkali Superionic Conductor Electrolytes from First Principles Calculations",
)
class MVLElasticSet(DictSet):
    """
    MVL denotes VASP input sets that are implemented by the Materials Virtual
    Lab (http://materialsvirtuallab.org) for various research.

    This input set is used to calculate elastic constants in VASP. It is used
    in the following work::

        Z. Deng, Z. Wang, I.-H. Chu, J. Luo, S. P. Ong.
        “Elastic Properties of Alkali Superionic Conductor Electrolytes
        from First Principles Calculations”, J. Electrochem. Soc.
        2016, 163(2), A67-A74. doi: 10.1149/2.0061602jes

    To read the elastic constants, you may use the Outcar class which parses the
    elastic constants.

    Args:
        structure (pymatgen.Structure): Input structure.
        potim (float): POTIM parameter. The default of 0.015 is usually fine,
            but some structures may require a smaller step.
        **kwargs: Parameters supported by MPRelaxSet.
    """

    potim: float = 0.015
    CONFIG = MPRelaxSet.CONFIG

    @property
    def incar_updates(self) -> dict:
        """Get updates to the INCAR config for this calculation type."""
        return {"IBRION": 6, "NFREE": 2, "POTIM": self.potim, "NPAR": None}


@dataclass
class MVLGWSet(DictSet):
    """
    MVL denotes VASP input sets that are implemented by the Materials Virtual
    Lab (http://materialsvirtuallab.org) for various research. This is a
    flexible input set for GW calculations.

    Note that unlike all other input sets in this module, the PBE_54 series of
    functional is set as the default. These have much improved performance for
    GW calculations.

    A typical sequence is mode="STATIC" -> mode="DIAG" -> mode="GW" ->
    mode="BSE". For all steps other than the first one (static), the
    recommendation is to use from_prev_calculation on the preceding run in
    the series.

    Args:
        structure (Structure): Input structure.
        mode (str): Supported modes are "STATIC" (default), "DIAG", "GW",
            and "BSE".
        nbands (int): For subsequent calculations, it is generally
            recommended to perform NBANDS convergence starting from the
            NBANDS of the previous run for DIAG, and to use the exact same
            NBANDS for GW and BSE. This parameter is used by
            from_previous_calculation to set nband.
        copy_wavecar: Whether to copy the old WAVECAR, WAVEDER and associated
            files when starting from a previous calculation.
        nbands_factor (int): Multiplicative factor for NBANDS when starting
            from a previous calculation. Only applies if mode=="DIAG".
            Need to be tested for convergence.
        reciprocal_density (int): Density of k-mesh by reciprocal atom. Only
            applies if mode=="STATIC". Defaults to 100.
        ncores (int): Numbers of cores used for the calculation. VASP will alter
            NBANDS if it was not dividable by ncores. Only applies if
            mode=="DIAG".
        **kwargs: All kwargs supported by DictSet. Typically,
            user_incar_settings is a commonly used option.
    """

    reciprocal_density: float = 100
    mode: str = "STATIC"
    copy_wavecar: bool = True
    nbands_factor: int = 5
    ncores: int = 16
    nbands: int | None = None
    force_gamma: bool = True
    inherit_incar: bool = True  # inherit incar from previous run if available
    SUPPORTED_MODES = ("DIAG", "GW", "STATIC", "BSE")
    CONFIG = _load_yaml_config("MVLGWSet")

    def __post_init__(self):
        """Validate input settings."""
        super().__post_init__()
        self.mode = self.mode.upper()

        if self.mode not in MVLGWSet.SUPPORTED_MODES:
            raise ValueError(f"{self.mode} not one of the support modes : {MVLGWSet.SUPPORTED_MODES}")

    @property
    def kpoints_updates(self) -> dict:
        """Get updates to the kpoints configuration for this calculation type."""
        # Generate gamma center k-points mesh grid for GW calc, which is requested
        # by GW calculation.
        return {"reciprocal_density": self.reciprocal_density}

    @property
    def incar_updates(self) -> dict:
        """Get updates to the INCAR config for this calculation type."""
        updates = {}
        nbands = int(self.prev_vasprun.parameters["NBANDS"]) if self.prev_vasprun is not None else None

        if self.mode == "DIAG":
            # Default parameters for diagonalization calculation.
            updates.update({"ALGO": "Exact", "NELM": 1, "LOPTICS": True, "LPEAD": True})
            if nbands:
                nbands = int(np.ceil(nbands * self.nbands_factor / self.ncores) * self.ncores)

        elif self.mode == "GW":
            # Default parameters for GW calculation.
            updates.update(
                {"ALGO": "GW0", "NELM": 1, "NOMEGA": 80, "ENCUTGW": 250, "EDIFF": None, "LOPTICS": None, "LPEAD": None}
            )
        elif self.mode == "BSE":
            # Default parameters for BSE calculation.
            updates.update({"ALGO": "BSE", "ANTIRES": 0, "NBANDSO": 20, "NBANDSV": 20})

        if nbands:
            updates["NBANDS"] = nbands

        return updates

    @classmethod
    def from_prev_calc(cls, prev_calc_dir, mode="DIAG", **kwargs):
        """
        Generate a set of VASP input files for GW or BSE calculations from a
        directory of previous Exact Diag VASP run.

        Args:
            prev_calc_dir (str): The directory contains the outputs(
                vasprun.xml of previous vasp run.
            mode (str): Supported modes are "STATIC", "DIAG" (default), "GW",
                and "BSE".
            **kwargs: All kwargs supported by MVLGWSet, other than structure,
                prev_incar and mode, which are determined from the
                prev_calc_dir.
        """
        input_set = cls(_dummy_structure, mode=mode, **kwargs)
        return input_set.override_from_prev_calc(prev_calc_dir=prev_calc_dir)


@dataclass
class MVLSlabSet(DictSet):
    """
    Class for writing a set of slab vasp runs,
    including both slabs (along the c direction) and orient unit cells (bulk),
    to ensure the same KPOINTS, POTCAR and INCAR criterion.

    Args:
        structure: Structure
        k_product: default to 50, kpoint number * length for a & b
            directions, also for c direction in bulk calculations
        bulk:
        auto_dipole:
        set_mix:
        sort_structure:
        **kwargs: Other kwargs supported by DictSet.
    """

    k_product: int = 50
    bulk: bool = False
    auto_dipole: bool = False
    set_mix: bool = True
    CONFIG = MPRelaxSet.CONFIG

    @property
    def incar_updates(self) -> dict:
        """Get updates to the INCAR config for this calculation type."""
        updates = {"EDIFF": 1e-4, "EDIFFG": -0.02, "ENCUT": 400, "ISMEAR": 0, "SIGMA": 0.05, "ISIF": 3}
        if not self.bulk:
            updates.update({"ISIF": 2, "LVTOT": True, "NELMIN": 8})
            if self.set_mix:
                updates.update({"AMIN": 0.01, "AMIX": 0.2, "BMIX": 0.001})
            if self.auto_dipole:
                weights = [s.species.weight for s in self.structure]  # type: ignore
                center_of_mass = np.average(self.structure.frac_coords, weights=weights, axis=0)  # type: ignore
                updates.update({"IDIPOL": 3, "LDIPOL": True, "DIPOL": center_of_mass})
        return updates

    @property
    def kpoints_updates(self):
        """Get updates to the kpoints configuration for this calculation type.

        k_product, default to 50, is kpoint number * length for a & b
            directions, also for c direction in bulk calculations
        Automatic mesh & Gamma is the default setting.
        """
        # To get input sets, the input structure has to has the same number
        # of required parameters as a Structure object (ie. 4). Slab
        # attributes aren't going to affect the VASP inputs anyways so
        # converting the slab into a structure should not matter
        # use k_product to calculate kpoints, k_product = kpts[0][0] * a
        lattice_abc = self.structure.lattice.abc
        kpt_calc = [
            int(self.k_product / lattice_abc[0] + 0.5),
            int(self.k_product / lattice_abc[1] + 0.5),
            1,
        ]

        # calculate kpts (c direction) for bulk. (for slab, set to 1)
        if self.bulk:
            kpt_calc[2] = int(self.k_product / lattice_abc[2] + 0.5)

        return Kpoints(comment="Generated by pymatgen's MVLGBSet", style=Kpoints.supported_modes.Gamma, kpts=[kpt_calc])

    def as_dict(self, verbosity=2):
        """
        Args:
            verbosity (int): Verbosity of dict. E.g., whether to include Structure.

        Returns:
            MSONable dict
        """
        dct = MSONable.as_dict(self)
        if verbosity == 1:
            dct.pop("structure", None)
        return dct


@dataclass
class MVLGBSet(DictSet):
    """
    Class for writing a vasp input files for grain boundary calculations, slab or bulk.

    Args:
        structure(Structure): provide the structure
        k_product: Kpoint number * length for a & b directions, also for c direction in
            bulk calculations. Default to 40.
        slab_mode (bool): Defaults to False. Use default (False) for a bulk supercell.
            Use True if you are performing calculations on a slab-like (i.e., surface)
            of the GB, for example, when you are calculating the work of separation.
        is_metal (bool): Defaults to True. This determines whether an ISMEAR of 1 is
            used (for metals) or not (for insulators and semiconductors) by default.
            Note that it does *not* override user_incar_settings, which can be set by
            the user to be anything desired.
        **kwargs:
            Other kwargs supported by MPRelaxSet.
    """

    k_product: int = 40
    slab_mode: bool = False
    is_metal: bool = True
    CONFIG = MPRelaxSet.CONFIG

    @property
    def kpoints_updates(self):
        """
        k_product, default to 40, is kpoint number * length for a & b
        directions, also for c direction in bulk calculations
        Automatic mesh & Gamma is the default setting.
        """
        # use k_product to calculate kpoints, k_product = kpts[0][0] * a
        lengths = self.structure.lattice.abc
        kpt_calc = [
            int(self.k_product / lengths[0] + 0.5),
            int(self.k_product / lengths[1] + 0.5),
            int(self.k_product / lengths[2] + 0.5),
        ]

        if self.slab_mode:
            kpt_calc[2] = 1

        return Kpoints(comment="Generated by pymatgen's MVLGBSet", style=Kpoints.supported_modes.Gamma, kpts=[kpt_calc])

    @property
    def incar_updates(self) -> dict:
        """Get updates to the INCAR config for this calculation type."""
        # The default incar setting is used for metallic system, for
        # insulator or semiconductor, ISMEAR need to be changed.
        updates = dict(LCHARG=False, NELM=60, PREC="Normal", EDIFFG=-0.02, ICHARG=0, NSW=200, EDIFF=0.0001)

        if self.is_metal:
            updates["ISMEAR"] = 1
            updates["LDAU"] = False

        if self.slab_mode:
            # for clean grain boundary and bulk relaxation, full optimization
            # relaxation (ISIF=3) is used. For slab relaxation (ISIF=2) is used.
            updates["ISIF"] = 2
            updates["NELMIN"] = 8

        return updates


@dataclass
class MVLRelax52Set(DictSet):
    """
    Implementation of VaspInputSet utilizing the public Materials Project
    parameters for INCAR & KPOINTS and VASP's recommended PAW potentials for
    POTCAR.

    Keynotes from VASP manual:
        1. Recommended potentials for calculations using vasp.5.2+
        2. If dimers with short bonds are present in the compound (O2, CO,
            N2, F2, P2, S2, Cl2), it is recommended to use the h potentials.
            Specifically, C_h, O_h, N_h, F_h, P_h, S_h, Cl_h
        3. Released on Oct 28, 2018 by VASP. Please refer to VASP
            Manual 1.2, 1.3 & 10.2.1 for more details.

    Args:
        structure (Structure): input structure.
        user_potcar_functional (str): choose from "PBE_52" and "PBE_54".
        **kwargs: Other kwargs supported by DictSet.
    """

    user_potcar_functional: UserPotcarFunctional = "PBE_52"
    CONFIG = _load_yaml_config("MVLRelax52Set")
    _valid_potcars = ("PBE_52", "PBE_54")


class MITNEBSet(DictSet):
    """
    Class for writing NEB inputs.

    Note that EDIFF is not on a per atom basis for this input set.
    """

    def __init__(self, structures, unset_encut=False, **kwargs):
        """
        Args:
            structures: List of Structure objects.
            unset_encut (bool): Whether to unset ENCUT.
            **kwargs: Other kwargs supported by DictSet.
        """
        if len(structures) < 3:
            raise ValueError("You need at least 3 structures for an NEB.")
        kwargs["sort_structure"] = False
        super().__init__(structures[0], MITRelaxSet.CONFIG, **kwargs)
        self.structures = self._process_structures(structures)

        self.unset_encut = False
        if unset_encut:
            self._config_dict["INCAR"].pop("ENCUT", None)

        if "EDIFF" not in self._config_dict["INCAR"]:
            self._config_dict["INCAR"]["EDIFF"] = self._config_dict["INCAR"].pop("EDIFF_PER_ATOM")

        # NEB specific defaults
        defaults = {"IMAGES": len(structures) - 2, "IBRION": 1, "ISYM": 0, "LCHARG": False, "LDAU": False}
        self._config_dict["INCAR"].update(defaults)

    @property
    def poscar(self):
        """Poscar for structure of first end point."""
        return Poscar(self.structures[0])

    @property
    def poscars(self):
        """List of Poscars."""
        return [Poscar(s) for s in self.structures]

    @staticmethod
    def _process_structures(structures):
        """Remove any atom jumps across the cell."""
        input_structures = structures
        structures = [input_structures[0]]
        for s in input_structures[1:]:
            prev = structures[-1]
            for i, site in enumerate(s):
                t = np.round(prev[i].frac_coords - site.frac_coords)
                if np.any(np.abs(t) > 0.5):
                    s.translate_sites([i], t, to_unit_cell=False)
            structures.append(s)
        return structures

    def write_input(
        self,
        output_dir,
        make_dir_if_not_present=True,
        write_cif=False,
        write_path_cif=False,
        write_endpoint_inputs=False,
    ):
        """
        NEB inputs has a special directory structure where inputs are in 00,
        01, 02, ....

        Args:
            output_dir (str): Directory to output the VASP input files
            make_dir_if_not_present (bool): Set to True if you want the
                directory (and the whole path) to be created if it is not
                present.
            write_cif (bool): If true, writes a cif along with each POSCAR.
            write_path_cif (bool): If true, writes a cif for each image.
            write_endpoint_inputs (bool): If true, writes input files for
                running endpoint calculations.
        """
        output_dir = Path(output_dir)
        if make_dir_if_not_present and not output_dir.exists():
            output_dir.mkdir(parents=True)
        self.incar.write_file(str(output_dir / "INCAR"))
        self.kpoints.write_file(str(output_dir / "KPOINTS"))
        self.potcar.write_file(str(output_dir / "POTCAR"))

        for i, p in enumerate(self.poscars):
            d = output_dir / str(i).zfill(2)
            if not d.exists():
                d.mkdir(parents=True)
            p.write_file(str(d / "POSCAR"))
            if write_cif:
                p.structure.to(filename=str(d / f"{i}.cif"))
        if write_endpoint_inputs:
            end_point_param = MITRelaxSet(self.structures[0], user_incar_settings=self.user_incar_settings)

            for image in ["00", str(len(self.structures) - 1).zfill(2)]:
                end_point_param.incar.write_file(str(output_dir / image / "INCAR"))
                end_point_param.kpoints.write_file(str(output_dir / image / "KPOINTS"))
                end_point_param.potcar.write_file(str(output_dir / image / "POTCAR"))
        if write_path_cif:
            sites = set()
            lat = self.structures[0].lattice
            for site in chain(*(struct for struct in self.structures)):
                sites.add(PeriodicSite(site.species, site.frac_coords, lat))
            nebpath = Structure.from_sites(sorted(sites))
            nebpath.to(filename=str(output_dir / "path.cif"))


@dataclass
class MITMDSet(DictSet):
    """
    Class for writing a vasp md run. This DOES NOT do multiple stage runs.

    Args:
        structure (Structure): Input structure.
        start_temp (float): Starting temperature.
        end_temp (float): Final temperature.
        nsteps (int): Number of time steps for simulations. NSW parameter.
        time_step (float): The time step for the simulation. The POTIM
            parameter. Defaults to 2fs.
        spin_polarized (bool): Whether to do spin polarized calculations.
            The ISPIN parameter. Defaults to False.
        **kwargs: Other kwargs supported by DictSet.
    """

    structure: Structure | None = None
    start_temp: float = 0.0
    end_temp: float = 300.0
    nsteps: int = 1000
    time_step: float = 2
    spin_polarized: bool = False
    CONFIG = MITRelaxSet.CONFIG

    @property
    def incar_updates(self):
        """Get updates to the INCAR config for this calculation type."""
        # MD default settings
        return {
            "TEBEG": self.start_temp,
            "TEEND": self.end_temp,
            "NSW": self.nsteps,
            "EDIFF_PER_ATOM": 0.000001,
            "LSCALU": False,
            "LCHARG": False,
            "LPLANE": False,
            "LWAVE": True,
            "ISMEAR": 0,
            "NELMIN": 4,
            "LREAL": True,
            "BMIX": 1,
            "MAXMIX": 20,
            "NELM": 500,
            "NSIM": 4,
            "ISYM": 0,
            "ISIF": 0,
            "IBRION": 0,
            "NBLOCK": 1,
            "KBLOCK": 100,
            "SMASS": 0,
            "POTIM": self.time_step,
            "PREC": "Low",
            "ISPIN": 2 if self.spin_polarized else 1,
            "LDAU": False,
            "ENCUT": None,
        }

    @property
    def kpoints_updates(self) -> Kpoints | dict:
        """Get updates to the kpoints configuration for this calculation type."""
        return Kpoints.gamma_automatic()


@dataclass
class MPMDSet(DictSet):
    """
    This a modified version of the old MITMDSet pre 2018/03/12.

    This set serves as the basis for the amorphous skyline paper.

    (1) Aykol, M.; Dwaraknath, S. S.; Sun, W.; Persson, K. A. Thermodynamic
        Limit for Synthesis of Metastable Inorganic Materials. Sci. Adv. 2018,
        4 (4).

    Class for writing a vasp md run. This DOES NOT do multiple stage runs.
    Precision remains normal, to increase accuracy of stress tensor.

    Args:
        structure (Structure): Input structure.
        start_temp (int): Starting temperature.
        end_temp (int): Final temperature.
        nsteps (int): Number of time steps for simulations. NSW parameter.
        time_step (float): The time step for the simulation. The POTIM
            parameter. Defaults to None, which will set it automatically
            to 2.0 fs for non-hydrogen containing structures and 0.5 fs
            for hydrogen containing structures.
        spin_polarized (bool): Whether to do spin polarized calculations.
            The ISPIN parameter. Defaults to False.
        **kwargs: Other kwargs supported by DictSet.
    """

    start_temp: float = 0.0
    end_temp: float = 300.0
    nsteps: int = 1000
    time_step: float | None = None
    spin_polarized: bool = False
    CONFIG = MPRelaxSet.CONFIG

    @property
    def incar_updates(self) -> dict:
        """Get updates to the INCAR config for this calculation type."""
        updates = {
            "TEBEG": self.start_temp,
            "TEEND": self.end_temp,
            "NSW": self.nsteps,
            "EDIFF_PER_ATOM": 0.00001,
            "LSCALU": False,
            "LCHARG": False,
            "LPLANE": False,
            "LWAVE": True,
            "ISMEAR": 0,
            "NELMIN": 4,
            "LREAL": True,
            "BMIX": 1,
            "MAXMIX": 20,
            "NELM": 500,
            "NSIM": 4,
            "ISYM": 0,
            "ISIF": 0,
            "IBRION": 0,
            "NBLOCK": 1,
            "KBLOCK": 100,
            "SMASS": 0,
            "PREC": "Normal",
            "ISPIN": 2 if self.spin_polarized else 1,
            "LDAU": False,
            "ADDGRID": True,
            "ENCUT": None,
        }
        if not self.spin_polarized:
            updates["MAGMOM"] = None

        if self.time_step is None:
            if Element("H") in self.structure.species:  # type: ignore
                updates.update({"POTIM": 0.5, "NSW": self.nsteps * 4})
            else:
                updates["POTIM"] = 2.0
        else:
            updates["POTIM"] = self.time_step

        return updates

    @property
    def kpoints_updates(self) -> dict | Kpoints:
        """Get updates to the kpoints configuration for this calculation type."""
        return Kpoints.gamma_automatic()


@dataclass
class MVLNPTMDSet(DictSet):
    """
    Class for writing a vasp md run in NPT ensemble.

    Notes:
        To eliminate Pulay stress, the default ENCUT is set to a rather large
        value of ENCUT, which is 1.5 * ENMAX.
    """

    start_temp: float = 0.0
    end_temp: float = 300.0
    nsteps: int = 1000
    time_step: float = 2
    spin_polarized: bool = False
    CONFIG = MITRelaxSet.CONFIG

    @property
    def incar_updates(self) -> dict:
        """Get updates to the INCAR config for this calculation type."""
        # NPT-AIMD default settings
        updates = {
            "ALGO": "Fast",
            "ISIF": 3,
            "LANGEVIN_GAMMA": [10] * self.structure.ntypesp,  # type: ignore
            "LANGEVIN_GAMMA_L": 1,
            "MDALGO": 3,
            "PMASS": 10,
            "PSTRESS": 0,
            "SMASS": 0,
            "TEBEG": self.start_temp,
            "TEEND": self.end_temp,
            "NSW": self.nsteps,
            "EDIFF_PER_ATOM": 0.000001,
            "LSCALU": False,
            "LCHARG": False,
            "LPLANE": False,
            "LWAVE": True,
            "ISMEAR": 0,
            "NELMIN": 4,
            "LREAL": True,
            "BMIX": 1,
            "MAXMIX": 20,
            "NELM": 500,
            "NSIM": 4,
            "ISYM": 0,
            "IBRION": 0,
            "NBLOCK": 1,
            "KBLOCK": 100,
            "POTIM": self.time_step,
            "PREC": "Low",
            "ISPIN": 2 if self.spin_polarized else 1,
            "LDAU": False,
        }
        # Set NPT-AIMD ENCUT = 1.5 * VASP_default
        enmax = [self.potcar[i].keywords["ENMAX"] for i in range(self.structure.ntypesp)]  # type: ignore
        updates["ENCUT"] = max(enmax) * 1.5
        return updates

    @property
    def kpoints_updates(self) -> Kpoints | dict:
        """Get updates to the kpoints configuration for this calculation type."""
        return Kpoints.gamma_automatic()


@dataclass
class MVLScanRelaxSet(DictSet):
    """
    Class for writing a relax input set using Strongly Constrained and
    Appropriately Normed (SCAN) semilocal density functional.

    Notes:
        1. This functional is only available from VASP.5.4.3 upwards.

        2. Meta-GGA calculations require POTCAR files that include
        information on the kinetic energy density of the core-electrons,
        i.e. "PBE_52" or "PBE_54". Make sure the POTCAR including the
        following lines (see VASP wiki for more details):

            $ grep kinetic POTCAR
            kinetic energy-density
            mkinetic energy-density pseudized
            kinetic energy density (partial)

    Args:
        structure (Structure): input structure.
        vdw (str): set "rVV10" to enable SCAN+rVV10, which is a versatile
            van der Waals density functional by combing the SCAN functional
            with the rVV10 non-local correlation functional.
        **kwargs: Other kwargs supported by DictSet.
    """

    user_potcar_functional: UserPotcarFunctional = "PBE_52"
    _valid_potcars = ("PBE_52", "PBE_54")
    CONFIG = MPRelaxSet.CONFIG

    def __post_init__(self):
        super().__post_init__()
        if self.user_potcar_functional not in ("PBE_52", "PBE_54"):
            raise ValueError("SCAN calculations required PBE_52 or PBE_54!")

    @property
    def incar_updates(self) -> dict:
        """Get updates to the INCAR config for this calculation type."""
        updates = {
            "ADDGRID": True,
            "EDIFF": 1e-5,
            "EDIFFG": -0.05,
            "LASPH": True,
            "LDAU": False,
            "METAGGA": "SCAN",
            "NELM": 200,
        }
        if self.vdw and self.vdw.lower() == "rvv10":
            updates["BPARAM"] = 15.7  # This is the correct BPARAM for SCAN+rVV10
        return updates


@dataclass
class LobsterSet(DictSet):
    """Input set to prepare VASP runs that can be digested by Lobster (See cohp.de).

    Args:
        structure (Structure): input structure.
        isym (int): ISYM entry for INCAR, only isym=-1 and isym=0 are allowed
        ismear (int): ISMEAR entry for INCAR, only ismear=-5 and ismear=0 are allowed
        reciprocal_density (int): density of k-mesh by reciprocal volume
        user_supplied_basis (dict): dict including basis functions for all elements in
            structure, e.g. {"Fe": "3d 3p 4s", "O": "2s 2p"}; if not supplied, a
            standard basis is used
        address_basis_file (str): address to a file similar to
            "BASIS_PBE_54_standard.yaml" in pymatgen.io.lobster.lobster_basis
        user_potcar_settings (dict): dict including potcar settings for all elements in
            structure, e.g. {"Fe": "Fe_pv", "O": "O"}; if not supplied, a standard basis
            is used.
        **kwargs: Other kwargs supported by DictSet.
    """

    isym: int = 0
    ismear: int = -5
    reciprocal_density: int | None = None
    address_basis_file: str | None = None
    user_supplied_basis: dict | None = None

    # newest potcars are preferred
    # Choose PBE_54 unless the user specifies a different potcar_functional
    user_potcar_functional: UserPotcarFunctional = "PBE_54"

    CONFIG = MPRelaxSet.CONFIG
    _valid_potcars = ("PBE_52", "PBE_54")

    def __post_init__(self):
        super().__post_init__()
        warnings.warn("Make sure that all parameters are okay! This is a brand new implementation.")

        if self.isym not in (-1, 0):
            raise ValueError("Lobster cannot digest WAVEFUNCTIONS with symmetry. isym must be -1 or 0")
        if self.ismear not in (-5, 0):
            raise ValueError("Lobster usually works with ismear=-5 or ismear=0")

        self._config_dict["POTCAR"]["W"] = "W_sv"

    @property
    def kpoints_updates(self) -> dict | Kpoints:
        """Get updates to the kpoints configuration for this calculation type."""
        # test, if this is okay
        return {"reciprocal_density": self.reciprocal_density if self.reciprocal_density else 310}

    @property
    def incar_updates(self) -> dict:
        """Get updates to the INCAR config for this calculation type."""
        from pymatgen.io.lobster import Lobsterin

        potcar_symbols = self.poscar.site_symbols

        # predefined basis! Check if the basis is okay! (charge spilling and bandoverlaps!)
        if self.user_supplied_basis is None and self.address_basis_file is None:
            basis = Lobsterin.get_basis(structure=self.structure, potcar_symbols=potcar_symbols)  # type: ignore
        elif self.address_basis_file is not None:
            basis = Lobsterin.get_basis(
                structure=self.structure,  # type: ignore
                potcar_symbols=potcar_symbols,
                address_basis_file=self.address_basis_file,
            )
        elif self.user_supplied_basis is not None:
            # test if all elements from structure are in user_supplied_basis
            for atom_type in self.structure.symbol_set:  # type: ignore
                if atom_type not in self.user_supplied_basis:
                    raise ValueError(f"There are no basis functions for the atom type {atom_type}")
            basis = [f"{key} {value}" for key, value in self.user_supplied_basis.items()]

        lobsterin = Lobsterin(settingsdict={"basisfunctions": basis})
        nbands = lobsterin._get_nbands(structure=self.structure)  # type: ignore

        return {
            "EDIFF": 1e-6,
            "NSW": 0,
            "LWAVE": True,
            "ISYM": self.isym,
            "NBANDS": nbands,
            "IBRION": -1,
            "ISMEAR": self.ismear,
            "LORBIT": 11,
            "ICHARG": 0,
            "ALGO": "Normal",
        }


def get_vasprun_outcar(path: str | Path, parse_dos: bool = True, parse_eigen: bool = True) -> tuple[Vasprun, Outcar]:
    """
    Get a Vasprun and Outcar from a directory.

    Args:
        path: Path to get the vasprun.xml and OUTCAR.
        parse_dos: Whether to parse dos. Defaults to True.
        parse_eigen: Whether to parse eigenvalue. Defaults to True.

    Returns:
        Vasprun and Outcar files.
    """
    path = Path(path)
    vruns = list(glob(str(path / "vasprun.xml*")))
    outcars = list(glob(str(path / "OUTCAR*")))

    if len(vruns) == 0 or len(outcars) == 0:
        raise ValueError(f"Unable to get vasprun.xml/OUTCAR from prev calculation in {path}")
    vsfile_fullpath = str(path / "vasprun.xml")
    outcarfile_fullpath = str(path / "OUTCAR")
    vsfile = vsfile_fullpath if vsfile_fullpath in vruns else sorted(vruns)[-1]
    outcarfile = outcarfile_fullpath if outcarfile_fullpath in outcars else sorted(outcars)[-1]
    return (
        Vasprun(vsfile, parse_dos=parse_dos, parse_eigen=parse_eigen),
        Outcar(outcarfile),
    )


def get_structure_from_prev_run(vasprun, outcar=None):
    """
    Process structure from previous run.

    Args:
        vasprun (Vasprun): Vasprun that contains the final structure from previous run.
        outcar (Outcar): Outcar that contains the magnetization info from previous run.

    Returns:
        The magmom-decorated structure that can be passed to get VASP input files, e.g.
        get_kpoints.
    """
    structure = vasprun.final_structure

    site_properties = {}
    # magmom
    if vasprun.is_spin:
        if outcar and outcar.magnetization:
            site_properties["magmom"] = [i["tot"] for i in outcar.magnetization]
        else:
            site_properties["magmom"] = vasprun.parameters["MAGMOM"]
    # ldau
    if vasprun.parameters.get("LDAU", False):
        for k in ("LDAUU", "LDAUJ", "LDAUL"):
            vals = vasprun.incar[k]
            m = {}
            l_val = []
            s = 0
            for site in structure:
                if site.specie.symbol not in m:
                    m[site.specie.symbol] = vals[s]
                    s += 1
                l_val.append(m[site.specie.symbol])
            if len(l_val) == len(structure):
                site_properties.update({k.lower(): l_val})
            else:
                raise ValueError(f"length of list {l_val} not the same as structure")

    return structure.copy(site_properties=site_properties)


def standardize_structure(structure, sym_prec=0.1, international_monoclinic=True):
    """
    Get the symmetrically standardized structure.

    Args:
        structure (Structure): The structure.
        sym_prec (float): Tolerance for symmetry finding for standardization.
        international_monoclinic (bool): Whether to use international
            convention (vs Curtarolo) for monoclinic. Defaults True.

    Returns:
        The symmetrized structure.
    """
    sym_finder = SpacegroupAnalyzer(structure, symprec=sym_prec)
    new_structure = sym_finder.get_primitive_standard_structure(international_monoclinic=international_monoclinic)

    # the primitive structure finding has had several bugs in the past
    # defend through validation
    vpa_old = structure.volume / len(structure)
    vpa_new = new_structure.volume / len(new_structure)

    if abs(vpa_old - vpa_new) / vpa_old > 0.02:
        raise ValueError(f"Standardizing cell failed! VPA old: {vpa_old}, VPA new: {vpa_new}")

    matcher = StructureMatcher()
    if not matcher.fit(structure, new_structure):
        raise ValueError("Standardizing cell failed! Old structure doesn't match new.")

    return new_structure


class BadInputSetWarning(UserWarning):
    """Warning class for bad but legal VASP inputs."""


def batch_write_input(
    structures,
    vasp_input_set=MPRelaxSet,
    output_dir=".",
    make_dir_if_not_present=True,
    subfolder=None,
    sanitize=False,
    include_cif=False,
    potcar_spec=False,
    zip_output=False,
    **kwargs,
):
    """
    Batch write vasp input for a sequence of structures to
    output_dir, following the format output_dir/{group}/{formula}_{number}.

    Args:
        structures ([Structure]): Sequence of Structures.
        vasp_input_set (VaspInputSet): VaspInputSet class that creates
            vasp input files from structures. Note that a class should be
            supplied. Defaults to MPRelaxSet.
        output_dir (str): Directory to output files. Defaults to current
            directory ".".
        make_dir_if_not_present (bool): Create the directory if not present.
            Defaults to True.
        subfolder (callable): Function to create subdirectory name from
            structure. Defaults to simply "formula_count".
        sanitize (bool): Boolean indicating whether to sanitize the
            structure before writing the VASP input files. Sanitized output
            are generally easier for viewing and certain forms of analysis.
            Defaults to False.
        include_cif (bool): Whether to output a CIF as well. CIF files are
            generally better supported in visualization programs.
        potcar_spec (bool): Instead of writing the POTCAR, write a "POTCAR.spec".
                This is intended to help sharing an input set with people who might
                not have a license to specific Potcar files. Given a "POTCAR.spec",
                the specific POTCAR file can be re-generated using pymatgen with the
                "generate_potcar" function in the pymatgen CLI.
        zip_output (bool): If True, output will be zipped into a file with the
            same name as the InputSet (e.g., MPStaticSet.zip)
        **kwargs: Additional kwargs are passed to the vasp_input_set class
            in addition to structure.
    """
    output_dir = Path(output_dir)
    for idx, site in enumerate(structures):
        formula = re.sub(r"\s+", "", site.formula)
        if subfolder is not None:
            subdir = subfolder(site)
            d = output_dir / subdir
        else:
            d = output_dir / f"{formula}_{idx}"
        if sanitize:
            site = site.copy(sanitize=True)
        v = vasp_input_set(site, **kwargs)
        v.write_input(
            str(d),
            make_dir_if_not_present=make_dir_if_not_present,
            include_cif=include_cif,
            potcar_spec=potcar_spec,
            zip_output=zip_output,
        )


_dummy_structure = Structure(
    [1, 0, 0, 0, 1, 0, 0, 0, 1],
    ["I"],
    [[0, 0, 0]],
    site_properties={"magmom": [[0, 0, 1]]},
)


def get_valid_magmom_struct(structure, inplace=True, spin_mode="auto"):
    """
    Make sure that the structure has valid magmoms based on the kind of calculation.

    Fill in missing Magmom values.

    Args:
        structure: The input structure
        inplace: True: edit magmoms of the input structure; False: return new structure
        spin_mode: "scalar"/"vector"/"none"/"auto" only first letter (s/v/n) is needed.
            dictates how the spin configuration will be determined.

            - auto: read the existing magmom values and decide
            - scalar: use a single scalar value (for spin up/down)
            - vector: use a vector value for spin-orbit systems
            - none: Remove all the magmom information

    Returns:
        New structure if inplace is False
    """
    default_values = {"s": 1.0, "v": [1.0, 1.0, 1.0], "n": None}
    if spin_mode[0].lower() == "a":
        mode = "n"
        for site in structure:
            if "magmom" not in site.properties or site.properties["magmom"] is None:
                pass
            elif isinstance(site.properties["magmom"], (float, int)):
                if mode == "v":
                    raise TypeError("Magmom type conflict")
                mode = "s"
                if isinstance(site.properties["magmom"], int):
                    site.properties["magmom"] = float(site.properties["magmom"])
            elif len(site.properties["magmom"]) == 3:
                if mode == "s":
                    raise TypeError("Magmom type conflict")
                mode = "v"
            else:
                raise TypeError("Unrecognized Magmom Value")
    else:
        mode = spin_mode[0].lower()

    new_struct = structure.copy() if not inplace else structure
    for site in new_struct:
        if mode == "n":
            if "magmom" in site.properties:
                site.properties.pop("magmom")
        elif "magmom" not in site.properties or site.properties["magmom"] is None:
            site.properties["magmom"] = default_values[mode]

    if not inplace:
        return new_struct
    return None


@dataclass
class MPAbsorptionSet(DictSet):
    """
    MP input set for generating frequency dependent dielectrics.

    Two modes are supported: "IPA" or "RPA".
    A typical sequence is mode="STATIC" -> mode="IPA" -> mode="RPA"(optional)
    For all steps other than the first one (static), the
    recommendation is to use from_prev_calculation on the preceding run in
    the series. It is important to ensure Gamma centred kpoints for the RPA step.

    Args:
        structure (Structure): Input structure.
        mode (str): Supported modes are "IPA", "RPA"
        copy_wavecar (bool): Whether to copy the WAVECAR from a previous run.
            Defaults to True.
        nbands (int): For subsequent calculations, it is generally
            recommended to perform NBANDS convergence starting from the
            NBANDS of the previous run for DIAG, and to use the exact same
            NBANDS for RPA. This parameter is used by
            from_previous_calculation to set nband.
        nbands_factor (int): Multiplicative factor for NBANDS when starting
            from a previous calculation. Only applies if mode=="IPA".
            Need to be tested for convergence.
        reciprocal_density: the k-points density
        nkred: the reduced number of kpoints to calculate, equal to the k-mesh.
            Only applies in "RPA" mode because of the q->0 limit.
        nedos: the density of DOS, default: 2001.
        **kwargs: All kwargs supported by DictSet. Typically, user_incar_settings is a
            commonly used option.
    """

    # CONFIG = _load_yaml_config("MPAbsorptionSet")

    mode: str = "IPA"
    copy_wavecar: bool = True
    nbands_factor: float = 2
    reciprocal_density: float = 400
    nkred: tuple[int, int, int] | None = None
    nedos: int = 2001
    inherit_incar: bool = True
    force_gamma: bool = True
    CONFIG = MPRelaxSet.CONFIG
    nbands: int | None = None
    SUPPORTED_MODES = ("IPA", "RPA")

    def __post_init__(self):
        """Validate settings"""
        super().__post_init__()
        self.mode = self.mode.upper()
        if self.mode not in MPAbsorptionSet.SUPPORTED_MODES:
            raise ValueError(f"{self.mode} not one of the support modes : {MPAbsorptionSet.SUPPORTED_MODES}")

    @property
    def kpoints_updates(self) -> dict | Kpoints:
        """Get updates to the kpoints configuration for this calculation type.

        Generate gamma center k-points mesh grid for optical calculation. It is not
        mandatory for 'ALGO = Exact', but is requested by 'ALGO = CHI' calculation.
        """
        return {"reciprocal_density": self.reciprocal_density}

    @property
    def incar_updates(self) -> dict:
        """Get updates to the INCAR config for this calculation type."""
        updates = {
            "ALGO": "Exact",
            "EDIFF": 1.0e-8,
            "IBRION": -1,
            "ICHARG": 1,
            "ISMEAR": 0,
            "SIGMA": 0.01,
            "LWAVE": True,
            "LREAL": False,  # for small cell it's more efficient to use reciprocal
            "NELM": 100,
            "NSW": 0,
            "LOPTICS": True,
            "CSHIFT": 0.1,
            "NEDOS": self.nedos,
        }

        if self.mode == "RPA":
            # Default parameters for the response function calculation. NELM has to be
            # set to 1. NOMEGA is set to 1000 in order to get smooth spectrum
            updates.update({"ALGO": "CHI", "NELM": 1, "NOMEGA": 1000, "EDIFF": None, "LOPTICS": None, "LWAVE": None})

        if self.prev_vasprun is not None and self.mode == "IPA":
            prev_nbands = int(self.prev_vasprun.parameters["NBANDS"]) if self.nbands is None else self.nbands
            updates["NBANDS"] = int(np.ceil(prev_nbands * self.nbands_factor))

        if self.prev_vasprun is not None and self.mode == "RPA":
            # Since in the optical calculation, only the q->0 transition is of interest,
            # we can reduce the number of q by the factor of the number of kpoints in
            # each corresponding x, y, z directions. This will reduce the computational
            # work by factor of 1/nkredx*nkredy*nkredz. An isotropic NKRED can be used
            # for cubic lattices, but using NKREDX, NKREDY, NKREDZ are more sensible for
            # other lattices.
            self.nkred = self.prev_vasprun.kpoints.kpts[0] if self.nkred is None else self.nkred
            updates.update({"NKREDX": self.nkred[0], "NKREDY": self.nkred[1], "NKREDZ": self.nkred[2]})

        return updates


def _get_ispin(vasprun: Vasprun | None, outcar: Outcar | None) -> int:
    """Get value of ISPIN depending on the magnetisation in the OUTCAR and vasprun."""
    if outcar is not None and outcar.magnetization is not None:
        # Turn off spin when magmom for every site is smaller than 0.02.
        site_magmom = np.array([i["tot"] for i in outcar.magnetization])
        return 2 if np.any(np.abs(site_magmom) > 0.02) else 1
    if vasprun is not None:
        return 2 if vasprun.is_spin else 1
    return 2


def _combine_kpoints(*kpoints_objects: Kpoints) -> Kpoints:
    """Combine k-points files together."""
    labels = []
    kpoints = []
    weights = []

    for kpoints_object in filter(None, kpoints_objects):
        if kpoints_object.style != Kpoints.supported_modes.Reciprocal:
            raise ValueError("Can only combine kpoints with style=Kpoints.supported_modes.Reciprocal")
        if kpoints_object.labels is None:
            labels.append([""] * len(kpoints_object.kpts))
        else:
            labels.append(kpoints_object.labels)

        weights.append(kpoints_object.kpts_weights)
        kpoints.append(kpoints_object.kpts)

    labels = np.concatenate(labels).tolist()
    weights = np.concatenate(weights).tolist()
    kpoints = np.concatenate(kpoints)
    return Kpoints(
        comment="Combined k-points",
        style=Kpoints.supported_modes.Reciprocal,
        num_kpts=len(kpoints),
        kpts=kpoints,
        labels=labels,
        kpts_weights=weights,
    )


def _apply_incar_updates(incar, updates, skip: Sequence[str] = ()) -> None:
    """
    Apply updates to an INCAR file.

    Args:
        incar (dict): An incar.
        updates (dict): Updates to apply.
        skip (list of str): Keys to skip.
    """
    for k, v in updates.items():
        if k in skip:
            continue

        if v is None:
            incar.pop(k, None)
        else:
            incar[k] = v


def _remove_unused_incar_params(incar, skip: Sequence[str] = ()) -> None:
    """
    Remove INCAR parameters that are not actively used by VASP.

    Args:
        incar (dict): An incar.
        skip (list of str): Keys to skip.
    """
    # Turn off IBRION/ISIF/POTIM if NSW = 0
    opt_flags = ["EDIFFG", "IBRION", "ISIF", "POTIM"]
    if incar.get("NSW", 0) == 0:
        for opt_flag in opt_flags:
            if opt_flag not in skip:
                incar.pop(opt_flag, None)

    # Remove MAGMOMs if they aren't used
    if incar.get("ISPIN", 1) == 1 and "MAGMOM" not in skip:
        incar.pop("MAGMOM", None)

    # Turn off +U flags if +U is not even used
    ldau_flags = ["LDAUU", "LDAUJ", "LDAUL", "LDAUTYPE"]
    if incar.get("LDAU", False) is False:
        for ldau_flag in ldau_flags:
            if ldau_flag not in skip:
                incar.pop(ldau_flag, None)


def _get_nedos(vasprun: Vasprun | None, dedos: float) -> int:
    """Automatic setting of nedos using the energy range and the energy step."""
    if vasprun is None:
        return 2000

    emax = max(eigs.max() for eigs in vasprun.eigenvalues.values())
    emin = min(eigs.min() for eigs in vasprun.eigenvalues.values())
    return int((emax - emin) / dedos)


def auto_kspacing(bandgap, bandgap_tol):
    """Automatically set kspacing based on the bandgap"""
    if bandgap is None or bandgap <= bandgap_tol:  # metallic
        return 0.22

    rmin = max(1.5, 25.22 - 2.87 * bandgap)  # Eq. 25
    kspacing = 2 * np.pi * 1.0265 / (rmin - 1.0183)  # Eq. 29

    # cap kspacing at a max of 0.44, per internal benchmarking
    return min(kspacing, 0.44)<|MERGE_RESOLUTION|>--- conflicted
+++ resolved
@@ -1536,46 +1536,8 @@
     previous calculation, the VBM and CBM k-points will automatically be added to
     ``added_kpoints``.
 
-<<<<<<< HEAD
     The "line" mode is just like "uniform" mode, but additionally adds k-points along
     symmetry lines with zero weight.
-=======
-    def __init__(
-        self,
-        structure,
-        user_incar_settings=None,
-        added_kpoints=None,
-        mode="Gap",
-        reciprocal_density=None,
-        copy_chgcar=True,
-        kpoints_line_density=20,
-        **kwargs,
-    ):
-        """
-        Args:
-            structure (Structure): Structure to compute
-            user_incar_settings (dict): A dict specifying additional incar
-                settings
-            added_kpoints (list): a list of kpoints (list of 3 number list)
-                added to the run. The k-points are in fractional coordinates
-            mode (str): "Line" - generate k-points along symmetry lines for
-                bandstructure. "Uniform" - generate uniform k-points grid.
-            reciprocal_density (int): k-point density to use for uniform mesh.
-            copy_chgcar (bool): Whether to copy the CHGCAR of a previous run.
-            kpoints_line_density (int): k-point density for high symmetry lines
-            **kwargs (dict): Any other parameters to pass into DictSet.
-        """
-        super().__init__(structure, **kwargs)
-        self.user_incar_settings = user_incar_settings or {}
-        self._config_dict["INCAR"].update(NSW=0, ISMEAR=0, SIGMA=0.05, ISYM=3, LCHARG=False, NELMIN=5)
-        self.added_kpoints = added_kpoints if added_kpoints is not None else []
-        self.mode = mode
-
-        if reciprocal_density or "reciprocal_density" in self.user_kpoints_settings:
-            self.reciprocal_density = reciprocal_density or self.user_kpoints_settings["reciprocal_density"]
-        else:
-            self.reciprocal_density = 50
->>>>>>> 80820528
 
     The "uniform_dense" mode is like "uniform" mode but additionally adds a denser
     uniform mesh with zero weight. This can be useful when calculating Fermi surfaces
@@ -1613,6 +1575,9 @@
     def __post_init__(self) -> None:
         """Ensure mode is set correctly."""
         super().__post_init__()
+
+        if "reciprocal_density" in self.user_kpoints_settings:
+            self.reciprocal_density = self.user_kpoints_settings["reciprocal_density"]
 
         self.mode = self.mode.lower()
         supported_modes = ("line", "uniform", "gap", "uniform_dense")
