# coding: utf-8
# Copyright (c) Pymatgen Development Team.
# Distributed under the terms of the MIT License.

"""
This module defines the VaspInputSet abstract base class and a concrete
implementation for the parameters developed and tested by the core team
of pymatgen, including the Materials Virtual Lab, Materials Project and the MIT
high throughput project.  The basic concept behind an input set is to specify
a scheme to generate a consistent set of VASP inputs from a structure
without further user intervention. This ensures comparability across
runs.

Read the following carefully before implementing new input sets:

1. 99% of what needs to be done can be done by specifying user_incar_settings
   to override some of the defaults of various input sets. Unless there is an
   extremely good reason to add a new set, DO NOT add one. E.g., if you want
   to turn the hubbard U off, just set "LDAU": False as a user_incar_setting.
2. All derivative input sets should inherit from one of the usual MPRelaxSet or
   MITRelaxSet, and proper superclass delegation should be used where possible.
   In particular, you are not supposed to implement your own as_dict or
   from_dict for derivative sets unless you know what you are doing.
   Improper overriding the as_dict and from_dict protocols is the major
   cause of implementation headaches. If you need an example, look at how the
   MPStaticSet or MPNonSCFSets are constructed.

The above are recommendations. The following are UNBREAKABLE rules:

1. All input sets must take in a structure or list of structures as the first
   argument.
2. user_incar_settings, user_kpoints_settings and user_<whatever>_settings are
   ABSOLUTE. Any new sets you implement must obey this. If a user wants to
   override your settings, you assume he knows what he is doing. Do not
   magically override user supplied settings. You can issue a warning if you
   think the user is wrong.
3. All input sets must save all supplied args and kwargs as instance variables.
   E.g., self.my_arg = my_arg and self.kwargs = kwargs in the __init__. This
   ensures the as_dict and from_dict work correctly.
"""

import abc
import glob
import itertools
import os
import re
import shutil
import warnings
from copy import deepcopy
from itertools import chain
from pathlib import Path
from typing import List, Tuple, Union, Optional
from zipfile import ZipFile

import numpy as np
from monty.dev import deprecated
from monty.io import zopen
from monty.json import MSONable
from monty.serialization import loadfn
from pymatgen.analysis.structure_matcher import StructureMatcher
from pymatgen.core.periodic_table import Specie, Element
from pymatgen.core.sites import PeriodicSite
from pymatgen.core.structure import Structure
from pymatgen.io.lobster import Lobsterin
from pymatgen.io.vasp.inputs import Incar, Poscar, Potcar, Kpoints, VaspInput
from pymatgen.io.vasp.outputs import Vasprun, Outcar
from pymatgen.symmetry.analyzer import SpacegroupAnalyzer
from pymatgen.symmetry.bandstructure import HighSymmKpath

MODULE_DIR = Path(__file__).resolve().parent


class VaspInputSet(MSONable, metaclass=abc.ABCMeta):
    """
    Base class representing a set of Vasp input parameters with a structure
    supplied as init parameters. Typically, you should not inherit from this
    class. Start from DictSet or MPRelaxSet or MITRelaxSet.
    """

    @property
    @abc.abstractmethod
    def incar(self):
        """Incar object"""
        pass

    @property
    @abc.abstractmethod
    def kpoints(self):
        """Kpoints object"""
        pass

    @property
    @abc.abstractmethod
    def poscar(self):
        """Poscar object"""
        pass

    @property
    def potcar_symbols(self):
        """
        List of POTCAR symbols.
        """
        # pylint: disable=E1101
        elements = self.poscar.site_symbols
        potcar_symbols = []
        settings = self._config_dict["POTCAR"]

        if isinstance(settings[elements[-1]], dict):
            for el in elements:
                potcar_symbols.append(settings[el]["symbol"] if el in settings else el)
        else:
            for el in elements:
                potcar_symbols.append(settings.get(el, el))

        return potcar_symbols

    @property
    def potcar(self):
        """
        Potcar object.
        """
        # pylint: disable=E1101
        potcar = Potcar(self.potcar_symbols, functional=self.potcar_functional)

        # warn if the selected POTCARs do not correspond to the chosen
        # potcar_functional
        for psingle in potcar:
            if self.potcar_functional not in psingle.identify_potcar()[0]:
                warnings.warn(
                    "POTCAR data with symbol {} is not known by pymatgen to\
                    correspond with the selected potcar_functional {}. This POTCAR\
                    is known to correspond with functionals {}. Please verify that\
                    you are using the right POTCARs!".format(
                        psingle.symbol,
                        self.potcar_functional,
                        psingle.identify_potcar(mode="data")[0],
                    ),
                    BadInputSetWarning,
                )

        return potcar

    @property  # type: ignore
    @deprecated(message="Use the get_vasp_input() method instead.")
    def all_input(self):
        """
        Returns all input files as a dict of {filename: vasp object}

        Returns:
            dict of {filename: object}, e.g., {'INCAR': Incar object, ...}
        """
        return {
            "INCAR": self.incar,
            "KPOINTS": self.kpoints,
            "POSCAR": self.poscar,
            "POTCAR": self.potcar,
        }

    def get_vasp_input(self) -> VaspInput:
        """

        Returns:
            VaspInput
        """
        return VaspInput(
            incar=self.incar,
            kpoints=self.kpoints,
            poscar=self.poscar,
            potcar=self.potcar,
        )

    def write_input(
        self,
        output_dir,
        make_dir_if_not_present=True,
        include_cif=False,
        potcar_spec=False,
        zip_output=False,
    ):
        """
        Writes a set of VASP input to a directory.

        Args:
            output_dir (str): Directory to output the VASP input files
            make_dir_if_not_present (bool): Set to True if you want the
                directory (and the whole path) to be created if it is not
                present.
            include_cif (bool): Whether to write a CIF file in the output
                directory for easier opening by VESTA.
            potcar_spec (bool): Instead of writing the POTCAR, write a "POTCAR.spec".
                This is intended to help sharing an input set with people who might
                not have a license to specific Potcar files. Given a "POTCAR.spec",
                the specific POTCAR file can be re-generated using pymatgen with the
                "generate_potcar" function in the pymatgen CLI.
            zip_output (bool): If True, output will be zipped into a file with the
                same name as the InputSet (e.g., MPStaticSet.zip)
        """
        if potcar_spec:
            if make_dir_if_not_present and not os.path.exists(output_dir):
                os.makedirs(output_dir)

            with zopen(os.path.join(output_dir, "POTCAR.spec"), "wt") as f:
                f.write("\n".join(self.potcar_symbols))

            for k, v in {
                "INCAR": self.incar,
                "POSCAR": self.poscar,
                "KPOINTS": self.kpoints,
            }.items():
                if v is not None:
                    with zopen(os.path.join(output_dir, k), "wt") as f:
                        f.write(v.__str__())
        else:
            vinput = self.get_vasp_input()
            vinput.write_input(
                output_dir, make_dir_if_not_present=make_dir_if_not_present
            )

        cifname = ""
        if include_cif:
            s = vinput["POSCAR"].structure
            cifname = Path(output_dir) / ("%s.cif" % re.sub(r"\s", "", s.formula))
            s.to(filename=cifname)

        if zip_output:
            filename = self.__class__.__name__ + ".zip"
            with ZipFile(filename, "w") as zip:
                for file in [
                    "INCAR",
                    "POSCAR",
                    "KPOINTS",
                    "POTCAR",
                    "POTCAR.spec",
                    cifname,
                ]:
                    try:
                        zip.write(file)
                        os.remove(file)
                    except FileNotFoundError:
                        pass

    def as_dict(self, verbosity=2):
        """
        Args:
            verbosity: Verbosity for generated dict. If 1, structure is
            excluded.

        Returns:
            MSONable dict
        """
        d = MSONable.as_dict(self)
        if verbosity == 1:
            d.pop("structure", None)
        return d


def _load_yaml_config(fname):
    config = loadfn(str(MODULE_DIR / ("%s.yaml" % fname)))
    if "PARENT" in config:
        parent_config = _load_yaml_config(config["PARENT"])
        for k, v in parent_config.items():
            if k not in config:
                config[k] = v
            elif isinstance(v, dict):
                v_new = config.get(k, {})
                v_new.update(v)
                config[k] = v_new
    return config


class DictSet(VaspInputSet):
    """
    Concrete implementation of VaspInputSet that is initialized from a dict
    settings. This allows arbitrary settings to be input. In general,
    this is rarely used directly unless there is a source of settings in yaml
    format (e.g., from a REST interface). It is typically used by other
    VaspInputSets for initialization.

    Special consideration should be paid to the way the MAGMOM initialization
    for the INCAR is done. The initialization differs depending on the type of
    structure and the configuration settings. The order in which the magmom is
    determined is as follows:

    1. If the site itself has a magmom setting, that is used.
    2. If the species on the site has a spin setting, that is used.
    3. If the species itself has a particular setting in the config file, that
       is used, e.g., Mn3+ may have a different magmom than Mn4+.
    4. Lastly, the element symbol itself is checked in the config file. If
       there are no settings, VASP's default of 0.6 is used.
    """

    def __init__(
        self,
        structure,
        config_dict,
        files_to_transfer=None,
        user_incar_settings=None,
        user_kpoints_settings=None,
        user_potcar_settings=None,
        constrain_total_magmom=False,
        sort_structure=True,
        potcar_functional=None,
        user_potcar_functional=None,
        force_gamma=False,
        reduce_structure=None,
        vdw=None,
        use_structure_charge=False,
        standardize=False,
        sym_prec=0.1,
        international_monoclinic=True,
    ):
        """
        Args:
            structure (Structure): The Structure to create inputs for.
            config_dict (dict): The config dictionary to use.
            files_to_transfer (dict): A dictionary of {filename: filepath}. This
                allows the transfer of files from a previous calculation.
            user_incar_settings (dict): User INCAR settings. This allows a user
                to override INCAR settings, e.g., setting a different MAGMOM for
                various elements or species. Note that in the new scheme,
                ediff_per_atom and hubbard_u are no longer args. Instead, the
                config_dict supports EDIFF_PER_ATOM and EDIFF keys. The former
                scales with # of atoms, the latter does not. If both are
                present, EDIFF is preferred. To force such settings, just supply
                user_incar_settings={"EDIFF": 1e-5, "LDAU": False} for example.
                The keys 'LDAUU', 'LDAUJ', 'LDAUL' are special cases since
                pymatgen defines different values depending on what anions are
                present in the structure, so these keys can be defined in one
                of two ways, e.g. either {"LDAUU":{"O":{"Fe":5}}} to set LDAUU
                for Fe to 5 in an oxide, or {"LDAUU":{"Fe":5}} to set LDAUU to
                5 regardless of the input structure.

                If a None value is given, that key is unset. For example,
                {"ENCUT": None} will remove ENCUT from the incar settings.
            user_kpoints_settings (dict or Kpoints): Allow user to override kpoints
                setting by supplying a dict E.g., {"reciprocal_density": 1000}.
                User can also supply Kpoints object. Default is None.
            user_potcar_settings (dict: Allow user to override POTCARs. E.g.,
                {"Gd": "Gd_3"}. This is generally not recommended. Default is None.
            constrain_total_magmom (bool): Whether to constrain the total magmom
                (NUPDOWN in INCAR) to be the sum of the expected MAGMOM for all
                species. Defaults to False.
            sort_structure (bool): Whether to sort the structure (using the
                default sort order of electronegativity) before generating input
                files. Defaults to True, the behavior you would want most of the
                time. This ensures that similar atomic species are grouped
                together.
            user_potcar_functional (str): Functional to use. Default (None) is to use
                the functional in the config dictionary. Valid values:
                "PBE", "PBE_52", "PBE_54", "LDA", "LDA_52", "LDA_54", "PW91",
                "LDA_US", "PW91_US".
            force_gamma (bool): Force gamma centered kpoint generation. Default
                (False) is to use the Automatic Density kpoint scheme, which
                will use the Gamma centered generation scheme for hexagonal
                cells, and Monkhorst-Pack otherwise.
            reduce_structure (None/str): Before generating the input files,
                generate the reduced structure. Default (None), does not
                alter the structure. Valid values: None, "niggli", "LLL".
            vdw: Adds default parameters for van-der-Waals functionals supported
                by VASP to INCAR. Supported functionals are: DFT-D2, undamped
                DFT-D3, DFT-D3 with Becke-Jonson damping, Tkatchenko-Scheffler,
                Tkatchenko-Scheffler with iterative Hirshfeld partitioning,
                MBD@rSC, dDsC, Dion's vdW-DF, DF2, optPBE, optB88, optB86b and
                rVV10.
            use_structure_charge (bool): If set to True, then the public
                variable used for setting the overall charge of the
                structure (structure.charge) is used to set the NELECT
                variable in the INCAR
                Default is False (structure's overall charge is not used)
            standardize (float): Whether to standardize to a primitive standard
                cell. Defaults to False.
            sym_prec (float): Tolerance for symmetry finding.
            international_monoclinic (bool): Whether to use international convention
                (vs Curtarolo) for monoclinic. Defaults True.
        """
        if reduce_structure:
            structure = structure.get_reduced_structure(reduce_structure)
        if sort_structure:
            structure = structure.get_sorted_structure()

        self._structure = structure
        self._config_dict = deepcopy(config_dict)
        self.files_to_transfer = files_to_transfer or {}
        self.constrain_total_magmom = constrain_total_magmom
        self.sort_structure = sort_structure
        self.force_gamma = force_gamma
        self.reduce_structure = reduce_structure
        self.user_incar_settings = user_incar_settings or {}
        self.user_kpoints_settings = user_kpoints_settings or {}
        self.user_potcar_settings = user_potcar_settings
        self.vdw = vdw.lower() if vdw is not None else None
        self.use_structure_charge = use_structure_charge
        self.standardize = standardize
        self.sym_prec = sym_prec
        self.international_monoclinic = international_monoclinic

        if (
            self.user_incar_settings.get("KSPACING")
            and user_kpoints_settings is not None
        ):
            warnings.warn(
                "You have specified KSPACING and also supplied kpoints "
                "settings. KSPACING only has effect when there is no "
                "KPOINTS file. Since both settings were given, pymatgen"
                "will generate a KPOINTS file and ignore KSPACING."
                "Remove the `user_kpoints_settings` argument to enable KSPACING.",
                BadInputSetWarning,
            )

        if self.vdw:
            vdw_par = loadfn(str(MODULE_DIR / "vdW_parameters.yaml"))
            try:
                self._config_dict["INCAR"].update(vdw_par[self.vdw])
            except KeyError:
                raise KeyError(
                    "Invalid or unsupported van-der-Waals "
                    "functional. Supported functionals are "
                    "%s." % vdw_par.keys()
                )
        # read the POTCAR_FUNCTIONAL from the .yaml
        self.potcar_functional = self._config_dict.get("POTCAR_FUNCTIONAL", "PBE")

        if potcar_functional is not None and user_potcar_functional is not None:
            raise ValueError(
                "Received both 'potcar_functional' and "
                "'user_potcar_functional arguments. 'potcar_functional "
                "is deprecated."
            )
        if potcar_functional:
            warnings.warn(
                "'potcar_functional' argument is deprecated. Use "
                "'user_potcar_functional' instead.",
                DeprecationWarning,
            )
            self.potcar_functional = potcar_functional
        elif user_potcar_functional:
            self.potcar_functional = user_potcar_functional

        # warn if a user is overriding POTCAR_FUNCTIONAL
        if self.potcar_functional != self._config_dict.get("POTCAR_FUNCTIONAL"):
            warnings.warn(
                "Overriding the POTCAR functional is generally not recommended "
                " as it significantly affect the results of calculations and "
                "compatibility with other calculations done with the same "
                "input set. Note that some POTCAR symbols specified in "
                "the configuration file may not be available in the selected "
                "functional.",
                BadInputSetWarning,
            )

        if self.user_potcar_settings:
            warnings.warn(
                "Overriding POTCARs is generally not recommended as it "
                "significantly affect the results of calculations and "
                "compatibility with other calculations done with the same "
                "input set. In many instances, it is better to write a "
                "subclass of a desired input set and override the POTCAR in "
                "the subclass to be explicit on the differences.",
                BadInputSetWarning,
            )
            for k, v in self.user_potcar_settings.items():
                self._config_dict["POTCAR"][k] = v

    @property
    def structure(self) -> Structure:
        """
        :return: Structure
        """
        if self.standardize and self.sym_prec:
            return standardize_structure(
                self._structure,
                sym_prec=self.sym_prec,
                international_monoclinic=self.international_monoclinic,
            )
        return self._structure

    @property
    def incar(self) -> Incar:
        """
        :return: Incar
        """
        settings = dict(self._config_dict["INCAR"])
        for k, v in self.user_incar_settings.items():
            if v is None:
                try:
                    del settings[k]
                except KeyError:
                    settings[k] = v
            elif k == "KSPACING" and self.user_kpoints_settings != {}:
                pass  # Ignore KSPACING if user_kpoints_settings are given
            else:
                settings[k] = v
        structure = self.structure
        incar = Incar()
        comp = structure.composition
        elements = sorted(
            [el for el in comp.elements if comp[el] > 0], key=lambda e: e.X
        )
        most_electroneg = elements[-1].symbol
        poscar = Poscar(structure)
        hubbard_u = settings.get("LDAU", False)

        for k, v in settings.items():
            if k == "MAGMOM":
                mag = []
                for site in structure:
                    if hasattr(site, "magmom"):
                        mag.append(site.magmom)
                    elif hasattr(site.specie, "spin"):
                        mag.append(site.specie.spin)
                    elif str(site.specie) in v:
                        mag.append(v.get(str(site.specie)))
                    else:
                        mag.append(v.get(site.specie.symbol, 0.6))
                incar[k] = mag
            elif k in ("LDAUU", "LDAUJ", "LDAUL"):
                if hubbard_u:
<<<<<<< HEAD
                    if hasattr(structure[0], k.lower()):
                        m = {
                            site.specie.symbol: getattr(site, k.lower())
                            for site in structure
                        }
                        incar[k] = [m[sym] for sym in poscar.site_symbols]
                    # lookup specific LDAU if specified for most_electroneg atom
                    elif most_electroneg in v.keys() and isinstance(
                        v[most_electroneg], dict
                    ):
                        incar[k] = [
                            v[most_electroneg].get(sym, 0)
                            for sym in poscar.site_symbols
                        ]
                    # else, use fallback LDAU value if it exists
                    else:
                        incar[k] = [
                            v.get(sym, 0)
                            if isinstance(v.get(sym, 0), (float, int))
                            else 0
                            for sym in poscar.site_symbols
                        ]
=======
                    if isinstance(v, dict):
                        if hasattr(structure[0], k.lower()):
                            m = dict([(site.specie.symbol, getattr(site, k.lower()))
                                      for site in structure])
                            incar[k] = [m[sym] for sym in poscar.site_symbols]
                        # lookup specific LDAU if specified for most_electroneg atom
                        elif isinstance(v, dict) and \
                                most_electroneg in v.keys() and \
                                isinstance(v[most_electroneg], dict):
                            incar[k] = [v[most_electroneg].get(sym, 0)
                                        for sym in poscar.site_symbols]
                        # else, use fallback LDAU value if it exists
                        else:
                            incar[k] = [v.get(sym, 0)
                                        if isinstance(v.get(sym, 0), (float, int))
                                        else 0 for sym in poscar.site_symbols]
>>>>>>> e674080c
            elif k.startswith("EDIFF") and k != "EDIFFG":
                if "EDIFF" not in settings and k == "EDIFF_PER_ATOM":
                    incar["EDIFF"] = float(v) * structure.num_sites
                else:
                    incar["EDIFF"] = float(settings["EDIFF"])
            else:
                incar[k] = v
<<<<<<< HEAD

        has_u = hubbard_u and sum(incar["LDAUU"]) > 0
=======
        has_u = False
        if ["LDAUU"] in list(incar.keys()):
            has_u = hubbard_u and sum(incar['LDAUU']) > 0
>>>>>>> e674080c
        if has_u:
            # modify LMAXMIX if LSDA+U and you have d or f electrons
            # note that if the user explicitly sets LMAXMIX in settings it will
            # override this logic.
            if "LMAXMIX" not in settings.keys():
                # contains f-electrons
                if any([el.Z > 56 for el in structure.composition]):
                    incar["LMAXMIX"] = 6
                # contains d-electrons
                elif any([el.Z > 20 for el in structure.composition]):
                    incar["LMAXMIX"] = 4
        else:
            for key in list(incar.keys()):
                if key.startswith("LDAU"):
                    del incar[key]

        if self.constrain_total_magmom:
            nupdown = sum([mag if abs(mag) > 0.6 else 0 for mag in incar["MAGMOM"]])
            incar["NUPDOWN"] = nupdown

        if self.use_structure_charge:
            incar["NELECT"] = self.nelect

        # Ensure adequate number of KPOINTS are present for the tetrahedron
        # method (ISMEAR=-5). If KSPACING is in the INCAR file the number
        # of kpoints is not known before calling VASP, but a warning is raised
        # when the KSPACING value is > 0.5 (2 reciprocal Angstrom).
        # An error handler in Custodian is available to
        # correct overly large KSPACING values (small number of kpoints)
        # if necessary.
        # if "KSPACING" not in self.user_incar_settings.keys():
        if self.kpoints is not None:
            if np.product(self.kpoints.kpts) < 4 and incar.get("ISMEAR", 0) == -5:
                incar["ISMEAR"] = 0

        if (
            self.user_incar_settings.get("KSPACING", 0) > 0.5
            and incar.get("ISMEAR", 0) == -5
        ):
            warnings.warn(
                "Large KSPACING value detected with ISMEAR = -5. Ensure that VASP "
                "generates an adequate number of KPOINTS, lower KSPACING, or "
                "set ISMEAR = 0",
                BadInputSetWarning,
            )

        if all([k.is_metal for k in structure.composition.keys()]):
            if incar.get("NSW", 0) > 0 and incar.get("ISMEAR", 1) < 1:
                warnings.warn(
                    "Relaxation of likely metal with ISMEAR < 1 "
                    "detected. Please see VASP recommendations on "
                    "ISMEAR for metals.",
                    BadInputSetWarning,
                )

        return incar

    @property
    def poscar(self) -> Poscar:
        """
        :return: Poscar
        """
        return Poscar(self.structure)

    @property
    def nelect(self) -> float:
        """
        Gets the default number of electrons for a given structure.
        """
        # if structure is not sorted this can cause problems, so must take
        # care to remove redundant symbols when counting electrons
        site_symbols = list(set(self.poscar.site_symbols))
        structure = self.structure
        nelect = 0.0
        for ps in self.potcar:
            if ps.element in site_symbols:
                site_symbols.remove(ps.element)
                nelect += (
                    structure.composition.element_composition[ps.element] * ps.ZVAL
                )

        if self.use_structure_charge:
            return nelect - structure.charge
        return nelect

    @property
    def kpoints(self) -> Union[Kpoints, None]:
        """
        Returns a KPOINTS file using the fully automated grid method. Uses
        Gamma centered meshes for hexagonal cells and Monk grids otherwise.

        If KSPACING is set in user_incar_settings (or the INCAR file), no
        file is created because VASP will automatically generate the kpoints.

        Algorithm:
            Uses a simple approach scaling the number of divisions along each
            reciprocal lattice vector proportional to its length.
        """
        # Return None if KSPACING is present in the INCAR, because this will
        # cause VASP to generate the kpoints automatically
        if self.user_incar_settings.get("KSPACING") or self._config_dict["INCAR"].get(
            "KSPACING"
        ):
            if self.user_kpoints_settings == {}:
                return None

        settings = self.user_kpoints_settings or self._config_dict.get("KPOINTS")

        if isinstance(settings, Kpoints):
            return settings

        # Return None if KSPACING is present in the INCAR, because this will
        # cause VASP to generate the kpoints automatically
        if (
            self.user_incar_settings.get("KSPACING")
            and self.user_kpoints_settings == {}
        ):
            return None

        # If grid_density is in the kpoints_settings use
        # Kpoints.automatic_density
        if settings.get("grid_density"):
            return Kpoints.automatic_density(
                self.structure, int(settings["grid_density"]), self.force_gamma
            )

        # If reciprocal_density is in the kpoints_settings use
        # Kpoints.automatic_density_by_vol
        if settings.get("reciprocal_density"):
            return Kpoints.automatic_density_by_vol(
                self.structure, int(settings["reciprocal_density"]), self.force_gamma
            )

        # If length is in the kpoints_settings use Kpoints.automatic
        if settings.get("length"):
            return Kpoints.automatic(settings["length"])

        # Raise error. Unsure of which kpoint generation to use
        raise ValueError(
            "Invalid KPoint Generation algo : Supported Keys are "
            "grid_density: for Kpoints.automatic_density generation, "
            "reciprocal_density: for KPoints.automatic_density_by_vol "
            "generation, and length  : for Kpoints.automatic generation"
        )

    def __str__(self):
        return self.__class__.__name__

    def __repr__(self):
        return self.__class__.__name__

    def write_input(
        self,
        output_dir: str,
        make_dir_if_not_present: bool = True,
        include_cif: bool = False,
        potcar_spec: bool = False,
        zip_output: bool = False,
    ):
        """
        Writes out all input to a directory.

        Args:
            output_dir (str): Directory to output the VASP input files
            make_dir_if_not_present (bool): Set to True if you want the
                directory (and the whole path) to be created if it is not
                present.
            include_cif (bool): Whether to write a CIF file in the output
                directory for easier opening by VESTA.
            potcar_spec (bool): Instead of writing the POTCAR, write a "POTCAR.spec".
                This is intended to help sharing an input set with people who might
                not have a license to specific Potcar files. Given a "POTCAR.spec",
                the specific POTCAR file can be re-generated using pymatgen with the
                "generate_potcar" function in the pymatgen CLI.
        """
        super().write_input(
            output_dir=output_dir,
            make_dir_if_not_present=make_dir_if_not_present,
            include_cif=include_cif,
            potcar_spec=potcar_spec,
            zip_output=zip_output,
        )
        for k, v in self.files_to_transfer.items():
            with zopen(v, "rb") as fin, zopen(str(Path(output_dir) / k), "wb") as fout:
                shutil.copyfileobj(fin, fout)

    def calculate_ng(self, max_prime_factor: int = 7, must_inc_2: bool = True) -> Tuple:
        """
        Calculates the NGX, NGY, and NGZ values using the information availible in the INCAR and POTCAR
        This is meant to help with making initial guess for the FFT grid so we can interact with the Charge density API

        Args:
            max_prime_factor (int): the valid prime factors of the grid size in each direction
                                    VASP has many different setting for this to handel many compiling options.
                                    For typical MPI options all prime factors up to 7 are allowed
        """

        # TODO throw error for Ultrasoft potentials

        _RYTOEV = 13.605826
        _AUTOA = 0.529177249
        _PI = 3.141592653589793238

        # TODO Only do this for VASP 6 for now. Older version require more advanced logitc

        # get the ENCUT val
        if "ENCUT" in self.incar and self.incar["ENCUT"] > 0:
            encut = self.incar["ENCUT"]
        else:
            encut = max([i_species.enmax for i_species in self.all_input["POTCAR"]])
        #

        _CUTOF = [
            np.sqrt(encut / _RYTOEV) / (2 * _PI / (anorm / _AUTOA))
            for anorm in self.poscar.structure.lattice.abc
        ]

        _PREC = "Normal"  # VASP default
        if "PREC" in self.incar:
            _PREC = self.incar["PREC"]

        if _PREC[0].lower() in {"l", "m", "h"}:
            raise NotImplementedError(
                "PREC = LOW/MEDIUM/HIGH from VASP 4.x and not supported, Please use NORMA/SINGLE/ACCURATE"
            )

        if _PREC[0].lower() in {"a", "s"}:  # TODO This only works in VASP 6.x
            _WFACT = 4
        else:
            _WFACT = 3

        def next_g_size(cur_g_size):
            g_size = int(_WFACT * cur_g_size + 0.5)
            return next_num_with_prime_factors(g_size, max_prime_factor, must_inc_2)

        ng_vec = [*map(next_g_size, _CUTOF)]

        if _PREC[0].lower() in {"a", "n"}:  # TODO This works for VASP 5.x and 6.x
            finer_g_scale = 2
        else:
            finer_g_scale = 1

        return ng_vec, [ng_ * finer_g_scale for ng_ in ng_vec]


# Helper functions to determine valid FFT grids for VASP
def next_num_with_prime_factors(n: int, max_prime_factor: int, must_inc_2: bool = True) -> int:
    """
    Return the next number greater than or equal to n that only has the desired prime factors

    Args:
        n (int): Initial guess at the grid density
        max_prime_factor (int): the maximum prime factor
        must_inc_2 (bool): 2 must be a prime factor of the result

    Returns:
        int: first product of of the prime_factors that is >= n
    """
    if max_prime_factor < 2:
        raise ValueError("Must choose a maximum prime factor greater than 2")
    prime_factors = primes_less_than(max_prime_factor)
    for new_val in itertools.count(start=n):
        if must_inc_2 and new_val % 2 != 0:
            continue
        cur_val_ = new_val
        for j in prime_factors:
            while cur_val_ % j == 0:
                cur_val_ //= j
        if cur_val_ == 1:
            return new_val
    raise ValueError("No factorable number found, not possible.")


def primes_less_than(max_val: int) -> List[int]:
    """
    Get the primes less than or equal to the max value
    """
    res = []
    for i in range(2, max_val+1):
        for j in range(2, i):
            if i % j == 0:
                break
        else:
            res.append(i)
    return res


class MITRelaxSet(DictSet):
    """
    Standard implementation of VaspInputSet utilizing parameters in the MIT
    High-throughput project.
    The parameters are chosen specifically for a high-throughput project,
    which means in general pseudopotentials with fewer electrons were chosen.

    Please refer::

        A Jain, G. Hautier, C. Moore, S. P. Ong, C. Fischer, T. Mueller,
        K. A. Persson, G. Ceder. A high-throughput infrastructure for density
        functional theory calculations. Computational Materials Science,
        2011, 50(8), 2295-2310. doi:10.1016/j.commatsci.2011.02.023
    """

    CONFIG = _load_yaml_config("MITRelaxSet")

    def __init__(self, structure, **kwargs):
        """
        :param structure: Structure
        :param kwargs: Same as those supported by DictSet.
        """
        super().__init__(structure, MITRelaxSet.CONFIG, **kwargs)
        self.kwargs = kwargs


class MPRelaxSet(DictSet):
    """
    Implementation of VaspInputSet utilizing parameters in the public
    Materials Project. Typically, the pseudopotentials chosen contain more
    electrons than the MIT parameters, and the k-point grid is ~50% more dense.
    The LDAUU parameters are also different due to the different psps used,
    which result in different fitted values.
    """

    CONFIG = _load_yaml_config("MPRelaxSet")

    def __init__(self, structure, **kwargs):
        """
        :param structure: Structure
        :param kwargs: Same as those supported by DictSet.
        """
        super().__init__(structure, MPRelaxSet.CONFIG, **kwargs)
        self.kwargs = kwargs


class MPScanRelaxSet(DictSet):
    """
    Class for writing a relaxation input set using the accurate and numerically
    efficient r2SCAN variant of the Strongly Constrained and Appropriately Normed
    (SCAN) metaGGA density functional.

    Notes:
        1. This functional is currently not officially supported in VASP. Source
        code may be obtained by contacting the authors of the manuscript in the
        References section. The original SCAN functional, available from VASP 5.4.3
        onwards, maybe used instead by passing `user_incar_settings={"METAGGA": "SCAN"}`
        when instantiating this InputSet. r2SCAN and SCAN are expected to yield
        very similar results.

        2. Meta-GGA calculations require POTCAR files that include
        information on the kinetic energy density of the core-electrons,
        i.e. "PBE_52" or "PBE_54". Make sure the POTCARs include the
        following lines (see VASP wiki for more details):

            $ grep kinetic POTCAR
            kinetic energy-density
            mkinetic energy-density pseudized
            kinetic energy density (partial)

    References:
         James W. Furness, Aaron D. Kaplan, Jinliang Ning, John P. Perdew, and Jianwei Sun.
         Accurate and Numerically Efficient r2SCAN Meta-Generalized Gradient Approximation.
         The Journal of Physical Chemistry Letters 0, 11 DOI: 10.1021/acs.jpclett.0c02405
    """

    CONFIG = _load_yaml_config("MPSCANRelaxSet")

    def __init__(self, structure, bandgap=0, **kwargs):
        """
        Args:
            structure (Structure): Input structure.
            bandgap (int): Bandgap of the structure in eV. The bandgap is used to
                    compute the appropriate k-point density and determine the
                    smearing settings.

                    Metallic systems (default, bandgap = 0) use a KSPACING value of 0.22
                    and Methfessel-Paxton order 2 smearing (ISMEAR=2, SIGMA=0.2).

                    Non-metallic systems (bandgap > 0) use the tetrahedron smearing
                    method (ISMEAR=-5, SIGMA=0.05). The KSPACING value is
                    calculated from the bandgap via Eqs. 25 and 29 of Wisesa, McGill,
                    and Mueller [1] (see References). Note that if 'user_incar_settings'
                    or 'user_kpoints_settings' override KSPACING, the calculation from
                    bandgap is not performed.

            vdw (str): set "rVV10" to enable SCAN+rVV10, which is a versatile
                    van der Waals density functional by combing the SCAN functional
                    with the rVV10 non-local correlation functional. rvv10 is the only
                    dispersion correction available for SCAN at this time.
            **kwargs: Same as those supported by DictSet.

        References:
            [1] P. Wisesa, K.A. McGill, T. Mueller, Efficient generation of
            generalized Monkhorst-Pack grids through the use of informatics,
            Phys. Rev. B. 93 (2016) 1–10. doi:10.1103/PhysRevB.93.155109.
        """
        super().__init__(structure, MPScanRelaxSet.CONFIG, **kwargs)
        self.bandgap = bandgap
        self.kwargs = kwargs

        if self.potcar_functional not in ["PBE_52", "PBE_54"]:
            raise ValueError("SCAN calculations require PBE_52 or PBE_54!")

        # self.kwargs.get("user_incar_settings", {
        updates = {}
        # select the KSPACING and smearing parameters based on the bandgap
        if self.bandgap == 0:
            updates["KSPACING"] = 0.22
            updates["SIGMA"] = 0.2
            updates["ISMEAR"] = 2
        else:
            rmin = 25.22 - 1.87 * bandgap  # Eq. 25
            kspacing = 2 * np.pi * 1.0265 / (rmin - 1.0183)  # Eq. 29
            # cap the KSPACING at a max of 0.44, per internal benchmarking
            if kspacing > 0.44:
                kspacing = 0.44
            updates["KSPACING"] = kspacing
            updates["ISMEAR"] = -5
            updates["SIGMA"] = 0.05

        # Don't overwrite things the user has supplied
        if kwargs.get("user_incar_settings", {}).get("KSPACING"):
            del updates["KSPACING"]

        if kwargs.get("user_incar_settings", {}).get("ISMEAR"):
            del updates["ISMEAR"]

        if kwargs.get("user_incar_settings", {}).get("SIGMA"):
            del updates["SIGMA"]

        if self.vdw:
            if self.vdw != "rvv10":
                warnings.warn(
                    "Use of van der waals functionals other than rVV10 "
                    "with SCAN is not supported at this time. "
                )
                # delete any vdw parameters that may have been added to the INCAR
                vdw_par = loadfn(str(MODULE_DIR / "vdW_parameters.yaml"))
                for k, v in vdw_par[self.vdw].items():
                    try:
                        del self._config_dict["INCAR"][k]
                    except KeyError:
                        pass

        self._config_dict["INCAR"].update(updates)


class MPMetalRelaxSet(MPRelaxSet):
    """
    Implementation of VaspInputSet utilizing parameters in the public
    Materials Project, but with tuning for metals. Key things are a denser
    k point density, and a
    """

    CONFIG = _load_yaml_config("MPRelaxSet")

    def __init__(self, structure, **kwargs):
        """
        :param structure: Structure
        :param kwargs: Same as those supported by DictSet.
        """
        super().__init__(structure, **kwargs)
        self._config_dict["INCAR"].update({"ISMEAR": 1, "SIGMA": 0.2})
        self._config_dict["KPOINTS"].update({"reciprocal_density": 200})
        self.kwargs = kwargs


class MPHSERelaxSet(DictSet):
    """
    Same as the MPRelaxSet, but with HSE parameters.
    """

    CONFIG = _load_yaml_config("MPHSERelaxSet")

    def __init__(self, structure, **kwargs):
        """
        :param structure: Structure
        :param kwargs: Same as those supported by DictSet.
        """
        super().__init__(structure, MPHSERelaxSet.CONFIG, **kwargs)
        self.kwargs = kwargs




class MPStaticSet(MPRelaxSet):
    """
    Creates input files for a static calculation.
    """

    def __init__(
        self,
        structure,
        prev_incar=None,
        prev_kpoints=None,
        lepsilon=False,
        lcalcpol=False,
        reciprocal_density=100,
        small_gap_multiply=None,
        **kwargs
    ):
        """
        Args:
            structure (Structure): Structure from previous run.
            prev_incar (Incar): Incar file from previous run.
            prev_kpoints (Kpoints): Kpoints from previous run.
            lepsilon (bool): Whether to add static dielectric calculation
            lcalcpol (bool): Whether to turn on evaluation of the Berry phase approximations
                for electronic polarization
            reciprocal_density (int): For static calculations, we usually set the
                reciprocal density by volume. This is a convenience arg to change
                that, rather than using user_kpoints_settings. Defaults to 100,
                which is ~50% more than that of standard relaxation calculations.
            small_gap_multiply ([float, float]): If the gap is less than
                1st index, multiply the default reciprocal_density by the 2nd
                index.
            **kwargs: kwargs supported by MPRelaxSet.
        """
        super().__init__(structure, **kwargs)
        if isinstance(prev_incar, str):
            prev_incar = Incar.from_file(prev_incar)
        if isinstance(prev_kpoints, str):
            prev_kpoints = Kpoints.from_file(prev_kpoints)

        self.prev_incar = prev_incar
        self.prev_kpoints = prev_kpoints
        self.reciprocal_density = reciprocal_density
        self.kwargs = kwargs
        self.lepsilon = lepsilon
        self.lcalcpol = lcalcpol
        self.small_gap_multiply = small_gap_multiply

    @property
    def incar(self):
        """
        :return: Incar
        """
        parent_incar = super().incar
        incar = (
            Incar(self.prev_incar)
            if self.prev_incar is not None
            else Incar(parent_incar)
        )

        incar.update(
            {
                "IBRION": -1,
                "ISMEAR": -5,
                "LAECHG": True,
                "LCHARG": True,
                "LORBIT": 11,
                "LVHAR": True,
                "LWAVE": False,
                "NSW": 0,
                "ALGO": "Normal",
            }
        )

        if self.lepsilon:
            incar["IBRION"] = 8
            incar["LEPSILON"] = True

            # LPEAD=T: numerical evaluation of overlap integral prevents
            # LRF_COMMUTATOR errors and can lead to better expt. agreement
            # but produces slightly different results
            incar["LPEAD"] = True

            # Note that DFPT calculations MUST unset NSW. NSW = 0 will fail
            # to output ionic.
            incar.pop("NSW", None)
            incar.pop("NPAR", None)

        if self.lcalcpol:
            incar["LCALCPOL"] = True

        for k in ["MAGMOM", "NUPDOWN"] + list(
            self.kwargs.get("user_incar_settings", {}).keys()
        ):
            # For these parameters as well as user specified settings, override
            # the incar settings.
            if parent_incar.get(k, None) is not None:
                incar[k] = parent_incar[k]
            else:
                incar.pop(k, None)

        # use new LDAUU when possible b/c the Poscar might have changed
        # representation
        if incar.get("LDAU"):
            u = incar.get("LDAUU", [])
            j = incar.get("LDAUJ", [])
            if sum([u[x] - j[x] for x, y in enumerate(u)]) > 0:
                for tag in ("LDAUU", "LDAUL", "LDAUJ"):
                    incar.update({tag: parent_incar[tag]})
            # ensure to have LMAXMIX for GGA+U static run
            if "LMAXMIX" not in incar:
                incar.update({"LMAXMIX": parent_incar["LMAXMIX"]})

        # Compare ediff between previous and staticinputset values,
        # choose the tighter ediff
        incar["EDIFF"] = min(incar.get("EDIFF", 1), parent_incar["EDIFF"])
        return incar

    @property
    def kpoints(self) -> Optional[Kpoints]:
        """
        :return: Kpoints
        """
        self._config_dict["KPOINTS"]["reciprocal_density"] = self.reciprocal_density
        kpoints = super().kpoints

        # Prefer to use k-point scheme from previous run
        # except for when lepsilon = True is specified
        if kpoints is not None:
            if self.prev_kpoints and self.prev_kpoints.style != kpoints.style:
                if (self.prev_kpoints.style == Kpoints.supported_modes.Monkhorst) and (
                    not self.lepsilon
                ):
                    k_div = [kp + 1 if kp % 2 == 1 else kp for kp in kpoints.kpts[0]]
                    kpoints = Kpoints.monkhorst_automatic(k_div)
                else:
                    kpoints = Kpoints.gamma_automatic(kpoints.kpts[0])
        return kpoints

    def override_from_prev_calc(self, prev_calc_dir="."):
        """
        Update the input set to include settings from a previous calculation.

        Args:
            prev_calc_dir (str): The path to the previous calculation directory.

        Returns:
            The input set with the settings (structure, k-points, incar, etc)
            updated using the previous VASP run.
        """
        vasprun, outcar = get_vasprun_outcar(prev_calc_dir)

        self.prev_incar = vasprun.incar
        self.prev_kpoints = vasprun.kpoints

        if self.standardize:
            warnings.warn(
                "Use of standardize=True with from_prev_run is not "
                "recommended as there is no guarantee the copied "
                "files will be appropriate for the standardized "
                "structure."
            )

        self._structure = get_structure_from_prev_run(vasprun, outcar)

        # multiply the reciprocal density if needed
        if self.small_gap_multiply:
            gap = vasprun.eigenvalue_band_properties[0]
            if gap <= self.small_gap_multiply[0]:
                self.reciprocal_density = (
                    self.reciprocal_density * self.small_gap_multiply[1]
                )

        return self

    @classmethod
    def from_prev_calc(cls, prev_calc_dir, **kwargs):
        """
        Generate a set of Vasp input files for static calculations from a
        directory of previous Vasp run.

        Args:
            prev_calc_dir (str): Directory containing the outputs(
                vasprun.xml and OUTCAR) of previous vasp run.
            **kwargs: All kwargs supported by MPStaticSet, other than prev_incar
                and prev_structure and prev_kpoints which are determined from
                the prev_calc_dir.
        """
        input_set = cls(_dummy_structure, **kwargs)
        return input_set.override_from_prev_calc(prev_calc_dir=prev_calc_dir)

class LinearResponseUSet(MPRelaxSet):
    def __init__(self, structure, prev_incar=None, prev_kpoints=None,
                 lepsilon=False, lcalcpol=False, reciprocal_density=100,
                 small_gap_multiply=None, **kwargs):
        super().__init__(structure, **kwargs)
        if isinstance(prev_incar, str):
            prev_incar = Incar.from_file(prev_incar)
        if isinstance(prev_kpoints, str):
            prev_kpoints = Kpoints.from_file(prev_kpoints)

        self.prev_incar = prev_incar
        self.prev_kpoints = prev_kpoints
        self.reciprocal_density = reciprocal_density
        self.kwargs = kwargs
        self.lepsilon = lepsilon
        self.lcalcpol = lcalcpol
        self.small_gap_multiply = small_gap_multiply

    @property
    def incar(self):
        parent_incar = super().incar
        print(parent_incar)
        settings = dict(self._config_dict["INCAR"])
        settings.pop("LDAUU")
        settings.pop("LDAUJ")
        settings.pop("LDAUL")

        structure = self.structure
        comp = structure.composition
        elements = sorted([el for el in comp.elements if comp[el] > 0],
                          key=lambda e: e.X)
        most_electroneg = elements[-1].symbol
        poscar = Poscar(structure)
        hubbard_u = settings.get("LDAU", False)

        incar = Incar(self.prev_incar) if self.prev_incar is not None else \
            Incar(parent_incar)

        incar.update(
            {"IBRION": -1, "ISMEAR": -5, "LAECHG": True, "LCHARG": True,
             "LORBIT": 11, "LVHAR": True, "LWAVE": False, "NSW": 0,
             "ICHARG": 0, "ALGO": "Normal"})

        if self.lepsilon:
            incar["IBRION"] = 8
            incar["LEPSILON"] = True

            # LPEAD=T: numerical evaluation of overlap integral prevents
            # LRF_COMMUTATOR errors and can lead to better expt. agreement
            # but produces slightly different results
            incar["LPEAD"] = True

            # Note that DFPT calculations MUST unset NSW. NSW = 0 will fail
            # to output ionic.
            incar.pop("NSW", None)
            incar.pop("NPAR", None)

        if self.lcalcpol:
            incar["LCALCPOL"] = True

        for k, v in settings.items():
            if k == "MAGMOM":
                mag = []
                for site in structure:
                    if hasattr(site, 'magmom'):
                        mag.append(site.magmom)
                    elif hasattr(site.specie, 'spin'):
                        mag.append(site.specie.spin)
                    elif str(site.specie) in v:
                        mag.append(v.get(str(site.specie)))
                    else:
                        mag.append(v.get(site.specie.symbol, 0.6))
                incar[k] = mag
            elif k.startswith("EDIFF") and k != "EDIFFG":
                if "EDIFF" not in settings and k == "EDIFF_PER_ATOM":
                    incar["EDIFF"] = float(v) * structure.num_sites
                else:
                    incar["EDIFF"] = float(settings["EDIFF"])
            else:
                incar[k] = v

        for k in ["MAGMOM", "NUPDOWN"] + list(self.kwargs.get(
                "user_incar_settings", {}).keys()):
            # For these parameters as well as user specified settings, override
            # the incar settings.
            if parent_incar.get(k, None) is not None:
                incar[k] = parent_incar[k]
            else:
                incar.pop(k, None)

        # This is the method that should be changed - we don't want LDAU to update?
        # if incar.get('LDAU'):
        #     u = incar.get('LDAUU', [])
        #     j = incar.get('LDAUJ', [])
        #     if sum([u[x] - j[x] for x, y in enumerate(u)]) > 0:
        #         for tag in ('LDAUU', 'LDAUL', 'LDAUJ'):
        #             incar.update({tag: parent_incar[tag]})
        #     # ensure to have LMAXMIX for GGA+U static run
        #     if "LMAXMIX" not in incar:
        #         incar.update({"LMAXMIX": parent_incar["LMAXMIX"]})

        # Compare ediff between previous and staticinputset values,
        # choose the tighter ediff

        incar["EDIFF"] = min(incar.get("EDIFF", 1), parent_incar["EDIFF"])
        if self.kwargs.get("user_incar_settings")["LDAUU"]:
            print(1)
            incar["LDAUL"] = self.kwargs.get("user_incar_settings")["LDAUL"]
            incar["LDAUU"] = self.kwargs.get("user_incar_settings")["LDAUU"]
            incar["LDAUJ"] = self.kwargs.get("user_incar_settings")["LDAUJ"]
            incar["LDAU"] = self.kwargs.get("user_incar_settings")["LDAU"]
            incar["LDAUTYPE"] = self.kwargs.get("user_incar_settings")["LDAUTYPE"]
            incar["LDAUPRINT"] = self.kwargs.get("user_incar_settings")["LDAUPRINT"]
            incar["LORBIT"] = self.kwargs.get("user_incar_settings")["LORBIT"]

        return incar
    @property
    def kpoints(self):
        self._config_dict["KPOINTS"]["reciprocal_density"] = \
            self.reciprocal_density
        kpoints = super().kpoints

        # Prefer to use k-point scheme from previous run
        # except for when lepsilon = True is specified
        if self.prev_kpoints and self.prev_kpoints.style != kpoints.style:
            if (self.prev_kpoints.style == Kpoints.supported_modes.Monkhorst) \
                    and (not self.lepsilon):
                k_div = [kp + 1 if kp % 2 == 1 else kp
                         for kp in kpoints.kpts[0]]
                kpoints = Kpoints.monkhorst_automatic(k_div)
            else:
                kpoints = Kpoints.gamma_automatic(kpoints.kpts[0])
        return kpoints

    def override_from_prev_calc(self, prev_calc_dir='.'):
        """
        Update the input set to include settings from a previous calculation.

        Args:
            prev_calc_dir (str): The path to the previous calculation directory.

        Returns:
            The input set with the settings (structure, k-points, incar, etc)
            updated using the previous VASP run.
        """
        vasprun, outcar = get_vasprun_outcar(prev_calc_dir)

        self.prev_incar = vasprun.incar
        self.prev_kpoints = vasprun.kpoints

        if self.standardize:
            warnings.warn("Use of standardize=True with from_prev_run is not "
                          "recommended as there is no guarantee the copied "
                          "files will be appropriate for the standardized "
                          "structure.")

        self._structure = get_structure_from_prev_run(vasprun, outcar)

        # multiply the reciprocal density if needed
        if self.small_gap_multiply:
            gap = vasprun.eigenvalue_band_properties[0]
            if gap <= self.small_gap_multiply[0]:
                self.reciprocal_density = (self.reciprocal_density *
                                           self.small_gap_multiply[1])

        return self

    @classmethod
    def from_prev_calc(cls, prev_calc_dir,  **kwargs):
        """
        Generate a set of Vasp input files for static calculations from a
        directory of previous Vasp run.

        Args:
            prev_calc_dir (str): Directory containing the outputs(
                vasprun.xml and OUTCAR) of previous vasp run.
            **kwargs: All kwargs supported by MPStaticSet, other than prev_incar
                and prev_structure and prev_kpoints which are determined from
                the prev_calc_dir.
        """
        input_set = cls(_dummy_structure, **kwargs)
        return input_set.override_from_prev_calc(prev_calc_dir=prev_calc_dir)



class MPScanStaticSet(MPScanRelaxSet):
    """
    Creates input files for a static calculation using the accurate and numerically
    efficient r2SCAN variant of the Strongly Constrainted and Appropriately Normed
    (SCAN) metaGGA functional.
    """

    def __init__(
        self,
        structure,
        bandgap=0,
        prev_incar=None,
        lepsilon=False,
        lcalcpol=False,
        **kwargs
    ):
        """
        Args:
            structure (Structure): Structure from previous run.
            bandgap (float): Bandgap of the structure in eV. The bandgap is used to
                    compute the appropriate k-point density and determine the
                    smearing settings.
            prev_incar (Incar): Incar file from previous run.
            lepsilon (bool): Whether to add static dielectric calculation
            lcalcpol (bool): Whether to turn on evaluation of the Berry phase approximations
                for electronic polarization.
            **kwargs: kwargs supported by MPScanRelaxSet.
        """
        super().__init__(structure, bandgap, **kwargs)
        if isinstance(prev_incar, str):
            prev_incar = Incar.from_file(prev_incar)

        self.prev_incar = prev_incar
        self.kwargs = kwargs
        self.lepsilon = lepsilon
        self.lcalcpol = lcalcpol

    @property
    def incar(self):
        """
        :return: Incar
        """
        parent_incar = super().incar
        incar = (
            Incar(self.prev_incar)
            if self.prev_incar is not None
            else Incar(parent_incar)
        )

        incar.update(
            {"LREAL": False, "NSW": 0, "LORBIT": 11, "LVHAR": True, "ISMEAR": -5}
        )

        if self.lepsilon:
            incar["IBRION"] = 8
            incar["LEPSILON"] = True

            # LPEAD=T: numerical evaluation of overlap integral prevents
            # LRF_COMMUTATOR errors and can lead to better expt. agreement
            # but produces slightly different results
            incar["LPEAD"] = True

            # Note that DFPT calculations MUST unset NSW. NSW = 0 will fail
            # to output ionic.
            incar.pop("NSW", None)
            incar.pop("NPAR", None)

        if self.lcalcpol:
            incar["LCALCPOL"] = True

        for k in list(self.kwargs.get("user_incar_settings", {}).keys()):
            # For user specified settings, override
            # the incar settings.
            if parent_incar.get(k, None) is not None:
                incar[k] = parent_incar[k]
            else:
                incar.pop(k, None)

        return incar

    def override_from_prev_calc(self, prev_calc_dir="."):
        """
        Update the input set to include settings from a previous calculation.

        Args:
            prev_calc_dir (str): The path to the previous calculation directory.

        Returns:
            The input set with the settings (structure, k-points, incar, etc)
            updated using the previous VASP run.
        """
        vasprun, outcar = get_vasprun_outcar(prev_calc_dir)

        self.prev_incar = vasprun.incar

        self._structure = get_structure_from_prev_run(vasprun, outcar)

        return self

    @classmethod
    def from_prev_calc(cls, prev_calc_dir, **kwargs):
        """
        Generate a set of Vasp input files for static calculations from a
        directory of previous Vasp run.

        Args:
            prev_calc_dir (str): Directory containing the outputs(
                vasprun.xml and OUTCAR) of previous vasp run.
            **kwargs: All kwargs supported by MPScanStaticSet, other than prev_incar
                which is determined from the prev_calc_dir.
        """
        input_set = cls(_dummy_structure, **kwargs)
        return input_set.override_from_prev_calc(prev_calc_dir=prev_calc_dir)


class MPHSEBSSet(MPHSERelaxSet):
    """
    Implementation of a VaspInputSet for HSE band structure computations.
    Remember that HSE band structures must be self-consistent in VASP. A
    band structure along symmetry lines for instance needs BOTH a uniform
    grid with appropriate weights AND a path along the lines with weight 0.

    Thus, the "Uniform" mode is just like regular static SCF but allows
    adding custom kpoints (e.g., corresponding to known VBM/CBM) to the
    uniform grid that have zero weight (e.g., for better gap estimate).

    The "Gap" mode behaves just like the "Uniform" mode, however, if starting
    from a previous calculation, the VBM and CBM k-points will automatically
    be added to ``added_kpoints``.

    The "Line" mode is just like Uniform mode, but additionally adds
    k-points along symmetry lines with zero weight.
    """

    def __init__(
        self,
        structure,
        user_incar_settings=None,
        added_kpoints=None,
        mode="Gap",
        reciprocal_density=None,
        copy_chgcar=True,
        kpoints_line_density=20,
        **kwargs
    ):
        """
        Args:
            structure (Structure): Structure to compute
            user_incar_settings (dict): A dict specifying additional incar
                settings
            added_kpoints (list): a list of kpoints (list of 3 number list)
                added to the run. The k-points are in fractional coordinates
            mode (str): "Line" - generate k-points along symmetry lines for
                bandstructure. "Uniform" - generate uniform k-points grid.
            reciprocal_density (int): k-point density to use for uniform mesh.
            copy_chgcar (bool): Whether to copy the CHGCAR of a previous run.
            kpoints_line_density (int): k-point density for high symmetry lines
            **kwargs (dict): Any other parameters to pass into DictSet.
        """
        super().__init__(structure, **kwargs)
        self.user_incar_settings = user_incar_settings or {}
        self._config_dict["INCAR"].update(
            {
                "NSW": 0,
                "ISMEAR": 0,
                "SIGMA": 0.05,
                "ISYM": 3,
                "LCHARG": False,
                "NELMIN": 5,
            }
        )
        self.added_kpoints = added_kpoints if added_kpoints is not None else []
        self.mode = mode

        if (
            not reciprocal_density
            or "reciprocal_density" not in self.user_kpoints_settings
        ):
            self.reciprocal_density = 50
        else:
            self.reciprocal_density = (
                reciprocal_density or self.user_kpoints_settings["reciprocal_density"]
            )

        self.kpoints_line_density = kpoints_line_density
        self.copy_chgcar = copy_chgcar

    @property
    def kpoints(self) -> Kpoints:
        """
        :return: Kpoints
        """
        kpts = []  # type: List[Union[int, float, None]]
        weights = []  # type: List[Union[float, None]]
        all_labels = []  # type: List[Union[str, None]]
        structure = self.structure

        # for both modes, include the Uniform mesh w/standard weights
        grid = Kpoints.automatic_density_by_vol(structure, self.reciprocal_density).kpts
        ir_kpts = SpacegroupAnalyzer(structure, symprec=0.1).get_ir_reciprocal_mesh(
            grid[0]
        )
        for k in ir_kpts:
            kpts.append(k[0])
            weights.append(int(k[1]))
            all_labels.append(None)

        # for both modes, include any user-added kpoints w/zero weight
        for k in self.added_kpoints:
            kpts.append(k)
            weights.append(0.0)
            all_labels.append("user-defined")

        # for line mode only, add the symmetry lines w/zero weight
        if self.mode.lower() == "line":
            kpath = HighSymmKpath(structure)
            frac_k_points, labels = kpath.get_kpoints(
                line_density=self.kpoints_line_density, coords_are_cartesian=False
            )

            for k, f in enumerate(frac_k_points):
                kpts.append(f)
                weights.append(0.0)
                all_labels.append(labels[k])

        comment = (
            "HSE run along symmetry lines"
            if self.mode.lower() == "line"
            else "HSE run on uniform grid"
        )

        return Kpoints(
            comment=comment,
            style=Kpoints.supported_modes.Reciprocal,
            num_kpts=len(kpts),
            kpts=kpts,
            kpts_weights=weights,
            labels=all_labels,
        )

    def override_from_prev_calc(self, prev_calc_dir="."):
        """
        Update the input set to include settings from a previous calculation.

        Args:
            prev_calc_dir (str): The path to the previous calculation directory.

        Returns:
            The input set with the settings (structure, k-points, incar, etc)
            updated using the previous VASP run.
        """
        vasprun, outcar = get_vasprun_outcar(prev_calc_dir)

        self._structure = get_structure_from_prev_run(vasprun, outcar)

        # note: recommend not standardizing the cell because we want to retain
        # k-points
        if self.standardize:
            warnings.warn(
                "Use of standardize=True with from_prev_calc is not "
                "recommended as there is no guarantee the copied "
                "files will be appropriate for the standardized "
                "structure."
            )

        if self.mode.lower() == "gap":
            added_kpoints = []

            bs = vasprun.get_band_structure()
            vbm, cbm = bs.get_vbm()["kpoint"], bs.get_cbm()["kpoint"]
            if vbm:
                added_kpoints.append(vbm.frac_coords)
            if cbm:
                added_kpoints.append(cbm.frac_coords)

            self.added_kpoints.extend(added_kpoints)

        files_to_transfer = {}
        if self.copy_chgcar:
            chgcars = sorted(glob.glob(str(Path(prev_calc_dir) / "CHGCAR*")))
            if chgcars:
                files_to_transfer["CHGCAR"] = str(chgcars[-1])

        self.files_to_transfer.update(files_to_transfer)

        return self

    @classmethod
    def from_prev_calc(cls, prev_calc_dir, **kwargs):
        """
        Generate a set of Vasp input files for HSE calculations from a
        directory of previous Vasp run.

        Args:
            prev_calc_dir (str): Directory containing the outputs
                (vasprun.xml and OUTCAR) of previous vasp run.
            **kwargs: All kwargs supported by MPHSEBSStaticSet, other than
                prev_structure which is determined from the previous calc dir.
        """
        input_set = cls(_dummy_structure, **kwargs)
        return input_set.override_from_prev_calc(prev_calc_dir=prev_calc_dir)


class MPNonSCFSet(MPRelaxSet):
    """
    Init a MPNonSCFSet. Typically, you would use the classmethod
    from_prev_calc to initialize from a previous SCF run.
    """

    def __init__(
        self,
        structure,
        prev_incar=None,
        mode="line",
        nedos=2001,
        dedos=0.005,
        reciprocal_density=100,
        sym_prec=0.1,
        kpoints_line_density=20,
        optics=False,
        copy_chgcar=True,
        nbands_factor=1.2,
        small_gap_multiply=None,
        **kwargs
    ):
        """
        Args:
            structure (Structure): Structure to compute
            prev_incar (Incar/string): Incar file from previous run.
            mode (str): Line, Uniform or Boltztrap mode supported.
            nedos (int): nedos parameter. Default to 2001.
            dedos (float): setting nedos=0 and uniform mode in from_prev_calc,
                an automatic nedos will be calculated using the total energy range
                divided by the energy step dedos
            reciprocal_density (int): density of k-mesh by reciprocal
                volume (defaults to 100)
            sym_prec (float): Symmetry precision (for Uniform mode).
            kpoints_line_density (int): Line density for Line mode.
            optics (bool): whether to add dielectric function
            copy_chgcar: Whether to copy the old CHGCAR when starting from a
                previous calculation.
            nbands_factor (float): Multiplicative factor for NBANDS when starting
                from a previous calculation. Choose a higher number if you are
                doing an LOPTICS calculation.
            small_gap_multiply ([float, float]): When starting from a previous
                calculation, if the gap is less than 1st index, multiply the default
                reciprocal_density by the 2nd index.
            **kwargs: kwargs supported by MPRelaxSet.
        """
        super().__init__(structure, **kwargs)
        if isinstance(prev_incar, str):
            prev_incar = Incar.from_file(prev_incar)
        self.prev_incar = prev_incar
        self.kwargs = kwargs
        self.nedos = nedos
        self.dedos = dedos
        self.reciprocal_density = reciprocal_density
        self.sym_prec = sym_prec
        self.kpoints_line_density = kpoints_line_density
        self.optics = optics
        self.mode = mode.lower()
        self.copy_chgcar = copy_chgcar
        self.nbands_factor = nbands_factor
        self.small_gap_multiply = small_gap_multiply

        if self.mode.lower() not in ["line", "uniform", "boltztrap"]:
            raise ValueError(
                "Supported modes for NonSCF runs are 'Line', "
                "'Uniform' and 'Boltztrap!"
            )

        if (self.mode.lower() != "uniform" or nedos < 2000) and optics:
            warnings.warn(
                "It is recommended to use Uniform mode with a high "
                "NEDOS for optics calculations."
            )

    @property
    def incar(self) -> Incar:
        """
        :return: Incar
        """
        incar = super().incar
        if self.prev_incar is not None:
            incar.update(self.prev_incar.items())

        # Overwrite necessary INCAR parameters from previous runs
        incar.update(
            {
                "IBRION": -1,
                "LCHARG": False,
                "LORBIT": 11,
                "LWAVE": False,
                "NSW": 0,
                "ISYM": 0,
                "ICHARG": 11,
            }
        )

        if self.mode.lower() == "uniform":
            # use tetrahedron method for DOS and optics calculations
            incar.update({"ISMEAR": -5, "ISYM": 2})
        else:
            # if line mode, can't use ISMEAR=-5; also use small sigma to avoid
            # partial occupancies for small band gap materials.
            # finally, explicit k-point generation (needed for bolztrap mode)
            # is incompatible with ISMEAR = -5.
            incar.update({"ISMEAR": 0, "SIGMA": 0.01})

        incar.update(self.kwargs.get("user_incar_settings", {}))

        if self.mode.lower() in "uniform":
            # Set smaller steps for DOS and optics output
            incar["NEDOS"] = self.nedos

        if self.optics:
            incar["LOPTICS"] = True

        incar.pop("MAGMOM", None)

        return incar

    @property
    def kpoints(self) -> Optional[Kpoints]:
        """
        :return: Kpoints
        """
        # override pymatgen kpoints if provided
        user_kpoints = self.kwargs.get("user_kpoints_settings", None)
        if isinstance(user_kpoints, Kpoints):
            return user_kpoints

        if self.mode.lower() == "line":
            kpath = HighSymmKpath(self.structure)
            frac_k_points, k_points_labels = kpath.get_kpoints(
                line_density=self.kpoints_line_density, coords_are_cartesian=False
            )
            kpoints = Kpoints(
                comment="Non SCF run along symmetry lines",
                style=Kpoints.supported_modes.Reciprocal,
                num_kpts=len(frac_k_points),
                kpts=frac_k_points,
                labels=k_points_labels,
                kpts_weights=[1] * len(frac_k_points),
            )
        elif self.mode.lower() == "boltztrap":
            kpoints = Kpoints.automatic_density_by_vol(
                self.structure, self.reciprocal_density
            )
            mesh = kpoints.kpts[0]
            ir_kpts = SpacegroupAnalyzer(
                self.structure, symprec=self.sym_prec
            ).get_ir_reciprocal_mesh(mesh)
            kpts = []
            weights = []
            for k in ir_kpts:
                kpts.append(k[0])
                weights.append(int(k[1]))
            kpoints = Kpoints(
                comment="Non SCF run on uniform grid",
                style=Kpoints.supported_modes.Reciprocal,
                num_kpts=len(ir_kpts),
                kpts=kpts,
                kpts_weights=weights,
            )
        else:
            self._config_dict["KPOINTS"]["reciprocal_density"] = self.reciprocal_density
            return super().kpoints

        return kpoints

    def override_from_prev_calc(self, prev_calc_dir="."):
        """
        Update the input set to include settings from a previous calculation.

        Args:
            prev_calc_dir (str): The path to the previous calculation directory.

        Returns:
            The input set with the settings (structure, k-points, incar, etc)
            updated using the previous VASP run.
        """
        vasprun, outcar = get_vasprun_outcar(prev_calc_dir)

        self.prev_incar = vasprun.incar

        # Get a Magmom-decorated structure
        self._structure = get_structure_from_prev_run(vasprun, outcar)

        if self.standardize:
            warnings.warn(
                "Use of standardize=True with from_prev_run is not "
                "recommended as there is no guarantee the copied "
                "files will be appropriate for the standardized"
                " structure. copy_chgcar is enforced to be false."
            )
            self.copy_chgcar = False

        # Turn off spin when magmom for every site is smaller than 0.02.
        if outcar and outcar.magnetization:
            site_magmom = np.array([i["tot"] for i in outcar.magnetization])
            ispin = 2 if np.any(site_magmom[np.abs(site_magmom) > 0.02]) else 1

        elif vasprun.is_spin:
            ispin = 2

        else:
            ispin = 1

        nbands = int(np.ceil(vasprun.parameters["NBANDS"] * self.nbands_factor))
        self.prev_incar.update({"ISPIN": ispin, "NBANDS": nbands})

        files_to_transfer = {}

        if self.copy_chgcar:
            chgcars = sorted(glob.glob(str(Path(prev_calc_dir) / "CHGCAR*")))
            if chgcars:
                files_to_transfer["CHGCAR"] = str(chgcars[-1])

        self.files_to_transfer.update(files_to_transfer)

        # multiply the reciprocal density if needed:
        if self.small_gap_multiply:
            gap = vasprun.eigenvalue_band_properties[0]
            if gap <= self.small_gap_multiply[0]:
                self.reciprocal_density = (
                    self.reciprocal_density * self.small_gap_multiply[1]
                )
                self.kpoints_line_density = (
                    self.kpoints_line_density * self.small_gap_multiply[1]
                )

        # automatic setting of nedos using the total energy range and the energy step dedos
        if self.nedos == 0:
            emax = max([eigs.max() for eigs in vasprun.eigenvalues.values()])
            emin = min([eigs.min() for eigs in vasprun.eigenvalues.values()])
            self.nedos = int((emax - emin) / self.dedos)

        return self

    @classmethod
    def from_prev_calc(cls, prev_calc_dir, **kwargs):
        """
        Generate a set of Vasp input files for NonSCF calculations from a
        directory of previous static Vasp run.

        Args:
            prev_calc_dir (str): The directory contains the outputs(
                vasprun.xml and OUTCAR) of previous vasp run.
            **kwargs: All kwargs supported by MPNonSCFSet, other than structure,
                prev_incar and prev_chgcar which are determined from the
                prev_calc_dir.
        """
        input_set = cls(_dummy_structure, **kwargs)
        return input_set.override_from_prev_calc(prev_calc_dir=prev_calc_dir)


class MPSOCSet(MPStaticSet):
    """
    An input set for running spin-orbit coupling (SOC) calculations.
    """

    def __init__(
        self,
        structure,
        saxis=(0, 0, 1),
        copy_chgcar=True,
        nbands_factor=1.2,
        reciprocal_density=100,
        small_gap_multiply=None,
        magmom=None,
        **kwargs
    ):
        """
        Args:
            structure (Structure): the structure must have the 'magmom' site
                property and each magnetic moment value must have 3
                components. eg: ``magmom = [[0,0,2], ...]``
            saxis (tuple): magnetic moment orientation
            copy_chgcar: Whether to copy the old CHGCAR. Defaults to True.
            nbands_factor (float): Multiplicative factor for NBANDS. Choose a
                higher number if you are doing an LOPTICS calculation.
            reciprocal_density (int): density of k-mesh by reciprocal volume.
            small_gap_multiply ([float, float]): If the gap is less than
                1st index, multiply the default reciprocal_density by the 2nd
                index.
            magmom (list[list[float]]): Override for the structure magmoms.
            **kwargs: kwargs supported by MPStaticSet.
        """

        if not hasattr(structure[0], "magmom") and not isinstance(
            structure[0].magmom, list
        ):
            raise ValueError(
                "The structure must have the 'magmom' site "
                "property and each magnetic moment value must have 3 "
                "components. eg:- magmom = [0,0,2]"
            )

        super().__init__(structure, reciprocal_density=reciprocal_density, **kwargs)
        self.saxis = saxis
        self.copy_chgcar = copy_chgcar
        self.nbands_factor = nbands_factor
        self.small_gap_multiply = small_gap_multiply
        self.magmom = magmom

    @property
    def incar(self) -> Incar:
        """
        :return: Incar
        """
        incar = super().incar
        if self.prev_incar is not None:
            incar.update(self.prev_incar.items())

        # Overwrite necessary INCAR parameters from previous runs
        incar.update(
            {"ISYM": -1, "LSORBIT": "T", "ICHARG": 11, "SAXIS": list(self.saxis)}
        )
        incar.update(self.kwargs.get("user_incar_settings", {}))

        return incar

    def override_from_prev_calc(self, prev_calc_dir="."):
        """
        Update the input set to include settings from a previous calculation.

        Args:
            prev_calc_dir (str): The path to the previous calculation directory.

        Returns:
            The input set with the settings (structure, k-points, incar, etc)
            updated using the previous VASP run.
        """
        vasprun, outcar = get_vasprun_outcar(prev_calc_dir)

        self.prev_incar = vasprun.incar

        # Remove magmoms from previous INCAR, since we will prefer
        # the final calculated magmoms
        # TODO: revisit in context of MPStaticSet incar logic
        if "MAGMOM" in self.prev_incar:
            del self.prev_incar["magmom"]

        # Get a magmom-decorated structure
        self._structure = get_structure_from_prev_run(vasprun, outcar)
        if self.standardize:
            warnings.warn(
                "Use of standardize=True with from_prev_run is not "
                "recommended as there is no guarantee the copied "
                "files will be appropriate for the standardized"
                " structure. copy_chgcar is enforced to be false."
            )
            self.copy_chgcar = False

        # override magmom if provided
        if self.magmom:
            self._structure = self._structure.copy(
                site_properties={"magmom": self.magmom}
            )

        # magmom has to be 3D for SOC calculation.
        if hasattr(self._structure[0], "magmom"):
            if not isinstance(self._structure[0].magmom, list):
                self._structure = self._structure.copy(
                    site_properties={
                        "magmom": [[0, 0, site.magmom] for site in self._structure]
                    }
                )
        else:
            raise ValueError(
                "Neither the previous structure has magmom "
                "property nor magmom provided"
            )

        nbands = int(np.ceil(vasprun.parameters["NBANDS"] * self.nbands_factor))
        self.prev_incar.update({"NBANDS": nbands})

        files_to_transfer = {}
        if self.copy_chgcar:
            chgcars = sorted(glob.glob(str(Path(prev_calc_dir) / "CHGCAR*")))
            if chgcars:
                files_to_transfer["CHGCAR"] = str(chgcars[-1])

        self.files_to_transfer.update(files_to_transfer)

        # multiply the reciprocal density if needed:
        if self.small_gap_multiply:
            gap = vasprun.eigenvalue_band_properties[0]
            if gap <= self.small_gap_multiply[0]:
                self.reciprocal_density = (
                    self.reciprocal_density * self.small_gap_multiply[1]
                )

        return self

    @classmethod
    def from_prev_calc(cls, prev_calc_dir, **kwargs):
        """
        Generate a set of Vasp input files for SOC calculations from a
        directory of previous static Vasp run. SOC calc requires all 3
        components for MAGMOM for each atom in the structure.

        Args:
            prev_calc_dir (str): The directory contains the outputs(
                vasprun.xml and OUTCAR) of previous vasp run.
            **kwargs: All kwargs supported by MPSOCSet, other than structure,
                prev_incar and prev_chgcar which are determined from the
                prev_calc_dir.
        """
        input_set = cls(_dummy_structure, **kwargs)
        return input_set.override_from_prev_calc(prev_calc_dir=prev_calc_dir)


class MPNMRSet(MPStaticSet):
    """
    Init a MPNMRSet.
    """

    def __init__(
        self,
        structure,
        mode="cs",
        isotopes=None,
        prev_incar=None,
        reciprocal_density=100,
        **kwargs
    ):
        """
        Args:
            structure (Structure): Structure to compute
            mode (str): The NMR calculation to run
                            "cs": for Chemical Shift
                            "efg" for Electric Field Gradient
            isotopes (list): list of Isotopes for quadrupole moments
            prev_incar (Incar): Incar file from previous run.
            reciprocal_density (int): density of k-mesh by reciprocal
                                    volume (defaults to 100)
            **kwargs: kwargs supported by MPStaticSet.
        """
        self.mode = mode
        self.isotopes = isotopes if isotopes else []
        super().__init__(
            structure,
            prev_incar=prev_incar,
            reciprocal_density=reciprocal_density,
            **kwargs
        )

    @property
    def incar(self):
        """
        :return: Incar
        """
        incar = super().incar

        if self.mode.lower() == "cs":
            incar.update(
                {
                    "LCHIMAG": True,
                    "EDIFF": -1.0e-10,
                    "ISYM": 0,
                    "LCHARG": False,
                    "LNMR_SYM_RED": True,
                    "NELMIN": 10,
                    "NSLPLINE": True,
                    "PREC": "ACCURATE",
                    "SIGMA": 0.01,
                }
            )
        elif self.mode.lower() == "efg":

            isotopes = {ist.split("-")[0]: ist for ist in self.isotopes}

            quad_efg = [
                Specie(p).get_nmr_quadrupole_moment(isotopes.get(p, None))
                for p in self.poscar.site_symbols
            ]

            incar.update(
                {
                    "ALGO": "FAST",
                    "EDIFF": -1.0e-10,
                    "ISYM": 0,
                    "LCHARG": False,
                    "LEFG": True,
                    "QUAD_EFG": quad_efg,
                    "NELMIN": 10,
                    "PREC": "ACCURATE",
                    "SIGMA": 0.01,
                }
            )
        incar.update(self.kwargs.get("user_incar_settings", {}))

        return incar


class MVLElasticSet(MPRelaxSet):
    """
    MVL denotes VASP input sets that are implemented by the Materials Virtual
    Lab (http://www.materialsvirtuallab.org) for various research.

    This input set is used to calculate elastic constants in VASP. It is used
    in the following work::

        Z. Deng, Z. Wang, I.-H. Chu, J. Luo, S. P. Ong.
        “Elastic Properties of Alkali Superionic Conductor Electrolytes
        from First Principles Calculations”, J. Electrochem. Soc.
        2016, 163(2), A67-A74. doi: 10.1149/2.0061602jes

    To read the elastic constants, you may use the Outcar class which parses the
    elastic constants.
    """

    def __init__(self, structure, potim=0.015, **kwargs):
        """
        Args:
            scale (float): POTIM parameter. The default of 0.015 is usually fine,
                but some structures may require a smaller step.
            user_incar_settings (dict): A dict specifying additional incar
                settings.
            kwargs:
                Parameters supported by MPRelaxSet.
        """
        super().__init__(structure, **kwargs)
        self._config_dict["INCAR"].update({"IBRION": 6, "NFREE": 2, "POTIM": potim})
        self._config_dict["INCAR"].pop("NPAR", None)


class MVLGWSet(DictSet):
    """
    MVL denotes VASP input sets that are implemented by the Materials Virtual
    Lab (http://www.materialsvirtuallab.org) for various research. This is a
    flexible input set for GW calculations.

    Note that unlike all other input sets in this module, the PBE_54 series of
    functional is set as the default. These have much improved performance for
    GW calculations.

    A typical sequence is mode="STATIC" -> mode="DIAG" -> mode="GW" ->
    mode="BSE". For all steps other than the first one (static), the
    recommendation is to use from_prev_calculation on the preceding run in
    the series.
    """

    CONFIG = _load_yaml_config("MVLGWSet")

    SUPPORTED_MODES = ("DIAG", "GW", "STATIC", "BSE")

    def __init__(
        self,
        structure,
        prev_incar=None,
        nbands=None,
        reciprocal_density=100,
        mode="STATIC",
        copy_wavecar=True,
        nbands_factor=5,
        ncores=16,
        **kwargs
    ):
        r"""
        Args:
            structure (Structure): Input structure.
            prev_incar (Incar/string): Incar file from previous run.
            mode (str): Supported modes are "STATIC" (default), "DIAG", "GW",
                and "BSE".
            nbands (int): For subsequent calculations, it is generally
                recommended to perform NBANDS convergence starting from the
                NBANDS of the previous run for DIAG, and to use the exact same
                NBANDS for GW and BSE. This parameter is used by
                from_previous_calculation to set nband.
            copy_wavecar: Whether to copy the old WAVECAR, WAVEDER and associated
                files when starting from a previous calculation.
            nbands_factor (int): Multiplicative factor for NBANDS when starting
                from a previous calculation. Only applies if mode=="DIAG".
                Need to be tested for convergence.
            ncores (int): Numbers of cores used for the calculation. VASP will alter
                NBANDS if it was not dividable by ncores. Only applies if
                mode=="DIAG".
            **kwargs: All kwargs supported by DictSet. Typically,
                user_incar_settings is a commonly used option.
        """
        super().__init__(structure, MVLGWSet.CONFIG, **kwargs)
        self.prev_incar = prev_incar
        self.nbands = nbands
        self.reciprocal_density = reciprocal_density
        self.mode = mode.upper()
        if self.mode not in MVLGWSet.SUPPORTED_MODES:
            raise ValueError(
                "%s not one of the support modes : %s"
                % (self.mode, MVLGWSet.SUPPORTED_MODES)
            )
        self.kwargs = kwargs
        self.copy_wavecar = copy_wavecar
        self.nbands_factor = nbands_factor
        self.ncores = ncores

    @property
    def kpoints(self):
        """
        Generate gamma center k-points mesh grid for GW calc,
        which is requested by GW calculation.
        """
        return Kpoints.automatic_density_by_vol(
            self.structure, self.reciprocal_density, force_gamma=True
        )

    @property
    def incar(self):
        """
        :return: Incar
        """
        parent_incar = super().incar
        incar = (
            Incar(self.prev_incar)
            if self.prev_incar is not None
            else Incar(parent_incar)
        )

        if self.mode == "DIAG":
            # Default parameters for diagonalization calculation.
            incar.update({"ALGO": "Exact", "NELM": 1, "LOPTICS": True, "LPEAD": True})
        elif self.mode == "GW":
            # Default parameters for GW calculation.
            incar.update({"ALGO": "GW0", "NELM": 1, "NOMEGA": 80, "ENCUTGW": 250})
            incar.pop("EDIFF", None)
            incar.pop("LOPTICS", None)
            incar.pop("LPEAD", None)
        elif self.mode == "BSE":
            # Default parameters for BSE calculation.
            incar.update({"ALGO": "BSE", "ANTIRES": 0, "NBANDSO": 20, "NBANDSV": 20})

        if self.nbands:
            incar["NBANDS"] = self.nbands

        # Respect user set INCAR.
        incar.update(self.kwargs.get("user_incar_settings", {}))

        return incar

    def override_from_prev_calc(self, prev_calc_dir="."):
        """
        Update the input set to include settings from a previous calculation.

        Args:
            prev_calc_dir (str): The path to the previous calculation directory.

        Returns:
            The input set with the settings (structure, k-points, incar, etc)
            updated using the previous VASP run.
        """
        vasprun, outcar = get_vasprun_outcar(prev_calc_dir)
        self.prev_incar = vasprun.incar
        self._structure = vasprun.final_structure

        if self.standardize:
            warnings.warn(
                "Use of standardize=True with from_prev_run is not "
                "recommended as there is no guarantee the copied "
                "files will be appropriate for the standardized "
                "structure."
            )

        self.nbands = int(vasprun.parameters["NBANDS"])
        if self.mode.upper() == "DIAG":
            self.nbands = int(
                np.ceil(self.nbands * self.nbands_factor / self.ncores) * self.ncores
            )

        # copy WAVECAR, WAVEDER (derivatives)
        files_to_transfer = {}
        if self.copy_wavecar:
            for fname in ("WAVECAR", "WAVEDER", "WFULL"):
                w = sorted(glob.glob(str(Path(prev_calc_dir) / (fname + "*"))))
                if w:
                    if fname == "WFULL":
                        for f in w:
                            fname = Path(f).name
                            fname = fname.split(".")[0]
                            files_to_transfer[fname] = f
                    else:
                        files_to_transfer[fname] = str(w[-1])

        self.files_to_transfer.update(files_to_transfer)

        return self

    @classmethod
    def from_prev_calc(cls, prev_calc_dir, mode="DIAG", **kwargs):
        """
        Generate a set of Vasp input files for GW or BSE calculations from a
        directory of previous Exact Diag Vasp run.

        Args:
            prev_calc_dir (str): The directory contains the outputs(
                vasprun.xml of previous vasp run.
            mode (str): Supported modes are "STATIC", "DIAG" (default), "GW",
                and "BSE".
            **kwargs: All kwargs supported by MVLGWSet, other than structure,
                prev_incar and mode, which are determined from the
                prev_calc_dir.
        """
        input_set = cls(_dummy_structure, mode=mode, **kwargs)
        return input_set.override_from_prev_calc(prev_calc_dir=prev_calc_dir)


class MVLSlabSet(MPRelaxSet):
    """
    Class for writing a set of slab vasp runs,
    including both slabs (along the c direction) and orient unit cells (bulk),
    to ensure the same KPOINTS, POTCAR and INCAR criterion.
    """

    def __init__(
        self,
        structure,
        k_product=50,
        bulk=False,
        auto_dipole=False,
        set_mix=True,
        sort_structure=True,
        **kwargs
    ):
        """
        :param structure: Structure
        :param k_product: default to 50, kpoint number * length for a & b
            directions, also for c direction in bulk calculations
        :param bulk:
        :param auto_dipole:
        :param set_mix:
        :param sort_structure:
        :param kwargs: Other kwargs supported by :class:`DictSet`.
        """
        super().__init__(structure, **kwargs)

        if sort_structure:
            structure = structure.get_sorted_structure()

        self.k_product = k_product
        self.bulk = bulk
        self.auto_dipole = auto_dipole
        self.kwargs = kwargs
        self.set_mix = set_mix
        self.kpt_calc = None

        slab_incar = {
            "EDIFF": 1e-4,
            "EDIFFG": -0.02,
            "ENCUT": 400,
            "ISMEAR": 0,
            "SIGMA": 0.05,
            "ISIF": 3,
        }
        if not self.bulk:
            slab_incar["ISIF"] = 2
            slab_incar["LVTOT"] = True
            if self.set_mix:
                slab_incar["AMIN"] = 0.01
                slab_incar["AMIX"] = 0.2
                slab_incar["BMIX"] = 0.001
            slab_incar["NELMIN"] = 8
            if self.auto_dipole:
                weights = [s.species.weight for s in structure]
                center_of_mass = np.average(
                    structure.frac_coords, weights=weights, axis=0
                )

                slab_incar["IDIPOL"] = 3
                slab_incar["LDIPOL"] = True
                slab_incar["DIPOL"] = center_of_mass

        self._config_dict["INCAR"].update(slab_incar)

    @property
    def kpoints(self):
        """
        k_product, default to 50, is kpoint number * length for a & b
            directions, also for c direction in bulk calculations
        Automatic mesh & Gamma is the default setting.
        """

        # To get input sets, the input structure has to has the same number
        # of required parameters as a Structure object (ie. 4). Slab
        # attributes aren't going to affect the VASP inputs anyways so
        # converting the slab into a structure should not matter

        kpt = super().kpoints
        kpt.comment = "Automatic mesh"
        kpt.style = "Gamma"

        # use k_product to calculate kpoints, k_product = kpts[0][0] * a
        lattice_abc = self.structure.lattice.abc
        kpt_calc = [
            int(self.k_product / lattice_abc[0] + 0.5),
            int(self.k_product / lattice_abc[1] + 0.5),
            1,
        ]

        self.kpt_calc = kpt_calc
        # calculate kpts (c direction) for bulk. (for slab, set to 1)
        if self.bulk:
            kpt_calc[2] = int(self.k_product / lattice_abc[2] + 0.5)

        kpt.kpts[0] = kpt_calc

        return kpt

    def as_dict(self, verbosity=2):
        """
        :param verbosity: Verbosity of dict. E.g., whether to include Structure.
        :return: MSONAble dict
        """
        d = MSONable.as_dict(self)
        if verbosity == 1:
            d.pop("structure", None)
        return d


class MVLGBSet(MPRelaxSet):
    """
    Class for writing a vasp input files for grain boundary calculations, slab
    or bulk.
    """

    def __init__(
        self, structure, k_product=40, slab_mode=False, is_metal=True, **kwargs
    ):
        r"""

        Args:
            structure(Structure): provide the structure
            k_product: Kpoint number * length for a & b directions, also for c
                direction in bulk calculations. Default to 40.
            slab_mode (bool): Defaults to False. Use default (False) for a
                bulk supercell. Use True if you are performing calculations on a
                slab-like (i.e., surface) of the GB, for example, when you are
                calculating the work of separation.
            is_metal (bool): Defaults to True. This determines whether an ISMEAR of
                1 is used (for metals) or not (for insulators and semiconductors)
                by default. Note that it does *not* override user_incar_settings,
                which can be set by the user to be anything desired.
            **kwargs:
                Other kwargs supported by :class:`MPRelaxSet`.
        """
        super().__init__(structure, **kwargs)
        self.k_product = k_product
        self.slab_mode = slab_mode
        self.is_metal = is_metal

    @property
    def kpoints(self):
        """
        k_product, default to 40, is kpoint number * length for a & b
        directions, also for c direction in bulk calculations
        Automatic mesh & Gamma is the default setting.
        """

        # To get input sets, the input structure has to has the same number
        # of required parameters as a Structure object.

        kpt = super().kpoints
        kpt.comment = "Generated by pymatgen's MVLGBSet"
        kpt.style = "Gamma"

        # use k_product to calculate kpoints, k_product = kpts[0][0] * a
        lengths = self.structure.lattice.abc
        kpt_calc = [
            int(self.k_product / lengths[0] + 0.5),
            int(self.k_product / lengths[1] + 0.5),
            int(self.k_product / lengths[2] + 0.5),
        ]

        if self.slab_mode:
            kpt_calc[2] = 1

        kpt.kpts[0] = kpt_calc

        return kpt

    @property
    def incar(self):
        """
        :return: Incar
        """
        incar = super().incar

        # The default incar setting is used for metallic system, for
        # insulator or semiconductor, ISMEAR need to be changed.
        incar.update(
            {
                "LCHARG": False,
                "NELM": 60,
                "PREC": "Normal",
                "EDIFFG": -0.02,
                "ICHARG": 0,
                "NSW": 200,
                "EDIFF": 0.0001,
            }
        )

        if self.is_metal:
            incar["ISMEAR"] = 1
            incar["LDAU"] = False

        if self.slab_mode:
            # for clean grain boundary and bulk relaxation, full optimization
            # relaxation (ISIF=3) is used. For slab relaxation (ISIF=2) is used.
            incar["ISIF"] = 2
            incar["NELMIN"] = 8

        incar.update(self.user_incar_settings)

        return incar


class MVLRelax52Set(DictSet):
    """
    Implementation of VaspInputSet utilizing the public Materials Project
    parameters for INCAR & KPOINTS and VASP's recommended PAW potentials for
    POTCAR.

    Keynotes from VASP manual:
        1. Recommended potentials for calculations using vasp.5.2+
        2. If dimers with short bonds are present in the compound (O2, CO,
            N2, F2, P2, S2, Cl2), it is recommended to use the h potentials.
            Specifically, C_h, O_h, N_h, F_h, P_h, S_h, Cl_h
        3. Released on Oct 28, 2018 by VASP. Please refer to VASP
            Manual 1.2, 1.3 & 10.2.1 for more details.
    """

    CONFIG = _load_yaml_config("MVLRelax52Set")

    def __init__(self, structure, **kwargs):
        """
        Args:
            structure (Structure): input structure.
            potcar_functional (str): choose from "PBE_52" and "PBE_54".
            **kwargs: Other kwargs supported by :class:`DictSet`.
        """
        if kwargs.get("potcar_functional") or kwargs.get("user_potcar_functional"):
            super().__init__(structure, MVLRelax52Set.CONFIG, **kwargs)
        else:
            super().__init__(
                structure,
                MVLRelax52Set.CONFIG,
                user_potcar_functional="PBE_52",
                **kwargs
            )
        if self.potcar_functional not in ["PBE_52", "PBE_54"]:
            raise ValueError("Please select from PBE_52 and PBE_54!")

        self.kwargs = kwargs


class MITNEBSet(MITRelaxSet):
    """
    Class for writing NEB inputs. Note that EDIFF is not on a per atom
    basis for this input set.
    """

    def __init__(self, structures, unset_encut=False, **kwargs):
        """
        Args:
            structures: List of Structure objects.
            unset_encut (bool): Whether to unset ENCUT.
            **kwargs: Other kwargs supported by :class:`DictSet`.
        """
        if len(structures) < 3:
            raise ValueError("You need at least 3 structures for an NEB.")
        kwargs["sort_structure"] = False
        super().__init__(structures[0], **kwargs)
        self.structures = self._process_structures(structures)

        self.unset_encut = False
        if unset_encut:
            self._config_dict["INCAR"].pop("ENCUT", None)

        if "EDIFF" not in self._config_dict["INCAR"]:
            self._config_dict["INCAR"]["EDIFF"] = self._config_dict["INCAR"].pop(
                "EDIFF_PER_ATOM"
            )

        # NEB specific defaults
        defaults = {
            "IMAGES": len(structures) - 2,
            "IBRION": 1,
            "ISYM": 0,
            "LCHARG": False,
            "LDAU": False,
        }
        self._config_dict["INCAR"].update(defaults)

    @property
    def poscar(self):
        """
        :return: Poscar for structure of first end point.
        """
        return Poscar(self.structures[0])

    @property
    def poscars(self):
        """
        :return: List of Poscars.
        """
        return [Poscar(s) for s in self.structures]

    @staticmethod
    def _process_structures(structures):
        """
        Remove any atom jumps across the cell
        """
        input_structures = structures
        structures = [input_structures[0]]
        for s in input_structures[1:]:
            prev = structures[-1]
            for i, site in enumerate(s):
                t = np.round(prev[i].frac_coords - site.frac_coords)
                if np.any(np.abs(t) > 0.5):
                    s.translate_sites([i], t, to_unit_cell=False)
            structures.append(s)
        return structures

    def write_input(
        self,
        output_dir,
        make_dir_if_not_present=True,
        write_cif=False,
        write_path_cif=False,
        write_endpoint_inputs=False,
    ):
        """
        NEB inputs has a special directory structure where inputs are in 00,
        01, 02, ....

        Args:
            output_dir (str): Directory to output the VASP input files
            make_dir_if_not_present (bool): Set to True if you want the
                directory (and the whole path) to be created if it is not
                present.
            write_cif (bool): If true, writes a cif along with each POSCAR.
            write_path_cif (bool): If true, writes a cif for each image.
            write_endpoint_inputs (bool): If true, writes input files for
                running endpoint calculations.
        """
        output_dir = Path(output_dir)
        if make_dir_if_not_present and not output_dir.exists():
            output_dir.mkdir(parents=True)
        self.incar.write_file(str(output_dir / "INCAR"))
        self.kpoints.write_file(str(output_dir / "KPOINTS"))
        self.potcar.write_file(str(output_dir / "POTCAR"))

        for i, p in enumerate(self.poscars):
            d = output_dir / str(i).zfill(2)
            if not d.exists():
                d.mkdir(parents=True)
            p.write_file(str(d / "POSCAR"))
            if write_cif:
                p.structure.to(filename=str(d / "{}.cif".format(i)))
        if write_endpoint_inputs:
            end_point_param = MITRelaxSet(
                self.structures[0], user_incar_settings=self.user_incar_settings
            )

            for image in ["00", str(len(self.structures) - 1).zfill(2)]:
                end_point_param.incar.write_file(str(output_dir / image / "INCAR"))
                end_point_param.kpoints.write_file(str(output_dir / image / "KPOINTS"))
                end_point_param.potcar.write_file(str(output_dir / image / "POTCAR"))
        if write_path_cif:
            sites = set()
            lat = self.structures[0].lattice
            for site in chain(*(s.sites for s in self.structures)):
                sites.add(PeriodicSite(site.species, site.frac_coords, lat))
            nebpath = Structure.from_sites(sorted(sites))
            nebpath.to(filename=str(output_dir / "path.cif"))


class MITMDSet(MITRelaxSet):
    """
    Class for writing a vasp md run. This DOES NOT do multiple stage
    runs.
    """

    def __init__(
        self,
        structure,
        start_temp,
        end_temp,
        nsteps,
        time_step=2,
        spin_polarized=False,
        **kwargs
    ):
        r"""

        Args:
            structure (Structure): Input structure.
            start_temp (int): Starting temperature.
            end_temp (int): Final temperature.
            nsteps (int): Number of time steps for simulations. NSW parameter.
            time_step (int): The time step for the simulation. The POTIM
                parameter. Defaults to 2fs.
            spin_polarized (bool): Whether to do spin polarized calculations.
                The ISPIN parameter. Defaults to False.
            **kwargs: Other kwargs supported by :class:`DictSet`.
        """
        # MD default settings
        defaults = {
            "TEBEG": start_temp,
            "TEEND": end_temp,
            "NSW": nsteps,
            "EDIFF_PER_ATOM": 0.000001,
            "LSCALU": False,
            "LCHARG": False,
            "LPLANE": False,
            "LWAVE": True,
            "ISMEAR": 0,
            "NELMIN": 4,
            "LREAL": True,
            "BMIX": 1,
            "MAXMIX": 20,
            "NELM": 500,
            "NSIM": 4,
            "ISYM": 0,
            "ISIF": 0,
            "IBRION": 0,
            "NBLOCK": 1,
            "KBLOCK": 100,
            "SMASS": 0,
            "POTIM": time_step,
            "PREC": "Low",
            "ISPIN": 2 if spin_polarized else 1,
            "LDAU": False,
        }

        super().__init__(structure, **kwargs)

        self.start_temp = start_temp
        self.end_temp = end_temp
        self.nsteps = nsteps
        self.time_step = time_step
        self.spin_polarized = spin_polarized
        self.kwargs = kwargs

        # use VASP default ENCUT
        self._config_dict["INCAR"].pop("ENCUT", None)

        if defaults["ISPIN"] == 1:
            self._config_dict["INCAR"].pop("MAGMOM", None)
        self._config_dict["INCAR"].update(defaults)

    @property
    def kpoints(self):
        """
        :return: Kpoints
        """
        return Kpoints.gamma_automatic()


class MPMDSet(MPRelaxSet):
    """
    This a modified version of the old MITMDSet pre 2018/03/12.

    This set serves as the basis for the amorphous skyline paper.

    (1) Aykol, M.; Dwaraknath, S. S.; Sun, W.; Persson, K. A. Thermodynamic
        Limit for Synthesis of Metastable Inorganic Materials. Sci. Adv. 2018,
        4 (4).

    Class for writing a vasp md run. This DOES NOT do multiple stage runs.
    Precision remains normal, to increase accuracy of stress tensor.
    """

    def __init__(
        self, structure, start_temp, end_temp, nsteps, spin_polarized=False, **kwargs
    ):
        r"""
        Args:
            structure (Structure): Input structure.
            start_temp (int): Starting temperature.
            end_temp (int): Final temperature.
            nsteps (int): Number of time steps for simulations. NSW parameter.
            time_step (int): The time step for the simulation. The POTIM
                parameter. Defaults to 2fs.
            spin_polarized (bool): Whether to do spin polarized calculations.
                The ISPIN parameter. Defaults to False.
            **kwargs: Other kwargs supported by :class:`DictSet`.
        """

        # MD default settings
        defaults = {
            "TEBEG": start_temp,
            "TEEND": end_temp,
            "NSW": nsteps,
            "EDIFF_PER_ATOM": 0.00001,
            "LSCALU": False,
            "LCHARG": False,
            "LPLANE": False,
            "LWAVE": True,
            "ISMEAR": 0,
            "NELMIN": 4,
            "LREAL": True,
            "BMIX": 1,
            "MAXMIX": 20,
            "NELM": 500,
            "NSIM": 4,
            "ISYM": 0,
            "ISIF": 0,
            "IBRION": 0,
            "NBLOCK": 1,
            "KBLOCK": 100,
            "SMASS": 0,
            "POTIM": 2,
            "PREC": "Normal",
            "ISPIN": 2 if spin_polarized else 1,
            "LDAU": False,
            "ADDGRID": True,
        }

        if Element("H") in structure.species:
            defaults["POTIM"] = 0.5
            defaults["NSW"] = defaults["NSW"] * 4

        super().__init__(structure, **kwargs)

        self.start_temp = start_temp
        self.end_temp = end_temp
        self.nsteps = nsteps
        self.spin_polarized = spin_polarized
        self.kwargs = kwargs

        # use VASP default ENCUT
        self._config_dict["INCAR"].pop("ENCUT", None)

        if defaults["ISPIN"] == 1:
            self._config_dict["INCAR"].pop("MAGMOM", None)
        self._config_dict["INCAR"].update(defaults)

    @property
    def kpoints(self):
        """
        :return: Kpoints
        """
        return Kpoints.gamma_automatic()


class MVLNPTMDSet(MITMDSet):
    """
    Class for writing a vasp md run in NPT ensemble.

    Notes:
        To eliminate Pulay stress, the default ENCUT is set to a rather large
        value of ENCUT, which is 1.5 * ENMAX.
    """

    def __init__(
        self,
        structure,
        start_temp,
        end_temp,
        nsteps,
        time_step=2,
        spin_polarized=False,
        **kwargs
    ):
        r"""
        Args:
            structure (Structure): input structure.
            start_temp (int): Starting temperature.
            end_temp (int): Final temperature.
            nsteps(int): Number of time steps for simulations. NSW parameter.
            time_step (int): The time step for the simulation. The POTIM
                parameter. Defaults to 2fs.
            spin_polarized (bool): Whether to do spin polarized calculations.
                The ISPIN parameter. Defaults to False.
            **kwargs: Other kwargs supported by :class:`DictSet`.
        """
        user_incar_settings = kwargs.get("user_incar_settings", {})

        # NPT-AIMD default settings
        defaults = {
            "IALGO": 48,
            "ISIF": 3,
            "LANGEVIN_GAMMA": [10] * structure.ntypesp,
            "LANGEVIN_GAMMA_L": 1,
            "MDALGO": 3,
            "PMASS": 10,
            "PSTRESS": 0,
            "SMASS": 0,
        }

        defaults.update(user_incar_settings)
        kwargs["user_incar_settings"] = defaults

        super().__init__(
            structure, start_temp, end_temp, nsteps, time_step, spin_polarized, **kwargs
        )

        # Set NPT-AIMD ENCUT = 1.5 * VASP_default
        enmax = [self.potcar[i].keywords["ENMAX"] for i in range(structure.ntypesp)]
        encut = max(enmax) * 1.5
        self._config_dict["INCAR"]["ENCUT"] = encut


class MVLScanRelaxSet(MPRelaxSet):
    """
    Class for writing a relax input set using Strongly Constrained and
    Appropriately Normed (SCAN) semilocal density functional.

    Notes:
        1. This functional is only available from VASP.5.4.3 upwards.

        2. Meta-GGA calculations require POTCAR files that include
        information on the kinetic energy density of the core-electrons,
        i.e. "PBE_52" or "PBE_54". Make sure the POTCAR including the
        following lines (see VASP wiki for more details):

            $ grep kinetic POTCAR
            kinetic energy-density
            mkinetic energy-density pseudized
            kinetic energy density (partial)
    """

    def __init__(self, structure, **kwargs):
        r"""
        Args:
            structure (Structure): input structure.
            vdw (str): set "rVV10" to enable SCAN+rVV10, which is a versatile
                van der Waals density functional by combing the SCAN functional
                with the rVV10 non-local correlation functional.
            **kwargs: Other kwargs supported by :class:`DictSet`.
        """
        # choose PBE_52 unless the user specifies something else
        if kwargs.get("potcar_functional") or kwargs.get("user_potcar_functional"):
            super().__init__(structure, **kwargs)
        else:
            super().__init__(structure, user_potcar_functional="PBE_52", **kwargs)

        if self.potcar_functional not in ["PBE_52", "PBE_54"]:
            raise ValueError("SCAN calculations required PBE_52 or PBE_54!")

        updates = {
            "ADDGRID": True,
            "EDIFF": 1e-05,
            "EDIFFG": -0.05,
            "LASPH": True,
            "LDAU": False,
            "METAGGA": "SCAN",
            "NELM": 200,
        }

        if kwargs.get("vdw", "").lower() == "rvv10":
            updates["BPARAM"] = 15.7  # This is the correct BPARAM for SCAN+rVV10

        self._config_dict["INCAR"].update(updates)


class LobsterSet(MPRelaxSet):
    """
    Input set to prepare VASP runs that can be digested by Lobster (See cohp.de)
    """

    CONFIG = _load_yaml_config("MPRelaxSet")

    def __init__(
        self,
        structure: Structure,
        isym: int = 0,
        ismear: int = -5,
        reciprocal_density: int = None,
        address_basis_file: str = None,
        user_supplied_basis: dict = None,
        user_potcar_settings: dict = {"W": "W_sv"},
        **kwargs
    ):
        """
        Args:
            structure (Structure): input structure.
            isym (int): ISYM entry for INCAR, only isym=-1 and isym=0 are allowed
            ismear (int): ISMEAR entry for INCAR, only ismear=-5 and ismear=0 are allowed
            reciprocal_density (int): density of k-mesh by reciprocal volume
            user_supplied_basis (dict): dict including basis functions for all elements in structure,
                e.g. {"Fe": "3d 3p 4s", "O": "2s 2p"}; if not supplied, a standard basis is used
            address_basis_file (str): address to a file similar to "BASIS_PBE_54_standaard.yaml"
                in pymatgen.io.lobster.lobster_basis
            **kwargs: Other kwargs supported by :class:`DictSet`.
        """
        warnings.warn(
            "Make sure that all parameters are okay! This is a brand new implementation."
        )

        if isym not in (-1, 0):
            raise ValueError("Lobster cannot digest WAVEFUNCTIONS with symmetry")
        if ismear not in (-5, 0):
            raise ValueError("Lobster usually works with ismear=-5 or ismear=0")

        # newest potcars are preferred
        # Choose PBE_54 unless the user specifies a different potcar_functional
        if kwargs.get("potcar_functional") or kwargs.get("user_potcar_functional"):
            super().__init__(structure, **kwargs)
        else:
            super().__init__(structure, user_potcar_functional="PBE_54", **kwargs)

        # reciprocal density
        if self.user_kpoints_settings is not None:
            if (
                not reciprocal_density
                or "reciprocal_density" not in self.user_kpoints_settings
            ):
                # test, if this is okay
                self.reciprocal_density = 310
            else:
                self.reciprocal_density = (
                    reciprocal_density
                    or self.user_kpoints_settings["reciprocal_density"]
                )
        else:
            if not reciprocal_density:
                # test, if this is okay
                self.reciprocal_density = 310
            else:
                self.reciprocal_density = reciprocal_density

        self.isym = isym
        self.ismear = ismear
        self.user_supplied_basis = user_supplied_basis
        self.address_basis_file = address_basis_file
        # predefined basis! Check if the basis is okay! (charge spilling and bandoverlaps!)
        if user_supplied_basis is None and address_basis_file is None:
            basis = Lobsterin.get_basis(
                structure=structure, potcar_symbols=self.potcar_symbols
            )
        elif address_basis_file is not None:
            basis = Lobsterin.get_basis(
                structure=structure,
                potcar_symbols=self.potcar_symbols,
                address_basis_file=address_basis_file,
            )
        elif user_supplied_basis is not None:
            # test if all elements from structure are in user_supplied_basis
            for atomtype in structure.symbol_set:
                if atomtype not in user_supplied_basis:
                    raise ValueError(
                        "There are no basis functions for the atom type "
                        + str(atomtype)
                    )
            basis = [key + " " + value for key, value in user_supplied_basis.items()]

        lobsterin = Lobsterin(settingsdict={"basisfunctions": basis})
        nbands = lobsterin._get_nbands(structure=structure)

        update_dict = {
            "EDIFF": 1e-6,
            "NSW": 0,
            "LWAVE": True,
            "ISYM": isym,
            "NBANDS": nbands,
            "IBRION": -1,
            "ISMEAR": ismear,
            "LORBIT": 11,
            "ICHARG": 0,
            "ALGO": "Normal",
        }

        self._config_dict["INCAR"].update(update_dict)
        self._config_dict["KPOINTS"].update(
            {"reciprocal_density": self.reciprocal_density}
        )


def get_vasprun_outcar(path, parse_dos=True, parse_eigen=True):
    """
    :param path: Path to get the vasprun.xml and OUTCAR.
    :param parse_dos: Whether to parse dos. Defaults to True.
    :param parse_eigen: Whether to parse eigenvalue. Defaults to True.
    :return:
    """
    path = Path(path)
    vruns = list(glob.glob(str(path / "vasprun.xml*")))
    outcars = list(glob.glob(str(path / "OUTCAR*")))

    if len(vruns) == 0 or len(outcars) == 0:
        raise ValueError(
            "Unable to get vasprun.xml/OUTCAR from prev calculation in %s" % path
        )
    vsfile_fullpath = str(path / "vasprun.xml")
    outcarfile_fullpath = str(path / "OUTCAR")
    vsfile = vsfile_fullpath if vsfile_fullpath in vruns else sorted(vruns)[-1]
    outcarfile = (
        outcarfile_fullpath if outcarfile_fullpath in outcars else sorted(outcars)[-1]
    )
    return (
        Vasprun(vsfile, parse_dos=parse_dos, parse_eigen=parse_eigen),
        Outcar(outcarfile),
    )


def get_structure_from_prev_run(vasprun, outcar=None):
    """
    Process structure from previous run.

    Args:
        vasprun (Vasprun): Vasprun that contains the final structure
            from previous run.
        outcar (Outcar): Outcar that contains the magnetization info from
            previous run.

    Returns:
        Returns the magmom-decorated structure that can be passed to get
        Vasp input files, e.g. get_kpoints.
    """
    structure = vasprun.final_structure

    site_properties = {}
    # magmom
    if vasprun.is_spin:
        if outcar and outcar.magnetization:
            site_properties.update({"magmom": [i["tot"] for i in outcar.magnetization]})
        else:
            site_properties.update({"magmom": vasprun.parameters["MAGMOM"]})
    # ldau
    if vasprun.parameters.get("LDAU", False):
        for k in ("LDAUU", "LDAUJ", "LDAUL"):
            vals = vasprun.incar[k]
            m = {}
            l_val = []
            s = 0
            for site in structure:
                if site.specie.symbol not in m:
                    m[site.specie.symbol] = vals[s]
                    s += 1
                l_val.append(m[site.specie.symbol])
            if len(l_val) == len(structure):
                site_properties.update({k.lower(): l_val})
            else:
                raise ValueError(
                    "length of list {} not the same as" "structure".format(l_val)
                )

    return structure.copy(site_properties=site_properties)


def standardize_structure(structure, sym_prec=0.1, international_monoclinic=True):
    """
    Get the symmetrically standardized structure.

    Args:
        structure (Structure): The structure.
        sym_prec (float): Tolerance for symmetry finding for standardization.
        international_monoclinic (bool): Whether to use international
            convention (vs Curtarolo) for monoclinic. Defaults True.

    Returns:
        The symmetrized structure.
    """
    sym_finder = SpacegroupAnalyzer(structure, symprec=sym_prec)
    new_structure = sym_finder.get_primitive_standard_structure(
        international_monoclinic=international_monoclinic
    )

    # the primitive structure finding has had several bugs in the past
    # defend through validation
    vpa_old = structure.volume / structure.num_sites
    vpa_new = new_structure.volume / new_structure.num_sites

    if abs(vpa_old - vpa_new) / vpa_old > 0.02:
        raise ValueError(
            "Standardizing cell failed! VPA old: {}, VPA new: {}".format(
                vpa_old, vpa_new
            )
        )

    sm = StructureMatcher()
    if not sm.fit(structure, new_structure):
        raise ValueError("Standardizing cell failed! Old structure doesn't match new.")

    return new_structure


class BadInputSetWarning(UserWarning):
    """
    Warning class for bad but legal inputs.
    """

    pass


def batch_write_input(
    structures,
    vasp_input_set=MPRelaxSet,
    output_dir=".",
    make_dir_if_not_present=True,
    subfolder=None,
    sanitize=False,
    include_cif=False,
    potcar_spec=False,
    zip_output=False,
    **kwargs
):
    """
    Batch write vasp input for a sequence of structures to
    output_dir, following the format output_dir/{group}/{formula}_{number}.

    Args:
        structures ([Structure]): Sequence of Structures.
        vasp_input_set (VaspInputSet): VaspInputSet class that creates
            vasp input files from structures. Note that a class should be
            supplied. Defaults to MPRelaxSet.
        output_dir (str): Directory to output files. Defaults to current
            directory ".".
        make_dir_if_not_present (bool): Create the directory if not present.
            Defaults to True.
        subfolder (callable): Function to create subdirectory name from
            structure. Defaults to simply "formula_count".
        sanitize (bool): Boolean indicating whether to sanitize the
            structure before writing the VASP input files. Sanitized output
            are generally easier for viewing and certain forms of analysis.
            Defaults to False.
        include_cif (bool): Whether to output a CIF as well. CIF files are
            generally better supported in visualization programs.
        potcar_spec (bool): Instead of writing the POTCAR, write a "POTCAR.spec".
                This is intended to help sharing an input set with people who might
                not have a license to specific Potcar files. Given a "POTCAR.spec",
                the specific POTCAR file can be re-generated using pymatgen with the
                "generate_potcar" function in the pymatgen CLI.
        zip_output (bool): If True, output will be zipped into a file with the
            same name as the InputSet (e.g., MPStaticSet.zip)
        **kwargs: Additional kwargs are passed to the vasp_input_set class
            in addition to structure.
    """
    output_dir = Path(output_dir)
    for i, s in enumerate(structures):
        formula = re.sub(r"\s+", "", s.formula)
        if subfolder is not None:
            subdir = subfolder(s)
            d = output_dir / subdir
        else:
            d = output_dir / "{}_{}".format(formula, i)
        if sanitize:
            s = s.copy(sanitize=True)
        v = vasp_input_set(s, **kwargs)
        v.write_input(
            str(d),
            make_dir_if_not_present=make_dir_if_not_present,
            include_cif=include_cif,
            potcar_spec=potcar_spec,
            zip_output=zip_output,
        )


_dummy_structure = Structure(
    [1, 0, 0, 0, 1, 0, 0, 0, 1],
    ["I"],
    [[0, 0, 0]],
    site_properties={"magmom": [[0, 0, 1]]},
)<|MERGE_RESOLUTION|>--- conflicted
+++ resolved
@@ -515,30 +515,6 @@
                 incar[k] = mag
             elif k in ("LDAUU", "LDAUJ", "LDAUL"):
                 if hubbard_u:
-<<<<<<< HEAD
-                    if hasattr(structure[0], k.lower()):
-                        m = {
-                            site.specie.symbol: getattr(site, k.lower())
-                            for site in structure
-                        }
-                        incar[k] = [m[sym] for sym in poscar.site_symbols]
-                    # lookup specific LDAU if specified for most_electroneg atom
-                    elif most_electroneg in v.keys() and isinstance(
-                        v[most_electroneg], dict
-                    ):
-                        incar[k] = [
-                            v[most_electroneg].get(sym, 0)
-                            for sym in poscar.site_symbols
-                        ]
-                    # else, use fallback LDAU value if it exists
-                    else:
-                        incar[k] = [
-                            v.get(sym, 0)
-                            if isinstance(v.get(sym, 0), (float, int))
-                            else 0
-                            for sym in poscar.site_symbols
-                        ]
-=======
                     if isinstance(v, dict):
                         if hasattr(structure[0], k.lower()):
                             m = dict([(site.specie.symbol, getattr(site, k.lower()))
@@ -555,7 +531,6 @@
                             incar[k] = [v.get(sym, 0)
                                         if isinstance(v.get(sym, 0), (float, int))
                                         else 0 for sym in poscar.site_symbols]
->>>>>>> e674080c
             elif k.startswith("EDIFF") and k != "EDIFFG":
                 if "EDIFF" not in settings and k == "EDIFF_PER_ATOM":
                     incar["EDIFF"] = float(v) * structure.num_sites
@@ -563,14 +538,9 @@
                     incar["EDIFF"] = float(settings["EDIFF"])
             else:
                 incar[k] = v
-<<<<<<< HEAD
-
-        has_u = hubbard_u and sum(incar["LDAUU"]) > 0
-=======
         has_u = False
         if ["LDAUU"] in list(incar.keys()):
             has_u = hubbard_u and sum(incar['LDAUU']) > 0
->>>>>>> e674080c
         if has_u:
             # modify LMAXMIX if LSDA+U and you have d or f electrons
             # note that if the user explicitly sets LMAXMIX in settings it will
