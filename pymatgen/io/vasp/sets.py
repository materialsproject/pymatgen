"""
This module defines the VaspInputSet abstract base class and a concrete implementation for the parameters developed
and tested by the core team of pymatgen, including the Materials Virtual Lab, Materials Project and the MIT high
throughput project. The basic concept behind an input set is to specify a scheme to generate a consistent set of VASP
inputs from a structure without further user intervention. This ensures comparability across runs.

Read the following carefully before implementing new input sets:

1. 99% of what needs to be done can be done by specifying user_incar_settings to override some of the defaults of
   various input sets. Unless there is an extremely good reason to add a new set, **do not** add one. E.g., if you want
   to turn the Hubbard U off, just set "LDAU": False as a user_incar_setting.
2. All derivative input sets should inherit appropriate configurations (e.g., from MPRelaxSet), and more often than
   not, DictSet should be the superclass. Proper superclass delegation should be used where possible. In particular,
   you are not supposed to implement your own as_dict or from_dict for derivative sets unless you know what you are
   doing. Improper overriding the as_dict and from_dict protocols is the major cause of implementation headaches. If
   you need an example, look at how the MPStaticSet is initialized.

The above are recommendations. The following are **UNBREAKABLE** rules:

1. All input sets must take in a structure, list of structures or None as the first argument. If None, the input set
   should perform a stateless initialization and before any output can be written, a structure must be set.
2. user_incar_settings, user_kpoints_settings and user_<whatever>_settings are ABSOLUTE. Any new sets you implement
   must obey this. If a user wants to override your settings, you assume he knows what he is doing. Do not
   magically override user supplied settings. You can issue a warning if you think the user is wrong.
3. All input sets must save all supplied args and kwargs as instance variables. E.g., self.arg = arg and
   self.kwargs = kwargs in the __init__. This ensures the as_dict and from_dict work correctly.
"""

from __future__ import annotations

import abc
import itertools
import os
import re
import shutil
import warnings
from copy import deepcopy
from dataclasses import dataclass, field
from glob import glob
from itertools import chain
from pathlib import Path
from typing import TYPE_CHECKING, Any, Literal, Union
from zipfile import ZipFile

import numpy as np
from monty.dev import deprecated
from monty.io import zopen
from monty.json import MSONable
from monty.serialization import loadfn

from pymatgen.analysis.structure_matcher import StructureMatcher
<<<<<<< HEAD
from pymatgen.core.periodic_table import Element, Species
from pymatgen.core.sites import PeriodicSite
from pymatgen.core.structure import SiteCollection, Structure
from pymatgen.io.core import InputGenerator
=======
from pymatgen.core import Element, PeriodicSite, SiteCollection, Species, Structure
from pymatgen.io.lobster import Lobsterin
>>>>>>> ec750ca1
from pymatgen.io.vasp.inputs import Incar, Kpoints, Poscar, Potcar, VaspInput
from pymatgen.io.vasp.outputs import Outcar, Vasprun
from pymatgen.symmetry.analyzer import SpacegroupAnalyzer
from pymatgen.symmetry.bandstructure import HighSymmKpath
from pymatgen.util.due import Doi, due

if TYPE_CHECKING:
    from collections.abc import Sequence

    from pymatgen.core.trajectory import Vector3D

MODULE_DIR = Path(__file__).resolve().parent
# TODO (janosh): replace with following line once PMG is py3.9+ only
# which guarantees absolute path to __file__
# reason: faster and shorter than pathlib (slow import and less OOP overhead)
# MODULE_DIR = os.path.dirname(__file__)


class VaspInputSet(InputGenerator, metaclass=abc.ABCMeta):
    """
    Base class representing a set of VASP input parameters with a structure
    supplied as init parameters. Typically, you should not inherit from this
    class. Start from DictSet or MPRelaxSet or MITRelaxSet.
    """

    _valid_potcars: Sequence[str] | None = None

    @property
    @abc.abstractmethod
    def incar(self):
        """Incar object."""

    @property
    @abc.abstractmethod
    def kpoints(self):
        """Kpoints object."""

    @property
    @abc.abstractmethod
    def poscar(self):
        """Poscar object."""

    @property
    def potcar_symbols(self):
        """List of POTCAR symbols."""

        elements = self.poscar.site_symbols
        potcar_symbols = []
        settings = self._config_dict["POTCAR"]

        if isinstance(settings[elements[-1]], dict):
            for el in elements:
                potcar_symbols.append(settings[el]["symbol"] if el in settings else el)
        else:
            for el in elements:
                potcar_symbols.append(settings.get(el, el))

        return potcar_symbols

    @property
    def potcar(self) -> Potcar:
        """Potcar object."""
        user_potcar_functional = self.user_potcar_functional
        potcar = Potcar(self.potcar_symbols, functional=user_potcar_functional)

        # warn if the selected POTCARs do not correspond to the chosen user_potcar_functional
        for p_single in potcar:
            if user_potcar_functional not in p_single.identify_potcar()[0]:
                warnings.warn(
                    f"POTCAR data with symbol {p_single.symbol} is not known by pymatgen to "
                    f"correspond with the selected {user_potcar_functional=}. This POTCAR "
                    f"is known to correspond with functionals {p_single.identify_potcar(mode='data')[0]}. "
                    "Please verify that you are using the right POTCARs!",
                    BadInputSetWarning,
                )

        return potcar

    @deprecated(message="get_vasp_input will be removed in a future version of pymatgen. Use get_input_set instead.")
    def get_vasp_input(self, structure=None) -> VaspInput:
        """Get a VaspInput object.

        Returns:
            VaspInput.
        """
        return self.get_input_set(structure=structure)

    def get_input_set(self, structure=None) -> VaspInput:
        """Get a VaspInput object.

        Returns:
            VaspInput.
        """
        if structure is not None:
            self.structure = structure
        return VaspInput(incar=self.incar, kpoints=self.kpoints, poscar=self.poscar, potcar=self.potcar)

    def write_input(
        self,
        output_dir: str,
        make_dir_if_not_present: bool = True,
        include_cif: bool = False,
        potcar_spec: bool = False,
        zip_output: bool = False,
    ) -> None:
        """
        Writes a set of VASP input to a directory.

        Args:
            output_dir (str): Directory to output the VASP input files
            make_dir_if_not_present (bool): Set to True if you want the
                directory (and the whole path) to be created if it is not
                present.
            include_cif (bool): Whether to write a CIF file in the output
                directory for easier opening by VESTA.
            potcar_spec (bool): Instead of writing the POTCAR, write a "POTCAR.spec".
                This is intended to help sharing an input set with people who might
                not have a license to specific Potcar files. Given a "POTCAR.spec",
                the specific POTCAR file can be re-generated using pymatgen with the
                "generate_potcar" function in the pymatgen CLI.
            zip_output (bool): If True, output will be zipped into a file with the
                same name as the InputSet (e.g., MPStaticSet.zip)
        """
        if potcar_spec:
            if make_dir_if_not_present:
                os.makedirs(output_dir, exist_ok=True)

            with zopen(f"{output_dir}/POTCAR.spec", "wt") as file:
                file.write("\n".join(self.potcar_symbols))

            for key in ["INCAR", "POSCAR", "KPOINTS"]:
                if (val := getattr(self, key.lower())) is not None:
                    with zopen(os.path.join(output_dir, key), "wt") as file:
                        file.write(str(val))
        else:
            vasp_input = self.get_vasp_input()
            vasp_input.write_input(output_dir, make_dir_if_not_present=make_dir_if_not_present)

        cif_name = ""
        if include_cif:
            struct = vasp_input["POSCAR"].structure
            cif_name = f"{output_dir}/{struct.formula.replace(' ', '')}.cif"
            struct.to(filename=cif_name)

        if zip_output:
            filename = type(self).__name__ + ".zip"
            with ZipFile(os.path.join(output_dir, filename), "w") as zip_file:
                for file in ["INCAR", "POSCAR", "KPOINTS", "POTCAR", "POTCAR.spec", cif_name]:
                    try:
                        zip_file.write(os.path.join(output_dir, file), arcname=file)
                    except FileNotFoundError:
                        pass
                    try:
                        os.remove(os.path.join(output_dir, file))
                    except (FileNotFoundError, PermissionError, IsADirectoryError):
                        pass

    def as_dict(self, verbosity=2):
        """
        Args:
            verbosity: Verbosity for generated dict. If 1, structure is
            excluded.

        Returns:
            MSONable dict
        """
        dct = MSONable.as_dict(self)
        if verbosity == 1:
            dct.pop("structure", None)
        return dct


def _load_yaml_config(fname):
    config = loadfn(MODULE_DIR / (f"{fname}.yaml"))
    if "PARENT" in config:
        parent_config = _load_yaml_config(config["PARENT"])
        for k, v in parent_config.items():
            if k not in config:
                config[k] = v
            elif isinstance(v, dict):
                v_new = config.get(k, {})
                v_new.update(v)
                config[k] = v_new
    return config


UserPotcarFunctional = Union[
    Literal["PBE", "PBE_52", "PBE_54", "LDA", "LDA_52", "LDA_54", "PW91", "LDA_US", "PW91_US"], None
]

CONFIG_MP_HSE_RELAX = _load_yaml_config("MPHSERelaxSet")
CONFIG_MP_RELAX = _load_yaml_config("MPRelaxSet")


@dataclass
class DictSet(VaspInputSet):
    """
    Concrete implementation of VaspInputSet that is initialized from a dict
    settings. This allows arbitrary settings to be input. In general,
    this is rarely used directly unless there is a source of settings in yaml
    format (e.g., from a REST interface). It is typically used by other
    VaspInputSets for initialization.

    Special consideration should be paid to the way the MAGMOM initialization
    for the INCAR is done. The initialization differs depending on the type of
    structure and the configuration settings. The order in which the magmom is
    determined is as follows:

    1. If the site itself has a magmom setting (i.e. site.properties["magmom"] = float),
        that is used. This can be set with structure.add_site_property().
    2. If the species of the site has a spin setting, that is used. This can be set
        with structure.add_spin_by_element().
    3. If the species itself has a particular setting in the config file, that
       is used, e.g., Mn3+ may have a different magmom than Mn4+.
    4. Lastly, the element symbol itself is checked in the config file. If
       there are no settings, a default value of 0.6 is used.

    Args:
        structure (Structure): The Structure to create inputs for. If None, the input set is initialized without
            a Structure but one must be set separately before the inputs are generated.
        config_dict (dict): The config dictionary to use.
        files_to_transfer (dict): A dictionary of {filename: filepath}. This allows the transfer of files from a
            previous calculation.
        user_incar_settings (dict): User INCAR settings. This allows a user to override INCAR settings, e.g.,
            setting a different MAGMOM for various elements or species. Note that in the new scheme,
            ediff_per_atom and hubbard_u are no longer args. Instead, the CONFIG supports EDIFF_PER_ATOM and
            EDIFF keys. The former scales with # of atoms, the latter does not. If both are present,
            EDIFF is preferred. To force such settings, just supply user_incar_settings={"EDIFF": 1e-5,
            "LDAU": False} for example. The keys 'LDAUU', 'LDAUJ', 'LDAUL' are special cases since
            pymatgen defines different values depending on what anions are present in the structure,
            so these keys can be defined in one of two ways, e.g. either {"LDAUU":{"O":{"Fe":5}}} to set LDAUU
            for Fe to 5 in an oxide, or {"LDAUU":{"Fe":5}} to set LDAUU to 5 regardless of the input structure.
            If a None value is given, that key is unset. For example, {"ENCUT": None} will remove ENCUT from the
            incar settings.
        user_kpoints_settings (dict or Kpoints): Allow user to override kpoints setting by supplying a dict.
            E.g., {"reciprocal_density": 1000}. User can also supply Kpoints object. Default is None.
        user_potcar_settings (dict: Allow user to override POTCARs. E.g., {"Gd": "Gd_3"}. This is generally not
            recommended. Default is None.
        constrain_total_magmom (bool): Whether to constrain the total magmom (NUPDOWN in INCAR) to be the sum of
            the expected MAGMOM for all species. Defaults to False.
        sort_structure (bool): Whether to sort the structure (using the default sort order of electronegativity)
            before generating input files. Defaults to True, the behavior you would want most of the time. This
            ensures that similar atomic species are grouped together.
        user_potcar_functional (str): Functional to use. Default (None) is to use the functional in the config
            dictionary. Valid values: "PBE", "PBE_52", "PBE_54", "LDA", "LDA_52", "LDA_54", "PW91",
            "LDA_US", "PW91_US".
        force_gamma (bool): Force gamma centered kpoint generation. Default (False) is to use the Automatic
            Density kpoint scheme, which will use the Gamma centered generation scheme for hexagonal
            cells, and Monkhorst-Pack otherwise.
        reduce_structure (None/str): Before generating the input files, generate the reduced structure. Default (
            None), does not alter the structure. Valid values: None, "niggli", "LLL".
        vdw: Adds default parameters for van-der-Waals functionals supported by VASP to INCAR. Supported
            functionals are: DFT-D2, undamped DFT-D3, DFT-D3 with Becke-Jonson damping, Tkatchenko-Scheffler,
            Tkatchenko-Scheffler with iterative Hirshfeld partitioning, MBD@rSC, dDsC, Dion's vdW-DF, DF2,
            optPBE, optB88, optB86b and rVV10.
        use_structure_charge (bool): If set to True, then the overall charge of the structure (structure.charge)
            is used to set the NELECT variable in the INCAR. Default is False.
        standardize (float): Whether to standardize to a primitive standard cell. Defaults to False.
        sym_prec (float): Tolerance for symmetry finding.
        international_monoclinic (bool): Whether to use international convention (vs Curtarolo) for monoclinic.
            Defaults True.
        validate_magmom (bool): Ensure that the missing magmom values are filled in with the VASP default value
            of 1.0.
        inherit_incar (bool): Whether to inherit INCAR settings from previous calculation. This might be
            useful to port Custodian fixes to child jobs but can also be dangerous e.g.
            when switching from GGA to meta-GGA or relax to static jobs. Defaults to True.
        auto_ismear (bool): If true, the values for ISMEAR and SIGMA will be set automatically depending
            on the bandgap of the system. If the bandgap is not known (e.g., there is no
            previous VASP directory) then ISMEAR=0 and SIGMA=0.2; if the bandgap is zero (a
            metallic system) then ISMEAR=2 and SIGMA=0.2; if the system is an insulator,
            then ISMEAR=-5 (tetrahedron smearing). Note, this only works when generating the
            input set from a previous VASP directory.
        auto_ispin (bool): If generating input set from a previous calculation, this controls whether
            to disable magnetisation (ISPIN = 1) if the absolute value of all magnetic
            moments are less than 0.02.
        auto_kspacing (bool): If true, automatically use the VASP recommended KSPACING based on bandgap,
            i.e. higher kpoint spacing for insulators than metals. Can be boolean or float.
            If float, then the value will interpreted as the bandgap in eV to use for the
            KSPACING calculation.
        auto_metal_kpoints (bool): If true and the system is metallic, try and use
            ``reciprocal_density_metal`` instead of ``reciprocal_density`` for metallic systems.
            Note, this only works when generating the input set from a previous VASP directory.
        bandgap_tol (float): Tolerance for determining if a system is metallic when
            auto_kspacing is True. If the bandgap is less than this value, the system is
            considered metallic. Defaults to 1e-4 (eV).
    """

    structure: Structure | None = None
    config_dict: dict = field(default_factory=dict)
    files_to_transfer: dict = field(default_factory=dict)
    user_incar_settings: dict = field(default_factory=dict)
    user_kpoints_settings: dict = field(default_factory=dict)
    user_potcar_settings: dict = field(default_factory=dict)
    constrain_total_magmom: bool = False
    sort_structure: bool = True
    user_potcar_functional: UserPotcarFunctional | None = None
    force_gamma: bool = False
    reduce_structure: Literal["niggli", "LLL"] | None = None
    vdw: str | None = None
    use_structure_charge: bool = False
    standardize: bool = False
    sym_prec: float = 0.1
    international_monoclinic: bool = True
    validate_magmom: bool = True
    inherit_incar: bool | list[str] = False
    auto_ismear: bool = False
    auto_ispin: bool = False
    auto_kspacing: bool | float = False
    auto_metal_kpoints: bool = False
    bandgap_tol: float = 1e-4

    def __post_init__(self):
        """Perform validation"""
        if (valid_potcars := self._valid_potcars) and self.user_potcar_functional not in valid_potcars:
            raise ValueError(f"Invalid {self.user_potcar_functional=}, must be one of {valid_potcars}")

        if hasattr(self, "CONFIG"):
            self.config_dict = deepcopy(self.CONFIG)

        self._config_dict = deepcopy(self.config_dict)

        # these have been left to stay consistent with previous API
        self.user_incar_settings = self.user_incar_settings or {}
        self.user_kpoints_settings = self.user_kpoints_settings or {}

        self.vdw = self.vdw.lower() if isinstance(self.vdw, str) else self.vdw
        if self.user_incar_settings.get("KSPACING") and self.user_kpoints_settings is not None:
            warnings.warn(
                "You have specified KSPACING and also supplied kpoints "
                "settings. KSPACING only has effect when there is no "
                "KPOINTS file. Since both settings were given, pymatgen"
                "will generate a KPOINTS file and ignore KSPACING."
                "Remove the `user_kpoints_settings` argument to enable KSPACING.",
                BadInputSetWarning,
            )

        if self.vdw:
            vdw_par = loadfn(str(MODULE_DIR / "vdW_parameters.yaml"))
            try:
                self._config_dict["INCAR"].update(vdw_par[self.vdw])
            except KeyError:
                raise KeyError(
                    f"Invalid or unsupported van-der-Waals functional. Supported functionals are {', '.join(vdw_par)}."
                )
        # 'or' case reads the POTCAR_FUNCTIONAL from the .yaml
        self.user_potcar_functional: UserPotcarFunctional = self.user_potcar_functional or self._config_dict.get(
            "POTCAR_FUNCTIONAL", "PBE"
        )

        # warn if a user is overriding POTCAR_FUNCTIONAL
        if self.user_potcar_functional != self._config_dict.get("POTCAR_FUNCTIONAL", "PBE"):
            warnings.warn(
                "Overriding the POTCAR functional is generally not recommended "
                " as it significantly affect the results of calculations and "
                "compatibility with other calculations done with the same "
                "input set. Note that some POTCAR symbols specified in "
                "the configuration file may not be available in the selected "
                "functional.",
                BadInputSetWarning,
            )

        if self.user_potcar_settings:
            warnings.warn(
                "Overriding POTCARs is generally not recommended as it "
                "significantly affect the results of calculations and "
                "compatibility with other calculations done with the same "
                "input set. In many instances, it is better to write a "
                "subclass of a desired input set and override the POTCAR in "
                "the subclass to be explicit on the differences.",
                BadInputSetWarning,
            )
            for key, val in self.user_potcar_settings.items():
                self._config_dict["POTCAR"][key] = val

        if not isinstance(self.structure, Structure):
            self._structure = None
        else:
            self.structure = self.structure

    @property  # type: ignore
    def structure(self) -> Structure:
        """Structure"""
        return self._structure

    @structure.setter
    def structure(self, structure: Structure | None) -> None:
        if not hasattr(self, "_config_dict"):
            self._structure = structure
            return

        if isinstance(structure, SiteCollection):  # could be Structure or Molecule
            if self.user_potcar_functional == "PBE_54" and "W" in structure.symbol_set:
                # when using 5.4 POTCARs, default Tungsten POTCAR to W_Sv but still allow user to override
                self.user_potcar_settings = {"W": "W_sv", **(self.user_potcar_settings or {})}
            if self.reduce_structure:
                structure = structure.get_reduced_structure(self.reduce_structure)
            if self.sort_structure:
                structure = structure.get_sorted_structure()
            if self.validate_magmom:
                get_valid_magmom_struct(structure, spin_mode="auto")

            struct_has_Yb = any(specie.symbol == "Yb" for site in structure for specie in site.species)
            potcar_settings = self._config_dict.get("POTCAR", {})
            if self.user_potcar_settings:
                potcar_settings.update(self.user_potcar_settings)
            uses_Yb_2_psp = potcar_settings.get("Yb", None) == "Yb_2"
            if struct_has_Yb and uses_Yb_2_psp:
                warnings.warn(
                    "The structure contains Ytterbium (Yb) and this InputSet uses the Yb_2 PSP.\n"
                    "Yb_2 is known to often give bad results since Yb has oxidation state 3+ in most compounds.\n"
                    "See https://github.com/materialsproject/pymatgen/issues/2968 for details.",
                    BadInputSetWarning,
                )
            if self.standardize and self.sym_prec:
                structure = standardize_structure(
                    structure,
                    sym_prec=self.sym_prec,
                    international_monoclinic=self.international_monoclinic,
                )
        self._structure = structure

    def get_input_set(
        self,
        structure: Structure | None = None,
        prev_dir: str | Path | None = None,
        potcar_spec: bool = False,
    ) -> VaspInput:
        """
        Get a VASP input set.

        Note, if both ``structure`` and ``prev_dir`` are set, then the structure
        specified will be preferred over the final structure from the last VASP run.

        Args:
            structure (Structure): A structure.
            prev_dir (str or Path): A previous directory to generate the input set from.
            potcar_spec (bool): Instead of generating a Potcar object, use a list of
                potcar symbols. This will be written as a "POTCAR.spec" file. This is
                intended to help sharing an input set with people who might not have a
                license to specific Potcar files. Given a "POTCAR.spec", the specific
                POTCAR file can be re-generated using pymatgen with the
                "generate_potcar" function in the pymatgen CLI.

        Returns:
            VaspInput: A VASP input object.
        """
        if structure is not None:
            self.structure = structure

        structure_to_use, prev_incar, prev_kpoints, bandgap, ispin, vasprun, outcar = self._get_previous(
            self.structure, prev_dir
        )
        if self.inherit_incar is True and prev_incar:
            prev_incar = prev_incar if self.inherit_incar else {}
        elif isinstance(self.inherit_incar, (list, tuple)) and prev_incar:
            prev_incar = {k: prev_incar[k] for k in self.inherit_incar if k in prev_incar}
        else:
            prev_incar = {}

        kwds = {
            "structure": structure_to_use,
            "prev_incar": prev_incar,
            "bandgap": bandgap,
            "vasprun": vasprun,
            "outcar": outcar,
        }
        incar_updates = self.get_incar_updates(**kwds)
        kpoints_updates = self.get_kpoints_updates(**kwds, prev_kpoints=prev_kpoints)
        kspacing = self._kspacing(incar_updates, bandgap)
        kpoints = self._get_kpoints(structure_to_use, kpoints_updates, kspacing, bandgap)
        incar = self._get_incar(
            structure_to_use,
            kpoints,
            kspacing,
            prev_incar,
            incar_updates,
            bandgap=bandgap,
            ispin=ispin,
        )
        return VaspInput(
            incar=incar,
            kpoints=kpoints,
            poscar=Poscar(structure_to_use),
            potcar=self._get_potcar(structure_to_use, potcar_spec=potcar_spec),
        )

    def get_incar_updates(
        self,
        structure: Structure,
        prev_incar: dict | str | None = None,
        bandgap: float = 0.0,
        vasprun: Vasprun | None = None,
        outcar: Outcar | None = None,
    ) -> dict:
        """
        Get updates to the INCAR for this calculation type.

        Args:
            structure (Structure): A structure.
            prev_incar (dict): Incar parameters from a previous calculation.
            bandgap (bandgap): The band gap.
            vasprun (Vasprun): A vasprun from a previous calculation.
            outcar (Outcar): An outcar from a previous calculation.

        Returns:
            dict: A dictionary of updates to apply.
        """
        return {}

    def get_kpoints_updates(
        self,
        structure: Structure,
        prev_incar: dict | None = None,
        prev_kpoints: Kpoints | None = None,
        bandgap: float = 0.0,
        vasprun: Vasprun | None = None,
        outcar: Outcar | None = None,
    ) -> dict | Kpoints:
        """
        Get updates to the kpoints configuration for this calculation type.

        Note, these updates will be ignored if the user has set user_kpoint_settings.

        Args:
            structure (Structure): A structure.
            prev_incar (dict): Incar parameters from a previous calculation.
            prev_kpoints (dict): Kpoints from a previous calculation.
            bandgap (bandgap): The band gap.
            vasprun (Vasprun): A vasprun from a previous calculation.
            outcar (Outcar): An outcar from a previous calculation.

        Returns:
            dict or Kpoints: A dictionary of updates to apply to the KPOINTS config
                or a Kpoints object.
        """
        return {}

    def _get_previous(self, structure: Structure | None = None, prev_dir: str | Path | None = None) -> tuple:
        """Load previous calculation outputs and decide which structure to use."""
        if structure is None and prev_dir is None:
            raise ValueError("Either structure or prev_dir must be set.")

        prev_incar = getattr(self, "prev_incar", None)
        if isinstance(prev_incar, (Path, str)):
            prev_incar = Incar.from_file(prev_incar)

        prev_kpoints = getattr(self, "prev_kpoints", None)
        if isinstance(prev_kpoints, (Path, str)):
            prev_kpoints = Kpoints.from_file(prev_kpoints)

        bandgap = None if isinstance(self.auto_kspacing, bool) else self.auto_kspacing

        if not prev_dir and not getattr(self, "prev_outcar", None):
            return self.structure, prev_incar, prev_kpoints, bandgap, None, None, None

        if prev_dir:
            vasprun, outcar = get_vasprun_outcar(prev_dir)
            path_prev_dir = Path(prev_dir)
            # use structure from CONTCAR as it is written to greater
            # precision than in the vasprun
            # CONTCAR is already renamed POSCAR
            contcars = list(glob(str(path_prev_dir / "POSCAR*")))
            contcar = str(path_prev_dir / "POSCAR")
            contcarfile = contcar if contcar in contcars else sorted(contcars)[-1]
            prev_structure = Poscar.from_file(contcarfile).structure
        else:
            vasprun = self.prev_vasprun
            outcar = self.prev_outcar
            prev_structure = vasprun.final_structure

        if vasprun.efermi is None:
            # VASP doesn't output efermi in vasprun if IBRION = 1
            vasprun.efermi = outcar.efermi

        bs = vasprun.get_band_structure(efermi="smart")

        if prev_incar is None:
            prev_incar = vasprun.incar

        if prev_kpoints is None:
            prev_kpoints = vasprun.kpoints

        if bandgap is None:
            bandgap = 0 if bs.is_metal() else bs.get_band_gap()["energy"]

        # turn off spin when magmom for every site is smaller than 0.02.
        ispin = _get_ispin(vasprun, outcar) if self.auto_ispin else None

        if structure is None:
            self.structure = prev_structure

        return self.structure, prev_incar, prev_kpoints, bandgap, ispin, vasprun, outcar

    def _get_kpoints(
        self,
        structure: Structure,
        kpoints_updates: dict[str, Any] | None,
        kspacing: float | None,
        bandgap: float | None,
    ) -> Kpoints | None:
        """Get the kpoints file."""
        kpoints_updates = kpoints_updates or {}

        if isinstance(kpoints_updates, Kpoints):
            return kpoints_updates

        # use user setting if set otherwise default to base config settings
        if self.user_kpoints_settings != {}:
            kconfig = deepcopy(self.user_kpoints_settings)
        else:
            # apply updates to k-points config
            kconfig = deepcopy(self._config_dict.get("KPOINTS", {}))
            kconfig.update(kpoints_updates)

        # Return None if KSPACING is set and no other user k-points settings have been
        # specified, because this will cause VASP to generate the kpoints automatically
        if kspacing and not self.user_kpoints_settings:
            return None

        if isinstance(kconfig, Kpoints):
            return kconfig

        explicit = (
            kconfig.get("explicit")
            or len(kconfig.get("added_kpoints", [])) > 0
            or "zero_weighted_reciprocal_density" in kconfig
            or "zero_weighted_line_density" in kconfig
        )
        # handle length generation first as this doesn't support any additional options
        if kconfig.get("length"):
            if explicit:
                raise ValueError(
                    "length option cannot be used with explicit k-point generation, "
                    "added_kpoints, or zero weighted k-points."
                )
            # If length is in kpoints settings use Kpoints.automatic
            return Kpoints.automatic(kconfig["length"])

        base_kpoints = None
        if kconfig.get("line_density"):
            # handle line density generation
            kpath = HighSymmKpath(structure, **kconfig.get("kpath_kwargs", {}))
            frac_k_points, k_points_labels = kpath.get_kpoints(
                line_density=kconfig["line_density"], coords_are_cartesian=False
            )
            base_kpoints = Kpoints(
                comment="Non SCF run along symmetry lines",
                style=Kpoints.supported_modes.Reciprocal,
                num_kpts=len(frac_k_points),
                kpts=frac_k_points,
                labels=k_points_labels,
                kpts_weights=[1] * len(frac_k_points),
            )
        elif kconfig.get("grid_density") or kconfig.get("reciprocal_density"):
            # handle regular weighted k-point grid generation
            if kconfig.get("grid_density"):
                base_kpoints = Kpoints.automatic_density(structure, int(kconfig["grid_density"]), self.force_gamma)
            elif kconfig.get("reciprocal_density"):
                if bandgap == 0 and kconfig.get("reciprocal_density_metal") and self.auto_metal_kpoints:
                    density = kconfig["reciprocal_density_metal"]
                else:
                    density = kconfig["reciprocal_density"]
                base_kpoints = Kpoints.automatic_density_by_vol(structure, density, self.force_gamma)
            if explicit:
                sga = SpacegroupAnalyzer(structure, symprec=self.sym_prec)
                mesh = sga.get_ir_reciprocal_mesh(base_kpoints.kpts[0])  # type: ignore
                base_kpoints = Kpoints(
                    comment="Uniform grid",
                    style=Kpoints.supported_modes.Reciprocal,
                    num_kpts=len(mesh),
                    kpts=[i[0] for i in mesh],
                    kpts_weights=[i[1] for i in mesh],
                )
            else:
                # if not explicit that means no other options have been specified
                # so we can return the k-points as is
                return base_kpoints

        zero_weighted_kpoints = None
        if kconfig.get("zero_weighted_line_density"):
            # zero_weighted k-points along line mode path
            kpath = HighSymmKpath(structure)
            frac_k_points, k_points_labels = kpath.get_kpoints(
                line_density=kconfig["zero_weighted_line_density"],
                coords_are_cartesian=False,
            )
            zero_weighted_kpoints = Kpoints(
                comment="Hybrid run along symmetry lines",
                style=Kpoints.supported_modes.Reciprocal,
                num_kpts=len(frac_k_points),
                kpts=frac_k_points,
                labels=k_points_labels,
                kpts_weights=[0] * len(frac_k_points),
            )
        elif kconfig.get("zero_weighted_reciprocal_density"):
            zero_weighted_kpoints = Kpoints.automatic_density_by_vol(
                structure, kconfig["zero_weighted_reciprocal_density"], self.force_gamma
            )
            sga = SpacegroupAnalyzer(structure, symprec=self.sym_prec)
            mesh = sga.get_ir_reciprocal_mesh(zero_weighted_kpoints.kpts[0])
            zero_weighted_kpoints = Kpoints(
                comment="Uniform grid",
                style=Kpoints.supported_modes.Reciprocal,
                num_kpts=len(mesh),
                kpts=[i[0] for i in mesh],
                kpts_weights=[0 for i in mesh],
            )

        added_kpoints = None
        if kconfig.get("added_kpoints"):
            points: list = kconfig.get("added_kpoints")  # type: ignore
            added_kpoints = Kpoints(
                comment="Specified k-points only",
                style=Kpoints.supported_modes.Reciprocal,
                num_kpts=len(points),
                kpts=points,
                labels=["user-defined"] * len(points),
                kpts_weights=[0] * len(points),
            )

        if base_kpoints and not (added_kpoints or zero_weighted_kpoints):
            return base_kpoints
        if added_kpoints and not (base_kpoints or zero_weighted_kpoints):
            return added_kpoints

        # do some sanity checking
        if "line_density" in kconfig and zero_weighted_kpoints:
            raise ValueError("Cannot combine line_density and zero weighted k-points options")
        if zero_weighted_kpoints and not base_kpoints:
            raise ValueError("Zero weighted k-points must be used with reciprocal_density or grid_density options")
        if not (base_kpoints or zero_weighted_kpoints or added_kpoints):
            raise ValueError(
                "Invalid k-point generation algo. Supported Keys are 'grid_density' "
                "for Kpoints.automatic_density generation, 'reciprocal_density' for "
                "KPoints.automatic_density_by_vol generation, 'length' for "
                "Kpoints.automatic generation, 'line_density' for line mode generation,"
                " 'added_kpoints' for specific k-points to include, "
                " 'zero_weighted_reciprocal_density' for a zero weighted uniform mesh,"
                " or 'zero_weighted_line_density' for a zero weighted line mode mesh."
            )

        return _combine_kpoints(base_kpoints, zero_weighted_kpoints, added_kpoints)  # type: ignore

    def _kspacing(self, incar_updates, bandgap) -> float | None:
        """Get KSPACING value based on the config dict, updates and user settings.

        The order of preference for setting KSPACING is:
        1. KSPACING in user_incar_settings
        2. if auto_kspacing then set KSPACING based on the bandgap
        3. KSPACING in the config dict
        """
        if "KSPACING" in self.user_incar_settings:
            return self.user_incar_settings["KSPACING"]
        if self.auto_kspacing is not False:
            # interpret auto_kspacing as bandgap and set KSPACING based on user input
            bandgap = bandgap if isinstance(self.auto_kspacing, bool) else self.auto_kspacing
            if bandgap is None or bandgap <= self.bandgap_tol:  # metallic
                return 0.22

            rmin = max(1.5, 25.22 - 2.87 * bandgap)  # Eq. 25
            kspacing = 2 * np.pi * 1.0265 / (rmin - 1.0183)  # Eq. 29

            # cap kspacing at a max of 0.44, per internal benchmarking
            return min(kspacing, 0.44)
        if "KSPACING" in incar_updates:
            return incar_updates["KSPACING"]
        if "KSPACING" in self._config_dict["INCAR"]:
            return self._config_dict["INCAR"]["KSPACING"]
        return None

    def _get_potcar(self, structure: Structure, potcar_spec: bool = False) -> Potcar:
        """Get the POTCAR."""
        potcar = Potcar(self.potcar_symbols, functional=self.potcar_functional)

        # warn if the selected POTCARs do not correspond to the chosen potcar_functional
        for psingle in potcar:
            if self.potcar_functional not in psingle.identify_potcar()[0]:
                warnings.warn(
                    f"POTCAR data with symbol {psingle.symbol} is not known by pymatgen"
                    " to correspond with the selected potcar_functional "
                    f"{self.potcar_functional}. This POTCAR is known to correspond with"
                    f" functionals {psingle.identify_potcar(mode='data')[0]}. Please "
                    "verify that you are using the right POTCARs!",
                    BadInputSetWarning,
                    stacklevel=1,
                )
        return potcar

    def _get_incar(
        self,
        structure: Structure,
        kpoints: Kpoints | None = None,
        kspacing: float | None = None,
        previous_incar: dict | None = None,
        incar_updates: dict | None = None,
        bandgap: float | None = None,
        ispin: int | None = None,
    ) -> Incar:
        """Get the INCAR."""
        previous_incar = previous_incar or {}
        incar_updates = incar_updates or {}
        incar_settings = dict(self._config_dict["INCAR"])
        config_magmoms = incar_settings.get("MAGMOM", {})
        auto_updates = {}

        # apply updates from input set generator to SETTINGS
        _apply_incar_updates(incar_settings, incar_updates)

        # apply user incar settings to SETTINGS not to INCAR
        _apply_incar_updates(incar_settings, self.user_incar_settings)

        # generate incar
        incar = Incar()
        for k, v in incar_settings.items():
            if k == "MAGMOM":
                magmoms = self.user_incar_settings.get("MAGMOM", config_magmoms)
                incar[k] = _get_magmoms(structure, magmoms=magmoms)
            elif k in ("LDAUU", "LDAUJ", "LDAUL") and incar_settings.get("LDAU", False):
                incar[k] = _get_u_param(k, v, structure)
            elif k.startswith("EDIFF") and k != "EDIFFG":
                incar["EDIFF"] = _get_ediff(k, v, structure, incar_settings)
            else:
                incar[k] = v
        _set_u_params(incar, incar_settings, structure)

        # apply previous incar settings, be careful not to override user_incar_settings
        # or the settings updates from the specific input set implementations
        # also skip LDAU/MAGMOM as structure may have changed.
        skip = list(self.user_incar_settings) + list(incar_updates)
        skip += ["MAGMOM", "NUPDOWN", "LDAUU", "LDAUL", "LDAUJ"]
        _apply_incar_updates(incar, previous_incar, skip=skip)

        if self.constrain_total_magmom:
            nupdown = sum(mag if abs(mag) > 0.6 else 0 for mag in incar["MAGMOM"])
            if abs(nupdown - round(nupdown)) > 1e-5:
                warnings.warn(
                    "constrain_total_magmom was set to True, but the sum of MAGMOM "
                    "values is not an integer. NUPDOWN is meant to set the spin "
                    "multiplet and should typically be an integer. You are likely "
                    "better off changing the values of MAGMOM or simply setting "
                    "NUPDOWN directly in your INCAR settings.",
                    UserWarning,
                    stacklevel=1,
                )
            auto_updates["NUPDOWN"] = nupdown

        if self.use_structure_charge:
            auto_updates["NELECT"] = self.nelect

        # handle auto ISPIN
        if ispin is not None and "ISPIN" not in self.user_incar_settings:
            auto_updates["ISPIN"] = ispin

        if self.auto_ismear:
            if bandgap is None:
                # don't know if we are a metal or insulator so set ISMEAR and SIGMA to
                # be safe with the most general settings
                auto_updates.update(ISMEAR=2, SIGMA=0.2)
            elif bandgap <= self.bandgap_tol:
                auto_updates.update(ISMEAR=2, SIGMA=0.2)  # metal
            else:
                auto_updates.update(ISMEAR=-5, SIGMA=0.05)  # insulator

        if kpoints is not None:
            # unset KSPACING as we are using a KPOINTS file
            incar.pop("KSPACING", None)
        elif kspacing is not None and "KSPACING" not in incar:
            # prefer to inherit KSPACING from previous INCAR if it exists
            # TODO: Is that we actually want to do? Copied from current pymatgen inputsets
            incar["KSPACING"] = kspacing

        # apply updates from auto options, careful not to override user_incar_settings
        _apply_incar_updates(incar, auto_updates, skip=list(self.user_incar_settings))

        # Remove unused INCAR parameters
        _remove_unused_incar_params(incar, skip=list(self.user_incar_settings))

        # Check that ALGO is appropriate
        if incar.get("LHFCALC", False) is True and incar.get("ALGO", "Normal") not in ["Normal", "All", "Damped"]:
            warnings.warn(
                "Hybrid functionals only support Algo = All, Damped, or Normal.",
                BadInputSetWarning,
            )

        # Ensure adequate number of KPOINTS are present for the tetrahedron method
        # (ISMEAR=-5). If KSPACING is in the INCAR file the number of kpoints is not known
        # before calling VASP, but a warning is raised when the KSPACING value is > 0.5 (2
        # reciprocal Angstrom). An error handler in Custodian is available to correct
        # overly large KSPACING values (small number of kpoints) if necessary.
        # if "KSPACING" not in self.user_incar_settings:
        if kpoints is not None and np.prod(kpoints.kpts) < 4 and incar.get("ISMEAR", 0) == -5:
            incar["ISMEAR"] = 0

        if self.user_incar_settings.get("KSPACING", 0) > 0.5 and incar.get("ISMEAR", 0) == -5:
            warnings.warn(
                "Large KSPACING value detected with ISMEAR = -5. Ensure that VASP "
                "generates an adequate number of KPOINTS, lower KSPACING, or "
                "set ISMEAR = 0",
                BadInputSetWarning,
            )

        if all(k.is_metal for k in structure.composition) and incar.get("NSW", 0) > 0 and incar.get("ISMEAR", 1) < 1:
            warnings.warn(
                "Relaxation of likely metal with ISMEAR < 1 detected. See VASP "
                "recommendations on ISMEAR for metals.",
                BadInputSetWarning,
            )

        # Warn user about LASPH for +U, meta-GGAs, hybrids, and vdW-DF
        if not incar.get("LASPH", False) and (
            incar.get("METAGGA")
            or incar.get("LHFCALC", False)
            or incar.get("LDAU", False)
            or incar.get("LUSE_VDW", False)
        ):
            warn_msg = "LASPH = True should be set for +U, meta-GGAs, hybrids, and vdW-DFT"
            warnings.warn(warn_msg, BadInputSetWarning)

        return incar

    @property
    def incar(self) -> Incar:
        """Incar"""
        if self.structure is None:
            raise RuntimeError("No structure is associated with the input set!")
        return self.get_input_set(potcar_spec=True)["INCAR"]

    @property
    def poscar(self) -> Poscar:
        """Poscar"""
        if self.structure is None:
            raise RuntimeError("No structure is associated with the input set!")
        return Poscar(self.structure)

    @property
    def potcar_functional(self) -> UserPotcarFunctional:
        """Returns the functional used for POTCAR generation."""
        return self.user_potcar_functional

    @property
    def nelect(self) -> float:
        """Gets the default number of electrons for a given structure."""
        if self.structure is None:
            raise RuntimeError("No structure is associated with the input set!")

        n_electrons_by_element = {p.element: p.nelectrons for p in self.potcar}
        n_elect = sum(
            num_atoms * n_electrons_by_element[el.symbol] for el, num_atoms in self.structure.composition.items()
        )

        if self.use_structure_charge:
            return n_elect - self.structure.charge
        return n_elect

    @property
    def kpoints(self) -> Kpoints | None:
        """
        Returns a KPOINTS file using the fully automated grid method. Uses
        Gamma centered meshes for hexagonal cells and Monk grids otherwise.

        If KSPACING is set in user_incar_settings (or the INCAR file), no
        file is created because VASP will automatically generate the kpoints.

        Algorithm:
            Uses a simple approach scaling the number of divisions along each
            reciprocal lattice vector proportional to its length.
        """
        if self.structure is None:
            raise RuntimeError("No structure is associated with the input set!")
        return self.get_input_set(potcar_spec=True)["KPOINTS"]

    @property
    def potcar(self) -> Potcar:
        """Potcar object"""
        if self.structure is None:
            raise RuntimeError("No structure is associated with the input set!")
        return super().potcar

    def estimate_nbands(self) -> int:
        """
        Estimate the number of bands that VASP will initialize a
        calculation with by default. Note that in practice this
        can depend on # of cores (if not set explicitly).
        Note that this formula is slightly different than the formula on the VASP wiki
        (as of July 2023). This is because the formula in the source code (`main.F`) is
        slightly different than what is on the wiki.
        """
        if self.structure is None:
            raise RuntimeError("No structure is associated with the input set!")

        n_ions = len(self.structure)

        if self.incar["ISPIN"] == 1:  # per the VASP source, if non-spin polarized ignore n_mag
            n_mag = 0
        else:  # otherwise set equal to sum of total magmoms
            n_mag = sum(self.incar["MAGMOM"])
            n_mag = np.floor((n_mag + 1) / 2)

        possible_val_1 = np.floor((self.nelect + 2) / 2) + max(np.floor(n_ions / 2), 3)
        possible_val_2 = np.floor(self.nelect * 0.6)

        n_bands = max(possible_val_1, possible_val_2) + n_mag

        if self.incar.get("LNONCOLLINEAR") is True:
            n_bands = n_bands * 2

        if n_par := self.incar.get("NPAR"):
            n_bands = (np.floor((n_bands + n_par - 1) / n_par)) * n_par

        return int(n_bands)

    def override_from_prev_calc(self, prev_calc_dir="."):
        """
        Update the input set to include settings from a previous calculation.

        Args:
            prev_calc_dir (str): The path to the previous calculation directory.

        Returns:
            The input set with the settings (structure, k-points, incar, etc)
            updated using the previous VASP run.
        """
        vasprun, outcar = get_vasprun_outcar(prev_calc_dir)

        self.prev_vasprun = vasprun
        self.prev_outcar = outcar
        self.prev_incar = vasprun.incar
        self.prev_kpoints = vasprun.kpoints

        if self.standardize:
            warnings.warn(
                "Use of standardize=True with from_prev_run is not "
                "recommended as there is no guarantee the copied "
                "files will be appropriate for the standardized "
                "structure."
            )

        files_to_transfer = {}
        if getattr(self, "copy_chgcar", False):
            chgcars = sorted(glob(str(Path(prev_calc_dir) / "CHGCAR*")))
            if chgcars:
                files_to_transfer["CHGCAR"] = str(chgcars[-1])

        if getattr(self, "copy_wavecar", False):
            for fname in ("WAVECAR", "WAVEDER", "WFULL"):
                wavecar_files = sorted(glob(str(Path(prev_calc_dir) / (fname + "*"))))
                if wavecar_files:
                    if fname == "WFULL":
                        for f in wavecar_files:
                            fname = Path(f).name
                            fname = fname.split(".")[0]
                            files_to_transfer[fname] = f
                    else:
                        files_to_transfer[fname] = str(wavecar_files[-1])

        self.files_to_transfer.update(files_to_transfer)

        self.structure = get_structure_from_prev_run(vasprun, outcar)
        return self

    @classmethod
    def from_prev_calc(cls, prev_calc_dir, **kwargs):
        """
        Generate a set of VASP input files for static calculations from a
        directory of previous VASP run.

        Args:
            prev_calc_dir (str): Directory containing the outputs(
                vasprun.xml and OUTCAR) of previous vasp run.
            **kwargs: All kwargs supported by MPStaticSet, other than prev_incar
                and prev_structure and prev_kpoints which are determined from
                the prev_calc_dir.
        """
        input_set = cls(_dummy_structure, **kwargs)
        return input_set.override_from_prev_calc(prev_calc_dir=prev_calc_dir)

    def __str__(self):
        return type(self).__name__

    def __repr__(self):
        return type(self).__name__

    def write_input(
        self,
        output_dir: str,
        make_dir_if_not_present: bool = True,
        include_cif: bool = False,
        potcar_spec: bool = False,
        zip_output: bool = False,
    ):
        """
        Writes out all input to a directory.

        Args:
            output_dir (str): Directory to output the VASP input files
            make_dir_if_not_present (bool): Set to True if you want the
                directory (and the whole path) to be created if it is not
                present.
            include_cif (bool): Whether to write a CIF file in the output
                directory for easier opening by VESTA.
            potcar_spec (bool): Instead of writing the POTCAR, write a "POTCAR.spec".
                This is intended to help sharing an input set with people who might
                not have a license to specific Potcar files. Given a "POTCAR.spec",
                the specific POTCAR file can be re-generated using pymatgen with the
                "generate_potcar" function in the pymatgen CLI.
            zip_output (bool): Whether to zip each VASP input file written to the output directory.
        """
        super().write_input(
            output_dir=output_dir,
            make_dir_if_not_present=make_dir_if_not_present,
            include_cif=include_cif,
            potcar_spec=potcar_spec,
            zip_output=zip_output,
        )
        for k, v in self.files_to_transfer.items():
            with zopen(v, "rb") as fin, zopen(str(Path(output_dir) / k), "wb") as fout:
                shutil.copyfileobj(fin, fout)

    def calculate_ng(
        self,
        max_prime_factor: int = 7,
        must_inc_2: bool = True,
        custom_encut: float | None = None,
        custom_prec: str | None = None,
    ) -> tuple:
        """
        Calculates the NGX, NGY, and NGZ values using the information available in the INCAR and POTCAR
        This is meant to help with making initial guess for the FFT grid so we can interact with the Charge density API.

        Args:
            max_prime_factor (int): the valid prime factors of the grid size in each direction
                VASP has many different setting for this to handle many compiling options.
                For typical MPI options all prime factors up to 7 are allowed
            must_inc_2 (bool): Whether 2 must be a prime factor of the result. Defaults to True.
            custom_encut (float | None): Calculates the FFT grid parameters using a custom
                ENCUT that may be different from what is generated by the input set. Defaults to None.
                Do *not* use this unless you know what you are doing.
            custom_prec (str | None): Calculates the FFT grid parameters using a custom prec
                that may be different from what is generated by the input set. Defaults to None.
                Do *not* use this unless you know what you are doing.
        """
        # TODO throw error for Ultrasoft potentials

        _RYTOEV = 13.605826
        _AUTOA = 0.529177249

        # TODO Only do this for VASP 6 for now. Older version require more advanced logic

        if custom_encut is not None:
            encut = custom_encut
        else:
            if self.incar.get("ENCUT", 0) > 0:
                encut = self.incar["ENCUT"]  # get the ENCUT val
            else:
                encut = max(i_species.enmax for i_species in self.get_vasp_input()["POTCAR"])

        # PREC=Normal is VASP default
        PREC = self.incar.get("PREC", "Normal") if custom_prec is None else custom_prec

        # Check for unsupported / invalid PREC tags
        if PREC[0].lower() in {"l", "m", "h"}:
            raise NotImplementedError(
                "PREC = LOW/MEDIUM/HIGH from VASP 4.x and not supported, Please use NORMA/SINGLE/ACCURATE"
            )
        if PREC[0].lower() not in {"a", "s", "n", "l", "m", "h"}:
            raise ValueError(f"{PREC=} does not exist. If this is no longer correct, please update this code.")

        CUTOFF = [
            np.sqrt(encut / _RYTOEV) / (2 * np.pi / (anorm / _AUTOA)) for anorm in self.poscar.structure.lattice.abc
        ]

        # TODO This only works in VASP 6.x
        _WFACT = 4 if PREC[0].lower() in {"a", "s"} else 3

        def next_g_size(cur_g_size):
            g_size = int(_WFACT * cur_g_size + 0.5)
            return next_num_with_prime_factors(g_size, max_prime_factor, must_inc_2)

        ng_vec = [*map(next_g_size, CUTOFF)]

        # TODO This works for VASP 5.x and 6.x
        finer_g_scale = 2 if PREC[0].lower() in {"a", "n"} else 1

        return ng_vec, [ng_ * finer_g_scale for ng_ in ng_vec]


@due.dcite(
    Doi("10.1016/j.commatsci.2011.02.023"),
    description="A high-throughput infrastructure for density functional theory calculations",
)
@dataclass
class MITRelaxSet(DictSet):
    """
    Standard implementation of VaspInputSet utilizing parameters in the MIT
    High-throughput project.
    The parameters are chosen specifically for a high-throughput project,
    which means in general pseudopotentials with fewer electrons were chosen.

    Args:
        structure (Structure): The Structure to create inputs for. If None, the input
            set is initialized without a Structure but one must be set separately before
            the inputs are generated.
        **kwargs: Same as those supported by DictSet.

    Please refer::

        A Jain, G. Hautier, C. Moore, S. P. Ong, C. Fischer, T. Mueller,
        K. A. Persson, G. Ceder. A high-throughput infrastructure for density
        functional theory calculations. Computational Materials Science,
        2011, 50(8), 2295-2310. doi:10.1016/j.commatsci.2011.02.023
    """

    CONFIG = _load_yaml_config("MITRelaxSet")


@dataclass
class MPRelaxSet(DictSet):
    """
    Implementation of VaspInputSet utilizing parameters in the public
    Materials Project. Typically, the pseudopotentials chosen contain more
    electrons than the MIT parameters, and the k-point grid is ~50% more dense.
    The LDAUU parameters are also different due to the different PSPs used,
    which result in different fitted values.

    Args:
        structure (Structure): The Structure to create inputs for. If None, the input
            set is initialized without a Structure but one must be set separately before
            the inputs are generated.
        **kwargs: Same as those supported by DictSet.
    """

    CONFIG = CONFIG_MP_RELAX


@due.dcite(
    Doi("10.1021/acs.jpclett.0c02405"),
    description="AccurAccurate and Numerically Efficient r2SCAN Meta-Generalized Gradient Approximation",
)
@due.dcite(
    Doi("10.1103/PhysRevLett.115.036402"),
    description="Strongly Constrained and Appropriately Normed Semilocal Density Functional",
)
@due.dcite(
    Doi("10.1103/PhysRevB.93.155109"),
    description="Efficient generation of generalized Monkhorst-Pack grids through the use of informatics",
)
@dataclass
class MPScanRelaxSet(DictSet):
    """
    Class for writing a relaxation input set using the accurate and numerically
    efficient r2SCAN variant of the Strongly Constrained and Appropriately Normed
    (SCAN) metaGGA density functional.

    Notes:
        1. This functional is officially supported in VASP 6.0.0 and above. On older version,
        source code may be obtained by contacting the authors of the referenced manuscript.
        The original SCAN functional, available from VASP 5.4.3 onwards, maybe used instead
        by passing `user_incar_settings={"METAGGA": "SCAN"}` when instantiating this InputSet.
        r2SCAN and SCAN are expected to yield very similar results.

        2. Meta-GGA calculations require POTCAR files that include
        information on the kinetic energy density of the core-electrons,
        i.e. "PBE_52" or "PBE_54". Make sure the POTCARs include the
        following lines (see VASP wiki for more details):

            $ grep kinetic POTCAR
            kinetic energy-density
            mkinetic energy-density pseudized
            kinetic energy density (partial)

    Args:
        bandgap (float): Bandgap of the structure in eV. The bandgap is used to
            compute the appropriate k-point density and determine the
            smearing settings.
            Metallic systems (default, bandgap = 0) use a KSPACING value of 0.22
            and Methfessel-Paxton order 2 smearing (ISMEAR=2, SIGMA=0.2).
            Non-metallic systems (bandgap > 0) use the tetrahedron smearing
            method (ISMEAR=-5, SIGMA=0.05). The KSPACING value is
            calculated from the bandgap via Eqs. 25 and 29 of Wisesa, McGill,
            and Mueller [1] (see References). Note that if 'user_incar_settings'
            or 'user_kpoints_settings' override KSPACING, the calculation from
            bandgap is not performed.
        vdw (str): set "rVV10" to enable SCAN+rVV10, which is a versatile
            van der Waals density functional by combing the SCAN functional
            with the rVV10 non-local correlation functional. rvv10 is the only
            dispersion correction available for SCAN at this time.
        **kwargs: Same as those supported by DictSet.

        References:
            [1] P. Wisesa, K.A. McGill, T. Mueller, Efficient generation of
            generalized Monkhorst-Pack grids through the use of informatics,
            Phys. Rev. B. 93 (2016) 1-10. doi:10.1103/PhysRevB.93.155109.

    References:
        James W. Furness, Aaron D. Kaplan, Jinliang Ning, John P. Perdew, and Jianwei Sun.
        Accurate and Numerically Efficient r2SCAN Meta-Generalized Gradient Approximation.
        The Journal of Physical Chemistry Letters 0, 11 DOI: 10.1021/acs.jpclett.0c02405
    """

    bandgap: float | None = None
    user_potcar_functional: Literal[
        "PBE", "PBE_52", "PBE_54", "LDA", "LDA_52", "LDA_54", "PW91", "LDA_US", "PW91_US"
    ] = "PBE_54"
    auto_kspacing: bool = True
    auto_ismear: bool = True
    CONFIG = _load_yaml_config("MPSCANRelaxSet")
    _valid_potcars = ("PBE_52", "PBE_54")

    def __post_init__(self):
        super().__post_init__()
        if self.bandgap is not None:
            # band gap has been set, set auto_kspacing to this value so it will be used
            # in KSPACING calculation.
            # This is needed to avoid breaking the old API.
            self.auto_kspacing = self.bandgap

        if self.vdw and self.vdw != "rvv10":
            warnings.warn("Use of van der waals functionals other than rVV10 with SCAN is not supported at this time. ")
            # delete any vdw parameters that may have been added to the INCAR
            vdw_par = loadfn(str(MODULE_DIR / "vdW_parameters.yaml"))
            for k in vdw_par[self.vdw]:
                self._config_dict["INCAR"].pop(k, None)


@dataclass
class MPMetalRelaxSet(DictSet):
    """
    Implementation of VaspInputSet utilizing parameters in the public
    Materials Project, but with tuning for metals. Key things are a denser
    k point density, and a.
    """

    CONFIG = CONFIG_MP_RELAX

    def get_incar_updates(self, *args, **kwargs) -> dict:
        """Get updates to the INCAR."""
        return {"ISMEAR": 1, "SIGMA": 0.2}

    def get_kpoints_updates(self, *args, **kwargs) -> dict:
        """Get updates to the KPOINTS."""
        return {"reciprocal_density": 200}


@dataclass
class MPHSERelaxSet(DictSet):
    """Same as the MPRelaxSet, but with HSE parameters."""

    CONFIG = CONFIG_MP_HSE_RELAX


@dataclass
class MPStaticSet(DictSet):
    """Creates input files for a static calculation.

    Args:
        structure (Structure): Structure from previous run.
        lepsilon (bool): Whether to add static dielectric calculation
        lcalcpol (bool): Whether to turn on evaluation of the Berry phase approximations
            for electronic polarization
        reciprocal_density (int): For static calculations, we usually set the
            reciprocal density by volume. This is a convenience arg to change
            that, rather than using user_kpoints_settings. Defaults to 100,
            which is ~50% more than that of standard relaxation calculations.
        small_gap_multiply ([float, float]): If the gap is less than
            1st index, multiply the default reciprocal_density by the 2nd
            index.
        **kwargs: kwargs supported by MPRelaxSet.
    """

    lepsilon: bool = False
    lcalcpol: bool = False
    reciprocal_density: int = 100
    small_gap_multiply: tuple[float, float] | None = None
    auto_ispin: bool = True
    inherit_incar: bool = True
    prev_incar: dict | str | None = None
    prev_kpoints: Kpoints | None = None
    CONFIG = CONFIG_MP_RELAX

    def get_incar_updates(self, *args, **kwargs) -> dict:
        """Get updates to the INCAR."""
        updates: dict[str, Any] = {"NSW": 0, "ISMEAR": -5, "LCHARG": True, "LORBIT": 11, "LREAL": False}
        if self.lepsilon:
            # LPEAD=T: numerical evaluation of overlap integral prevents LRF_COMMUTATOR
            # errors and can lead to better expt. agreement but produces slightly
            # different results
            updates.update({"IBRION": 8, "LEPSILON": True, "LPEAD": True, "NSW": 1, "EDIFF": 1e-5})

        if self.lcalcpol:
            updates["LCALCPOL"] = True
        return updates

    def get_kpoints_updates(
        self,
        structure: Structure,
        *args,
        prev_kpoints: Kpoints | None = None,
        bandgap: float = 0.0,
        vasprun: Vasprun | None = None,
        **kwargs,
    ) -> dict | Kpoints:
        """Get updates to the KPOINTS."""
        factor = 1.0
        if vasprun is not None and self.small_gap_multiply and bandgap <= self.small_gap_multiply[0]:
            factor = self.small_gap_multiply[1]

        # prefer to use k-point scheme from previous run unless lepsilon = True is specified
        if prev_kpoints and prev_kpoints.style == Kpoints.supported_modes.Monkhorst and not self.lepsilon:
            kpoints = Kpoints.automatic_density_by_vol(
                structure, int(self.reciprocal_density * factor), self.force_gamma
            )
            k_div = [kp + 1 if kp % 2 == 1 else kp for kp in kpoints.kpts[0]]  # type: ignore
            return Kpoints.monkhorst_automatic(k_div)  # type: ignore

        return {"reciprocal_density": self.reciprocal_density * factor}


@dataclass
class MatPESStaticSet(DictSet):
    """Creates input files for a MatPES static calculation.

    The goal of MatPES is to generate potential energy surface data. This is a distinctly different
    from the objectives of the MP static calculations, which aims to obtain primarily accurate
    energies and also electronic structure (DOS). For PES data, force accuracy (and to some extent,
    stress accuracy) is of paramount importance.

    The default POTCAR versions have been updated to PBE_54 from the old PBE set used in the
    MPStaticSet. However, **U values** are still based on PBE. The implicit assumption here is that
    the PBE_54 and PBE POTCARs are sufficiently similar that the U values fitted to the old PBE
    functional still applies.

    Args:
        structure (Structure): The Structure to create inputs for. If None, the input
            set is initialized without a Structure but one must be set separately before
            the inputs are generated.
        xc_functional ('R2SCAN'|'PBE'): Exchange-correlation functional to use. Defaults to 'PBE'.
        **kwargs: Same as those supported by DictSet.
    """

    xc_functional: Literal["R2SCAN", "PBE", "PBE+U"] = "PBE"
    prev_incar: dict | str | None = None
    # These are parameters that we will inherit from any previous INCAR supplied. They are mostly parameters related
    # to symmetry and convergence set by Custodian when errors are encountered in a previous run. Given that our goal
    # is to have a strictly homogeneous PES data, all other parameters (e.g., ISMEAR, ALGO, etc.) are not inherited.
    inherit_incar: list[str] | bool = (  # type: ignore
        "LPEAD",
        "NGX",
        "NGY",
        "NGZ",
        "SYMPREC",
        "IMIX",
        "LMAXMIX",
        "KGAMMA",
        "ISYM",
        "NCORE",
        "NPAR",
        "NELMIN",
        "IOPT",
        "NBANDS",
        "KPAR",
        "AMIN",
        "NELMDL",
        "BMIX",
        "AMIX_MAG",
        "BMIX_MAG",
    )
    CONFIG = _load_yaml_config("MatPESStaticSet")

    def __post_init__(self):
        """Validate inputs"""
        super().__post_init__()
        valid_xc_functionals = ("R2SCAN", "PBE", "PBE+U")
        if self.xc_functional.upper() not in valid_xc_functionals:
            raise ValueError(
                f"Unrecognized xc_functional='{self.xc_functional}'. "
                f"Supported exchange-correlation functionals are {valid_xc_functionals}"
            )
        if self.user_potcar_functional.upper() != "PBE_54":
            warnings.warn(f"{self.user_potcar_functional=} is inconsistent with the recommended PBE_54.", UserWarning)

<<<<<<< HEAD
    def get_incar_updates(self, *args, **kwargs) -> dict:
        """Get updates to the INCAR."""
        updates: dict[str, Any] = {}
        if self.xc_functional.upper() == "R2SCAN":
            updates.update({"METAGGA": "R2SCAN", "ALGO": "ALL", "GGA": None})
        if self.xc_functional.upper().endswith("+U"):
            updates["LDAU"] = True
        return updates
=======
        super().__init__(structure, MatPESStaticSet.CONFIG, **kwargs)

        if xc_functional.upper() == "R2SCAN":
            self._config_dict["INCAR"]["METAGGA"] = "R2SCAN"
            self._config_dict["INCAR"]["ALGO"] = "ALL"
            self._config_dict["INCAR"].pop("GGA", None)
        if xc_functional.upper().endswith("+U"):
            self._config_dict["INCAR"]["LDAU"] = True
        default_potcars = self.CONFIG["PARENT"].replace("PBE", "PBE_").replace("BASE", "")  # PBE64BASE -> PBE_64
        user_potcar_functional = kwargs.get("user_potcar_functional", default_potcars)
        if user_potcar_functional.upper() != default_potcars:
            warnings.warn(
                f"{user_potcar_functional=} is inconsistent with the recommended {default_potcars}.", UserWarning
            )

        self.kwargs = kwargs
        self.xc_functional = xc_functional
        self.prev_incar = prev_incar or {}

    @property
    def incar(self) -> Incar:
        """Incar"""
        incar = super().incar

        for key in set(self.INHERITED_INCAR_PARAMS) & set(self.prev_incar):
            incar[key] = self.prev_incar[key]
        return incar

    @classmethod
    def from_prev_calc(cls, prev_calc_dir, **kwargs):
        """
        Generate a set of VASP input files for static calculations from a directory of previous VASP run.

        Args:
            prev_calc_dir (str): Directory containing the outputs(
                vasprun.xml and OUTCAR) of previous vasp run.
            **kwargs: All kwargs supported by MatPESStaticSet, other than prev_incar
                and prev_structure and prev_kpoints which are determined from
                the prev_calc_dir.
        """
        vrun = sorted(f for f in os.listdir(prev_calc_dir) if f.startswith("vasprun.xml"))[-1]
        v = Vasprun(os.path.join(prev_calc_dir, vrun))
        return cls(v.final_structure, prev_incar=v.incar, **kwargs)
>>>>>>> ec750ca1


@dataclass
class MPScanStaticSet(MPScanRelaxSet):
    """
    Creates input files for a static calculation using the accurate and numerically
    efficient r2SCAN variant of the Strongly Constrained and Appropriately Normed
    (SCAN) metaGGA functional.

    Args:
        structure (Structure): Structure from previous run.
        bandgap (float): Bandgap of the structure in eV. The bandgap is used to
            compute the appropriate k-point density and determine the smearing settings.
        prev_incar (Incar): Incar file from previous run.
        lepsilon (bool): Whether to add static dielectric calculation
        lcalcpol (bool): Whether to turn on evaluation of the Berry phase approximations
            for electronic polarization.
        **kwargs: kwargs supported by MPScanRelaxSet.
    """

    lepsilon: bool = False
    lcalcpol: bool = False
    inherit_incar: bool = True
    prev_incar: dict | str | None = None

    def get_incar_updates(self, *args, **kwargs) -> dict:
        """Get updates to the INCAR."""
        updates: dict[str, Any] = {"LREAL": False, "NSW": 0, "LORBIT": 11, "LVHAR": True, "ISMEAR": -5}

        if self.lepsilon:
            # LPEAD=T: numerical evaluation of overlap integral prevents
            # LRF_COMMUTATOR errors and can lead to better expt. agreement
            # but produces slightly different results
            updates.update({"IBRION": 8, "LEPSILON": True, "LPEAD": True, "NSW": 1, "NPAR": None})

        if self.lcalcpol:
            updates["LCALCPOL"] = True

        return updates


@dataclass
class MPHSEBSSet(DictSet):
    """
    Implementation of a VaspInputSet for HSE band structure computations.
    Remember that HSE band structures must be self-consistent in VASP. A
    band structure along symmetry lines for instance needs BOTH a uniform
    grid with appropriate weights AND a path along the lines with weight 0.

    Thus, the "uniform" mode is just like regular static SCF but allows
    adding custom kpoints (e.g., corresponding to known VBM/CBM) to the
    uniform grid that have zero weight (e.g., for better gap estimate).

    The "gap" mode behaves just like the "uniform" mode, however, if starting
    from a previous calculation, the VBM and CBM k-points will automatically
    be added to ``added_kpoints``.

    The "line" mode is just like "uniform" mode, but additionally adds
    k-points along symmetry lines with zero weight.

    The "uniform_dense" mode is like "uniform" mode but additionally adds a denser
    uniform mesh with zero weight. This can be useful when calculating Fermi surfaces
    or BoltzTraP/AMSET electronic transport using hybrid DFT.

    Args:
        structure (Structure): Structure to compute
        added_kpoints (list): a list of kpoints (list of 3 number list)
            added to the run. The k-points are in fractional coordinates
        mode (str): "Line" - generate k-points along symmetry lines for
            bandstructure. "Uniform" - generate uniform k-points grid.
        reciprocal_density (int): k-point density to use for uniform mesh.
        copy_chgcar (bool): Whether to copy the CHGCAR of a previous run.
        kpoints_line_density (int): k-point density for high symmetry lines
        dedos (float): Energy difference used to set NEDOS, based on the total energy range.
        optics (bool): Whether to add LOPTICS (used for calculating optical response).
        nbands_factor (float): Multiplicative factor for NBANDS when starting from a
            previous calculation. Choose a higher number if you are doing an LOPTICS calculation.
        **kwargs (dict): Any other parameters to pass into DictSet.
    """

    added_kpoints: list[Vector3D] = field(default_factory=list)
    mode: str = "gap"
    reciprocal_density: float = 50
    copy_chgcar: bool = True
    kpoints_line_density: float = 20
    nbands_factor: float = 1.2
    auto_ispin: bool = True
    zero_weighted_reciprocal_density: float = 100
    dedos: float = 0.02
    optics: bool = False
    CONFIG = CONFIG_MP_HSE_RELAX

    def __post_init__(self) -> None:
        """Ensure mode is set correctly."""
        super().__post_init__()

        self.mode = self.mode.lower()
        supported_modes = ("line", "uniform", "gap", "uniform_dense")
        if self.mode not in supported_modes:
            raise ValueError(f"Supported modes are: {', '.join(supported_modes)}")

    def get_kpoints_updates(self, *args, vasprun: Vasprun = None, **kwargs) -> dict:
        """
        Get updates to the kpoints configuration for a VASP HSE06 band structure job.

        Note, these updates will be ignored if the user has set user_kpoint_settings.

        Args:
            vasprun (Vasprun): A vasprun from a previous calculation.

        Returns:
            dict: A dictionary of updates to apply to the KPOINTS config.
        """
        kpoints: dict[str, Any] = {"reciprocal_density": self.reciprocal_density, "explicit": True}

        if self.mode == "line":
            # add line_density on top of reciprocal density
            kpoints["zero_weighted_line_density"] = self.kpoints_line_density

        elif self.mode == "uniform_dense":
            kpoints["zero_weighted_reciprocal_density"] = self.zero_weighted_reciprocal_density

        added_kpoints = deepcopy(self.added_kpoints)
        if vasprun is not None and self.mode == "gap":
            bs = vasprun.get_band_structure()
            if not bs.is_metal():
                added_kpoints.append(bs.get_vbm()["kpoint"].frac_coords)
                added_kpoints.append(bs.get_cbm()["kpoint"].frac_coords)

        kpoints["added_kpoints"] = added_kpoints

        return kpoints

    def get_incar_updates(self, *args, vasprun: Vasprun = None, **kwargs) -> dict:
        """
        Get updates to the INCAR for a VASP HSE06 band structure job.

        Args:
            vasprun (Vasprun): A vasprun from a previous calculation.
        """
        updates = dict(NSW=0, ISMEAR=0, SIGMA=0.05, ISYM=3, LCHARG=False, NELMIN=5)

        if self.mode == "uniform" and len(self.added_kpoints) == 0:
            # automatic setting of nedos using the energy range and the energy step
            nedos = _get_nedos(vasprun, self.dedos)

            # use tetrahedron method for DOS and optics calculations
            updates.update({"ISMEAR": -5, "NEDOS": nedos})

        else:
            # if line mode or explicit k-points (gap) can't use ISMEAR=-5
            # use small sigma to avoid partial occupancies for small band gap materials
            updates.update({"ISMEAR": 0, "SIGMA": 0.01})

        if vasprun is not None:
            # set nbands
            nbands = int(np.ceil(vasprun.parameters["NBANDS"] * self.nbands_factor))
            updates["NBANDS"] = nbands

        if self.optics:
            # LREAL not supported with LOPTICS
            updates.update({"LOPTICS": True, "LREAL": False, "CSHIFT": 1e-5})

        return updates


@dataclass
class MPNonSCFSet(DictSet):
    """
    Init a MPNonSCFSet. Typically, you would use the classmethod
    from_prev_calc to initialize from a previous SCF run.

    Args:
        structure (Structure): Structure to compute
        mode (str): Line, Uniform or Boltztrap mode supported.
        nedos (int): nedos parameter. Default to 2001.
        dedos (float): setting nedos=0 and uniform mode in from_prev_calc,
            an automatic nedos will be calculated using the total energy range
            divided by the energy step dedos
        reciprocal_density (int): density of k-mesh by reciprocal
            volume (defaults to 100)
        kpoints_line_density (int): Line density for Line mode.
        optics (bool): whether to add dielectric function
        copy_chgcar: Whether to copy the old CHGCAR when starting from a
            previous calculation.
        nbands_factor (float): Multiplicative factor for NBANDS when starting
            from a previous calculation. Choose a higher number if you are
            doing an LOPTICS calculation.
        small_gap_multiply ([float, float]): When starting from a previous
            calculation, if the gap is less than 1st index, multiply the default
            reciprocal_density by the 2nd index.
        **kwargs: kwargs supported by MPRelaxSet.
    """

    mode: str = "line"
    nedos: int = 2001
    dedos: float = 0.005
    reciprocal_density: float = 100
    kpoints_line_density: float = 20
    optics: bool = False
    copy_chgcar: bool = True
    nbands_factor: float = 1.2
    small_gap_multiply: tuple[float, float] | None = None
    inherit_incar: bool = True
    auto_ispin: bool = True
    prev_incar: dict | str | None = None
    CONFIG = CONFIG_MP_RELAX

    def __post_init__(self):
        """Perform inputset validation."""
        super().__post_init__()

        self.mode = self.mode.lower()

        if self.mode not in ["line", "uniform", "boltztrap"]:
            raise ValueError("Supported modes for NonSCF runs are 'line', 'uniform' and 'boltztrap!")

        if (self.mode.lower() != "uniform" or self.nedos < 2000) and self.optics:
            warnings.warn("It is recommended to use Uniform mode with a high NEDOS for optics calculations.")

        if self.standardize:
            warnings.warn(
                "Use of standardize=True with from_prev_run is not "
                "recommended as there is no guarantee the copied "
                "files will be appropriate for the standardized"
                " structure. copy_chgcar is enforced to be false."
            )
            self.copy_chgcar = False

    def get_incar_updates(self, *args, bandgap: float | None = None, vasprun: Vasprun | None = None, **kwargs) -> dict:
        """
        Get updates to the INCAR for a non-self-consistent field VASP job.

        Args:
            bandgap (float): The band gap.
            vasprun (Vasprun): A vasprun from a previous calculation.
        """
        updates: dict[str, Any] = {"LCHARG": False, "LORBIT": 11, "LWAVE": False, "NSW": 0, "ISYM": 0, "ICHARG": 11}

        if vasprun is not None:
            # set NBANDS
            n_bands = int(np.ceil(vasprun.parameters["NBANDS"] * self.nbands_factor))
            updates["NBANDS"] = n_bands

        # automatic setting of NEDOS using the energy range and the energy step
        nedos = _get_nedos(vasprun, self.dedos) if self.nedos == 0 else self.nedos

        if self.mode == "uniform":
            # use tetrahedron method for DOS and optics calculations
            updates.update({"ISMEAR": -5, "ISYM": 2, "NEDOS": nedos})

        elif self.mode in ("line", "boltztrap"):
            # if line mode or explicit k-points (boltztrap) can't use ISMEAR=-5
            # use small sigma to avoid partial occupancies for small band gap materials
            # use a larger sigma if the material is a metal
            sigma = 0.2 if bandgap == 0 else 0.01
            updates.update({"ISMEAR": 0, "SIGMA": sigma})

        if self.optics:
            # LREAL not supported with LOPTICS = True; automatic NEDOS usually
            # underestimates, so set it explicitly
            updates.update({"LOPTICS": True, "LREAL": False, "CSHIFT": 1e-5, "NEDOS": nedos})

        updates["MAGMOM"] = None
        return updates

    def get_kpoints_updates(self, *args, bandgap: float = 0.0, vasprun: Vasprun | None = None, **kwargs) -> dict:
        """
        Get updates to the kpoints configuration for a non-self consistent VASP job.

        Note, these updates will be ignored if the user has set user_kpoint_settings.

        Args:
            bandgap (float): The band gap.
        """
        factor = 1.0
        if vasprun is not None and self.small_gap_multiply and bandgap <= self.small_gap_multiply[0]:
            factor = self.small_gap_multiply[1]

        if self.mode == "line":
            return {"line_density": self.kpoints_line_density * factor}

        if self.mode == "boltztrap":
            return {"explicit": True, "reciprocal_density": self.reciprocal_density * factor}

        return {"reciprocal_density": self.reciprocal_density * factor}


@dataclass
class MPSOCSet(DictSet):
    """An input set for running spin-orbit coupling (SOC) calculations.

    Args:
        structure (Structure): the structure must have the 'magmom' site
            property and each magnetic moment value must have 3
            components. eg: ``magmom = [[0,0,2], ...]``
        saxis (tuple): magnetic moment orientation
        copy_chgcar: Whether to copy the old CHGCAR. Defaults to True.
        nbands_factor (float): Multiplicative factor for NBANDS. Choose a
            higher number if you are doing an LOPTICS calculation.
        reciprocal_density (int): density of k-mesh by reciprocal volume.
        small_gap_multiply ([float, float]): If the gap is less than
            1st index, multiply the default reciprocal_density by the 2nd
            index.
        lepsilon (bool): Whether to add static dielectric calculation
        lcalcpol (bool): Whether to turn on evaluation of the Berry phase approximations
            for electronic polarization
        magmom (list[list[float]]): Override for the structure magmoms.
        **kwargs: kwargs supported by DictSet.
    """

    saxis: tuple[int, int, int] = (0, 0, 1)
    nbands_factor: float = 1.2
    lepsilon: bool = False
    lcalcpol: bool = False
    reciprocal_density: float = 100
    small_gap_multiply: tuple[float, float] | None = None
    magmom: list[Vector3D] | None = None
    inherit_incar: bool = True
    copy_chgcar: bool = True
    CONFIG = CONFIG_MP_RELAX
    prev_incar: dict | str | None = None

    def __post_init__(self):
        super().__post_init__()
        if (
            self.structure
            and not hasattr(self.structure[0], "magmom")
            and not isinstance(self.structure[0].magmom, list)
        ):
            raise ValueError(
                "The structure must have the 'magmom' site "
                "property and each magnetic moment value must have 3 "
                "components. eg:- magmom = [0,0,2]"
            )

    def get_incar_updates(self, *args, vasprun: Vasprun | None = None, **kwargs) -> dict:
        """Get updates to the INCAR."""
        updates = {
            "ISYM": -1,
            "LSORBIT": "T",
            "ICHARG": 11,
            "SAXIS": list(self.saxis),
            "NSW": 0,
            "ISMEAR": -5,
            "LCHARG": True,
            "LORBIT": 11,
            "LREAL": False,
        }

        if self.lepsilon:
            # LPEAD=T: numerical evaluation of overlap integral prevents LRF_COMMUTATOR
            # errors and can lead to better expt. agreement but produces slightly
            # different results
            updates.update({"IBRION": 8, "LEPSILON": True, "LPEAD": True, "NSW": 1})

        if self.lcalcpol:
            updates["LCALCPOL"] = True

        if vasprun is not None:
            # set NBANDS
            n_bands = int(np.ceil(vasprun.parameters["NBANDS"] * self.nbands_factor))
            updates["NBANDS"] = n_bands
        return updates

    def get_kpoints_updates(self, *args, bandgap: float = 0, vasprun: Vasprun | None = None, **kwargs) -> dict:
        """Get updates to the KPOINTS."""
        factor = 1.0
        if vasprun is not None and self.small_gap_multiply and bandgap <= self.small_gap_multiply[0]:
            factor = self.small_gap_multiply[1]
        return {"reciprocal_density": self.reciprocal_density * factor}

    @DictSet.structure.setter  # type: ignore
    def structure(self, structure: Structure | None) -> None:
        if structure is not None:
            if self.magmom:
                structure = structure.copy(site_properties={"magmom": self.magmom})

            # magmom has to be 3D for SOC calculation.
            if hasattr(structure[0], "magmom"):
                if not isinstance(structure[0].magmom, list):
                    structure = structure.copy(site_properties={"magmom": [[0, 0, site.magmom] for site in structure]})
            else:
                raise ValueError("Neither the previous structure has magmom property nor magmom provided")

        DictSet.structure.fset(self, structure)  # type: ignore


@dataclass
class MPNMRSet(DictSet):
    """Init a MPNMRSet.

    Args:
        structure (Structure): Structure from previous run.
        mode (str): The NMR calculation to run
            "cs": for Chemical Shift
            "efg" for Electric Field Gradient
        isotopes (list): list of Isotopes for quadrupole moments
        reciprocal_density (int): density of k-mesh by reciprocal volume. Defaults to 100.
        lepsilon (bool): Whether to add static dielectric calculation
        lcalcpol (bool): Whether to turn on evaluation of the Berry phase approximations
            for electronic polarization
        reciprocal_density (int): For static calculations, we usually set the
            reciprocal density by volume. This is a convenience arg to change
            that, rather than using user_kpoints_settings. Defaults to 100,
            which is ~50% more than that of standard relaxation calculations.
        small_gap_multiply ([float, float]): If the gap is less than
            1st index, multiply the default reciprocal_density by the 2nd
            index.
        **kwargs: kwargs supported by MPRelaxSet.
    """

    mode: Literal["cs", "efg"] = "cs"
    isotopes: list = field(default_factory=list)
    reciprocal_density: int = 100
    small_gap_multiply: tuple[float, float] | None = None
    auto_ispin: bool = True
    inherit_incar: bool = True
    prev_incar: dict | str | None = None
    CONFIG = CONFIG_MP_RELAX

    def get_incar_updates(self, structure: Structure, *args, **kwargs) -> dict:
        """Get updates to the INCAR."""
        updates: dict[str, Any] = {"NSW": 0, "ISMEAR": -5, "LCHARG": True, "LORBIT": 11, "LREAL": False}
        if self.mode.lower() == "cs":
            updates.update(
                LCHIMAG=True,
                EDIFF=-1.0e-10,
                ISYM=0,
                LCHARG=False,
                LNMR_SYM_RED=True,
                NELMIN=10,
                NLSPLINE=True,
                PREC="ACCURATE",
                SIGMA=0.01,
            )
        elif self.mode.lower() == "efg":
            isotopes = {ist.split("-")[0]: ist for ist in self.isotopes}
            quad_efg = [
                float(Species(s.name).get_nmr_quadrupole_moment(isotopes.get(s.name))) for s in structure.species
            ]
            updates.update(
                ALGO="FAST",
                EDIFF=-1.0e-10,
                ISYM=0,
                LCHARG=False,
                LEFG=True,
                QUAD_EFG=quad_efg,
                NELMIN=10,
                PREC="ACCURATE",
                SIGMA=0.01,
            )
        return updates

    def get_kpoints_updates(self, *args, bandgap: float = 0, vasprun: Vasprun | None = None, **kwargs) -> dict:
        """Get updates to the KPOINTS."""
        factor = 1.0
        if vasprun is not None and self.small_gap_multiply and bandgap <= self.small_gap_multiply[0]:
            factor = self.small_gap_multiply[1]
        return {"reciprocal_density": self.reciprocal_density * factor}


@due.dcite(
    Doi("10.1149/2.0061602jes"),
    description="Elastic Properties of Alkali Superionic Conductor Electrolytes from First Principles Calculations",
)
class MVLElasticSet(DictSet):
    """
    MVL denotes VASP input sets that are implemented by the Materials Virtual
    Lab (http://materialsvirtuallab.org) for various research.

    This input set is used to calculate elastic constants in VASP. It is used
    in the following work::

        Z. Deng, Z. Wang, I.-H. Chu, J. Luo, S. P. Ong.
        “Elastic Properties of Alkali Superionic Conductor Electrolytes
        from First Principles Calculations”, J. Electrochem. Soc.
        2016, 163(2), A67-A74. doi: 10.1149/2.0061602jes

    To read the elastic constants, you may use the Outcar class which parses the
    elastic constants.

    Args:
        structure (pymatgen.Structure): Input structure.
        potim (float): POTIM parameter. The default of 0.015 is usually fine,
            but some structures may require a smaller step.
        kwargs:
            Parameters supported by MPRelaxSet.
    """

    potim: float = 0.015
    CONFIG = CONFIG_MP_RELAX

    def get_incar_updates(self, *args, **kwargs) -> dict:
        return {"IBRION": 6, "NFREE": 2, "POTIM": self.potim, "NPAR": None}


@dataclass
class MVLGWSet(DictSet):
    """
    MVL denotes VASP input sets that are implemented by the Materials Virtual
    Lab (http://materialsvirtuallab.org) for various research. This is a
    flexible input set for GW calculations.

    Note that unlike all other input sets in this module, the PBE_54 series of
    functional is set as the default. These have much improved performance for
    GW calculations.

    A typical sequence is mode="STATIC" -> mode="DIAG" -> mode="GW" ->
    mode="BSE". For all steps other than the first one (static), the
    recommendation is to use from_prev_calculation on the preceding run in
    the series.

    Args:
        structure (Structure): Input structure.
        prev_incar (Incar/string): Incar file from previous run.
        mode (str): Supported modes are "STATIC" (default), "DIAG", "GW",
            and "BSE".
        nbands (int): For subsequent calculations, it is generally
            recommended to perform NBANDS convergence starting from the
            NBANDS of the previous run for DIAG, and to use the exact same
            NBANDS for GW and BSE. This parameter is used by
            from_previous_calculation to set nband.
        copy_wavecar: Whether to copy the old WAVECAR, WAVEDER and associated
            files when starting from a previous calculation.
        nbands_factor (int): Multiplicative factor for NBANDS when starting
            from a previous calculation. Only applies if mode=="DIAG".
            Need to be tested for convergence.
        reciprocal_density (int): Density of k-mesh by reciprocal atom. Only
            applies if mode=="STATIC". Defaults to 100.
        ncores (int): Numbers of cores used for the calculation. VASP will alter
            NBANDS if it was not dividable by ncores. Only applies if
            mode=="DIAG".
        **kwargs: All kwargs supported by DictSet. Typically,
            user_incar_settings is a commonly used option.
    """

    reciprocal_density: float = 100
    mode: str = "STATIC"
    copy_wavecar: bool = True
    nbands_factor: int = 5
    ncores: int = 16
    prev_incar: dict | str | None = None
    nbands: int | None = None

    # Force gamma centered meshes
    force_gamma: bool = True

    # inherit incar from previous run if available
    inherit_incar: bool = True

    SUPPORTED_MODES = ("DIAG", "GW", "STATIC", "BSE")

    CONFIG = _load_yaml_config("MVLGWSet")

    def __post_init__(self):
        """Validate input settings."""
        super().__post_init__()
        self.mode = self.mode.upper()

        if self.mode not in MVLGWSet.SUPPORTED_MODES:
            raise ValueError(f"{self.mode} not one of the support modes : {MVLGWSet.SUPPORTED_MODES}")

    def get_kpoints_updates(self, *args, **kwargs) -> dict:
        """
        Generate gamma center k-points mesh grid for GW calc, which is requested by GW calculation.
        """
        return {"reciprocal_density": self.reciprocal_density}

    def get_incar_updates(self, *args, vasprun: Vasprun | None = None, **kwargs) -> dict:
        """Get incar updates."""
        updates = {}
        nbands = int(vasprun.parameters["NBANDS"]) if vasprun is not None else None

        if self.mode == "DIAG":
            # Default parameters for diagonalization calculation.
            updates.update({"ALGO": "Exact", "NELM": 1, "LOPTICS": True, "LPEAD": True})
            if nbands:
                nbands = int(np.ceil(nbands * self.nbands_factor / self.ncores) * self.ncores)

        elif self.mode == "GW":
            # Default parameters for GW calculation.
            updates.update(
                {"ALGO": "GW0", "NELM": 1, "NOMEGA": 80, "ENCUTGW": 250, "EDIFF": None, "LOPTICS": None, "LPEAD": None}
            )
        elif self.mode == "BSE":
            # Default parameters for BSE calculation.
            updates.update({"ALGO": "BSE", "ANTIRES": 0, "NBANDSO": 20, "NBANDSV": 20})

        if nbands:
            updates["NBANDS"] = nbands

        return updates

    @classmethod
    def from_prev_calc(cls, prev_calc_dir, mode="DIAG", **kwargs):
        """
        Generate a set of VASP input files for GW or BSE calculations from a
        directory of previous Exact Diag VASP run.

        Args:
            prev_calc_dir (str): The directory contains the outputs(
                vasprun.xml of previous vasp run.
            mode (str): Supported modes are "STATIC", "DIAG" (default), "GW",
                and "BSE".
            **kwargs: All kwargs supported by MVLGWSet, other than structure,
                prev_incar and mode, which are determined from the
                prev_calc_dir.
        """
        input_set = cls(_dummy_structure, mode=mode, **kwargs)
        return input_set.override_from_prev_calc(prev_calc_dir=prev_calc_dir)


@dataclass
class MVLSlabSet(DictSet):
    """
    Class for writing a set of slab vasp runs,
    including both slabs (along the c direction) and orient unit cells (bulk),
    to ensure the same KPOINTS, POTCAR and INCAR criterion.

    Args:
        structure: Structure
        k_product: default to 50, kpoint number * length for a & b
            directions, also for c direction in bulk calculations
        bulk:
        auto_dipole:
        set_mix:
        sort_structure:
        **kwargs: Other kwargs supported by DictSet.
    """

    k_product: int = 50
    bulk: bool = False
    auto_dipole: bool = False
    set_mix: bool = True
    CONFIG = CONFIG_MP_RELAX

    def get_incar_updates(self, structure: Structure, *args, **kwargs) -> dict:
        """Get updates to INCAR from base input set."""
        updates = {"EDIFF": 1e-4, "EDIFFG": -0.02, "ENCUT": 400, "ISMEAR": 0, "SIGMA": 0.05, "ISIF": 3}
        if not self.bulk:
            updates.update({"ISIF": 2, "LVTOT": True, "NELMIN": 8})
            if self.set_mix:
                updates.update({"AMIN": 0.01, "AMIX": 0.2, "BMIX": 0.001})
            if self.auto_dipole:
                weights = [s.species.weight for s in structure]
                center_of_mass = np.average(structure.frac_coords, weights=weights, axis=0)
                updates.update({"IDIPOL": 3, "LDIPOL": True, "DIPOL": center_of_mass})
        return updates

    def get_kpoints_updates(self, structure: Structure, *args, **kwargs):
        """
        k_product, default to 50, is kpoint number * length for a & b
            directions, also for c direction in bulk calculations
        Automatic mesh & Gamma is the default setting.
        """
        # To get input sets, the input structure has to has the same number
        # of required parameters as a Structure object (ie. 4). Slab
        # attributes aren't going to affect the VASP inputs anyways so
        # converting the slab into a structure should not matter
        # use k_product to calculate kpoints, k_product = kpts[0][0] * a
        lattice_abc = structure.lattice.abc
        kpt_calc = [
            int(self.k_product / lattice_abc[0] + 0.5),
            int(self.k_product / lattice_abc[1] + 0.5),
            1,
        ]

        # calculate kpts (c direction) for bulk. (for slab, set to 1)
        if self.bulk:
            kpt_calc[2] = int(self.k_product / lattice_abc[2] + 0.5)

        return Kpoints(comment="Generated by pymatgen's MVLGBSet", style=Kpoints.supported_modes.Gamma, kpts=[kpt_calc])

    def as_dict(self, verbosity=2):
        """
        :param verbosity: Verbosity of dict. E.g., whether to include Structure.

        Returns:
            MSONable dict
        """
        dct = MSONable.as_dict(self)
        if verbosity == 1:
            dct.pop("structure", None)
        return dct


@dataclass
class MVLGBSet(DictSet):
    """
    Class for writing a vasp input files for grain boundary calculations, slab or bulk.

    Args:
        structure(Structure): provide the structure
        k_product: Kpoint number * length for a & b directions, also for c
            direction in bulk calculations. Default to 40.
        slab_mode (bool): Defaults to False. Use default (False) for a
            bulk supercell. Use True if you are performing calculations on a
            slab-like (i.e., surface) of the GB, for example, when you are
            calculating the work of separation.
        is_metal (bool): Defaults to True. This determines whether an ISMEAR of
            1 is used (for metals) or not (for insulators and semiconductors)
            by default. Note that it does *not* override user_incar_settings,
            which can be set by the user to be anything desired.
        **kwargs:
            Other kwargs supported by MPRelaxSet.
    """

    k_product: int = 40
    slab_mode: bool = False
    is_metal: bool = True
    CONFIG = CONFIG_MP_RELAX

    def get_kpoints_updates(self, structure: Structure, *args, **kwargs):
        """
        k_product, default to 40, is kpoint number * length for a & b
        directions, also for c direction in bulk calculations
        Automatic mesh & Gamma is the default setting.
        """
        # use k_product to calculate kpoints, k_product = kpts[0][0] * a
        lengths = structure.lattice.abc
        kpt_calc = [
            int(self.k_product / lengths[0] + 0.5),
            int(self.k_product / lengths[1] + 0.5),
            int(self.k_product / lengths[2] + 0.5),
        ]

        if self.slab_mode:
            kpt_calc[2] = 1

        return Kpoints(comment="Generated by pymatgen's MVLGBSet", style=Kpoints.supported_modes.Gamma, kpts=[kpt_calc])

    def get_incar_updates(self, *args, **kwargs) -> dict:
        """Incar"""
        # The default incar setting is used for metallic system, for
        # insulator or semiconductor, ISMEAR need to be changed.
        updates = dict(LCHARG=False, NELM=60, PREC="Normal", EDIFFG=-0.02, ICHARG=0, NSW=200, EDIFF=0.0001)

        if self.is_metal:
            updates["ISMEAR"] = 1
            updates["LDAU"] = False

        if self.slab_mode:
            # for clean grain boundary and bulk relaxation, full optimization
            # relaxation (ISIF=3) is used. For slab relaxation (ISIF=2) is used.
            updates["ISIF"] = 2
            updates["NELMIN"] = 8

        return updates


class MVLRelax52Set(DictSet):
    """
    Implementation of VaspInputSet utilizing the public Materials Project
    parameters for INCAR & KPOINTS and VASP's recommended PAW potentials for
    POTCAR.

    Keynotes from VASP manual:
        1. Recommended potentials for calculations using vasp.5.2+
        2. If dimers with short bonds are present in the compound (O2, CO,
            N2, F2, P2, S2, Cl2), it is recommended to use the h potentials.
            Specifically, C_h, O_h, N_h, F_h, P_h, S_h, Cl_h
        3. Released on Oct 28, 2018 by VASP. Please refer to VASP
            Manual 1.2, 1.3 & 10.2.1 for more details.
    """

    CONFIG = _load_yaml_config("MVLRelax52Set")
    _valid_potcars = ("PBE_52", "PBE_54")

    def __init__(self, structure: Structure | None = None, **kwargs) -> None:
        """
        Args:
            structure (Structure): input structure.
            user_potcar_functional (str): choose from "PBE_52" and "PBE_54".
            **kwargs: Other kwargs supported by DictSet.
        """
        kwargs.setdefault("user_potcar_functional", "PBE_52")

        super().__init__(structure, MVLRelax52Set.CONFIG, **kwargs)

        self.kwargs = kwargs


class MITNEBSet(DictSet):
    """
    Class for writing NEB inputs. Note that EDIFF is not on a per atom
    basis for this input set.
    """

    def __init__(self, structures, unset_encut=False, **kwargs):
        """
        Args:
            structures: List of Structure objects.
            unset_encut (bool): Whether to unset ENCUT.
            **kwargs: Other kwargs supported by DictSet.
        """
        if len(structures) < 3:
            raise ValueError("You need at least 3 structures for an NEB.")
        kwargs["sort_structure"] = False
        super().__init__(structures[0], MITRelaxSet.CONFIG, **kwargs)
        self.structures = self._process_structures(structures)

        self.unset_encut = False
        if unset_encut:
            self._config_dict["INCAR"].pop("ENCUT", None)

        if "EDIFF" not in self._config_dict["INCAR"]:
            self._config_dict["INCAR"]["EDIFF"] = self._config_dict["INCAR"].pop("EDIFF_PER_ATOM")

        # NEB specific defaults
        defaults = {"IMAGES": len(structures) - 2, "IBRION": 1, "ISYM": 0, "LCHARG": False, "LDAU": False}
        self._config_dict["INCAR"].update(defaults)

    @property
    def poscar(self):
        """Poscar for structure of first end point."""
        return Poscar(self.structures[0])

    @property
    def poscars(self):
        """List of Poscars."""
        return [Poscar(s) for s in self.structures]

    @staticmethod
    def _process_structures(structures):
        """Remove any atom jumps across the cell."""
        input_structures = structures
        structures = [input_structures[0]]
        for s in input_structures[1:]:
            prev = structures[-1]
            for i, site in enumerate(s):
                t = np.round(prev[i].frac_coords - site.frac_coords)
                if np.any(np.abs(t) > 0.5):
                    s.translate_sites([i], t, to_unit_cell=False)
            structures.append(s)
        return structures

    def write_input(
        self,
        output_dir,
        make_dir_if_not_present=True,
        write_cif=False,
        write_path_cif=False,
        write_endpoint_inputs=False,
    ):
        """
        NEB inputs has a special directory structure where inputs are in 00,
        01, 02, ....

        Args:
            output_dir (str): Directory to output the VASP input files
            make_dir_if_not_present (bool): Set to True if you want the
                directory (and the whole path) to be created if it is not
                present.
            write_cif (bool): If true, writes a cif along with each POSCAR.
            write_path_cif (bool): If true, writes a cif for each image.
            write_endpoint_inputs (bool): If true, writes input files for
                running endpoint calculations.
        """
        output_dir = Path(output_dir)
        if make_dir_if_not_present and not output_dir.exists():
            output_dir.mkdir(parents=True)
        self.incar.write_file(str(output_dir / "INCAR"))
        self.kpoints.write_file(str(output_dir / "KPOINTS"))
        self.potcar.write_file(str(output_dir / "POTCAR"))

        for i, p in enumerate(self.poscars):
            d = output_dir / str(i).zfill(2)
            if not d.exists():
                d.mkdir(parents=True)
            p.write_file(str(d / "POSCAR"))
            if write_cif:
                p.structure.to(filename=str(d / f"{i}.cif"))
        if write_endpoint_inputs:
            end_point_param = MITRelaxSet(self.structures[0], user_incar_settings=self.user_incar_settings)

            for image in ["00", str(len(self.structures) - 1).zfill(2)]:
                end_point_param.incar.write_file(str(output_dir / image / "INCAR"))
                end_point_param.kpoints.write_file(str(output_dir / image / "KPOINTS"))
                end_point_param.potcar.write_file(str(output_dir / image / "POTCAR"))
        if write_path_cif:
            sites = set()
            lat = self.structures[0].lattice
            for site in chain(*(struct for struct in self.structures)):
                sites.add(PeriodicSite(site.species, site.frac_coords, lat))
            nebpath = Structure.from_sites(sorted(sites))
            nebpath.to(filename=str(output_dir / "path.cif"))


class MITMDSet(DictSet):
    """
    Class for writing a vasp md run. This DOES NOT do multiple stage
    runs.
    """

    def __init__(
        self,
        structure: Structure | None = None,
        start_temp: float = 0.0,
        end_temp: float = 300.0,
        nsteps: int = 1000,
        time_step: float = 2,
        spin_polarized=False,
        **kwargs,
    ):
        """
        Args:
            structure (Structure): Input structure.
            start_temp (float): Starting temperature.
            end_temp (float): Final temperature.
            nsteps (int): Number of time steps for simulations. NSW parameter.
            time_step (float): The time step for the simulation. The POTIM
                parameter. Defaults to 2fs.
            spin_polarized (bool): Whether to do spin polarized calculations.
                The ISPIN parameter. Defaults to False.
            **kwargs: Other kwargs supported by DictSet.
        """
        # MD default settings
        defaults = {
            "TEBEG": start_temp,
            "TEEND": end_temp,
            "NSW": nsteps,
            "EDIFF_PER_ATOM": 0.000001,
            "LSCALU": False,
            "LCHARG": False,
            "LPLANE": False,
            "LWAVE": True,
            "ISMEAR": 0,
            "NELMIN": 4,
            "LREAL": True,
            "BMIX": 1,
            "MAXMIX": 20,
            "NELM": 500,
            "NSIM": 4,
            "ISYM": 0,
            "ISIF": 0,
            "IBRION": 0,
            "NBLOCK": 1,
            "KBLOCK": 100,
            "SMASS": 0,
            "POTIM": time_step,
            "PREC": "Low",
            "ISPIN": 2 if spin_polarized else 1,
            "LDAU": False,
        }

        super().__init__(structure, MITRelaxSet.CONFIG, **kwargs)

        self.start_temp = start_temp
        self.end_temp = end_temp
        self.nsteps = nsteps
        self.time_step = time_step
        self.spin_polarized = spin_polarized
        self.kwargs = kwargs

        # use VASP default ENCUT
        self._config_dict["INCAR"].pop("ENCUT", None)

        if defaults["ISPIN"] == 1:
            self._config_dict["INCAR"].pop("MAGMOM", None)
        self._config_dict["INCAR"].update(defaults)

    @property
    def kpoints(self) -> Kpoints:
        """Kpoints"""
        return Kpoints.gamma_automatic()


@dataclass
class MPMDSet(DictSet):
    """
    This a modified version of the old MITMDSet pre 2018/03/12.

    This set serves as the basis for the amorphous skyline paper.

    (1) Aykol, M.; Dwaraknath, S. S.; Sun, W.; Persson, K. A. Thermodynamic
        Limit for Synthesis of Metastable Inorganic Materials. Sci. Adv. 2018,
        4 (4).

    Class for writing a vasp md run. This DOES NOT do multiple stage runs.
    Precision remains normal, to increase accuracy of stress tensor.

    Args:
        structure (Structure): Input structure.
        start_temp (int): Starting temperature.
        end_temp (int): Final temperature.
        nsteps (int): Number of time steps for simulations. NSW parameter.
        time_step (float): The time step for the simulation. The POTIM
            parameter. Defaults to None, which will set it automatically
            to 2.0 fs for non-hydrogen containing structures and 0.5 fs
            for hydrogen containing structures.
        spin_polarized (bool): Whether to do spin polarized calculations.
            The ISPIN parameter. Defaults to False.
        **kwargs: Other kwargs supported by DictSet.
    """

    start_temp: float = 0.0
    end_temp: float = 300.0
    nsteps: int = 1000
    time_step: float | None = None
    spin_polarized: bool = False
    CONFIG = CONFIG_MP_RELAX

    def get_incar_updates(self, structure: Structure, *args, **kwargs) -> dict:
        """Get incar settings"""
        updates = {
            "TEBEG": self.start_temp,
            "TEEND": self.end_temp,
            "NSW": self.nsteps,
            "EDIFF_PER_ATOM": 0.00001,
            "LSCALU": False,
            "LCHARG": False,
            "LPLANE": False,
            "LWAVE": True,
            "ISMEAR": 0,
            "NELMIN": 4,
            "LREAL": True,
            "BMIX": 1,
            "MAXMIX": 20,
            "NELM": 500,
            "NSIM": 4,
            "ISYM": 0,
            "ISIF": 0,
            "IBRION": 0,
            "NBLOCK": 1,
            "KBLOCK": 100,
            "SMASS": 0,
            "PREC": "Normal",
            "ISPIN": 2 if self.spin_polarized else 1,
            "LDAU": False,
            "ADDGRID": True,
            "ENCUT": None,
        }
        if not self.spin_polarized:
            updates["MAGMOM"] = None

        if self.time_step is None:
            if Element("H") in structure.species:
                updates.update({"POTIM": 0.5, "NSW": self.nsteps * 4})
            else:
                updates["POTIM"] = 2.0
        else:
            updates["POTIM"] = self.time_step

        return updates

    def get_kpoints_updates(self, *args, **kwargs) -> dict | Kpoints:
        """Kpoints"""
        return Kpoints.gamma_automatic()


class MVLNPTMDSet(MITMDSet):
    """
    Class for writing a vasp md run in NPT ensemble.

    Notes:
        To eliminate Pulay stress, the default ENCUT is set to a rather large
        value of ENCUT, which is 1.5 * ENMAX.
    """

    def __init__(
        self,
        structure: Structure | None = None,
        start_temp: float = 0.0,
        end_temp: float = 300.0,
        nsteps: int = 1000,
        time_step: float = 2,
        spin_polarized=False,
        **kwargs,
    ):
        """
        Args:
            structure (Structure): input structure.
            start_temp (int): Starting temperature.
            end_temp (int): Final temperature.
            nsteps(int): Number of time steps for simulations. NSW parameter.
            time_step (int): The time step for the simulation. The POTIM
                parameter. Defaults to 2fs.
            spin_polarized (bool): Whether to do spin polarized calculations.
                The ISPIN parameter. Defaults to False.
            **kwargs: Other kwargs supported by DictSet.
        """
        super().__init__(structure, start_temp, end_temp, nsteps, time_step, spin_polarized, **kwargs)

    @property
    def incar(self) -> Incar:
        """
        Special processing of incar.
        """

        # NPT-AIMD default settings
        defaults = {
            "ALGO": "Fast",
            "ISIF": 3,
            "LANGEVIN_GAMMA": [10] * self.structure.ntypesp,  # type: ignore
            "LANGEVIN_GAMMA_L": 1,
            "MDALGO": 3,
            "PMASS": 10,
            "PSTRESS": 0,
            "SMASS": 0,
        }

        defaults.update(self.user_incar_settings)
        self.user_incar_settings = defaults

        # Set NPT-AIMD ENCUT = 1.5 * VASP_default
        enmax = [self.potcar[i].keywords["ENMAX"] for i in range(self.structure.ntypesp)]  # type: ignore
        encut = max(enmax) * 1.5
        self._config_dict["INCAR"]["ENCUT"] = encut

        return super().incar


class MVLScanRelaxSet(DictSet):
    """
    Class for writing a relax input set using Strongly Constrained and
    Appropriately Normed (SCAN) semilocal density functional.

    Notes:
        1. This functional is only available from VASP.5.4.3 upwards.

        2. Meta-GGA calculations require POTCAR files that include
        information on the kinetic energy density of the core-electrons,
        i.e. "PBE_52" or "PBE_54". Make sure the POTCAR including the
        following lines (see VASP wiki for more details):

            $ grep kinetic POTCAR
            kinetic energy-density
            mkinetic energy-density pseudized
            kinetic energy density (partial)
    """

    _valid_potcars = ("PBE_52", "PBE_54")

    def __init__(self, structure: Structure | None = None, **kwargs):
        """
        Args:
            structure (Structure): input structure.
            vdw (str): set "rVV10" to enable SCAN+rVV10, which is a versatile
                van der Waals density functional by combing the SCAN functional
                with the rVV10 non-local correlation functional.
            **kwargs: Other kwargs supported by DictSet.
        """
        # choose PBE_52 unless the user specifies something else
        kwargs.setdefault("user_potcar_functional", "PBE_52")

        super().__init__(structure, MPRelaxSet.CONFIG, **kwargs)

        if self.user_potcar_functional not in ("PBE_52", "PBE_54"):
            raise ValueError("SCAN calculations required PBE_52 or PBE_54!")

        updates = {
            "ADDGRID": True,
            "EDIFF": 1e-5,
            "EDIFFG": -0.05,
            "LASPH": True,
            "LDAU": False,
            "METAGGA": "SCAN",
            "NELM": 200,
        }

        if kwargs.get("vdw", "").lower() == "rvv10":
            updates["BPARAM"] = 15.7  # This is the correct BPARAM for SCAN+rVV10

        self._config_dict["INCAR"].update(updates)
        self.kwargs = kwargs


@dataclass
class LobsterSet(DictSet):
    """Input set to prepare VASP runs that can be digested by Lobster (See cohp.de).

    Args:
        structure (Structure): input structure.
        isym (int): ISYM entry for INCAR, only isym=-1 and isym=0 are allowed
        ismear (int): ISMEAR entry for INCAR, only ismear=-5 and ismear=0 are allowed
        reciprocal_density (int): density of k-mesh by reciprocal volume
        user_supplied_basis (dict): dict including basis functions for all elements in structure,
            e.g. {"Fe": "3d 3p 4s", "O": "2s 2p"}; if not supplied, a standard basis is used
        address_basis_file (str): address to a file similar to "BASIS_PBE_54_standaard.yaml"
            in pymatgen.io.lobster.lobster_basis
        user_potcar_settings (dict): dict including potcar settings for all elements in structure,
            e.g. {"Fe": "Fe_pv", "O": "O"}; if not supplied, a standard basis is used.
        **kwargs: Other kwargs supported by DictSet.
    """

    isym: int = 0
    ismear: int = -5
    reciprocal_density: int | None = None
    address_basis_file: str | None = None
    user_supplied_basis: dict | None = None

    # newest potcars are preferred
    # Choose PBE_54 unless the user specifies a different potcar_functional
    user_potcar_functional: Literal[
        "PBE", "PBE_52", "PBE_54", "LDA", "LDA_52", "LDA_54", "PW91", "LDA_US", "PW91_US"
    ] | None = "PBE_54"

    CONFIG = CONFIG_MP_RELAX
    _valid_potcars = ("PBE_52", "PBE_54")

    def __post_init__(self):
        super().__post_init__()
        warnings.warn("Make sure that all parameters are okay! This is a brand new implementation.")

        if self.isym not in (-1, 0):
            raise ValueError("Lobster cannot digest WAVEFUNCTIONS with symmetry. isym must be -1 or 0")
        if self.ismear not in (-5, 0):
            raise ValueError("Lobster usually works with ismear=-5 or ismear=0")

        self._config_dict["POTCAR"]["W"] = "W_sv"

    def get_kpoints_updates(self, *args, **kwargs) -> dict | Kpoints:
        """Get kpoints settings"""
        if self.user_kpoints_settings is not None:
            if not self.reciprocal_density or "reciprocal_density" not in self.user_kpoints_settings:
                # test, if this is okay
                self.reciprocal_density = 310
            else:
                self.reciprocal_density = self.reciprocal_density or self.user_kpoints_settings["reciprocal_density"]
        elif not self.reciprocal_density:
            # test, if this is okay
            self.reciprocal_density = 310
        else:
            self.reciprocal_density = self.reciprocal_density

<<<<<<< HEAD
        return {"reciprocal_density": self.reciprocal_density}

    def get_incar_updates(self, structure: Structure, *args, **kwargs) -> dict:
        from pymatgen.io.lobster import Lobsterin

        potcar_symbols = Poscar(structure).site_symbols
=======
    @property
    def incar(self) -> Incar:
>>>>>>> ec750ca1
        # predefined basis! Check if the basis is okay! (charge spilling and bandoverlaps!)
        if self.user_supplied_basis is None and self.address_basis_file is None:
            basis = Lobsterin.get_basis(structure=structure, potcar_symbols=potcar_symbols)
        elif self.address_basis_file is not None:
            basis = Lobsterin.get_basis(
                structure=structure,
                potcar_symbols=potcar_symbols,
                address_basis_file=self.address_basis_file,
            )
        elif self.user_supplied_basis is not None:
            # test if all elements from structure are in user_supplied_basis
            for atom_type in structure.symbol_set:
                if atom_type not in self.user_supplied_basis:
                    raise ValueError(f"There are no basis functions for the atom type {atom_type}")
            basis = [f"{key} {value}" for key, value in self.user_supplied_basis.items()]

        lobsterin = Lobsterin(settingsdict={"basisfunctions": basis})
        nbands = lobsterin._get_nbands(structure=structure)

        return {
            "EDIFF": 1e-6,
            "NSW": 0,
            "LWAVE": True,
            "ISYM": self.isym,
            "NBANDS": nbands,
            "IBRION": -1,
            "ISMEAR": self.ismear,
            "LORBIT": 11,
            "ICHARG": 0,
            "ALGO": "Normal",
        }


def get_vasprun_outcar(path, parse_dos=True, parse_eigen=True):
    """
    :param path: Path to get the vasprun.xml and OUTCAR.
    :param parse_dos: Whether to parse dos. Defaults to True.
    :param parse_eigen: Whether to parse eigenvalue. Defaults to True.
    """
    path = Path(path)
    vruns = list(glob(str(path / "vasprun.xml*")))
    outcars = list(glob(str(path / "OUTCAR*")))

    if len(vruns) == 0 or len(outcars) == 0:
        raise ValueError(f"Unable to get vasprun.xml/OUTCAR from prev calculation in {path}")
    vsfile_fullpath = str(path / "vasprun.xml")
    outcarfile_fullpath = str(path / "OUTCAR")
    vsfile = vsfile_fullpath if vsfile_fullpath in vruns else sorted(vruns)[-1]
    outcarfile = outcarfile_fullpath if outcarfile_fullpath in outcars else sorted(outcars)[-1]
    return (
        Vasprun(vsfile, parse_dos=parse_dos, parse_eigen=parse_eigen),
        Outcar(outcarfile),
    )


def get_structure_from_prev_run(vasprun, outcar=None):
    """
    Process structure from previous run.

    Args:
        vasprun (Vasprun): Vasprun that contains the final structure
            from previous run.
        outcar (Outcar): Outcar that contains the magnetization info from
            previous run.

    Returns:
        Returns the magmom-decorated structure that can be passed to get
        VASP input files, e.g. get_kpoints.
    """
    structure = vasprun.final_structure

    site_properties = {}
    # magmom
    if vasprun.is_spin:
        if outcar and outcar.magnetization:
            site_properties["magmom"] = [i["tot"] for i in outcar.magnetization]
        else:
            site_properties["magmom"] = vasprun.parameters["MAGMOM"]
    # ldau
    if vasprun.parameters.get("LDAU", False):
        for k in ("LDAUU", "LDAUJ", "LDAUL"):
            vals = vasprun.incar[k]
            m = {}
            l_val = []
            s = 0
            for site in structure:
                if site.specie.symbol not in m:
                    m[site.specie.symbol] = vals[s]
                    s += 1
                l_val.append(m[site.specie.symbol])
            if len(l_val) == len(structure):
                site_properties.update({k.lower(): l_val})
            else:
                raise ValueError(f"length of list {l_val} not the same as structure")

    return structure.copy(site_properties=site_properties)


def standardize_structure(structure, sym_prec=0.1, international_monoclinic=True):
    """
    Get the symmetrically standardized structure.

    Args:
        structure (Structure): The structure.
        sym_prec (float): Tolerance for symmetry finding for standardization.
        international_monoclinic (bool): Whether to use international
            convention (vs Curtarolo) for monoclinic. Defaults True.

    Returns:
        The symmetrized structure.
    """
    sym_finder = SpacegroupAnalyzer(structure, symprec=sym_prec)
    new_structure = sym_finder.get_primitive_standard_structure(international_monoclinic=international_monoclinic)

    # the primitive structure finding has had several bugs in the past
    # defend through validation
    vpa_old = structure.volume / len(structure)
    vpa_new = new_structure.volume / len(new_structure)

    if abs(vpa_old - vpa_new) / vpa_old > 0.02:
        raise ValueError(f"Standardizing cell failed! VPA old: {vpa_old}, VPA new: {vpa_new}")

    matcher = StructureMatcher()
    if not matcher.fit(structure, new_structure):
        raise ValueError("Standardizing cell failed! Old structure doesn't match new.")

    return new_structure


class BadInputSetWarning(UserWarning):
    """Warning class for bad but legal VASP inputs."""


def batch_write_input(
    structures,
    vasp_input_set=MPRelaxSet,
    output_dir=".",
    make_dir_if_not_present=True,
    subfolder=None,
    sanitize=False,
    include_cif=False,
    potcar_spec=False,
    zip_output=False,
    **kwargs,
):
    """
    Batch write vasp input for a sequence of structures to
    output_dir, following the format output_dir/{group}/{formula}_{number}.

    Args:
        structures ([Structure]): Sequence of Structures.
        vasp_input_set (VaspInputSet): VaspInputSet class that creates
            vasp input files from structures. Note that a class should be
            supplied. Defaults to MPRelaxSet.
        output_dir (str): Directory to output files. Defaults to current
            directory ".".
        make_dir_if_not_present (bool): Create the directory if not present.
            Defaults to True.
        subfolder (callable): Function to create subdirectory name from
            structure. Defaults to simply "formula_count".
        sanitize (bool): Boolean indicating whether to sanitize the
            structure before writing the VASP input files. Sanitized output
            are generally easier for viewing and certain forms of analysis.
            Defaults to False.
        include_cif (bool): Whether to output a CIF as well. CIF files are
            generally better supported in visualization programs.
        potcar_spec (bool): Instead of writing the POTCAR, write a "POTCAR.spec".
                This is intended to help sharing an input set with people who might
                not have a license to specific Potcar files. Given a "POTCAR.spec",
                the specific POTCAR file can be re-generated using pymatgen with the
                "generate_potcar" function in the pymatgen CLI.
        zip_output (bool): If True, output will be zipped into a file with the
            same name as the InputSet (e.g., MPStaticSet.zip)
        **kwargs: Additional kwargs are passed to the vasp_input_set class
            in addition to structure.
    """
    output_dir = Path(output_dir)
    for idx, site in enumerate(structures):
        formula = re.sub(r"\s+", "", site.formula)
        if subfolder is not None:
            subdir = subfolder(site)
            d = output_dir / subdir
        else:
            d = output_dir / f"{formula}_{idx}"
        if sanitize:
            site = site.copy(sanitize=True)
        v = vasp_input_set(site, **kwargs)
        v.write_input(
            str(d),
            make_dir_if_not_present=make_dir_if_not_present,
            include_cif=include_cif,
            potcar_spec=potcar_spec,
            zip_output=zip_output,
        )


_dummy_structure = Structure(
    [1, 0, 0, 0, 1, 0, 0, 0, 1],
    ["I"],
    [[0, 0, 0]],
    site_properties={"magmom": [[0, 0, 1]]},
)


def get_valid_magmom_struct(structure, inplace=True, spin_mode="auto"):
    """
    Make sure that the structure has valid magmoms based on the kind of calculation
    Fill in missing Magmom values.

    Args:
        structure: The input structure
        inplace: True - edit the magmom of the input structurel; False - return new structure
        spin_mode: "scalar"/"vector"/"none"/"auto" only first letter (s/v/n) is needed.
            dictates how the spin configuration will be determined.

            - auto: read the existing magmom values and decide
            - scalar: use a single scalar value (for spin up/down)
            - vector: use a vector value for spin-orbit systems
            - none: Remove all the magmom information

    Returns:
        New structure if inplace is False
    """
    default_values = {"s": 1.0, "v": [1.0, 1.0, 1.0], "n": None}
    if spin_mode[0].lower() == "a":
        mode = "n"
        for site in structure:
            if "magmom" not in site.properties or site.properties["magmom"] is None:
                pass
            elif isinstance(site.properties["magmom"], (float, int)):
                if mode == "v":
                    raise TypeError("Magmom type conflict")
                mode = "s"
                if isinstance(site.properties["magmom"], int):
                    site.properties["magmom"] = float(site.properties["magmom"])
            elif len(site.properties["magmom"]) == 3:
                if mode == "s":
                    raise TypeError("Magmom type conflict")
                mode = "v"
            else:
                raise TypeError("Unrecognized Magmom Value")
    else:
        mode = spin_mode[0].lower()

    new_struct = structure.copy() if not inplace else structure
    for site in new_struct:
        if mode == "n":
            if "magmom" in site.properties:
                site.properties.pop("magmom")
        elif "magmom" not in site.properties or site.properties["magmom"] is None:
            site.properties["magmom"] = default_values[mode]

    if not inplace:
        return new_struct
    return None


@dataclass
class MPAbsorptionSet(DictSet):
    """
    MP input set for generating frequency dependent dielectrics.
    Two modes are supported: "IPA" or "RPA".
    A typical sequence is mode="STATIC" -> mode="IPA" -> mode="RPA"(optional)
    For all steps other than the first one (static), the
    recommendation is to use from_prev_calculation on the preceding run in
    the series. It is important to ensure Gamma centred kpoints for the RPA step.
<<<<<<< HEAD

    Args:
        structure (Structure): Input structure.
        mode (str): Supported modes are "IPA", "RPA"
        copy_wavecar (bool): Whether to copy the WAVECAR from a previous run. Defaults to True.
        nbands_factor (int): Multiplicative factor for NBANDS when starting
            from a previous calculation. Only applies if mode=="IPA".
            Need to be tested for convergence.
        reciprocal_density: the k-points density
        nkred: the reduced number of kpoints to calculate, equal to the k-mesh. Only applies in "RPA" mode
              because of the q->0 limit.
        nedos: the density of DOS, default: 2001.
        **kwargs: All kwargs supported by DictSet. Typically, user_incar_settings is a commonly used option.
=======
>>>>>>> ec750ca1
    """

    # CONFIG = _load_yaml_config("MPAbsorptionSet")

    mode: str = "IPA"
    copy_wavecar: bool = True
    nbands_factor: float = 2
    reciprocal_density: float = 400
    nkred: tuple[int, int, int] | None = None
    nedos: int = 2001
    inherit_incar: bool = True

<<<<<<< HEAD
    #  Force gamma k-point generation
    force_gamma: bool = True
    CONFIG = CONFIG_MP_RELAX

    nbands: int | None = None
    prev_incar: dict | str | None = None
    SUPPORTED_MODES = ("IPA", "RPA")
=======
    def __init__(
        self,
        structure,
        mode="IPA",
        copy_wavecar=True,
        nbands=None,
        nbands_factor=2,
        reciprocal_density=400,
        nkred=None,
        nedos=2001,
        prev_incar=None,
        **kwargs,
    ):
        """
        Args:
            structure (Structure): Input structure.
            prev_incar (Incar/string): Incar file from previous run.
            mode (str): Supported modes are "IPA", "RPA"
            copy_wavecar (bool): Whether to copy the WAVECAR from a previous run. Defaults to True.
            nbands (int): For subsequent calculations, it is generally
                recommended to perform NBANDS convergence starting from the
                NBANDS of the previous run for DIAG, and to use the exact same
                NBANDS for RPA. This parameter is used by
                from_previous_calculation to set nband.
            nbands_factor (int): Multiplicative factor for NBANDS when starting
                from a previous calculation. Only applies if mode=="IPA".
                Need to be tested for convergence.
            reciprocal_density: the k-points density
            nkred: the reduced number of kpoints to calculate, equal to the k-mesh. Only applies in "RPA" mode
                because of the q->0 limit.
            nedos: the density of DOS, default: 2001.
            **kwargs: All kwargs supported by DictSet. Typically, user_incar_settings is a commonly used option.
        """
        # Initialize the input set (default: IPA absorption)
        super().__init__(structure, **kwargs)
>>>>>>> ec750ca1

    def __post_init__(self):
        """Validate settings"""
        super().__post_init__()
        self.mode = self.mode.upper()
        if self.mode not in MPAbsorptionSet.SUPPORTED_MODES:
            raise ValueError(f"{self.mode} not one of the support modes : {MPAbsorptionSet.SUPPORTED_MODES}")

    def get_kpoints_updates(self, *args, **kwargs) -> dict | Kpoints:
        """
        Generate gamma center k-points mesh grid for optical calculation. It is not mandatory for 'ALGO = Exact',
        but is requested by 'ALGO = CHI' calculation.
        """
        return {"reciprocal_density": self.reciprocal_density}

    def get_incar_updates(
        self,
        structure: Structure,
        prev_incar: dict | str | None = None,
        bandgap: float = 0.0,
        vasprun: Vasprun | None = None,
        outcar: Outcar | None = None,
    ) -> dict:
        """Get incar updates."""
        updates = {
            "ALGO": "Exact",
            "EDIFF": 1.0e-8,
            "IBRION": -1,
            "ICHARG": 1,
            "ISMEAR": 0,
            "SIGMA": 0.01,
            "LWAVE": True,
            "LREAL": False,  # for small cell it's more efficient to use reciprocal
            "NELM": 100,
            "NSW": 0,
            "LOPTICS": True,
            "CSHIFT": 0.1,
            "NEDOS": self.nedos,
        }

        if self.mode == "RPA":
            # Default parameters for the response function calculation. NELM has to be set to 1.
            # NOMEGA is set to 1000 in order to get smooth spectrum
            updates.update({"ALGO": "CHI", "NELM": 1, "NOMEGA": 1000, "EDIFF": None, "LOPTICS": None, "LWAVE": None})

        if vasprun is not None and self.mode == "IPA":
            prev_nbands = int(vasprun.parameters["NBANDS"]) if self.nbands is None else self.nbands
            updates["NBANDS"] = int(np.ceil(prev_nbands * self.nbands_factor))

        if vasprun is not None and self.mode == "RPA":
            # Since in the optical calculation, only the q->0 transition is of interests, we can reduce the
            # number of q by the factor of the number of kpoints in each corresponding x, y, z directions.
            # This will reduce the computational work by factor of 1/nkredx*nkredy*nkredz. An isotropic NKRED
            # can be used for cubic lattice, but using NKREDX, NKREDY, NKREDZ is more sensible for other lattice.
            self.nkred = vasprun.kpoints.kpts[0] if self.nkred is None else self.nkred
            updates.update({"NKREDX": self.nkred[0], "NKREDY": self.nkred[1], "NKREDZ": self.nkred[2]})

        return updates


def _get_ispin(vasprun: Vasprun | None, outcar: Outcar | None) -> int:
    """Get value of ISPIN depending on the magnetisation in the OUTCAR and vasprun."""
    if outcar is not None and outcar.magnetization is not None:
        # Turn off spin when magmom for every site is smaller than 0.02.
        site_magmom = np.array([i["tot"] for i in outcar.magnetization])
        return 2 if np.any(np.abs(site_magmom) > 0.02) else 1
    if vasprun is not None:
        return 2 if vasprun.is_spin else 1
    return 2


def _combine_kpoints(*kpoints_objects: Kpoints) -> Kpoints:
    """Combine k-points files together."""
    labels = []
    kpoints = []
    weights = []

    for kpoints_object in filter(None, kpoints_objects):
        if kpoints_object.style != Kpoints.supported_modes.Reciprocal:
            raise ValueError("Can only combine kpoints with style=Kpoints.supported_modes.Reciprocal")
        if kpoints_object.labels is None:
            labels.append([""] * len(kpoints_object.kpts))
        else:
            labels.append(kpoints_object.labels)

        weights.append(kpoints_object.kpts_weights)
        kpoints.append(kpoints_object.kpts)

    labels = np.concatenate(labels).tolist()
    weights = np.concatenate(weights).tolist()
    kpoints = np.concatenate(kpoints)
    return Kpoints(
        comment="Combined k-points",
        style=Kpoints.supported_modes.Reciprocal,
        num_kpts=len(kpoints),
        kpts=kpoints,
        labels=labels,
        kpts_weights=weights,
    )


def _apply_incar_updates(incar, updates, skip: Sequence[str] = ()) -> None:
    """
    Apply updates to an INCAR file.

    Args:
        incar (dict): An incar.
        updates (dict): Updates to apply.
        skip (list of str): Keys to skip.
    """
    for k, v in updates.items():
        if k in skip:
            continue

        if v is None:
            incar.pop(k, None)
        else:
            incar[k] = v


def _remove_unused_incar_params(incar, skip: Sequence[str] = ()) -> None:
    """
    Remove INCAR parameters that are not actively used by VASP.

    Args:
        incar (dict): An incar.
        skip (list of str): Keys to skip.
    """
    # Turn off IBRION/ISIF/POTIM if NSW = 0
    opt_flags = ["EDIFFG", "IBRION", "ISIF", "POTIM"]
    if incar.get("NSW", 0) == 0:
        for opt_flag in opt_flags:
            if opt_flag not in skip:
                incar.pop(opt_flag, None)

    # Remove MAGMOMs if they aren't used
    if incar.get("ISPIN", 1) == 1 and "MAGMOM" not in skip:
        incar.pop("MAGMOM", None)

    # Turn off +U flags if +U is not even used
    ldau_flags = ["LDAUU", "LDAUJ", "LDAUL", "LDAUTYPE"]
    if incar.get("LDAU", False) is False:
        for ldau_flag in ldau_flags:
            if ldau_flag not in skip:
                incar.pop(ldau_flag, None)


def _get_magmoms(
    structure: Structure,
    magmoms: dict[str, float] | None = None,
) -> list[float]:
    """Get the mamgoms using the following precedence.

    The initialization differs depending on the type of
    structure and the configuration settings. The order in which the magmom is
    determined is as follows:

    1. If the site itself has a magmom setting (i.e. site.properties["magmom"] = float),
        that is used. This can be set with structure.add_site_property().
    2. If the species of the site has a spin setting, that is used. This can be set
        with structure.add_spin_by_element().
    3. If the species itself has a particular setting in the config file, that
       is used, e.g., Mn3+ may have a different magmom than Mn4+.
    4. Lastly, the element symbol itself is checked in the config file. If
       there are no settings, a default value of 0.6 is used.
    """
    magmoms = magmoms or {}
    mag = []
    msg = (
        "Co without an oxidation state is initialized as low spin by default in "
        "pymatgen. If this default behavior is not desired, please set the spin on the "
        "magmom on the site directly to ensure correct initialization."
    )
    for site in structure:
        if hasattr(site, "magmom"):
            mag.append(site.magmom)
        elif getattr(site.specie, "spin", None) is not None:
            mag.append(site.specie.spin)
        elif str(site.specie) in magmoms:
            if site.specie.symbol == "Co" and magmoms[str(site.specie)] <= 1.0:
                warnings.warn(msg)
            mag.append(magmoms.get(str(site.specie)))
        else:
            if site.specie.symbol == "Co":
                warnings.warn(msg)
            mag.append(magmoms.get(site.specie.symbol, 0.6))
    return mag


def _get_u_param(lda_param, lda_config, structure: Structure) -> list[float]:
    """Get U parameters."""
    comp = structure.composition
    elements = sorted((el for el in comp.elements if comp[el] > 0), key=lambda e: e.X)
    most_electroneg = elements[-1].symbol
    poscar = Poscar(structure)

    if hasattr(structure[0], lda_param.lower()):
        m = {site.specie.symbol: getattr(site, lda_param.lower()) for site in structure}
        return [m[sym] for sym in poscar.site_symbols]
    if isinstance(lda_config.get(most_electroneg, 0), dict):
        # lookup specific LDAU if specified for most_electroneg atom
        return [lda_config[most_electroneg].get(sym, 0) for sym in poscar.site_symbols]
    return [
        lda_config.get(sym, 0) if isinstance(lda_config.get(sym, 0), (float, int)) else 0 for sym in poscar.site_symbols
    ]


def _get_ediff(param, value, structure: Structure, incar_settings) -> float:
    """Get EDIFF."""
    if incar_settings.get("EDIFF") is None and param == "EDIFF_PER_ATOM":
        return float(value) * structure.num_sites
    return float(incar_settings["EDIFF"])


def _set_u_params(incar: Incar, incar_settings, structure: Structure) -> None:
    """Modify INCAR for use with U parameters."""
    has_u = incar_settings.get("LDAU") and sum(incar["LDAUU"]) > 0

    if not has_u:
        ldau_keys = [key for key in incar if key.startswith("LDAU")]
        for key in ldau_keys:
            incar.pop(key, None)

    # Modify LMAXMIX if you have d or f electrons present. Note that if the user
    # explicitly sets LMAXMIX in settings it will override this logic (setdefault keeps
    # current value). Previously, this was only set if Hubbard U was enabled as per the
    # VASP manual but following an investigation it was determined that this would lead
    # to a significant difference between SCF -> NonSCF even without Hubbard U enabled.
    # Thanks to Andrew Rosen for investigating and reporting.
    blocks = [site.specie.block for site in structure]
    if "f" in blocks:  # contains f-electrons
        incar.setdefault("LMAXMIX", 6)
    elif "d" in blocks:  # contains d-electrons
        incar.setdefault("LMAXMIX", 4)


# Helper functions to determine valid FFT grids for VASP
def next_num_with_prime_factors(n: int, max_prime_factor: int, must_inc_2: bool = True) -> int:
    """
    Return the next number greater than or equal to n that only has the desired prime factors.

    Args:
        n (int): Initial guess at the grid density
        max_prime_factor (int): the maximum prime factor
        must_inc_2 (bool): 2 must be a prime factor of the result

    Returns:
        int: first product of the prime_factors that is >= n
    """
    if max_prime_factor < 2:
        raise ValueError("Must choose a maximum prime factor greater than 2")
    prime_factors = primes_less_than(max_prime_factor)
    for new_val in itertools.count(start=n):
        if must_inc_2 and new_val % 2 != 0:
            continue
        cur_val_ = new_val
        for j in prime_factors:
            while cur_val_ % j == 0:
                cur_val_ //= j
        if cur_val_ == 1:
            return new_val
    raise ValueError("No factorable number found, not possible.")


def primes_less_than(max_val: int) -> list[int]:
    """Get the primes less than or equal to the max value."""
    res = []
    for i in range(2, max_val + 1):
        for j in range(2, i):
            if i % j == 0:
                break
        else:
            res.append(i)
    return res


def _get_nedos(vasprun: Vasprun | None, dedos: float) -> int:
    """Automatic setting of nedos using the energy range and the energy step."""
    if vasprun is None:
        return 2000

    emax = max(eigs.max() for eigs in vasprun.eigenvalues.values())
    emin = min(eigs.min() for eigs in vasprun.eigenvalues.values())
    return int((emax - emin) / dedos)<|MERGE_RESOLUTION|>--- conflicted
+++ resolved
@@ -49,15 +49,8 @@
 from monty.serialization import loadfn
 
 from pymatgen.analysis.structure_matcher import StructureMatcher
-<<<<<<< HEAD
-from pymatgen.core.periodic_table import Element, Species
-from pymatgen.core.sites import PeriodicSite
-from pymatgen.core.structure import SiteCollection, Structure
+from pymatgen.core import Element, PeriodicSite, SiteCollection, Species, Structure
 from pymatgen.io.core import InputGenerator
-=======
-from pymatgen.core import Element, PeriodicSite, SiteCollection, Species, Structure
-from pymatgen.io.lobster import Lobsterin
->>>>>>> ec750ca1
 from pymatgen.io.vasp.inputs import Incar, Kpoints, Poscar, Potcar, VaspInput
 from pymatgen.io.vasp.outputs import Outcar, Vasprun
 from pymatgen.symmetry.analyzer import SpacegroupAnalyzer
@@ -353,7 +346,7 @@
     user_potcar_settings: dict = field(default_factory=dict)
     constrain_total_magmom: bool = False
     sort_structure: bool = True
-    user_potcar_functional: UserPotcarFunctional | None = None
+    user_potcar_functional: UserPotcarFunctional = None
     force_gamma: bool = False
     reduce_structure: Literal["niggli", "LLL"] | None = None
     vdw: str | None = None
@@ -1358,9 +1351,7 @@
     """
 
     bandgap: float | None = None
-    user_potcar_functional: Literal[
-        "PBE", "PBE_52", "PBE_54", "LDA", "LDA_52", "LDA_54", "PW91", "LDA_US", "PW91_US"
-    ] = "PBE_54"
+    user_potcar_functional: UserPotcarFunctional = "PBE_54"
     auto_kspacing: bool = True
     auto_ismear: bool = True
     CONFIG = _load_yaml_config("MPSCANRelaxSet")
@@ -1535,10 +1526,14 @@
                 f"Unrecognized xc_functional='{self.xc_functional}'. "
                 f"Supported exchange-correlation functionals are {valid_xc_functionals}"
             )
-        if self.user_potcar_functional.upper() != "PBE_54":
-            warnings.warn(f"{self.user_potcar_functional=} is inconsistent with the recommended PBE_54.", UserWarning)
-
-<<<<<<< HEAD
+
+        default_potcars = self.CONFIG["PARENT"].replace("PBE", "PBE_").replace("BASE", "")  # PBE64BASE -> PBE_64
+        self.user_potcar_functional = self.user_potcar_functional or default_potcars
+        if self.user_potcar_functional.upper() != default_potcars:
+            warnings.warn(
+                f"{self.user_potcar_functional=} is inconsistent with the recommended {default_potcars}.", UserWarning
+            )
+
     def get_incar_updates(self, *args, **kwargs) -> dict:
         """Get updates to the INCAR."""
         updates: dict[str, Any] = {}
@@ -1547,51 +1542,6 @@
         if self.xc_functional.upper().endswith("+U"):
             updates["LDAU"] = True
         return updates
-=======
-        super().__init__(structure, MatPESStaticSet.CONFIG, **kwargs)
-
-        if xc_functional.upper() == "R2SCAN":
-            self._config_dict["INCAR"]["METAGGA"] = "R2SCAN"
-            self._config_dict["INCAR"]["ALGO"] = "ALL"
-            self._config_dict["INCAR"].pop("GGA", None)
-        if xc_functional.upper().endswith("+U"):
-            self._config_dict["INCAR"]["LDAU"] = True
-        default_potcars = self.CONFIG["PARENT"].replace("PBE", "PBE_").replace("BASE", "")  # PBE64BASE -> PBE_64
-        user_potcar_functional = kwargs.get("user_potcar_functional", default_potcars)
-        if user_potcar_functional.upper() != default_potcars:
-            warnings.warn(
-                f"{user_potcar_functional=} is inconsistent with the recommended {default_potcars}.", UserWarning
-            )
-
-        self.kwargs = kwargs
-        self.xc_functional = xc_functional
-        self.prev_incar = prev_incar or {}
-
-    @property
-    def incar(self) -> Incar:
-        """Incar"""
-        incar = super().incar
-
-        for key in set(self.INHERITED_INCAR_PARAMS) & set(self.prev_incar):
-            incar[key] = self.prev_incar[key]
-        return incar
-
-    @classmethod
-    def from_prev_calc(cls, prev_calc_dir, **kwargs):
-        """
-        Generate a set of VASP input files for static calculations from a directory of previous VASP run.
-
-        Args:
-            prev_calc_dir (str): Directory containing the outputs(
-                vasprun.xml and OUTCAR) of previous vasp run.
-            **kwargs: All kwargs supported by MatPESStaticSet, other than prev_incar
-                and prev_structure and prev_kpoints which are determined from
-                the prev_calc_dir.
-        """
-        vrun = sorted(f for f in os.listdir(prev_calc_dir) if f.startswith("vasprun.xml"))[-1]
-        v = Vasprun(os.path.join(prev_calc_dir, vrun))
-        return cls(v.final_structure, prev_incar=v.incar, **kwargs)
->>>>>>> ec750ca1
 
 
 @dataclass
@@ -2786,9 +2736,7 @@
 
     # newest potcars are preferred
     # Choose PBE_54 unless the user specifies a different potcar_functional
-    user_potcar_functional: Literal[
-        "PBE", "PBE_52", "PBE_54", "LDA", "LDA_52", "LDA_54", "PW91", "LDA_US", "PW91_US"
-    ] | None = "PBE_54"
+    user_potcar_functional: UserPotcarFunctional = "PBE_54"
 
     CONFIG = CONFIG_MP_RELAX
     _valid_potcars = ("PBE_52", "PBE_54")
@@ -2818,17 +2766,13 @@
         else:
             self.reciprocal_density = self.reciprocal_density
 
-<<<<<<< HEAD
         return {"reciprocal_density": self.reciprocal_density}
 
     def get_incar_updates(self, structure: Structure, *args, **kwargs) -> dict:
         from pymatgen.io.lobster import Lobsterin
 
         potcar_symbols = Poscar(structure).site_symbols
-=======
-    @property
-    def incar(self) -> Incar:
->>>>>>> ec750ca1
+
         # predefined basis! Check if the basis is okay! (charge spilling and bandoverlaps!)
         if self.user_supplied_basis is None and self.address_basis_file is None:
             basis = Lobsterin.get_basis(structure=structure, potcar_symbols=potcar_symbols)
@@ -3095,22 +3039,25 @@
     For all steps other than the first one (static), the
     recommendation is to use from_prev_calculation on the preceding run in
     the series. It is important to ensure Gamma centred kpoints for the RPA step.
-<<<<<<< HEAD
 
     Args:
         structure (Structure): Input structure.
+        prev_incar (Incar/string): Incar file from previous run.
         mode (str): Supported modes are "IPA", "RPA"
         copy_wavecar (bool): Whether to copy the WAVECAR from a previous run. Defaults to True.
+        nbands (int): For subsequent calculations, it is generally
+            recommended to perform NBANDS convergence starting from the
+            NBANDS of the previous run for DIAG, and to use the exact same
+            NBANDS for RPA. This parameter is used by
+            from_previous_calculation to set nband.
         nbands_factor (int): Multiplicative factor for NBANDS when starting
             from a previous calculation. Only applies if mode=="IPA".
             Need to be tested for convergence.
         reciprocal_density: the k-points density
         nkred: the reduced number of kpoints to calculate, equal to the k-mesh. Only applies in "RPA" mode
-              because of the q->0 limit.
+            because of the q->0 limit.
         nedos: the density of DOS, default: 2001.
         **kwargs: All kwargs supported by DictSet. Typically, user_incar_settings is a commonly used option.
-=======
->>>>>>> ec750ca1
     """
 
     # CONFIG = _load_yaml_config("MPAbsorptionSet")
@@ -3123,7 +3070,6 @@
     nedos: int = 2001
     inherit_incar: bool = True
 
-<<<<<<< HEAD
     #  Force gamma k-point generation
     force_gamma: bool = True
     CONFIG = CONFIG_MP_RELAX
@@ -3131,43 +3077,6 @@
     nbands: int | None = None
     prev_incar: dict | str | None = None
     SUPPORTED_MODES = ("IPA", "RPA")
-=======
-    def __init__(
-        self,
-        structure,
-        mode="IPA",
-        copy_wavecar=True,
-        nbands=None,
-        nbands_factor=2,
-        reciprocal_density=400,
-        nkred=None,
-        nedos=2001,
-        prev_incar=None,
-        **kwargs,
-    ):
-        """
-        Args:
-            structure (Structure): Input structure.
-            prev_incar (Incar/string): Incar file from previous run.
-            mode (str): Supported modes are "IPA", "RPA"
-            copy_wavecar (bool): Whether to copy the WAVECAR from a previous run. Defaults to True.
-            nbands (int): For subsequent calculations, it is generally
-                recommended to perform NBANDS convergence starting from the
-                NBANDS of the previous run for DIAG, and to use the exact same
-                NBANDS for RPA. This parameter is used by
-                from_previous_calculation to set nband.
-            nbands_factor (int): Multiplicative factor for NBANDS when starting
-                from a previous calculation. Only applies if mode=="IPA".
-                Need to be tested for convergence.
-            reciprocal_density: the k-points density
-            nkred: the reduced number of kpoints to calculate, equal to the k-mesh. Only applies in "RPA" mode
-                because of the q->0 limit.
-            nedos: the density of DOS, default: 2001.
-            **kwargs: All kwargs supported by DictSet. Typically, user_incar_settings is a commonly used option.
-        """
-        # Initialize the input set (default: IPA absorption)
-        super().__init__(structure, **kwargs)
->>>>>>> ec750ca1
 
     def __post_init__(self):
         """Validate settings"""
@@ -3185,11 +3094,9 @@
 
     def get_incar_updates(
         self,
-        structure: Structure,
-        prev_incar: dict | str | None = None,
-        bandgap: float = 0.0,
+        *args,
         vasprun: Vasprun | None = None,
-        outcar: Outcar | None = None,
+        **kwargs,
     ) -> dict:
         """Get incar updates."""
         updates = {
