"""
Classes for reading/manipulating/writing VASP input files.
All major VASP input files.
"""

from __future__ import annotations

import codecs
import hashlib
import itertools
import json
import logging
import math
import os
import re
import subprocess
import warnings
from collections import namedtuple
from enum import Enum
from glob import glob
from hashlib import sha256
from typing import TYPE_CHECKING, Any, Literal

import numpy as np
import scipy.constants as const
from monty.dev import deprecated
from monty.io import zopen
from monty.json import MontyDecoder, MSONable
from monty.os import cd
from monty.os.path import zpath
from monty.serialization import dumpfn, loadfn
from tabulate import tabulate

from pymatgen.core import SETTINGS, Element, Lattice, Structure, get_el_sp
from pymatgen.electronic_structure.core import Magmom
from pymatgen.util.io_utils import clean_lines
from pymatgen.util.string import str_delimited

if TYPE_CHECKING:
    from collections.abc import Iterator, Sequence

    from numpy.typing import ArrayLike

    from pymatgen.core.trajectory import Vector3D
    from pymatgen.util.typing import PathLike


__author__ = "Shyue Ping Ong, Geoffroy Hautier, Rickard Armiento, Vincent L Chevrier, Stephen Dacek"
__copyright__ = "Copyright 2011, The Materials Project"

logger = logging.getLogger(__name__)
module_dir = os.path.dirname(os.path.abspath(__file__))

# hashes computed from the full POTCAR file contents by pymatgen (not 1st-party VASP hashes)
PYMATGEN_POTCAR_HASHES = loadfn(f"{module_dir}/vasp_potcar_pymatgen_hashes.json")
# written to some newer POTCARs by VASP
VASP_POTCAR_HASHES = loadfn(f"{module_dir}/vasp_potcar_file_hashes.json")
POTCAR_STATS_PATH = os.path.join(module_dir, "potcar-summary-stats.json.bz2")


class Poscar(MSONable):
    """
    Object for representing the data in a POSCAR or CONTCAR file.

    Attributes:
        structure: Associated Structure.
        comment: Optional comment string.
        true_names: Boolean indication whether Poscar contains actual real names parsed
            from either a POTCAR or the POSCAR itself.
        selective_dynamics: Selective dynamics attribute for each site if available.
            A Nx3 array of booleans.
        velocities: Velocities for each site (typically read in from a CONTCAR).
            A Nx3 array of floats.
        predictor_corrector: Predictor corrector coordinates and derivatives for each site;
            i.e. a list of three 1x3 arrays for each site (typically read in from an MD CONTCAR).
        predictor_corrector_preamble: Predictor corrector preamble contains the predictor-corrector key,
            POTIM, and thermostat parameters that precede the site-specific predictor corrector data in MD CONTCAR.
        lattice_velocities: Lattice velocities and current lattice (typically read
            in from an MD CONTCAR). A 6x3 array of floats.
        temperature: Temperature of velocity Maxwell-Boltzmann initialization.
            Initialized to -1 (MB hasn't been performed).
    """

    def __init__(
        self,
        structure: Structure,
        comment: str | None = None,
        selective_dynamics: ArrayLike | None = None,
        true_names: bool = True,
        velocities: ArrayLike | None = None,
        predictor_corrector: ArrayLike | None = None,
        predictor_corrector_preamble: str | None = None,
        lattice_velocities: ArrayLike | None = None,
        sort_structure: bool = False,
    ):
        """
        Args:
            structure (Structure): Structure object.
            comment (str | None, optional): Optional comment line for POSCAR. Defaults to unit
                cell formula of structure. Defaults to None.
            selective_dynamics (ArrayLike | None, optional): Bool values for selective dynamics,
                where N is the number of sites. Defaults to None.
            true_names (bool, optional): Set to False if the names in the POSCAR are not
                well-defined and ambiguous. This situation arises commonly in
                VASP < 5 where the POSCAR sometimes does not contain element
                symbols. Defaults to True.
            velocities (ArrayLike | None, optional): Velocities for the POSCAR. Typically parsed
                in MD runs or can be used to initialize velocities. Defaults to None.
            predictor_corrector (ArrayLike | None, optional): Predictor corrector for the POSCAR.
                Typically parsed in MD runs. Defaults to None.
            predictor_corrector_preamble (str | None, optional): Preamble to the predictor
                corrector. Defaults to None.
            lattice_velocities (ArrayLike | None, optional): Lattice velocities and current
                lattice for the POSCAR. Available in MD runs with variable cell. Defaults to None.
            sort_structure (bool, optional): Whether to sort the structure. Useful if species
                are not grouped properly together. Defaults to False.
        """
        if structure.is_ordered:
            site_properties = {}

            if selective_dynamics is not None:
                selective_dynamics = np.array(selective_dynamics)
                if not selective_dynamics.all():
                    site_properties["selective_dynamics"] = selective_dynamics

            if velocities is not None:
                velocities = np.array(velocities)
                if velocities.any():
                    site_properties["velocities"] = velocities

            if predictor_corrector is not None:
                predictor_corrector = np.array(predictor_corrector)
                if predictor_corrector.any():
                    site_properties["predictor_corrector"] = predictor_corrector

            structure = Structure.from_sites(structure)
            self.structure = structure.copy(site_properties=site_properties)
            if sort_structure:
                self.structure = self.structure.get_sorted_structure()
            self.true_names = true_names
            self.comment = structure.formula if comment is None else comment
            if predictor_corrector_preamble:
                self.structure.properties["predictor_corrector_preamble"] = predictor_corrector_preamble

            if lattice_velocities is not None and np.any(lattice_velocities):
                self.structure.properties["lattice_velocities"] = np.asarray(lattice_velocities)
        else:
            raise ValueError("Disordered structure with partial occupancies cannot be converted into POSCAR!")

        self.temperature = -1.0

    @property
    def velocities(self):
        """Velocities in Poscar."""
        return self.structure.site_properties.get("velocities")

    @property
    def selective_dynamics(self):
        """Selective dynamics in Poscar."""
        return self.structure.site_properties.get("selective_dynamics")

    @property
    def predictor_corrector(self):
        """Predictor corrector in Poscar."""
        return self.structure.site_properties.get("predictor_corrector")

    @property
    def predictor_corrector_preamble(self):
        """Predictor corrector preamble in Poscar."""
        return self.structure.properties.get("predictor_corrector_preamble")

    @property
    def lattice_velocities(self):
        """Lattice velocities in Poscar (including the current lattice vectors)."""
        return self.structure.properties.get("lattice_velocities")

    @velocities.setter  # type: ignore
    def velocities(self, velocities):
        """Setter for Poscar.velocities."""
        self.structure.add_site_property("velocities", velocities)

    @selective_dynamics.setter  # type: ignore
    def selective_dynamics(self, selective_dynamics):
        """Setter for Poscar.selective_dynamics."""
        self.structure.add_site_property("selective_dynamics", selective_dynamics)

    @predictor_corrector.setter  # type: ignore
    def predictor_corrector(self, predictor_corrector):
        """Setter for Poscar.predictor_corrector."""
        self.structure.add_site_property("predictor_corrector", predictor_corrector)

    @predictor_corrector_preamble.setter  # type: ignore
    def predictor_corrector_preamble(self, predictor_corrector_preamble):
        """Setter for Poscar.predictor_corrector."""
        self.structure.properties["predictor_corrector"] = predictor_corrector_preamble

    @lattice_velocities.setter  # type: ignore
    def lattice_velocities(self, lattice_velocities: ArrayLike) -> None:
        """Setter for Poscar.lattice_velocities."""
        self.structure.properties["lattice_velocities"] = np.asarray(lattice_velocities)

    @property
    def site_symbols(self) -> list[str]:
        """
        Sequence of symbols associated with the Poscar. Similar to 6th line in VASP 5+ POSCAR.
        """
        syms = [site.specie.symbol for site in self.structure]
        return [a[0] for a in itertools.groupby(syms)]

    @property
    def natoms(self) -> list[int]:
        """
        Sequence of number of sites of each type associated with the Poscar.
        Similar to 7th line in vasp 5+ POSCAR or the 6th line in vasp 4 POSCAR.
        """
        syms = [site.specie.symbol for site in self.structure]
        return [len(tuple(a[1])) for a in itertools.groupby(syms)]

    def __setattr__(self, name, value):
        if name in ("selective_dynamics", "velocities") and value is not None and len(value) > 0:
            value = np.array(value)
            dim = value.shape
            if dim[1] != 3 or dim[0] != len(self.structure):
                raise ValueError(f"{name} array must be same length as the structure.")
            value = value.tolist()
        super().__setattr__(name, value)

    @classmethod
    def from_file(cls, filename, check_for_potcar=True, read_velocities=True, **kwargs) -> Poscar:
        """
        Reads a Poscar from a file.

        The code will try its best to determine the elements in the POSCAR in
        the following order:

        1. If check_for_potcar is True, the code will try to check if a POTCAR
        is in the same directory as the POSCAR and use elements from that by
        default. (This is the VASP default sequence of priority).
        2. If the input file is VASP5-like and contains element symbols in the
        6th line, the code will use that if check_for_potcar is False or there
        is no POTCAR found.
        3. Failing (2), the code will check if a symbol is provided at the end
        of each coordinate.

        If all else fails, the code will just assign the first n elements in
        increasing atomic number, where n is the number of species, to the
        Poscar, where a warning would be issued. For example, H, He, Li, ....
        This will ensure at least a unique element is assigned to each site and
        any analysis that does not require specific elemental properties should work.

        Args:
            filename (str): File name containing Poscar data.
            check_for_potcar (bool): Whether to check if a POTCAR is present
                in the same directory as the POSCAR. Defaults to True.
            read_velocities (bool): Whether to read or not velocities if they
                are present in the POSCAR. Default is True.

        Returns:
            Poscar object.
        """
        if "check_for_POTCAR" in kwargs:
            warnings.warn("check_for_POTCAR is deprecated. Use check_for_potcar instead.", DeprecationWarning)
            check_for_potcar = kwargs.pop("check_for_POTCAR")

        dirname = os.path.dirname(os.path.abspath(filename))
        names = None
        if check_for_potcar and SETTINGS.get("PMG_POTCAR_CHECKS") is not False:
            potcars = glob(f"{dirname}/*POTCAR*")
            if potcars:
                try:
                    potcar = Potcar.from_file(sorted(potcars)[0])
                    names = [sym.split("_")[0] for sym in potcar.symbols]
                    [get_el_sp(n) for n in names]  # ensure valid names
                    warnings.warn(
                        "Cannot determine elements in POSCAR. Falling back to manual assignment.", BadPoscarWarning
                    )
                except Exception:
                    names = None
        with zopen(filename, "rt") as f:
            return cls.from_str(f.read(), names, read_velocities=read_velocities)

    @classmethod
    @deprecated(message="Use from_str instead")
    def from_string(cls, *args, **kwargs):
        return cls.from_str(*args, **kwargs)

    @classmethod
    def from_str(cls, data, default_names=None, read_velocities=True) -> Poscar:
        """
        Reads a Poscar from a string.

        The code will try its best to determine the elements in the POSCAR in
        the following order:

        1. If default_names are supplied and valid, it will use those. Usually,
        default names comes from an external source, such as a POTCAR in the
        same directory.

        2. If there are no valid default names but the input file is VASP5-like
        and contains element symbols in the 6th line, the code will use that.

        3. Failing (2), the code will check if a symbol is provided at the end
        of each coordinate.

        If all else fails, the code will just assign the first n elements in
        increasing atomic number, where n is the number of species, to the
        Poscar. For example, H, He, Li, .... This will ensure at least a
        unique element is assigned to each site and any analysis that does not
        require specific elemental properties should work fine.

        Args:
            data (str): String containing Poscar data.
            default_names ([str]): Default symbols for the POSCAR file,
                usually coming from a POTCAR in the same directory.
            read_velocities (bool): Whether to read or not velocities if they
                are present in the POSCAR. Default is True.

        Returns:
            Poscar object.
        """
        # "^\s*$" doesn't match lines with no whitespace
        chunks = re.split(r"\n\s*\n", data.rstrip(), flags=re.MULTILINE)
        try:
            if chunks[0] == "":
                chunks.pop(0)
                chunks[0] = "\n" + chunks[0]
        except IndexError:
            raise ValueError("Empty POSCAR")

        # Parse positions
        lines = tuple(clean_lines(chunks[0].split("\n"), remove_empty_lines=False))
        comment = lines[0]
        scale = float(lines[1])
        lattice = np.array([[float(i) for i in line.split()] for line in lines[2:5]])
        if scale < 0:
            # In vasp, a negative scale factor is treated as a volume. We need
            # to translate this to a proper lattice vector scaling.
            vol = abs(np.linalg.det(lattice))
            lattice *= (-scale / vol) ** (1 / 3)
        else:
            lattice *= scale

        vasp5_symbols = False
        try:
            n_atoms = [int(i) for i in lines[5].split()]
            ipos = 6
        except ValueError:
            vasp5_symbols = True
            symbols = lines[5].split()

            # Atoms and number of atoms in POSCAR written with vasp appear on
            # multiple lines when atoms of the same type are not grouped together
            # and more than 20 groups are then defined ...
            # Example :
            # Cr16 Fe35 Ni2
            #    1.00000000000000
            #      8.5415010000000002   -0.0077670000000000   -0.0007960000000000
            #     -0.0077730000000000    8.5224019999999996    0.0105580000000000
            #     -0.0007970000000000    0.0105720000000000    8.5356889999999996
            #    Fe   Cr   Fe   Cr   Fe   Cr   Fe   Cr   Fe   Cr   Fe   Cr   Fe   Cr   Fe   Ni   Fe   Cr   Fe   Cr
            #    Fe   Ni   Fe   Cr   Fe
            #      1   1   2   4   2   1   1   1     2     1     1     1     4     1     1     1     5     3     6     1
            #      2   1   3   2   5
            # Direct
            #   ...
            n_lines_symbols = 1
            for n_lines_symbols in range(1, 11):
                try:
                    int(lines[5 + n_lines_symbols].split()[0])
                    break
                except ValueError:
                    pass
            for i_line_symbols in range(6, 5 + n_lines_symbols):
                symbols.extend(lines[i_line_symbols].split())
            n_atoms = []
            iline_natoms_start = 5 + n_lines_symbols
            for iline_natoms in range(iline_natoms_start, iline_natoms_start + n_lines_symbols):
                n_atoms.extend([int(i) for i in lines[iline_natoms].split()])
            atomic_symbols = []
            for i, nat in enumerate(n_atoms):
                atomic_symbols.extend([symbols[i]] * nat)
            ipos = 5 + 2 * n_lines_symbols

        pos_type = lines[ipos].split()[0]

        has_selective_dynamics = False
        # Selective dynamics
        if pos_type[0] in "sS":
            has_selective_dynamics = True
            ipos += 1
            pos_type = lines[ipos].split()[0]

        cart = pos_type[0] in "cCkK"
        n_sites = sum(n_atoms)

        # If default_names is specified (usually coming from a POTCAR), use
        # them. This is in line with VASP's parsing order that the POTCAR
        # specified is the default used.
        if default_names:
            try:
                atomic_symbols = []
                for i, nat in enumerate(n_atoms):
                    atomic_symbols.extend([default_names[i]] * nat)
                vasp5_symbols = True
            except IndexError:
                pass

        if not vasp5_symbols:
            ind = 6 if has_selective_dynamics else 3
            try:
                # Check if names are appended at the end of the coordinates.
                atomic_symbols = [line.split()[ind] for line in lines[ipos + 1 : ipos + 1 + n_sites]]
                # Ensure symbols are valid elements
                if not all(Element.is_valid_symbol(sym) for sym in atomic_symbols):
                    raise ValueError("Non-valid symbols detected.")
                vasp5_symbols = True
            except (ValueError, IndexError):
                # Defaulting to false names.
                atomic_symbols = []
                for i, nat in enumerate(n_atoms):
                    sym = Element.from_Z(i + 1).symbol
                    atomic_symbols.extend([sym] * nat)
                warnings.warn(
                    f"Elements in POSCAR cannot be determined. Defaulting to false names {atomic_symbols}.",
                    BadPoscarWarning,
                )

        # Read the atomic coordinates
        coords = []
        selective_dynamics = [] if has_selective_dynamics else None
        for i in range(n_sites):
            tokens = lines[ipos + 1 + i].split()
            crd_scale = scale if cart else 1
            coords.append([float(j) * crd_scale for j in tokens[:3]])
            if has_selective_dynamics:
                # Warn when values contain suspicious entries
                if any(value not in {"T", "F"} for value in tokens[3:6]):
                    warnings.warn("Selective dynamics values must be either 'T' or 'F'.", BadPoscarWarning)

                # Warn when elements contains Fluorine (F) (#3539)
<<<<<<< HEAD
                if atomic_symbols[i] == "F" and len(tokens[3:]) >= 4 \
                        and "F" in tokens[3:6]:
=======
                if atomic_symbols[i] == "F" and len(tokens[3:]) == 4 and "F" in tokens[3:6]:
>>>>>>> faadd7de
                    warnings.warn(
                        "Selective dynamics with Fluorine. Make sure the 4th-6th entry is selective dynamics.",
                        BadPoscarWarning,
                    )

                selective_dynamics.append([value == "T" for value in tokens[3:6]])

        # Warn when ALL degrees of freedom relaxed (#3539)
        if has_selective_dynamics and all(all(i is True for i in in_list) for in_list in selective_dynamics):
            warnings.warn("Selective dynamics toggled with ALL degrees of freedom relaxed.", BadPoscarWarning)

        struct = Structure(
            lattice,
            atomic_symbols,
            coords,
            to_unit_cell=False,
            validate_proximity=False,
            coords_are_cartesian=cart,
        )

        if read_velocities:
            # Parse the lattice velocities and current lattice, if present.
            # The header line should contain "Lattice velocities and vectors"
            # There is no space between the coordinates and this section, so
            # it appears in the lines of the first chunk
            lattice_velocities = []
            if len(lines) > ipos + n_sites + 1 and lines[ipos + n_sites + 1].lower().startswith("l"):
                for line in lines[ipos + n_sites + 3 : ipos + n_sites + 9]:
                    lattice_velocities.append([float(tok) for tok in line.split()])

            # Parse velocities if any
            velocities = []
            if len(chunks) > 1:
                for line in chunks[1].strip().split("\n"):
                    velocities.append([float(tok) for tok in line.split()])

            # Parse the predictor-corrector data
            predictor_corrector = []
            predictor_corrector_preamble = None

            if len(chunks) > 2:
                lines = chunks[2].strip().split("\n")
                # There are 3 sets of 3xN Predictor corrector parameters
                # So can't be stored as a single set of "site_property"

                # First line in chunk is a key in CONTCAR
                # Second line is POTIM
                # Third line is the thermostat parameters
                predictor_corrector_preamble = lines[0] + "\n" + lines[1] + "\n" + lines[2]
                # Rest is three sets of parameters, each set contains
                # x, y, z predictor-corrector parameters for every atom in order
                lines = lines[3:]
                for st in range(n_sites):
                    d1 = [float(tok) for tok in lines[st].split()]
                    d2 = [float(tok) for tok in lines[st + n_sites].split()]
                    d3 = [float(tok) for tok in lines[st + 2 * n_sites].split()]
                    predictor_corrector.append([d1, d2, d3])
        else:
            velocities = predictor_corrector = predictor_corrector_preamble = lattice_velocities = None

        return cls(
            struct,
            comment,
            selective_dynamics,
            vasp5_symbols,
            velocities=velocities,
            predictor_corrector=predictor_corrector,
            predictor_corrector_preamble=predictor_corrector_preamble,
            lattice_velocities=lattice_velocities,
        )

    @np.deprecate(message="Use get_str instead")
    def get_string(self, *args, **kwargs) -> str:
        return self.get_str(*args, **kwargs)

    def get_str(self, direct: bool = True, vasp4_compatible: bool = False, significant_figures: int = 16) -> str:
        """
        Returns a string to be written as a POSCAR file. By default, site
        symbols are written, which means compatibility is for vasp >= 5.

        Args:
            direct (bool): Whether coordinates are output in direct or
                Cartesian. Defaults to True.
            vasp4_compatible (bool): Set to True to omit site symbols on 6th
                line to maintain backward vasp 4.x compatibility. Defaults
                to False.
            significant_figures (int): No. of significant figures to
                output all quantities. Defaults to 16. Note that positions are
                output in fixed point, while velocities are output in
                scientific format.

        Returns:
            String representation of POSCAR.
        """
        # This corrects for VASP really annoying bug of crashing on lattices
        # which have triple product < 0. We will just invert the lattice
        # vectors.
        latt = self.structure.lattice
        if np.linalg.det(latt.matrix) < 0:
            latt = Lattice(-latt.matrix)

        format_str = f"{{:{significant_figures + 5}.{significant_figures}f}}"
        lines = [self.comment, "1.0"]
        for vec in latt.matrix:
            lines.append(" ".join(format_str.format(c) for c in vec))

        if self.true_names and not vasp4_compatible:
            lines.append(" ".join(self.site_symbols))
        lines.append(" ".join(map(str, self.natoms)))
        if self.selective_dynamics:
            lines.append("Selective dynamics")
        lines.append("direct" if direct else "cartesian")

        for i, site in enumerate(self.structure):
            coords = site.frac_coords if direct else site.coords
            line = " ".join(format_str.format(c) for c in coords)
            if self.selective_dynamics is not None:
                sd = ["T" if j else "F" for j in self.selective_dynamics[i]]
                line += f" {sd[0]} {sd[1]} {sd[2]}"
            line += f" {site.species_string}"
            lines.append(line)

        if self.lattice_velocities is not None:
            try:
                lines.extend(["Lattice velocities and vectors", "  1"])
                for velo in self.lattice_velocities:
                    # VASP is strict about the format when reading this quantity
                    lines.append(" ".join(f" {val: .7E}" for val in velo))
            except Exception:
                warnings.warn("Lattice velocities are missing or corrupted.", BadPoscarWarning)

        if self.velocities:
            try:
                lines.append("")
                for velo in self.velocities:
                    lines.append(" ".join(format_str.format(val) for val in velo))
            except Exception:
                warnings.warn("Velocities are missing or corrupted.", BadPoscarWarning)

        if self.predictor_corrector:
            lines.append("")
            if self.predictor_corrector_preamble:
                lines.append(self.predictor_corrector_preamble)
                pred = np.array(self.predictor_corrector)
                for col in range(3):
                    for z in pred[:, col]:
                        lines.append(" ".join(format_str.format(i) for i in z))
            else:
                warnings.warn(
                    "Preamble information missing or corrupt. Writing Poscar with no predictor corrector data.",
                    BadPoscarWarning,
                )

        return "\n".join(lines) + "\n"

    def __repr__(self):
        return self.get_str()

    def __str__(self):
        """String representation of Poscar file."""
        return self.get_str()

    def write_file(self, filename: PathLike, **kwargs):
        """
        Writes POSCAR to a file. The supported kwargs are the same as those for
        the Poscar.get_string method and are passed through directly.
        """
        with zopen(filename, "wt") as f:
            f.write(self.get_str(**kwargs))

    def as_dict(self) -> dict:
        """MSONable dict."""
        return {
            "@module": type(self).__module__,
            "@class": type(self).__name__,
            "structure": self.structure.as_dict(),
            "true_names": self.true_names,
            "selective_dynamics": np.array(self.selective_dynamics).tolist(),
            "velocities": self.velocities,
            "predictor_corrector": self.predictor_corrector,
            "comment": self.comment,
        }

    @classmethod
    def from_dict(cls, d: dict) -> Poscar:
        """
        :param d: Dict representation.

        Returns:
            Poscar
        """
        return Poscar(
            Structure.from_dict(d["structure"]),
            comment=d["comment"],
            selective_dynamics=d["selective_dynamics"],
            true_names=d["true_names"],
            velocities=d.get("velocities"),
            predictor_corrector=d.get("predictor_corrector"),
        )

    def set_temperature(self, temperature: float):
        """
        Initializes the velocities based on Maxwell-Boltzmann distribution.
        Removes linear, but not angular drift (same as VASP).

        Scales the energies to the exact temperature (microcanonical ensemble)
        Velocities are given in A/fs. This is the vasp default when
        direct/cartesian is not specified (even when positions are given in
        direct coordinates)

        Overwrites imported velocities, if any.

        Args:
            temperature (float): Temperature in Kelvin.
        """
        # mean 0 variance 1
        velocities = np.random.randn(len(self.structure), 3)

        # in AMU, (N,1) array
        atomic_masses = np.array([site.specie.atomic_mass.to("kg") for site in self.structure])
        dof = 3 * len(self.structure) - 3

        # remove linear drift (net momentum)
        velocities -= np.average(atomic_masses[:, np.newaxis] * velocities, axis=0) / np.average(atomic_masses)

        # scale velocities due to atomic masses
        # mean 0 std proportional to sqrt(1/m)
        velocities /= atomic_masses[:, np.newaxis] ** (1 / 2)

        # scale velocities to get correct temperature
        energy = np.sum(1 / 2 * atomic_masses * np.sum(velocities**2, axis=1))
        scale = (temperature * dof / (2 * energy / const.k)) ** (1 / 2)

        velocities *= scale * 1e-5  # these are in A/fs

        self.temperature = temperature
        self.structure.site_properties.pop("selective_dynamics", None)
        self.structure.site_properties.pop("predictor_corrector", None)
        # returns as a list of lists to be consistent with the other
        # initializations

        self.structure.add_site_property("velocities", velocities.tolist())


class BadPoscarWarning(UserWarning):
    """Warning class for bad POSCAR entries."""


with open(f"{module_dir}/incar_parameters.json", encoding="utf-8") as json_file:
    incar_params = json.loads(json_file.read())


class Incar(dict, MSONable):
    """
    INCAR object for reading and writing INCAR files. Essentially consists of
    a dictionary with some helper functions.
    """

    def __init__(self, params: dict[str, Any] | None = None):
        """
        Creates an Incar object.

        Args:
            params (dict): A set of input parameters as a dictionary.
        """
        super().__init__()
        if params:
            # if Incar contains vector-like magmoms given as a list
            # of floats, convert to a list of lists
            if (params.get("MAGMOM") and isinstance(params["MAGMOM"][0], (int, float))) and (
                params.get("LSORBIT") or params.get("LNONCOLLINEAR")
            ):
                val = []
                for i in range(len(params["MAGMOM"]) // 3):
                    val.append(params["MAGMOM"][i * 3 : (i + 1) * 3])
                params["MAGMOM"] = val

            self.update(params)

    def __setitem__(self, key: str, val: Any):
        """
        Add parameter-val pair to Incar. Warns if parameter is not in list of
        valid INCAR tags. Also cleans the parameter and val by stripping
        leading and trailing white spaces.
        """
        super().__setitem__(
            key.strip(),
            Incar.proc_val(key.strip(), val.strip()) if isinstance(val, str) else val,
        )

    def as_dict(self) -> dict:
        """MSONable dict."""
        dct = dict(self)
        dct["@module"] = type(self).__module__
        dct["@class"] = type(self).__name__
        return dct

    @classmethod
    def from_dict(cls, d) -> Incar:
        """
        :param d: Dict representation.

        Returns:
            Incar
        """
        if d.get("MAGMOM") and isinstance(d["MAGMOM"][0], dict):
            d["MAGMOM"] = [Magmom.from_dict(m) for m in d["MAGMOM"]]
        return Incar({k: v for k, v in d.items() if k not in ("@module", "@class")})

    @np.deprecate(message="Use get_str instead")
    def get_string(self, *args, **kwargs) -> str:
        return self.get_str(*args, **kwargs)

    def get_str(self, sort_keys: bool = False, pretty: bool = False) -> str:
        """
        Returns a string representation of the INCAR. The reason why this
        method is different from the __str__ method is to provide options for
        pretty printing.

        Args:
            sort_keys (bool): Set to True to sort the INCAR parameters
                alphabetically. Defaults to False.
            pretty (bool): Set to True for pretty aligned output. Defaults
                to False.
        """
        keys = list(self)
        if sort_keys:
            keys = sorted(keys)
        lines = []
        for k in keys:
            if k == "MAGMOM" and isinstance(self[k], list):
                value = []

                if isinstance(self[k][0], (list, Magmom)) and (self.get("LSORBIT") or self.get("LNONCOLLINEAR")):
                    value.append(" ".join(str(i) for j in self[k] for i in j))
                elif self.get("LSORBIT") or self.get("LNONCOLLINEAR"):
                    for m, g in itertools.groupby(self[k]):
                        value.append(f"3*{len(tuple(g))}*{m}")
                else:
                    # float() to ensure backwards compatibility between
                    # float magmoms and Magmom objects
                    for m, g in itertools.groupby(self[k], key=float):
                        value.append(f"{len(tuple(g))}*{m}")

                lines.append([k, " ".join(value)])
            elif isinstance(self[k], list):
                lines.append([k, " ".join(map(str, self[k]))])
            else:
                lines.append([k, self[k]])

        if pretty:
            return str(tabulate([[line[0], "=", line[1]] for line in lines], tablefmt="plain"))
        return str_delimited(lines, None, " = ") + "\n"

    def __str__(self):
        return self.get_str(sort_keys=True, pretty=False)

    def write_file(self, filename: PathLike):
        """Write Incar to a file.

        Args:
            filename (str): filename to write to.
        """
        with zopen(filename, "wt") as f:
            f.write(str(self))

    @classmethod
    def from_file(cls, filename: PathLike) -> Incar:
        """Reads an Incar object from a file.

        Args:
            filename (str): Filename for file

        Returns:
            Incar object
        """
        with zopen(filename, "rt") as f:
            return cls.from_str(f.read())

    @classmethod
    @np.deprecate(message="Use from_str instead")
    def from_string(cls, *args, **kwargs):
        return cls.from_str(*args, **kwargs)

    @classmethod
    def from_str(cls, string: str) -> Incar:
        """Reads an Incar object from a string.

        Args:
            string (str): Incar string

        Returns:
            Incar object
        """
        lines = list(clean_lines(string.splitlines()))
        params = {}
        for line in lines:
            for sline in line.split(";"):
                if m := re.match(r"(\w+)\s*=\s*(.*)", sline.strip()):
                    key = m.group(1).strip()
                    val = m.group(2).strip()
                    val = Incar.proc_val(key, val)
                    params[key] = val
        return cls(params)

    @staticmethod
    def proc_val(key: str, val: Any):
        """Helper method to convert INCAR parameters to proper types like ints, floats, lists, etc.

        Args:
            key: INCAR parameter key
            val: Actual value of INCAR parameter.
        """
        list_keys = ("LDAUU", "LDAUL", "LDAUJ", "MAGMOM", "DIPOL", "LANGEVIN_GAMMA", "QUAD_EFG", "EINT")
        bool_keys = (
            "LDAU",
            "LWAVE",
            "LSCALU",
            "LCHARG",
            "LPLANE",
            "LUSE_VDW",
            "LHFCALC",
            "ADDGRID",
            "LSORBIT",
            "LNONCOLLINEAR",
        )
        float_keys = ("EDIFF", "SIGMA", "TIME", "ENCUTFOCK", "HFSCREEN", "POTIM", "EDIFFG", "AGGAC", "PARAM1", "PARAM2")
        int_keys = (
            "NSW",
            "NBANDS",
            "NELMIN",
            "ISIF",
            "IBRION",
            "ISPIN",
            "ISTART",
            "ICHARG",
            "NELM",
            "ISMEAR",
            "NPAR",
            "LDAUPRINT",
            "LMAXMIX",
            "ENCUT",
            "NSIM",
            "NKRED",
            "NUPDOWN",
            "ISPIND",
            "LDAUTYPE",
            "IVDW",
        )

        def smart_int_or_float(num_str):
            if num_str.find(".") != -1 or num_str.lower().find("e") != -1:
                return float(num_str)
            return int(num_str)

        try:
            if key in list_keys:
                output = []
                tokens = re.findall(r"(-?\d+\.?\d*)\*?(-?\d+\.?\d*)?\*?(-?\d+\.?\d*)?", val)
                for tok in tokens:
                    if tok[2] and "3" in tok[0]:
                        output.extend([smart_int_or_float(tok[2])] * int(tok[0]) * int(tok[1]))
                    elif tok[1]:
                        output.extend([smart_int_or_float(tok[1])] * int(tok[0]))
                    else:
                        output.append(smart_int_or_float(tok[0]))
                return output
            if key in bool_keys:
                m = re.match(r"^\.?([T|F|t|f])[A-Za-z]*\.?", val)
                if m:
                    return m.group(1).lower() == "t"

                raise ValueError(key + " should be a boolean type!")

            if key in float_keys:
                return float(re.search(r"^-?\d*\.?\d*[e|E]?-?\d*", val).group(0))  # type: ignore

            if key in int_keys:
                return int(re.match(r"^-?[0-9]+", val).group(0))  # type: ignore

        except ValueError:
            pass

        # Not in standard keys. We will try a hierarchy of conversions.
        try:
            return int(val)
        except ValueError:
            pass

        try:
            return float(val)
        except ValueError:
            pass

        if "true" in val.lower():
            return True

        if "false" in val.lower():
            return False

        return val.strip().capitalize()

    def diff(self, other: Incar) -> dict[str, dict[str, Any]]:
        """
        Diff function for Incar. Compares two Incars and indicates which
        parameters are the same and which are not. Useful for checking whether
        two runs were done using the same parameters.

        Args:
            other (Incar): The other Incar object to compare to.

        Returns:
            dict[str, dict]: of the following format:
                {"Same" : parameters_that_are_the_same, "Different": parameters_that_are_different}
                Note that the parameters are return as full dictionaries of values. E.g. {"ISIF":3}
        """
        similar_param = {}
        different_param = {}
        for k1, v1 in self.items():
            if k1 not in other:
                different_param[k1] = {"INCAR1": v1, "INCAR2": None}
            elif v1 != other[k1]:
                different_param[k1] = {"INCAR1": v1, "INCAR2": other[k1]}
            else:
                similar_param[k1] = v1
        for k2, v2 in other.items():
            if k2 not in similar_param and k2 not in different_param and k2 not in self:
                different_param[k2] = {"INCAR1": None, "INCAR2": v2}
        return {"Same": similar_param, "Different": different_param}

    def __add__(self, other):
        """
        Add all the values of another INCAR object to this object.
        Facilitates the use of "standard" INCARs.
        """
        params = dict(self.items())
        for key, val in other.items():
            if key in self and val != self[key]:
                raise ValueError(f"Incars have conflicting values for {key}: {self[key]} != {val}")
            params[key] = val
        return Incar(params)

    def check_params(self):
        """
        Raise a warning for nonexistent INCAR tags or invalid values.
        If a tag doesn't exist (e.g. typo), calculation will still run,
        however VASP will ignore the tag without letting you know.
        """
        for tag, val in self.items():
            # First check if this tag exists
            if tag not in incar_params:
                warnings.warn(f"Cannot find {tag} in the list of INCAR tags", BadIncarWarning, stacklevel=2)

            # Now check if the tag type is appropriate
            elif isinstance(incar_params[tag], str) and type(val).__name__ != incar_params[tag]:
                warnings.warn(f"{tag}: {val} is not a {incar_params[tag]}", BadIncarWarning, stacklevel=2)

            # Check if the given value is in the list
            elif isinstance(incar_params[tag], list) and val not in incar_params[tag]:
                warnings.warn(f"{tag}: Cannot find {val} in the list of values", BadIncarWarning, stacklevel=2)


class BadIncarWarning(UserWarning):
    """Warning class for bad INCAR parameters."""


class KpointsSupportedModes(Enum):
    """Enum type of all supported modes for Kpoint generation."""

    Automatic = 0
    Gamma = 1
    Monkhorst = 2
    Line_mode = 3
    Cartesian = 4
    Reciprocal = 5

    def __str__(self):
        return str(self.name)

    @classmethod
    @np.deprecate(message="Use from_str instead")
    def from_string(cls, *args, **kwargs):
        return cls.from_str(*args, **kwargs)

    @classmethod
    def from_str(cls, mode: str) -> KpointsSupportedModes:
        """
        :param s: String

        Returns:
            Kpoints_supported_modes
        """
        initial = mode.lower()[0]
        for key in KpointsSupportedModes:
            if key.name.lower()[0] == initial:
                return key
        raise ValueError(f"Invalid Kpoint {mode=}")


class Kpoints(MSONable):
    """KPOINT reader/writer."""

    supported_modes = KpointsSupportedModes

    def __init__(
        self,
        comment: str = "Default gamma",
        num_kpts: int = 0,
        style: KpointsSupportedModes = supported_modes.Gamma,
        kpts: Sequence[float | Sequence] = ((1, 1, 1),),
        kpts_shift: Vector3D = (0, 0, 0),
        kpts_weights=None,
        coord_type=None,
        labels=None,
        tet_number: int = 0,
        tet_weight: float = 0,
        tet_connections=None,
    ):
        """
        Highly flexible constructor for Kpoints object. The flexibility comes
        at the cost of usability and in general, it is recommended that you use
        the default constructor only if you know exactly what you are doing and
        requires the flexibility. For most usage cases, the three automatic
        schemes can be constructed far more easily using the convenience static
        constructors (automatic, gamma_automatic, monkhorst_automatic) and it
        is recommended that you use those.

        Args:
            comment (str): String comment for Kpoints. Defaults to "Default gamma".
            num_kpts: Following VASP method of defining the KPOINTS file, this
                parameter is the number of kpoints specified. If set to 0
                (or negative), VASP automatically generates the KPOINTS.
            style: Style for generating KPOINTS. Use one of the
                Kpoints.supported_modes enum types.
            kpts (2D array): 2D array of kpoints. Even when only a single
                specification is required, e.g. in the automatic scheme,
                the kpts should still be specified as a 2D array. e.g.,
                [[20]] or [[2,2,2]].
            kpts_shift (3x1 array): Shift for Kpoints.
            kpts_weights: Optional weights for kpoints. Weights should be
                integers. For explicit kpoints.
            coord_type: In line-mode, this variable specifies whether the
                Kpoints were given in Cartesian or Reciprocal coordinates.
            labels: In line-mode, this should provide a list of labels for
                each kpt. It is optional in explicit kpoint mode as comments for
                k-points.
            tet_number: For explicit kpoints, specifies the number of
                tetrahedrons for the tetrahedron method.
            tet_weight: For explicit kpoints, specifies the weight for each
                tetrahedron for the tetrahedron method.
            tet_connections: For explicit kpoints, specifies the connections
                of the tetrahedrons for the tetrahedron method.
                Format is a list of tuples, [ (sym_weight, [tet_vertices]),
                ...]

        The default behavior of the constructor is for a Gamma centered,
        1x1x1 KPOINTS with no shift.
        """
        if num_kpts > 0 and not labels and not kpts_weights:
            raise ValueError("For explicit or line-mode kpoints, either the labels or kpts_weights must be specified.")

        self.comment = comment
        self.num_kpts = num_kpts
        self.kpts = kpts
        self.style = style
        self.coord_type = coord_type
        self.kpts_weights = kpts_weights
        self.kpts_shift = kpts_shift
        self.labels = labels
        self.tet_number = tet_number
        self.tet_weight = tet_weight
        self.tet_connections = tet_connections

    @property
    def style(self) -> KpointsSupportedModes:
        """
        Style for kpoint generation. One of Kpoints_supported_modes enum.
        """
        return self._style

    @style.setter
    def style(self, style):
        """
        :param style: Style

        Returns:
            Sets the style for the Kpoints. One of Kpoints_supported_modes
            enum.
        """
        if isinstance(style, str):
            style = Kpoints.supported_modes.from_str(style)

        if (
            style
            in (Kpoints.supported_modes.Automatic, Kpoints.supported_modes.Gamma, Kpoints.supported_modes.Monkhorst)
            and len(self.kpts) > 1
        ):
            raise ValueError(
                "For fully automatic or automatic gamma or monk "
                "kpoints, only a single line for the number of "
                "divisions is allowed."
            )

        self._style = style

    @staticmethod
    def automatic(subdivisions):
        """
        Convenient static constructor for a fully automatic Kpoint grid, with
        gamma centered Monkhorst-Pack grids and the number of subdivisions
        along each reciprocal lattice vector determined by the scheme in the
        VASP manual.

        Args:
            subdivisions: Parameter determining number of subdivisions along
                each reciprocal lattice vector.

        Returns:
            Kpoints object
        """
        return Kpoints(
            "Fully automatic kpoint scheme", 0, style=Kpoints.supported_modes.Automatic, kpts=[[subdivisions]]
        )

    @staticmethod
    def gamma_automatic(kpts: tuple[int, int, int] = (1, 1, 1), shift: Vector3D = (0, 0, 0)):
        """
        Convenient static constructor for an automatic Gamma centered Kpoint
        grid.

        Args:
            kpts: Subdivisions N_1, N_2 and N_3 along reciprocal lattice
                vectors. Defaults to (1,1,1)
            shift: Shift to be applied to the kpoints. Defaults to (0,0,0).

        Returns:
            Kpoints object
        """
        return Kpoints("Automatic kpoint scheme", 0, Kpoints.supported_modes.Gamma, kpts=[kpts], kpts_shift=shift)

    @staticmethod
    def monkhorst_automatic(kpts: tuple[int, int, int] = (2, 2, 2), shift: Vector3D = (0, 0, 0)):
        """
        Convenient static constructor for an automatic Monkhorst pack Kpoint
        grid.

        Args:
            kpts: Subdivisions N_1, N_2, N_3 along reciprocal lattice
                vectors. Defaults to (2,2,2)
            shift: Shift to be applied to the kpoints. Defaults to (0,0,0).

        Returns:
            Kpoints object
        """
        return Kpoints("Automatic kpoint scheme", 0, Kpoints.supported_modes.Monkhorst, kpts=[kpts], kpts_shift=shift)

    @staticmethod
    def automatic_density(structure: Structure, kppa: float, force_gamma: bool = False):
        """
        Returns an automatic Kpoint object based on a structure and a kpoint
        density. Uses Gamma centered meshes for hexagonal cells and face-centered cells,
        Monkhorst-Pack grids otherwise.

        Algorithm:
            Uses a simple approach scaling the number of divisions along each
            reciprocal lattice vector proportional to its length.

        Args:
            structure (Structure): Input structure
            kppa (float): Grid density
            force_gamma (bool): Force a gamma centered mesh (default is to
                use gamma only for hexagonal cells or odd meshes)

        Returns:
            Kpoints
        """
        comment = f"pymatgen with grid density = {kppa:.0f} / number of atoms"
        if math.fabs((math.floor(kppa ** (1 / 3) + 0.5)) ** 3 - kppa) < 1:
            kppa += kppa * 0.01
        lattice = structure.lattice
        lengths = lattice.abc
        ngrid = kppa / len(structure)
        mult = (ngrid * lengths[0] * lengths[1] * lengths[2]) ** (1 / 3)

        num_div = [int(math.floor(max(mult / length, 1))) for length in lengths]

        is_hexagonal = lattice.is_hexagonal()
        is_face_centered = structure.get_space_group_info()[0][0] == "F"
        has_odd = any(idx % 2 == 1 for idx in num_div)
        if has_odd or is_hexagonal or is_face_centered or force_gamma:
            style = Kpoints.supported_modes.Gamma
        else:
            style = Kpoints.supported_modes.Monkhorst

        return Kpoints(comment, 0, style, [num_div], (0, 0, 0))

    @staticmethod
    def automatic_gamma_density(structure: Structure, kppa: float):
        """
        Returns an automatic Kpoint object based on a structure and a kpoint
        density. Uses Gamma centered meshes always. For GW.

        Algorithm:
            Uses a simple approach scaling the number of divisions along each
            reciprocal lattice vector proportional to its length.

        Args:
            structure: Input structure
            kppa: Grid density
        """
        latt = structure.lattice
        a, b, c = latt.abc
        ngrid = kppa / len(structure)

        mult = (ngrid * a * b * c) ** (1 / 3)
        num_div = [int(round(mult / length)) for length in latt.abc]

        # ensure that all num_div[i] > 0
        num_div = [idx if idx > 0 else 1 for idx in num_div]

        # VASP documentation recommends to use even grids for n <= 8 and odd grids for n > 8.
        num_div = [idx + idx % 2 if idx <= 8 else idx - idx % 2 + 1 for idx in num_div]

        style = Kpoints.supported_modes.Gamma

        comment = f"pymatgen with grid density = {kppa:.0f} / number of atoms"

        num_kpts = 0
        return Kpoints(comment, num_kpts, style, [num_div], (0, 0, 0))

    @staticmethod
    def automatic_density_by_vol(structure: Structure, kppvol: int, force_gamma: bool = False) -> Kpoints:
        """
        Returns an automatic Kpoint object based on a structure and a kpoint
        density per inverse Angstrom^3 of reciprocal cell.

        Algorithm:
            Same as automatic_density()

        Args:
            structure (Structure): Input structure
            kppvol (int): Grid density per Angstrom^(-3) of reciprocal cell
            force_gamma (bool): Force a gamma centered mesh

        Returns:
            Kpoints
        """
        vol = structure.lattice.reciprocal_lattice.volume
        kppa = kppvol * vol * len(structure)
        return Kpoints.automatic_density(structure, kppa, force_gamma=force_gamma)

    @staticmethod
    def automatic_density_by_lengths(
        structure: Structure, length_densities: Sequence[float], force_gamma: bool = False
    ):
        """
        Returns an automatic Kpoint object based on a structure and a k-point
        density normalized by lattice constants.

        Algorithm:
            For a given dimension, the # of k-points is chosen as
            length_density = # of kpoints * lattice constant, e.g. [50.0, 50.0, 1.0] would
            have k-points of 50/a x 50/b x 1/c.

        Args:
            structure (Structure): Input structure
            length_densities (list[floats]): Defines the density of k-points in each
            dimension, e.g. [50.0, 50.0, 1.0].
            force_gamma (bool): Force a gamma centered mesh

        Returns:
            Kpoints
        """
        if len(length_densities) != 3:
            msg = f"The dimensions of length_densities must be 3, not {len(length_densities)}"
            raise ValueError(msg)
        comment = f"k-point density of {length_densities}/[a, b, c]"
        lattice = structure.lattice
        abc = lattice.abc
        num_div = [np.ceil(ld / abc[idx]) for idx, ld in enumerate(length_densities)]
        is_hexagonal = lattice.is_hexagonal()
        is_face_centered = structure.get_space_group_info()[0][0] == "F"
        has_odd = any(idx % 2 == 1 for idx in num_div)
        if has_odd or is_hexagonal or is_face_centered or force_gamma:
            style = Kpoints.supported_modes.Gamma
        else:
            style = Kpoints.supported_modes.Monkhorst

        return Kpoints(comment, 0, style, [num_div], (0, 0, 0))

    @staticmethod
    def automatic_linemode(divisions, ibz):
        """
        Convenient static constructor for a KPOINTS in mode line_mode.
        gamma centered Monkhorst-Pack grids and the number of subdivisions
        along each reciprocal lattice vector determined by the scheme in the
        VASP manual.

        Args:
            divisions: Parameter determining the number of k-points along each high symmetry line.
            ibz: HighSymmKpath object (pymatgen.symmetry.bandstructure)

        Returns:
            Kpoints object
        """
        kpoints = []
        labels = []
        for path in ibz.kpath["path"]:
            kpoints.append(ibz.kpath["kpoints"][path[0]])
            labels.append(path[0])
            for i in range(1, len(path) - 1):
                kpoints.append(ibz.kpath["kpoints"][path[i]])
                labels.append(path[i])
                kpoints.append(ibz.kpath["kpoints"][path[i]])
                labels.append(path[i])

            kpoints.append(ibz.kpath["kpoints"][path[-1]])
            labels.append(path[-1])

        return Kpoints(
            "Line_mode KPOINTS file",
            style=Kpoints.supported_modes.Line_mode,
            coord_type="Reciprocal",
            kpts=kpoints,
            labels=labels,
            num_kpts=int(divisions),
        )

    @classmethod
    def from_file(cls, filename):
        """
        Reads a Kpoints object from a KPOINTS file.

        Args:
            filename (str): filename to read from.

        Returns:
            Kpoints object
        """
        with zopen(filename, "rt") as f:
            return cls.from_str(f.read())

    @classmethod
    @np.deprecate(message="Use from_str instead")
    def from_string(cls, *args, **kwargs):
        return cls.from_str(*args, **kwargs)

    @classmethod
    def from_str(cls, string):
        """
        Reads a Kpoints object from a KPOINTS string.

        Args:
            string (str): KPOINTS string.

        Returns:
            Kpoints object
        """
        lines = [line.strip() for line in string.splitlines()]

        comment = lines[0]
        num_kpts = int(lines[1].split()[0].strip())
        style = lines[2].lower()[0]

        # Fully automatic KPOINTS
        if style == "a":
            return cls.automatic(int(lines[3].split()[0].strip()))

        coord_pattern = re.compile(r"^\s*([\d+.\-Ee]+)\s+([\d+.\-Ee]+)\s+([\d+.\-Ee]+)")

        # Automatic gamma and Monk KPOINTS, with optional shift
        if style in ["g", "m"]:
            kpts = [int(i) for i in lines[3].split()]
            kpts_shift = (0, 0, 0)
            if len(lines) > 4 and coord_pattern.match(lines[4]):
                try:
                    kpts_shift = [float(i) for i in lines[4].split()]
                except ValueError:
                    pass
            return cls.gamma_automatic(kpts, kpts_shift) if style == "g" else cls.monkhorst_automatic(kpts, kpts_shift)

        # Automatic kpoints with basis
        if num_kpts <= 0:
            style = cls.supported_modes.Cartesian if style in "ck" else cls.supported_modes.Reciprocal
            kpts = [[float(j) for j in lines[i].split()] for i in range(3, 6)]
            kpts_shift = [float(i) for i in lines[6].split()]
            return Kpoints(
                comment=comment,
                num_kpts=num_kpts,
                style=style,
                kpts=kpts,
                kpts_shift=kpts_shift,
            )

        # Line-mode KPOINTS, usually used with band structures
        if style == "l":
            coord_type = "Cartesian" if lines[3].lower()[0] in "ck" else "Reciprocal"
            style = cls.supported_modes.Line_mode
            kpts = []
            labels = []
            patt = re.compile(r"([e0-9.\-]+)\s+([e0-9.\-]+)\s+([e0-9.\-]+)\s*!*\s*(.*)")
            for i in range(4, len(lines)):
                line = lines[i]
                m = patt.match(line)
                if m:
                    kpts.append([float(m.group(1)), float(m.group(2)), float(m.group(3))])
                    labels.append(m.group(4).strip())
            return Kpoints(
                comment=comment,
                num_kpts=num_kpts,
                style=style,
                kpts=kpts,
                coord_type=coord_type,
                labels=labels,
            )

        # Assume explicit KPOINTS if all else fails.
        style = cls.supported_modes.Cartesian if style in "ck" else cls.supported_modes.Reciprocal
        kpts = []
        kpts_weights = []
        labels = []
        tet_number = 0
        tet_weight = 0
        tet_connections = None

        for i in range(3, 3 + num_kpts):
            tokens = lines[i].split()
            kpts.append([float(j) for j in tokens[0:3]])
            kpts_weights.append(float(tokens[3]))
            if len(tokens) > 4:
                labels.append(tokens[4])
            else:
                labels.append(None)
        try:
            # Deal with tetrahedron method
            if lines[3 + num_kpts].strip().lower()[0] == "t":
                tokens = lines[4 + num_kpts].split()
                tet_number = int(tokens[0])
                tet_weight = float(tokens[1])
                tet_connections = []
                for i in range(5 + num_kpts, 5 + num_kpts + tet_number):
                    tokens = lines[i].split()
                    tet_connections.append((int(tokens[0]), [int(tokens[j]) for j in range(1, 5)]))
        except IndexError:
            pass

        return cls(
            comment=comment,
            num_kpts=num_kpts,
            style=cls.supported_modes[str(style)],
            kpts=kpts,
            kpts_weights=kpts_weights,
            tet_number=tet_number,
            tet_weight=tet_weight,
            tet_connections=tet_connections,
            labels=labels,
        )

    def write_file(self, filename):
        """
        Write Kpoints to a file.

        Args:
            filename (str): Filename to write to.
        """
        with zopen(filename, "wt") as f:
            f.write(str(self))

    def __repr__(self):
        lines = [self.comment, str(self.num_kpts), self.style.name]
        style = self.style.name.lower()[0]
        if style == "l":
            lines.append(self.coord_type)
        for idx, kpt in enumerate(self.kpts):
            lines.append(" ".join(map(str, kpt)))
            if style == "l":
                lines[-1] += f" ! {self.labels[idx]}"
                if idx % 2 == 1:
                    lines[-1] += "\n"
            elif self.num_kpts > 0:
                if self.labels is not None:
                    lines[-1] += f" {int(self.kpts_weights[idx])} {self.labels[idx]}"
                else:
                    lines[-1] += f" {int(self.kpts_weights[idx])}"

        # Print tetrahedron parameters if the number of tetrahedrons > 0
        if style not in "lagm" and self.tet_number > 0:
            lines.extend(("Tetrahedron", f"{self.tet_number} {self.tet_weight:f}"))
            for sym_weight, vertices in self.tet_connections:
                a, b, c, d = vertices
                lines.append(f"{sym_weight} {a} {b} {c} {d}")

        # Print shifts for automatic kpoints types if not zero.
        if self.num_kpts <= 0 and tuple(self.kpts_shift) != (0, 0, 0):
            lines.append(" ".join(map(str, self.kpts_shift)))
        return "\n".join(lines) + "\n"

    def as_dict(self):
        """MSONable dict."""
        dct = {
            "comment": self.comment,
            "nkpoints": self.num_kpts,
            "generation_style": self.style.name,
            "kpoints": self.kpts,
            "usershift": self.kpts_shift,
            "kpts_weights": self.kpts_weights,
            "coord_type": self.coord_type,
            "labels": self.labels,
            "tet_number": self.tet_number,
            "tet_weight": self.tet_weight,
            "tet_connections": self.tet_connections,
        }

        optional_paras = ["genvec1", "genvec2", "genvec3", "shift"]
        for para in optional_paras:
            if para in self.__dict__:
                dct[para] = self.__dict__[para]
        dct["@module"] = type(self).__module__
        dct["@class"] = type(self).__name__
        return dct

    @classmethod
    def from_dict(cls, d):
        """
        :param d: Dict representation.

        Returns:
            Kpoints
        """
        comment = d.get("comment", "")
        generation_style = d.get("generation_style")
        kpts = d.get("kpoints", [[1, 1, 1]])
        kpts_shift = d.get("usershift", [0, 0, 0])
        num_kpts = d.get("nkpoints", 0)
        return cls(
            comment=comment,
            kpts=kpts,
            style=generation_style,
            kpts_shift=kpts_shift,
            num_kpts=num_kpts,
            kpts_weights=d.get("kpts_weights"),
            coord_type=d.get("coord_type"),
            labels=d.get("labels"),
            tet_number=d.get("tet_number", 0),
            tet_weight=d.get("tet_weight", 0),
            tet_connections=d.get("tet_connections"),
        )


def _parse_bool(s):
    if m := re.match(r"^\.?([TFtf])[A-Za-z]*\.?", s):
        return m[1] in ["T", "t"]
    raise ValueError(f"{s} should be a boolean type!")


def _parse_float(s):
    return float(re.search(r"^-?\d*\.?\d*[eE]?-?\d*", s).group(0))


def _parse_int(s):
    return int(re.match(r"^-?[0-9]+", s).group(0))


def _parse_list(s):
    return [float(y) for y in re.split(r"\s+", s.strip()) if not y.isalpha()]


Orbital = namedtuple("Orbital", ["n", "l", "j", "E", "occ"])
OrbitalDescription = namedtuple("OrbitalDescription", ["l", "E", "Type", "Rcut", "Type2", "Rcut2"])


class UnknownPotcarWarning(UserWarning):
    """Warning raised when POTCAR hashes do not pass validation."""


class PotcarSingle:
    """
    Object for a **single** POTCAR. The builder assumes the POTCAR contains
    the complete untouched data in "data" as a string and a dict of keywords.

    Attributes:
        data (str): POTCAR data as a string.
        keywords (dict): Keywords parsed from the POTCAR as a dict. All keywords are also
            accessible as attributes in themselves. E.g., potcar.enmax, potcar.encut, etc.

    md5 hashes of the entire POTCAR file and the actual data are validated
    against a database of known good hashes. Appropriate warnings or errors
    are raised if a POTCAR hash fails validation.
    """

    # NB: there are multiple releases of the {LDA,PBE} {52,54} POTCARs
    #     the original (univie) releases include no SHA256 hashes nor COPYR fields
    #     in the PSCTR/header field.
    # We indicate the older release in `functional_dir` as PBE_52, PBE_54, LDA_52, LDA_54.
    # The newer release is indicated as PBE_52_W_HASH, etc.
    functional_dir = dict(
        PBE="POT_GGA_PAW_PBE",
        PBE_52="POT_GGA_PAW_PBE_52",
        PBE_52_W_HASH="POTPAW_PBE_52",
        PBE_54="POT_GGA_PAW_PBE_54",
        PBE_54_W_HASH="POTPAW_PBE_54",
        PBE_64="POT_PAW_PBE_64",
        LDA="POT_LDA_PAW",
        LDA_52="POT_LDA_PAW_52",
        LDA_52_W_HASH="POTPAW_LDA_52",
        LDA_54="POT_LDA_PAW_54",
        LDA_54_W_HASH="POTPAW_LDA_54",
        LDA_64="POT_LDA_PAW_64",
        PW91="POT_GGA_PAW_PW91",
        LDA_US="POT_LDA_US",
        PW91_US="POT_GGA_US_PW91",
        Perdew_Zunger81="POT_LDA_PAW",
    )

    functional_tags = {
        "pe": {"name": "PBE", "class": "GGA"},
        "91": {"name": "PW91", "class": "GGA"},
        "rp": {"name": "revPBE", "class": "GGA"},
        "am": {"name": "AM05", "class": "GGA"},
        "ps": {"name": "PBEsol", "class": "GGA"},
        "pw": {"name": "PW86", "class": "GGA"},
        "lm": {"name": "Langreth-Mehl-Hu", "class": "GGA"},
        "pb": {"name": "Perdew-Becke", "class": "GGA"},
        "ca": {"name": "Perdew-Zunger81", "class": "LDA"},
        "hl": {"name": "Hedin-Lundquist", "class": "LDA"},
        "wi": {"name": "Wigner Interpolation", "class": "LDA"},
    }

    parse_functions = dict(
        LULTRA=_parse_bool,
        LUNSCR=_parse_bool,
        LCOR=_parse_bool,
        LPAW=_parse_bool,
        EATOM=_parse_float,
        RPACOR=_parse_float,
        POMASS=_parse_float,
        ZVAL=_parse_float,
        RCORE=_parse_float,
        RWIGS=_parse_float,
        ENMAX=_parse_float,
        ENMIN=_parse_float,
        EMMIN=_parse_float,
        EAUG=_parse_float,
        DEXC=_parse_float,
        RMAX=_parse_float,
        RAUG=_parse_float,
        RDEP=_parse_float,
        RDEPT=_parse_float,
        QCUT=_parse_float,
        QGAM=_parse_float,
        RCLOC=_parse_float,
        IUNSCR=_parse_int,
        ICORE=_parse_int,
        NDATA=_parse_int,
        VRHFIN=str.strip,
        LEXCH=str.strip,
        TITEL=str.strip,
        STEP=_parse_list,
        RRKJ=_parse_list,
        GGA=_parse_list,
        SHA256=str.strip,
        COPYR=str.strip,
    )

    # used for POTCAR validation
    potcar_summary_stats = loadfn(POTCAR_STATS_PATH)

    def __init__(self, data: str, symbol: str | None = None) -> None:
        """
        Args:
            data (str): Complete and single POTCAR file as a string.
            symbol (str): POTCAR symbol corresponding to the filename suffix e.g. "Tm_3" for POTCAR.TM_3".
                If not given, pymatgen will attempt to extract the symbol from the file itself. This is
                not always reliable!
        """
        self.data = data  # raw POTCAR as a string

        # VASP parses header in vasprun.xml and this differs from the titel
        self.header = data.split("\n")[0].strip()

        match = re.search(r"(?s)(parameters from PSCTR are:.*?END of PSCTR-controll parameters)", data)
        search_lines = match.group(1) if match else ""

        keywords = {}
        for key, val in re.findall(r"(\S+)\s*=\s*(.*?)(?=;|$)", search_lines, flags=re.MULTILINE):
            try:
                keywords[key] = self.parse_functions[key](val)  # type: ignore
            except KeyError:
                warnings.warn(f"Ignoring unknown variable type {key}")

        PSCTR: dict[str, Any] = {}

        array_search = re.compile(r"(-*[0-9.]+)")
        orbitals = []
        descriptions = []
        atomic_config_match = re.search(r"(?s)Atomic configuration(.*?)Description", search_lines)
        if atomic_config_match:
            lines = atomic_config_match.group(1).splitlines()
            match = re.search(r"([0-9]+)", lines[1])
            num_entries = int(match.group(1)) if match else 0
            PSCTR["nentries"] = num_entries
            for line in lines[3:]:
                orbit = array_search.findall(line)
                if orbit:
                    orbitals.append(
                        Orbital(int(orbit[0]), int(orbit[1]), float(orbit[2]), float(orbit[3]), float(orbit[4]))
                    )
            PSCTR["Orbitals"] = tuple(orbitals)

        description_string = re.search(
            r"(?s)Description\s*\n(.*?)Error from kinetic energy argument \(eV\)",
            search_lines,
        )
        if description_string:
            for line in description_string.group(1).splitlines():
                description = array_search.findall(line)
                if description:
                    descriptions.append(
                        OrbitalDescription(
                            int(description[0]),
                            float(description[1]),
                            int(description[2]),
                            float(description[3]),
                            int(description[4]) if len(description) > 4 else None,
                            float(description[5]) if len(description) > 4 else None,
                        )
                    )

        if descriptions:
            PSCTR["OrbitalDescriptions"] = tuple(descriptions)

        rrkj_kinetic_energy_string = re.search(
            r"(?s)Error from kinetic energy argument \(eV\)\s*\n(.*?)END of PSCTR-controll parameters",
            search_lines,
        )
        rrkj_array = []
        if rrkj_kinetic_energy_string:
            for line in rrkj_kinetic_energy_string.group(1).splitlines():
                if "=" not in line:
                    rrkj_array += _parse_list(line.strip("\n"))
            if rrkj_array:
                PSCTR["RRKJ"] = tuple(rrkj_array)

        self.keywords = dict(sorted({**PSCTR, **keywords}.items()))

        if symbol:
            self._symbol = symbol
        else:
            try:
                self._symbol = keywords["TITEL"].split(" ")[1].strip()
            except IndexError:
                self._symbol = keywords["TITEL"].strip()

        # Compute the POTCAR meta to check them against the database of known metadata,
        # and possibly SHA256 hashes contained in the file itself.

        if not self.is_valid:
            warnings.warn(
                f"POTCAR data with symbol {self.symbol} is not known to pymatgen. Your "
                "POTCAR may be corrupted or pymatgen's POTCAR database is incomplete.",
                UnknownPotcarWarning,
            )

    def __str__(self) -> str:
        return self.data + "\n"

    @property
    def electron_configuration(self) -> list[tuple[int, str, int]] | None:
        """Electronic configuration of the PotcarSingle."""
        if not self.nelectrons.is_integer():
            warnings.warn("POTCAR has non-integer charge, electron configuration not well-defined.")
            return None
        el = Element.from_Z(self.atomic_no)
        full_config = el.full_electronic_structure
        nelect = self.nelectrons
        config = []
        while nelect > 0:
            e = full_config.pop(-1)
            config.append(e)
            nelect -= e[-1]
        return config

    def write_file(self, filename: str) -> None:
        """
        Write PotcarSingle to a file.

        Args:
            filename (str): Filename to write to.
        """
        with zopen(filename, "wt") as file:
            file.write(str(self))

    @classmethod
    def from_file(cls, filename: str) -> PotcarSingle:
        """
        Reads PotcarSingle from file.

        :param filename: Filename.

        Returns:
            PotcarSingle
        """
        match = re.search(r"(?<=POTCAR\.)(.*)(?=.gz)", filename)
        symbol = match.group(0) if match else ""

        try:
            with zopen(filename, "rt") as file:
                return cls(file.read(), symbol=symbol or None)
        except UnicodeDecodeError:
            warnings.warn("POTCAR contains invalid unicode errors. We will attempt to read it by ignoring errors.")

            with codecs.open(filename, "r", encoding="utf-8", errors="ignore") as file:
                return cls(file.read(), symbol=symbol or None)

    @classmethod
    def from_symbol_and_functional(cls, symbol: str, functional: str | None = None):
        """
        Makes a PotcarSingle from a symbol and functional.

        Args:
            symbol (str): Symbol, e.g., Li_sv
            functional (str): Functional, e.g., PBE

        Returns:
            PotcarSingle
        """
        functional = functional or SETTINGS.get("PMG_DEFAULT_FUNCTIONAL", "PBE")
        assert isinstance(functional, str)  # mypy type narrowing
        funcdir = cls.functional_dir[functional]
        PMG_VASP_PSP_DIR = SETTINGS.get("PMG_VASP_PSP_DIR")
        if PMG_VASP_PSP_DIR is None:
            raise ValueError(
                f"No POTCAR for {symbol} with {functional=} found. Please set the PMG_VASP_PSP_DIR in .pmgrc.yaml."
            )
        paths_to_try = [
            os.path.join(PMG_VASP_PSP_DIR, funcdir, f"POTCAR.{symbol}"),
            os.path.join(PMG_VASP_PSP_DIR, funcdir, symbol, "POTCAR"),
        ]
        for path in paths_to_try:
            path = os.path.expanduser(path)
            path = zpath(path)
            if os.path.isfile(path):
                return cls.from_file(path)
        raise OSError(
            f"You do not have the right POTCAR with {functional=} and {symbol=} "
            f"in your {PMG_VASP_PSP_DIR=}. Paths tried: {paths_to_try}"
        )

    @property
    def element(self) -> str:
        """Attempt to return the atomic symbol based on the VRHFIN keyword."""
        element = self.keywords["VRHFIN"].split(":")[0].strip()
        try:
            return Element(element).symbol
        except ValueError:
            # VASP incorrectly gives the element symbol for Xe as "X"
            # Some potentials, e.g., Zr_sv, gives the symbol as r.
            if element == "X":
                return "Xe"
            return Element(self.symbol.split("_")[0]).symbol

    @property
    def atomic_no(self) -> int:
        """Attempt to return the atomic number based on the VRHFIN keyword."""
        return Element(self.element).Z

    @property
    def nelectrons(self) -> float:
        """Number of electrons"""
        return self.zval

    @property
    def symbol(self) -> str:
        """The POTCAR symbol, e.g. W_pv"""
        return self._symbol

    @property
    def potential_type(self) -> Literal["NC", "PAW", "US"]:
        """Type of PSP. E.g., US, PAW, etc."""
        if self.lultra:
            return "US"
        if self.lpaw:
            return "PAW"
        return "NC"

    @property
    def functional(self) -> str | None:
        """Functional associated with PotcarSingle."""
        return self.functional_tags.get(self.LEXCH.lower(), {}).get("name")

    @property
    def functional_class(self):
        """Functional class associated with PotcarSingle."""
        return self.functional_tags.get(self.LEXCH.lower(), {}).get("class")

    def verify_potcar(self) -> tuple[bool, bool]:
        """
        Attempts to verify the integrity of the POTCAR data.

        This method checks the whole file (removing only the SHA256
        metadata) against the SHA256 hash in the header if this is found.
        If no SHA256 hash is found in the file, the file hash (md5 hash of the
        whole file) is checked against all POTCAR file hashes known to pymatgen.

        Returns:
            tuple[bool, bool]: has_sha256 and passed_hash_check are returned.
        """
        if self.hash_sha256_from_file:
            has_sha256 = True
            hash_is_valid = self.hash_sha256_from_file == self.sha256_computed_file_hash
        else:
            has_sha256 = False
            # if no sha256 hash is found in the POTCAR file, compare the whole
            # file with known potcar file hashes.
            md5_file_hash = self.md5_computed_file_hash
            hash_is_valid = md5_file_hash in VASP_POTCAR_HASHES
        return has_sha256, hash_is_valid

    def identify_potcar(
        self, mode: Literal["data", "file"] = "data", data_tol: float = 1e-6
    ) -> tuple[list[str], list[str]]:
        """
        Identify the symbol and compatible functionals associated with this PotcarSingle.

        This method checks the summary statistics of either the POTCAR metadadata
        (PotcarSingle._summary_stats[key]["header"] for key in ("keywords", "stats") )
        or the entire POTCAR file (PotcarSingle._summary_stats) against a database
        of hashes for POTCARs distributed with VASP 5.4.4.

        Args:
            mode ('data' | 'file'): 'data' mode checks the POTCAR header keywords and stats only
                while 'file' mode checks the entire summary stats.
            data_tol (float): Tolerance for comparing the summary statistics of the POTCAR
                with the reference statistics.

        Returns:
            symbol (list): List of symbols associated with the PotcarSingle
            potcar_functionals (list): List of potcar functionals associated with
                the PotcarSingle
        """
        if mode == "data":
            check_modes = ["header"]
        elif mode == "file":
            check_modes = ["header", "data"]
        else:
            raise ValueError(f"Bad {mode=}. Choose 'data' or 'file'.")

        identity: dict[str, list] = {"potcar_functionals": [], "potcar_symbols": []}
        for func in self.functional_dir:
            for ref_psp in self.potcar_summary_stats[func].get(self.TITEL.replace(" ", ""), []):
                if self.VRHFIN.replace(" ", "") != ref_psp["VRHFIN"]:
                    continue

                key_match = all(
                    set(ref_psp["keywords"][key]) == set(self._summary_stats["keywords"][key])  # type: ignore[index]
                    for key in check_modes
                )

                data_diff = [
                    abs(ref_psp["stats"][key][stat] - self._summary_stats["stats"][key][stat])  # type: ignore[index]
                    for stat in ["MEAN", "ABSMEAN", "VAR", "MIN", "MAX"]
                    for key in check_modes
                ]

                data_match = all(np.array(data_diff) < data_tol)

                if key_match and data_match:
                    identity["potcar_functionals"].append(func)
                    identity["potcar_symbols"].append(ref_psp["symbol"])

        for key, values in identity.items():
            if len(values) == 0:
                # the two keys are set simultaneously, either key being zero indicates no match
                return [], []
            identity[key] = list(set(values))

        return identity["potcar_functionals"], identity["potcar_symbols"]

    def identify_potcar_hash_based(self, mode: Literal["data", "file"] = "data"):
        """
        Identify the symbol and compatible functionals associated with this PotcarSingle.

        This method checks the md5 hash of either the POTCAR metadadata (PotcarSingle.md5_header_hash)
        or the entire POTCAR file (PotcarSingle.md5_computed_file_hash) against a database
        of hashes for POTCARs distributed with VASP 5.4.4.

        Args:
            mode ('data' | 'file'): 'data' mode checks the hash of the POTCAR metadata in self.keywords,
                while 'file' mode checks the hash of the entire POTCAR file.

        Returns:
            symbol (list): List of symbols associated with the PotcarSingle
            potcar_functionals (list): List of potcar functionals associated with
                the PotcarSingle
        """
        # Dict to translate the sets in the .json file to the keys used in DictSet
        mapping_dict = {
            "potUSPP_GGA": {
                "pymatgen_key": "PW91_US",
                "vasp_description": "Ultrasoft pseudo potentials"
                "for LDA and PW91 (dated 2002-08-20 and 2002-04-08,"
                "respectively). These files are outdated, not"
                "supported and only distributed as is.",
            },
            "potUSPP_LDA": {
                "pymatgen_key": "LDA_US",
                "vasp_description": "Ultrasoft pseudo potentials"
                "for LDA and PW91 (dated 2002-08-20 and 2002-04-08,"
                "respectively). These files are outdated, not"
                "supported and only distributed as is.",
            },
            "potpaw_GGA": {
                "pymatgen_key": "PW91",
                "vasp_description": "The LDA, PW91 and PBE PAW datasets"
                "(snapshot: 05-05-2010, 19-09-2006 and 06-05-2010,"
                "respectively). These files are outdated, not"
                "supported and only distributed as is.",
            },
            "potpaw_LDA": {
                "pymatgen_key": "Perdew-Zunger81",
                "vasp_description": "The LDA, PW91 and PBE PAW datasets"
                "(snapshot: 05-05-2010, 19-09-2006 and 06-05-2010,"
                "respectively). These files are outdated, not"
                "supported and only distributed as is.",
            },
            "potpaw_LDA.52": {
                "pymatgen_key": "LDA_52",
                "vasp_description": "LDA PAW datasets version 52,"
                "including the early GW variety (snapshot 19-04-2012)."
                "When read by VASP these files yield identical results"
                "as the files distributed in 2012 ('unvie' release).",
            },
            "potpaw_LDA.54": {
                "pymatgen_key": "LDA_54",
                "vasp_description": "LDA PAW datasets version 54,"
                "including the GW variety (original release 2015-09-04)."
                "When read by VASP these files yield identical results as"
                "the files distributed before.",
            },
            "potpaw_PBE": {
                "pymatgen_key": "PBE",
                "vasp_description": "The LDA, PW91 and PBE PAW datasets"
                "(snapshot: 05-05-2010, 19-09-2006 and 06-05-2010,"
                "respectively). These files are outdated, not"
                "supported and only distributed as is.",
            },
            "potpaw_PBE.52": {
                "pymatgen_key": "PBE_52",
                "vasp_description": "PBE PAW datasets version 52,"
                "including early GW variety (snapshot 19-04-2012)."
                "When read by VASP these files yield identical"
                "results as the files distributed in 2012.",
            },
            "potpaw_PBE.54": {
                "pymatgen_key": "PBE_54",
                "vasp_description": "PBE PAW datasets version 54,"
                "including the GW variety (original release 2015-09-04)."
                "When read by VASP these files yield identical results as"
                "the files distributed before.",
            },
            "unvie_potpaw.52": {
                "pymatgen_key": "unvie_LDA_52",
                "vasp_description": "files released previously"
                "for vasp.5.2 (2012-04) and vasp.5.4 (2015-09-04) by univie.",
            },
            "unvie_potpaw.54": {
                "pymatgen_key": "unvie_LDA_54",
                "vasp_description": "files released previously"
                "for vasp.5.2 (2012-04) and vasp.5.4 (2015-09-04) by univie.",
            },
            "unvie_potpaw_PBE.52": {
                "pymatgen_key": "unvie_PBE_52",
                "vasp_description": "files released previously"
                "for vasp.5.2 (2012-04) and vasp.5.4 (2015-09-04) by univie.",
            },
            "unvie_potpaw_PBE.54": {
                "pymatgen_key": "unvie_PBE_52",
                "vasp_description": "files released previously"
                "for vasp.5.2 (2012-04) and vasp.5.4 (2015-09-04) by univie.",
            },
        }

        if mode == "data":
            hash_db = PYMATGEN_POTCAR_HASHES
            potcar_hash = self.md5_header_hash
        elif mode == "file":
            hash_db = VASP_POTCAR_HASHES
            potcar_hash = self.md5_computed_file_hash
        else:
            raise ValueError(f"Bad {mode=}. Choose 'data' or 'file'.")

        if identity := hash_db.get(potcar_hash):
            # convert the potcar_functionals from the .json dict into the functional
            # keys that pymatgen uses
            potcar_functionals = [*{mapping_dict[i]["pymatgen_key"] for i in identity["potcar_functionals"]}]

            return potcar_functionals, identity["potcar_symbols"]
        return [], []

    @property
    def hash_sha256_from_file(self) -> str | None:
        """SHA256 hash of the POTCAR file as read from the file. None if no SHA256 hash is found."""
        if sha256 := getattr(self, "SHA256", None):
            return sha256.split()[0]
        return None

    @property
    def sha256_computed_file_hash(self) -> str:
        """Computes a SHA256 hash of the PotcarSingle EXCLUDING lines starting with 'SHA256' and 'COPYR'."""
        # we have to remove lines with the hash itself and the copyright
        # notice to get the correct hash.
        potcar_list = self.data.split("\n")
        potcar_to_hash = [line for line in potcar_list if not line.strip().startswith(("SHA256", "COPYR"))]
        potcar_to_hash_str = "\n".join(potcar_to_hash)
        return sha256(potcar_to_hash_str.encode("utf-8")).hexdigest()

    @property
    def md5_computed_file_hash(self) -> str:
        """md5 hash of the entire PotcarSingle."""
        # usedforsecurity=False needed in FIPS mode (Federal Information Processing Standards)
        # https://github.com/materialsproject/pymatgen/issues/2804
        md5 = hashlib.new("md5", usedforsecurity=False)  # hashlib.md5(usedforsecurity=False) is py39+
        md5.update(self.data.encode("utf-8"))
        return md5.hexdigest()

    @property
    def md5_header_hash(self) -> str:
        """Computes a md5 hash of the metadata defining the PotcarSingle."""
        hash_str = ""
        for k, v in self.keywords.items():
            # for newer POTCARS we have to exclude 'SHA256' and 'COPYR lines
            # since they were not used in the initial hashing
            if k in ("nentries", "Orbitals", "SHA256", "COPYR"):
                continue
            hash_str += f"{k}"
            if isinstance(v, bool):
                hash_str += f"{v}"
            elif isinstance(v, float):
                hash_str += f"{v:.3f}"
            elif isinstance(v, int):
                hash_str += f"{v}"
            elif isinstance(v, (tuple, list)):
                for item in v:
                    if isinstance(item, float):
                        hash_str += f"{item:.3f}"
                    elif isinstance(item, (Orbital, OrbitalDescription)):
                        for item_v in item:
                            if isinstance(item_v, (int, str)):
                                hash_str += f"{item_v}"
                            elif isinstance(item_v, float):
                                hash_str += f"{item_v:.3f}"
                            else:
                                hash_str += f"{item_v}" if item_v else ""
            else:
                hash_str += v.replace(" ", "")

        self.hash_str = hash_str
        # usedforsecurity=False needed in FIPS mode (Federal Information Processing Standards)
        # https://github.com/materialsproject/pymatgen/issues/2804
        md5 = hashlib.new("md5", usedforsecurity=False)  # hashlib.md5(usedforsecurity=False) is py39+
        md5.update(hash_str.lower().encode("utf-8"))
        return md5.hexdigest()

    @property
    def is_valid(self) -> bool:
        """
        Check that POTCAR matches reference metadata.
        Parsed metadata is stored in self._summary_stats as a human-readable dict,
            self._summary_stats = {
                "keywords": {
                    "header": list[str],
                    "data": list[str],
                },
                "stats": {
                    "header": dict[float],
                    "data": dict[float],
                },
            }

        Rationale:
        Each POTCAR is structured as
            Header (self.keywords)
            Data (actual pseudopotential values in data blocks)

        For the Data block of POTCAR, there are unformatted data blocks
        of unknown length and contents/data type, e.g., you might see
            <float> <bool>
            <Data Keyword>
            <int> <int> <float>
            <float> ... <float>
            <Data Keyword>
            <float> ... <float>
        but this is impossible to process algorithmically without a full POTCAR schema.
        Note also that POTCARs can contain **different** data keywords

        All keywords found in the header, essentially self.keywords, and the data block
        (<Data Keyword> above) are stored in self._summary_stats["keywords"]

        To avoid issues of copyright, statistics (mean, mean of abs vals, variance, max, min)
        for the numeric values in the header and data sections of POTCAR are stored
        in self._summary_stats["stats"]

        tol is then used to match statistical values within a tolerance
        """

        possible_potcar_matches = []
        # Some POTCARs have an LEXCH (functional used to generate the POTCAR)
        # with the expected functional, e.g., the C_d POTCAR for PBE is actually an
        # LDA pseudopotential.

        # Thus we have to look for matches in all POTCAR dirs, not just the ones with
        # consistent values of LEXCH
        for func in self.functional_dir:
            for titel_no_spc in self.potcar_summary_stats[func]:
                if self.TITEL.replace(" ", "") == titel_no_spc:
                    for potcar_subvariant in self.potcar_summary_stats[func][titel_no_spc]:
                        if self.VRHFIN.replace(" ", "") == potcar_subvariant["VRHFIN"]:
                            possible_potcar_matches.append(
                                {
                                    "POTCAR_FUNCTIONAL": func,
                                    "TITEL": titel_no_spc,
                                    **potcar_subvariant,
                                }
                            )

        def parse_fortran_style_str(input_str: str) -> Any:
            """Parse any input string as bool, int, float, or failing that, str.
            Used to parse FORTRAN-generated POTCAR files where it's unknown
            a priori what type of data will be encountered.
            """
            input_str = input_str.strip()

            if input_str.lower() in {"t", "f", "true", "false"}:
                return input_str[0].lower() == "t"

            if input_str.upper() == input_str.lower() and input_str[0].isnumeric():
                if "." in input_str:
                    # NB: fortran style floats always include a decimal point.
                    #     While you can set, e.g., x = 1E4, you cannot print/write x without
                    #     a decimal point:
                    #         `write(6,*) x`          -->   `10000.0000` in stdout
                    #         `write(6,'(E10.0)') x`  -->   segfault
                    #     The (E10.0) means write an exponential-format number with 10
                    #         characters before the decimal, and 0 characters after
                    return float(input_str)
                return int(input_str)
            try:
                return float(input_str)
            except ValueError:
                return input_str

        psp_keys, psp_vals = [], []
        potcar_body = self.data.split("END of PSCTR-controll parameters\n")[1]
        for row in re.split(r"\n+|;", potcar_body):  # FORTRAN allows ; to delimit multiple lines merged into 1 line
            tmp_str = ""
            for raw_val in row.split():
                parsed_val = parse_fortran_style_str(raw_val)
                if isinstance(parsed_val, str):
                    tmp_str += parsed_val.strip()
                elif isinstance(parsed_val, (float, int)):
                    psp_vals.append(parsed_val)
            if len(tmp_str) > 0:
                psp_keys.append(tmp_str.lower())

        keyword_vals = []
        for kwd in self.keywords:
            val = self.keywords[kwd]
            if isinstance(val, bool):
                # has to come first since bools are also ints
                keyword_vals.append(1.0 if val else 0.0)
            elif isinstance(val, (float, int)):
                keyword_vals.append(val)
            elif hasattr(val, "__len__"):
                keyword_vals += [num for num in val if isinstance(num, (float, int))]

        def data_stats(data_list: Sequence) -> dict:
            """Used for hash-less and therefore less brittle POTCAR validity checking."""
            arr = np.array(data_list)
            return {
                "MEAN": np.mean(arr),
                "ABSMEAN": np.mean(np.abs(arr)),
                "VAR": np.mean(arr**2),
                "MIN": arr.min(),
                "MAX": arr.max(),
            }

        # NB: to add future summary stats in a way that's consistent with PMG,
        # it's easiest to save the summary stats as an attr of PotcarSingle
        self._summary_stats = {  # for this PotcarSingle instance
            "keywords": {
                "header": [kwd.lower() for kwd in self.keywords],
                "data": psp_keys,
            },
            "stats": {
                "header": data_stats(keyword_vals),
                "data": data_stats(psp_vals),
            },
        }

        data_match_tol = 1e-6
        for ref_psp in possible_potcar_matches:
            key_match = all(
                set(ref_psp["keywords"][key]) == set(self._summary_stats["keywords"][key])  # type: ignore
                for key in ["header", "data"]
            )

            data_diff = [
                abs(ref_psp["stats"][key][stat] - self._summary_stats["stats"][key][stat])  # type: ignore
                for stat in ["MEAN", "ABSMEAN", "VAR", "MIN", "MAX"]
                for key in ["header", "data"]
            ]
            data_match = all(np.array(data_diff) < data_match_tol)

            if key_match and data_match:
                return True

        return False

    def __getattr__(self, attr: str) -> Any:
        """Delegates attributes to keywords. For example, you can use potcarsingle.enmax to get the ENMAX of the POTCAR.

        For float type properties, they are converted to the correct float. By
        default, all energies in eV and all length scales are in Angstroms.
        """
        try:
            return self.keywords[attr.upper()]
        except Exception:
            raise AttributeError(attr)

    def __repr__(self) -> str:
        cls_name = type(self).__name__
        symbol, functional = self.symbol, self.functional
        TITEL, VRHFIN = self.keywords["TITEL"], self.keywords["VRHFIN"]
        TITEL, VRHFIN, n_valence_elec = (self.keywords.get(key) for key in ("TITEL", "VRHFIN", "ZVAL"))
        return f"{cls_name}({symbol=}, {functional=}, {TITEL=}, {VRHFIN=}, {n_valence_elec=:.0f})"


def _gen_potcar_summary_stats(
    append: bool = False, vasp_psp_dir: str | None = None, summary_stats_filename: str = POTCAR_STATS_PATH
):
    """
    This function solely intended to be used for PMG development to regenerate the
    potcar-summary-stats.json.bz2 file used to validate POTCARs

    THIS FUNCTION IS DESTRUCTIVE. It will completely overwrite your potcar-summary-stats.json.bz2.

    Args:
        append (bool): Change whether data is appended to the existing potcar-summary-stats.json.bz2,
            or if a completely new file is generated. Defaults to False.
        PMG_VASP_PSP_DIR (str): Change where this function searches for POTCARs
            defaults to the PMG_VASP_PSP_DIR environment variable if not set. Defaults to None.
        summary_stats_filename (str): Name of the output summary stats file. Defaults to
            '<pymatgen_install_dir>/io/vasp/potcar-summary-stats.json.bz2'.
    """
    func_dir_exist: dict[str, str] = {}
    vasp_psp_dir = vasp_psp_dir or SETTINGS.get("PMG_VASP_PSP_DIR")
    for func, cpsp_dir in PotcarSingle.functional_dir.items():
        cpsp_dir = f"{vasp_psp_dir}/{cpsp_dir}"
        if os.path.isdir(cpsp_dir):
            func_dir_exist[func] = cpsp_dir
        else:
            warnings.warn(f"missing {cpsp_dir} POTCAR directory.")

    # use append = True if a new POTCAR library is released to add new summary stats
    # without completely regenerating the dict of summary stats
    # use append = False to completely regenerate the summary stats dict
    new_summary_stats = loadfn(summary_stats_filename) if append else {}

    for func, func_dir in func_dir_exist.items():
        new_summary_stats.setdefault(func, {})  # initialize dict if key missing

        potcar_list = [
            *glob(f"{vasp_psp_dir}/{func_dir}/POTCAR*"),
            *glob(f"{vasp_psp_dir}/{func_dir}/*/POTCAR*"),
        ]
        for potcar in potcar_list:
            psp = PotcarSingle.from_file(potcar)
            titel_key = psp.TITEL.replace(" ", "")

            # some POTCARs have the same TITEL, but are named differently
            # e.g., there is an "original" PBE POTCAR.Fe_pv and a POTCAR.Fe_pv_new
            # which share a TITEL but differ in their contents
            if titel_key not in new_summary_stats[func]:
                new_summary_stats[func][titel_key] = []
            new_summary_stats[func][titel_key].append(
                {
                    "LEXCH": psp.LEXCH,
                    "VRHFIN": psp.VRHFIN.replace(" ", ""),
                    "symbol": psp.symbol,
                    "ZVAL": psp.ZVAL,
                    **psp._summary_stats,
                }
            )

    dumpfn(new_summary_stats, summary_stats_filename)


class Potcar(list, MSONable):
    """
    Object for reading and writing POTCAR files for calculations. Consists of a
    list of PotcarSingle.
    """

    FUNCTIONAL_CHOICES = tuple(PotcarSingle.functional_dir)

    def __init__(
        self,
        symbols: Sequence[str] | None = None,
        functional: str | None = None,
        sym_potcar_map: dict[str, str] | None = None,
    ):
        """
        Args:
            symbols (list[str]): Element symbols for POTCAR. This should correspond
                to the symbols used by VASP. E.g., "Mg", "Fe_pv", etc.
            functional (str): Functional used. To know what functional options
                there are, use Potcar.FUNCTIONAL_CHOICES. Note that VASP has
                different versions of the same functional. By default, the old
                PBE functional is used. If you want the newer ones, use PBE_52 or
                PBE_54. Note that if you intend to compare your results with the
                Materials Project, you should use the default setting. You can also
                override the default by setting PMG_DEFAULT_FUNCTIONAL in your
                .pmgrc.yaml.
            sym_potcar_map (dict): Allows a user to specify a specific element
                symbol to raw POTCAR mapping.
        """
        if functional is None:
            functional = SETTINGS.get("PMG_DEFAULT_FUNCTIONAL", "PBE")
        super().__init__()
        self.functional = functional
        if symbols is not None:
            self.set_symbols(symbols, functional, sym_potcar_map)

    def __iter__(self) -> Iterator[PotcarSingle]:  # __iter__ only needed to supply type hint
        # so for psingle in Potcar() is correctly inferred as PotcarSingle
        return super().__iter__()

    def as_dict(self):
        """MSONable dict representation"""
        return {
            "functional": self.functional,
            "symbols": self.symbols,
            "@module": type(self).__module__,
            "@class": type(self).__name__,
        }

    @classmethod
    def from_dict(cls, d):
        """
        :param d: Dict representation

        Returns:
            Potcar
        """
        return Potcar(symbols=d["symbols"], functional=d["functional"])

    @classmethod
    def from_file(cls, filename: str):
        """
        Reads Potcar from file.

        :param filename: Filename

        Returns:
            Potcar
        """
        with zopen(filename, "rt") as f:
            fdata = f.read()
        potcar = cls()

        functionals = []
        for psingle_str in fdata.split("End of Dataset"):
            if p_strip := psingle_str.strip():
                psingle = PotcarSingle(p_strip + "\nEnd of Dataset\n")
                potcar.append(psingle)
                functionals.append(psingle.functional)
        if len(set(functionals)) != 1:
            raise ValueError("File contains incompatible functionals!")
        potcar.functional = functionals[0]
        return potcar

    def __str__(self) -> str:
        return "\n".join(str(potcar).strip("\n") for potcar in self) + "\n"

    def write_file(self, filename: str) -> None:
        """
        Write Potcar to a file.

        Args:
            filename (str): filename to write to.
        """
        with zopen(filename, "wt") as f:
            f.write(str(self))

    @property
    def symbols(self):
        """Get the atomic symbols of all the atoms in the POTCAR file."""
        return [psingle.symbol for psingle in self]

    @symbols.setter
    def symbols(self, symbols):
        self.set_symbols(symbols, functional=self.functional)

    @property
    def spec(self):
        """Get the atomic symbols and hash of all the atoms in the POTCAR file."""
        return [{"symbol": psingle.symbol, "hash": psingle.md5_computed_file_hash} for psingle in self]

    def set_symbols(
        self, symbols: Sequence[str], functional: str | None = None, sym_potcar_map: dict[str, str] | None = None
    ):
        """
        Initialize the POTCAR from a set of symbols. Currently, the POTCARs can
        be fetched from a location specified in .pmgrc.yaml. Use pmg config
        to add this setting.

        Args:
            symbols (list[str]): A list of element symbols
            functional (str): The functional to use. If None, the setting
                PMG_DEFAULT_FUNCTIONAL in .pmgrc.yaml is used, or if this is
                not set, it will default to PBE.
            sym_potcar_map (dict): A map of symbol:raw POTCAR string. If
                sym_potcar_map is specified, POTCARs will be generated from
                the given map data rather than the config file location.
        """
        del self[:]
        if sym_potcar_map:
            self.extend(PotcarSingle(sym_potcar_map[el]) for el in symbols)
        else:
            self.extend(PotcarSingle.from_symbol_and_functional(el, functional) for el in symbols)


class VaspInput(dict, MSONable):
    """Class to contain a set of vasp input objects corresponding to a run."""

    def __init__(self, incar, kpoints, poscar, potcar, optional_files=None, **kwargs):
        """
        Initializes a VaspInput object with the given input files.

        Args:
            incar (Incar): The Incar object.
            kpoints (Kpoints): The Kpoints object.
            poscar (Poscar): The Poscar object.
            potcar (Potcar): The Potcar object.
            optional_files (dict): Other input files supplied as a dict of {filename: object}.
                The object should follow standard pymatgen conventions in implementing a
                as_dict() and from_dict method.
            **kwargs: Additional keyword arguments to be stored in the VaspInput object.
        """
        super().__init__(**kwargs)
        self.update({"INCAR": incar, "KPOINTS": kpoints, "POSCAR": poscar, "POTCAR": potcar})
        if optional_files is not None:
            self.update(optional_files)

    def __str__(self):
        output = []
        for k, v in self.items():
            output.extend((k, str(v), ""))
        return "\n".join(output)

    def as_dict(self):
        """MSONable dict."""
        dct = {k: v.as_dict() for k, v in self.items()}
        dct["@module"] = type(self).__module__
        dct["@class"] = type(self).__name__
        return dct

    @classmethod
    def from_dict(cls, d):
        """
        :param d: Dict representation.

        Returns:
            VaspInput
        """
        dec = MontyDecoder()
        sub_d = {"optional_files": {}}
        for k, v in d.items():
            if k in ["INCAR", "POSCAR", "POTCAR", "KPOINTS"]:
                sub_d[k.lower()] = dec.process_decoded(v)
            elif k not in ["@module", "@class"]:
                sub_d["optional_files"][k] = dec.process_decoded(v)
        return cls(**sub_d)

    def write_input(self, output_dir=".", make_dir_if_not_present=True):
        """
        Write VASP input to a directory.

        Args:
            output_dir (str): Directory to write to. Defaults to current
                directory (".").
            make_dir_if_not_present (bool): Create the directory if not
                present. Defaults to True.
        """
        if make_dir_if_not_present:
            os.makedirs(output_dir, exist_ok=True)
        for k, v in self.items():
            if v is not None:
                with zopen(os.path.join(output_dir, k), "wt") as f:
                    f.write(str(v))

    @classmethod
    def from_directory(cls, input_dir, optional_files=None):
        """
        Read in a set of VASP input from a directory. Note that only the
        standard INCAR, POSCAR, POTCAR and KPOINTS files are read unless
        optional_filenames is specified.

        Args:
            input_dir (str): Directory to read VASP input from.
            optional_files (dict): Optional files to read in as well as a
                dict of {filename: Object type}. Object type must have a
                static method from_file.
        """
        sub_d = {}
        for fname, ftype in [
            ("INCAR", Incar),
            ("KPOINTS", Kpoints),
            ("POSCAR", Poscar),
            ("POTCAR", Potcar),
        ]:
            try:
                full_zpath = zpath(os.path.join(input_dir, fname))
                sub_d[fname.lower()] = ftype.from_file(full_zpath)
            except FileNotFoundError:  # handle the case where there is no KPOINTS file
                sub_d[fname.lower()] = None

        sub_d["optional_files"] = {}
        if optional_files is not None:
            for fname, ftype in optional_files.items():
                sub_d["optional_files"][fname] = ftype.from_file(os.path.join(input_dir, fname))
        return cls(**sub_d)

    def run_vasp(
        self,
        run_dir: PathLike = ".",
        vasp_cmd: list | None = None,
        output_file: PathLike = "vasp.out",
        err_file: PathLike = "vasp.err",
    ):
        """
        Write input files and run VASP.

        :param run_dir: Where to write input files and do the run.
        :param vasp_cmd: Args to be supplied to run VASP. Otherwise, the
            PMG_VASP_EXE in .pmgrc.yaml is used.
        :param output_file: File to write output.
        :param err_file: File to write err.
        """
        self.write_input(output_dir=run_dir)
        vasp_cmd = vasp_cmd or SETTINGS.get("PMG_VASP_EXE")  # type: ignore[assignment]
        if not vasp_cmd:
            raise ValueError("No VASP executable specified!")
        vasp_cmd = [os.path.expanduser(os.path.expandvars(t)) for t in vasp_cmd]
        if not vasp_cmd:
            raise RuntimeError("You need to supply vasp_cmd or set the PMG_VASP_EXE in .pmgrc.yaml to run VASP.")
        with cd(run_dir), open(output_file, "w", encoding="utf-8") as stdout_file, open(
            err_file, "w", encoding="utf-8", buffering=1
        ) as stderr_file:
            subprocess.check_call(vasp_cmd, stdout=stdout_file, stderr=stderr_file)<|MERGE_RESOLUTION|>--- conflicted
+++ resolved
@@ -438,12 +438,7 @@
                     warnings.warn("Selective dynamics values must be either 'T' or 'F'.", BadPoscarWarning)
 
                 # Warn when elements contains Fluorine (F) (#3539)
-<<<<<<< HEAD
-                if atomic_symbols[i] == "F" and len(tokens[3:]) >= 4 \
-                        and "F" in tokens[3:6]:
-=======
                 if atomic_symbols[i] == "F" and len(tokens[3:]) == 4 and "F" in tokens[3:6]:
->>>>>>> faadd7de
                     warnings.warn(
                         "Selective dynamics with Fluorine. Make sure the 4th-6th entry is selective dynamics.",
                         BadPoscarWarning,
