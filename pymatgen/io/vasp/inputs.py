"""
Classes for reading/manipulating/writing VASP input files.
All major VASP input files.
"""

from __future__ import annotations

import codecs
import hashlib
import itertools
import json
import logging
import math
import os
import re
import subprocess
import warnings
from collections.abc import Sequence
from enum import Enum, unique
from glob import glob
from hashlib import sha256
from pathlib import Path
from shutil import copyfileobj
from typing import TYPE_CHECKING, NamedTuple, cast
from zipfile import ZipFile

import numpy as np
import scipy.constants as const
from monty.io import zopen
from monty.json import MontyDecoder, MSONable
from monty.os import cd
from monty.os.path import zpath
from monty.serialization import dumpfn, loadfn
from tabulate import tabulate

from pymatgen.core import SETTINGS, Element, Lattice, Structure, get_el_sp
from pymatgen.electronic_structure.core import Magmom
from pymatgen.util.io_utils import clean_lines
from pymatgen.util.string import str_delimited
from pymatgen.util.typing import Kpoint, Vector3D

if TYPE_CHECKING:
    from collections.abc import Iterator
    from typing import Any, ClassVar, Literal

    from numpy.typing import ArrayLike
    from typing_extensions import Self

    from pymatgen.symmetry.bandstructure import HighSymmKpath
    from pymatgen.util.typing import PathLike


__author__ = "Shyue Ping Ong, Geoffroy Hautier, Rickard Armiento, Vincent L Chevrier, Stephen Dacek"
__copyright__ = "Copyright 2011, The Materials Project"

logger = logging.getLogger(__name__)
module_dir = os.path.dirname(os.path.abspath(__file__))


class Poscar(MSONable):
    """Object for representing the data in a POSCAR or CONTCAR file.

    Attributes:
        structure: Associated Structure.
        comment: Optional comment string.
        true_names: Boolean indication whether Poscar contains actual real names parsed
            from either a POTCAR or the POSCAR itself.
        selective_dynamics: Selective dynamics attribute for each site if available.
            A Nx3 array of booleans.
        velocities: Velocities for each site (typically read in from a CONTCAR).
            A Nx3 array of floats.
        predictor_corrector: Predictor corrector coordinates and derivatives for each site;
            i.e. a list of three 1x3 arrays for each site (typically read in from an MD CONTCAR).
        predictor_corrector_preamble: Predictor corrector preamble contains the predictor-corrector key,
            POTIM, and thermostat parameters that precede the site-specific predictor corrector data in MD CONTCAR.
        lattice_velocities: Lattice velocities and current lattice (typically read
            in from an MD CONTCAR). A 6x3 array of floats.
        temperature: Temperature of velocity Maxwell-Boltzmann initialization.
            Initialized to -1 (MB hasn't been performed).
    """

    def __init__(
        self,
        structure: Structure,
        comment: str | None = None,
        selective_dynamics: ArrayLike | None = None,
        true_names: bool = True,
        velocities: ArrayLike | None = None,
        predictor_corrector: ArrayLike | None = None,
        predictor_corrector_preamble: str | None = None,
        lattice_velocities: ArrayLike | None = None,
        sort_structure: bool = False,
    ) -> None:
        """
        Args:
            structure (Structure): Structure object.
            comment (str | None, optional): Optional comment line for POSCAR. Defaults to unit
                cell formula of structure. Defaults to None.
            selective_dynamics (ArrayLike | None, optional): Bool values for selective dynamics,
                where N is the number of sites. Defaults to None.
            true_names (bool, optional): Set to False if the names in the POSCAR are not
                well-defined and ambiguous. This situation arises commonly in
                VASP < 5 where the POSCAR sometimes does not contain element
                symbols. Defaults to True.
            velocities (ArrayLike | None, optional): Velocities for the POSCAR. Typically parsed
                in MD runs or can be used to initialize velocities. Defaults to None.
            predictor_corrector (ArrayLike | None, optional): Predictor corrector for the POSCAR.
                Typically parsed in MD runs. Defaults to None.
            predictor_corrector_preamble (str | None, optional): Preamble to the predictor
                corrector. Defaults to None.
            lattice_velocities (ArrayLike | None, optional): Lattice velocities and current
                lattice for the POSCAR. Available in MD runs with variable cell. Defaults to None.
            sort_structure (bool, optional): Whether to sort the structure. Useful if species
                are not grouped properly together. Defaults to False.
        """
        if structure.is_ordered:
            site_properties = {}

            if selective_dynamics is not None:
                selective_dynamics = np.array(selective_dynamics)
                if not selective_dynamics.all():
                    site_properties["selective_dynamics"] = selective_dynamics

            if velocities:
                velocities = np.array(velocities)
                if velocities.any():
                    site_properties["velocities"] = velocities

            if predictor_corrector:
                predictor_corrector = np.array(predictor_corrector)
                if predictor_corrector.any():
                    site_properties["predictor_corrector"] = predictor_corrector

            structure = Structure.from_sites(structure)
            self.structure = structure.copy(site_properties=site_properties)
            if sort_structure:
                self.structure = self.structure.get_sorted_structure()
            self.true_names = true_names
            self.comment = structure.formula if comment is None else comment
            if predictor_corrector_preamble:
                self.structure.properties["predictor_corrector_preamble"] = predictor_corrector_preamble

            if lattice_velocities and np.any(lattice_velocities):
                self.structure.properties["lattice_velocities"] = np.asarray(lattice_velocities)
        else:
            raise ValueError("Disordered structure with partial occupancies cannot be converted into POSCAR!")

        self.temperature = -1.0

    def __setattr__(self, name: str, value: Any) -> None:
        if name in {"selective_dynamics", "velocities"} and value is not None and len(value) > 0:
            value = np.array(value)
            dim = value.shape
            if dim[1] != 3 or dim[0] != len(self.structure):
                raise ValueError(f"{name} array must be same length as the structure.")
            value = value.tolist()

        super().__setattr__(name, value)

    def __repr__(self) -> str:
        return self.get_str()

    def __str__(self) -> str:
        """String representation of Poscar file."""
        return self.get_str()

    @property
    def velocities(self) -> ArrayLike | None:
        """Velocities in Poscar."""
        return self.structure.site_properties.get("velocities")

    @property
    def selective_dynamics(self) -> ArrayLike | None:
        """Selective dynamics in Poscar."""
        return self.structure.site_properties.get("selective_dynamics")

    @property
    def predictor_corrector(self) -> ArrayLike | None:
        """Predictor corrector in Poscar."""
        return self.structure.site_properties.get("predictor_corrector")

    @property
    def predictor_corrector_preamble(self) -> str | None:
        """Predictor corrector preamble in Poscar."""
        return self.structure.properties.get("predictor_corrector_preamble")

    @property
    def lattice_velocities(self) -> ArrayLike | None:
        """Lattice velocities in Poscar (including the current lattice vectors)."""
        return self.structure.properties.get("lattice_velocities")

    @velocities.setter  # type: ignore[no-redef, attr-defined]
    def velocities(self, velocities: ArrayLike | None) -> None:
        """Setter for Poscar.velocities."""
        self.structure.add_site_property("velocities", velocities)

    @selective_dynamics.setter  # type: ignore[no-redef, attr-defined]
    def selective_dynamics(self, selective_dynamics: ArrayLike | None) -> None:
        """Setter for Poscar.selective_dynamics."""
        self.structure.add_site_property("selective_dynamics", selective_dynamics)

    @predictor_corrector.setter  # type: ignore[no-redef, attr-defined]
    def predictor_corrector(self, predictor_corrector: ArrayLike | None) -> None:
        """Setter for Poscar.predictor_corrector."""
        self.structure.add_site_property("predictor_corrector", predictor_corrector)

    @predictor_corrector_preamble.setter  # type: ignore[no-redef, attr-defined]
    def predictor_corrector_preamble(self, predictor_corrector_preamble: str | None) -> None:
        """Setter for Poscar.predictor_corrector."""
        self.structure.properties["predictor_corrector"] = predictor_corrector_preamble

    @lattice_velocities.setter  # type: ignore[no-redef, attr-defined]
    def lattice_velocities(self, lattice_velocities: ArrayLike | None) -> None:
        """Setter for Poscar.lattice_velocities."""
        self.structure.properties["lattice_velocities"] = np.asarray(lattice_velocities)

    @property
    def site_symbols(self) -> list[str]:
        """Sequence of symbols associated with the Poscar. Similar to 6th line in VASP 5+ POSCAR."""
        syms: list[str] = [site.specie.symbol for site in self.structure]
        return [a[0] for a in itertools.groupby(syms)]

    @property
    def natoms(self) -> list[int]:
        """Sequence of number of sites of each type associated with the Poscar.
        Similar to 7th line in vasp 5+ POSCAR or the 6th line in vasp 4 POSCAR.
        """
        syms: list[str] = [site.specie.symbol for site in self.structure]
        return [len(tuple(a[1])) for a in itertools.groupby(syms)]

    @classmethod
    def from_file(
        cls,
        filename: PathLike,
        check_for_potcar: bool = True,
        read_velocities: bool = True,
        **kwargs: dict[str, Any],
    ) -> Self:
        """
        Read POSCAR from a file.

        The code will try its best to determine the elements in the POSCAR in
        the following order:

        1. If check_for_potcar is True, the code will try to check if a POTCAR
        is in the same directory as the POSCAR and use elements from that by
        default. (This is the VASP default sequence of priority).
        2. If the input file is VASP5-like and contains element symbols in the
        6th line, the code will use that if check_for_potcar is False or there
        is no POTCAR found.
        3. Failing (2), the code will check if a symbol is provided at the end
        of each coordinate.

        If all else fails, the code will just assign the first n elements in
        increasing atomic number, where n is the number of species, to the
        Poscar, where a warning would be issued. For example, H, He, Li, ....
        This will ensure at least a unique element is assigned to each site and
        any analysis that does not require specific elemental properties should work.

        Args:
            filename (str): File name containing Poscar data.
            check_for_potcar (bool): Whether to check if a POTCAR is present
                in the same directory as the POSCAR. Defaults to True.
            read_velocities (bool): Whether to read or not velocities if they
                are present in the POSCAR. Default is True.

        Returns:
            Poscar object.
        """
        if "check_for_POTCAR" in kwargs:
            warnings.warn("check_for_POTCAR is deprecated. Use check_for_potcar instead.", DeprecationWarning)
            check_for_potcar = cast(bool, kwargs.pop("check_for_POTCAR"))

        dirname: str = os.path.dirname(os.path.abspath(filename))
        names: list[str] | None = None
        if check_for_potcar and SETTINGS.get("PMG_POTCAR_CHECKS") is not False:
            potcars = glob(f"{dirname}/*POTCAR*")
            if potcars:
                try:
                    potcar = Potcar.from_file(min(potcars))
                    names = [sym.split("_")[0] for sym in potcar.symbols]
                    [get_el_sp(n) for n in names]  # ensure valid names
                except Exception:
                    names = None

        with zopen(filename, mode="rt") as file:
            return cls.from_str(file.read(), names, read_velocities=read_velocities)

    @classmethod
    def from_str(
        cls,
        data: str,
        default_names: list[str] | None = None,
        read_velocities: bool = True,
    ) -> Self:
        """
        Read POSCAR from a string.

        The code will try its best to determine the elements in the POSCAR in
        the following order:

        1. If default_names are supplied and valid, it will use those. Usually,
        default names comes from an external source, such as a POTCAR in the
        same directory.

        2. If there are no valid default names but the input file is VASP5-like
        and contains element symbols in the 6th line, the code will use that.

        3. Failing (2), the code will check if a symbol is provided at the end
        of each coordinate.

        If all else fails, the code will just assign the first n elements in
        increasing atomic number, where n is the number of species, to the
        Poscar. For example, H, He, Li, .... This will ensure at least a
        unique element is assigned to each site and any analysis that does not
        require specific elemental properties should work fine.

        Args:
            data (str): String containing Poscar data.
            default_names ([str]): Default symbols for the POSCAR file,
                usually coming from a POTCAR in the same directory.
            read_velocities (bool): Whether to read or not velocities if they
                are present in the POSCAR. Default is True.

        Returns:
            Poscar object.
        """
        # "^\s*$" doesn't match lines with no whitespace
        chunks: list[str] = re.split(r"\n\s*\n", data.rstrip(), flags=re.MULTILINE)
        try:
            if chunks[0] == "":
                chunks.pop(0)
                chunks[0] = "\n" + chunks[0]
        except IndexError:
            raise ValueError("Empty POSCAR")

        # Parse positions
        lines: list[str] = list(clean_lines(chunks[0].split("\n"), remove_empty_lines=False))
        comment: str = lines[0]
        scale: float = float(lines[1])
        lattice: np.ndarray = np.array([[float(i) for i in line.split()] for line in lines[2:5]])
        if scale < 0:
            # In vasp, a negative scale factor is treated as a volume. We need
            # to translate this to a proper lattice vector scaling.
            vol: float = abs(np.linalg.det(lattice))
            lattice *= (-scale / vol) ** (1 / 3)
        else:
            lattice *= scale

        vasp5_symbols: bool = False
        atomic_symbols: list[str] = []

        try:
            n_atoms: list[int] = [int(i) for i in lines[5].split()]
            ipos: int = 6

        except ValueError:
            vasp5_symbols = True
            symbols: list[str] = [symbol.split("/")[0] for symbol in lines[5].split()]

            # Atoms and number of atoms in POSCAR written with vasp appear on
            # multiple lines when atoms of the same type are not grouped together
            # and more than 20 groups are then defined ...
            # Example :
            # Cr16 Fe35 Ni2
            #    1.00000000000000
            #      8.5415010000000002   -0.0077670000000000   -0.0007960000000000
            #     -0.0077730000000000    8.5224019999999996    0.0105580000000000
            #     -0.0007970000000000    0.0105720000000000    8.5356889999999996
            #    Fe   Cr   Fe   Cr   Fe   Cr   Fe   Cr   Fe   Cr   Fe   Cr   Fe   Cr   Fe   Ni   Fe   Cr   Fe   Cr
            #    Fe   Ni   Fe   Cr   Fe
            #      1   1   2   4   2   1   1   1     2     1     1     1     4     1     1     1     5     3     6     1
            #      2   1   3   2   5
            # Direct
            #   ...
            n_lines_symbols: int = 1
            for n_lines_symbols in range(1, 11):
                try:
                    int(lines[5 + n_lines_symbols].split()[0])
                    break
                except ValueError:
                    pass

            for i_line_symbols in range(6, 5 + n_lines_symbols):
                symbols.extend(lines[i_line_symbols].split())

            n_atoms = []
            iline_natoms_start = 5 + n_lines_symbols
            for iline_natoms in range(iline_natoms_start, iline_natoms_start + n_lines_symbols):
                n_atoms.extend([int(i) for i in lines[iline_natoms].split()])

            for idx, n_atom in enumerate(n_atoms):
                atomic_symbols.extend([symbols[idx]] * n_atom)

            ipos = 5 + 2 * n_lines_symbols

        pos_type: str = lines[ipos].split()[0]

        has_selective_dynamics: bool = False
        # Selective dynamics
        if pos_type[0] in "sS":
            has_selective_dynamics = True
            ipos += 1
            pos_type = lines[ipos].split()[0]

        cart: bool = pos_type[0] in "cCkK"
        n_sites: int = sum(n_atoms)

        # If default_names is specified (usually coming from a POTCAR), use
        # them. This is in line with VASP's parsing order that the POTCAR
        # specified is the default used.
        if default_names is not None:
            try:
                atomic_symbols = []
                for idx, n_atom in enumerate(n_atoms):
                    atomic_symbols.extend([default_names[idx]] * n_atom)
                vasp5_symbols = True
            except IndexError:
                pass

        if not vasp5_symbols:
            ind: Literal[3, 6] = 6 if has_selective_dynamics else 3
            try:
                # Check if names are appended at the end of the coordinates
                atomic_symbols = [line.split()[ind] for line in lines[ipos + 1 : ipos + 1 + n_sites]]
                # Ensure symbols are valid elements
                if not all(Element.is_valid_symbol(sym) for sym in atomic_symbols):
                    raise ValueError("Non-valid symbols detected.")
                vasp5_symbols = True

            except (ValueError, IndexError):
                # Defaulting to false names
                atomic_symbols = []
                for idx, n_atom in enumerate(n_atoms, start=1):
                    symbol = Element.from_Z(idx).symbol
                    atomic_symbols.extend([symbol] * n_atom)
                warnings.warn(
                    f"Elements in POSCAR cannot be determined. Defaulting to false names {atomic_symbols}.",
                    BadPoscarWarning,
                )

        # Read the atomic coordinates
        coords: list[list[float]] = []
        selective_dynamics: list[list[bool]] | None = [] if has_selective_dynamics else None
        for idx in range(n_sites):
            tokens: list[str] = lines[ipos + 1 + idx].split()
            crd_scale: float = scale if cart else 1
            coords.append([float(j) * crd_scale for j in tokens[:3]])
            if selective_dynamics is not None:
                # Warn when values contain suspicious entries
                if any(value not in {"T", "F"} for value in tokens[3:6]):
                    warnings.warn("Selective dynamics values must be either 'T' or 'F'.", BadPoscarWarning)

                # Warn when elements contains Fluorine (F) (#3539)
                if atomic_symbols[idx] == "F" and len(tokens[3:]) >= 4 and "F" in tokens[3:7]:
                    warnings.warn(
                        (
                            "Selective dynamics toggled with Fluorine element detected. "
                            "Make sure the 4th-6th entry each position line is selective dynamics info."
                        ),
                        BadPoscarWarning,
                    )

                selective_dynamics.append([value == "T" for value in tokens[3:6]])

        # Warn when ALL degrees of freedom relaxed (#3539)
        if selective_dynamics is not None and all(all(i is True for i in in_list) for in_list in selective_dynamics):
            warnings.warn(
                "Ignoring selective dynamics tag, as no ionic degrees of freedom were fixed.", BadPoscarWarning
            )

        struct = Structure(
            lattice,
            atomic_symbols,
            coords,
            to_unit_cell=False,
            validate_proximity=False,
            coords_are_cartesian=cart,
        )

        lattice_velocities: list[list[float]] = []
        velocities: list[list[float]] = []
        predictor_corrector: list = []
        predictor_corrector_preamble: str = ""

        if read_velocities:
            # Parse the lattice velocities and current lattice, if present.
            # The header line should contain "Lattice velocities and vectors"
            # There is no space between the coordinates and this section, so
            # it appears in the lines of the first chunk
            if len(lines) > ipos + n_sites + 1 and lines[ipos + n_sites + 1].lower().startswith("l"):
                for line in lines[ipos + n_sites + 3 : ipos + n_sites + 9]:
                    lattice_velocities.append([float(tok) for tok in line.split()])

            # Parse velocities if any
            if len(chunks) > 1:
                for line in chunks[1].strip().split("\n"):
                    velocities.append([float(tok) for tok in line.split()])

            # Parse the predictor-corrector data
            if len(chunks) > 2:
                lines = chunks[2].strip().split("\n")
                # There are 3 sets of 3xN Predictor corrector parameters
                # So can't be stored as a single set of "site_property"

                # First line in chunk is a key in CONTCAR
                # Second line is POTIM
                # Third line is the thermostat parameters
                predictor_corrector_preamble = f"{lines[0]}\n{lines[1]}\n{lines[2]}"
                # Rest is three sets of parameters, each set contains
                # x, y, z predictor-corrector parameters for every atom in order
                lines = lines[3:]
                for st in range(n_sites):
                    d1 = [float(tok) for tok in lines[st].split()]
                    d2 = [float(tok) for tok in lines[st + n_sites].split()]
                    d3 = [float(tok) for tok in lines[st + 2 * n_sites].split()]
                    predictor_corrector.append([d1, d2, d3])

        return cls(
            struct,
            comment,
            selective_dynamics,
            vasp5_symbols,
            velocities=velocities,
            predictor_corrector=predictor_corrector,
            predictor_corrector_preamble=predictor_corrector_preamble,
            lattice_velocities=lattice_velocities,
        )

    def get_str(
        self,
        direct: bool = True,
        vasp4_compatible: bool = False,
        significant_figures: int = 16,
    ) -> str:
        """Return a string to be written as a POSCAR file. By default, site
        symbols are written, which is compatible for vasp >= 5.

        Args:
            direct (bool): Whether coordinates are output in direct or
                Cartesian. Defaults to True.
            vasp4_compatible (bool): Set to True to omit site symbols on 6th
                line to maintain backward vasp 4.x compatibility. Defaults
                to False.
            significant_figures (int): Number of significant digits to
                output all quantities. Defaults to 16. Note that positions are
                output in fixed point, while velocities are output in
                scientific format.

        Returns:
            str: representation of POSCAR.
        """
        # This corrects for VASP really annoying bug of crashing on lattices
        # which have triple product < 0. We will just invert the lattice
        # vectors.
        lattice = self.structure.lattice
        if np.linalg.det(lattice.matrix) < 0:
            lattice = Lattice(-lattice.matrix)

        # Add comment and lattice
        format_str: str = f"{{:{significant_figures + 5}.{significant_figures}f}}"
        lines: list[str] = [self.comment, "1.0"]
        for vec in lattice.matrix:
            lines.append(" ".join(format_str.format(c) for c in vec))

        # Add element symbols
        if self.true_names and not vasp4_compatible:
            lines.append(" ".join(self.site_symbols))
        lines.append(" ".join(map(str, self.natoms)))

        if self.selective_dynamics:
            lines.append("Selective dynamics")

        lines.append("direct" if direct else "cartesian")

        # Add ion positions and selective dynamics
        for idx, site in enumerate(self.structure):
            coords: ArrayLike = site.frac_coords if direct else site.coords
            line: str = " ".join(format_str.format(c) for c in coords)
            if self.selective_dynamics is not None:
                sd: list[str] = ["T" if j else "F" for j in self.selective_dynamics[idx]]
                line += f" {sd[0]} {sd[1]} {sd[2]}"
            line += f" {site.species_string}"
            lines.append(line)

        if self.lattice_velocities is not None:
            try:
                lines.extend(["Lattice velocities and vectors", "  1"])
                for velo in self.lattice_velocities:
                    # VASP is strict about the format when reading this quantity
                    lines.append(" ".join(f" {val: .7E}" for val in velo))
            except Exception:
                warnings.warn("Lattice velocities are missing or corrupted.", BadPoscarWarning)

        if self.velocities:
            try:
                lines.append("")
                for velo in self.velocities:
                    lines.append(" ".join(format_str.format(val) for val in velo))
            except Exception:
                warnings.warn("Velocities are missing or corrupted.", BadPoscarWarning)

        if self.predictor_corrector:
            lines.append("")
            if self.predictor_corrector_preamble:
                lines.append(self.predictor_corrector_preamble)
                pred = np.array(self.predictor_corrector)
                for col in range(3):
                    for z in pred[:, col]:
                        lines.append(" ".join(format_str.format(i) for i in z))
            else:
                warnings.warn(
                    "Preamble information missing or corrupt. Writing Poscar with no predictor corrector data.",
                    BadPoscarWarning,
                )

        return "\n".join(lines) + "\n"

    get_string = get_str

    def write_file(self, filename: PathLike, **kwargs) -> None:
        """Write POSCAR to a file. The supported kwargs are the same as those for
        the Poscar.get_str method and are passed through directly.
        """
        with zopen(filename, mode="wt") as file:
            file.write(self.get_str(**kwargs))

    def as_dict(self) -> dict:
        """MSONable dict."""
        return {
            "@module": type(self).__module__,
            "@class": type(self).__name__,
            "structure": self.structure.as_dict(),
            "true_names": self.true_names,
            "selective_dynamics": np.array(self.selective_dynamics).tolist(),
            "velocities": self.velocities,
            "predictor_corrector": self.predictor_corrector,
            "comment": self.comment,
        }

    @classmethod
    def from_dict(cls, dct: dict) -> Self:
        """
        Args:
            dct (dict): Dict representation.

        Returns:
            Poscar
        """
        return Poscar(
            Structure.from_dict(dct["structure"]),
            comment=dct["comment"],
            selective_dynamics=dct["selective_dynamics"],
            true_names=dct["true_names"],
            velocities=dct.get("velocities"),
            predictor_corrector=dct.get("predictor_corrector"),
        )

    def set_temperature(self, temperature: float) -> None:
        """
        Initialize the velocities based on Maxwell-Boltzmann distribution.
        Removes linear, but not angular drift (same as VASP).

        Scale the energies to the exact temperature (microcanonical ensemble)
        Velocities are given in A/fs. This is the VASP default when
        direct/cartesian is not specified (even when positions are given in
        direct coordinates).

        Overwrite imported velocities, if any.

        Args:
            temperature (float): Temperature in Kelvin.
        """
        # mean 0 variance 1
        velocities = np.random.randn(len(self.structure), 3)

        # In AMU, (N,1) array
        atomic_masses = np.array([site.specie.atomic_mass.to("kg") for site in self.structure])
        dof = 3 * len(self.structure) - 3

        # Remove linear drift (net momentum)
        velocities -= np.mean(atomic_masses[:, np.newaxis] * velocities, axis=0) / np.mean(atomic_masses)

        # Scale velocities due to atomic masses
        # mean 0 std proportional to sqrt(1/m)
        velocities /= atomic_masses[:, np.newaxis] ** (1 / 2)

        # Scale velocities to get correct temperature
        energy = np.sum(1 / 2 * atomic_masses * np.sum(velocities**2, axis=1))
        scale = (temperature * dof / (2 * energy / const.k)) ** (1 / 2)

        velocities *= scale * 1e-5  # these are in A/fs

        self.temperature = temperature
        self.structure.site_properties.pop("selective_dynamics", None)
        self.structure.site_properties.pop("predictor_corrector", None)

        # Set as list[list] to be consistent with the other
        # initializations
        self.structure.add_site_property("velocities", velocities.tolist())


class BadPoscarWarning(UserWarning):
    """Warning class for bad POSCAR entries."""


class Incar(dict, MSONable):
    """
    INCAR object for reading and writing INCAR files.
    Essentially a dictionary with some helper functions.
    """

    def __init__(self, params: dict[str, Any] | None = None) -> None:
        """
        Create an Incar object.

        Args:
            params (dict): A set of input parameters as a dictionary.
        """
        super().__init__()
        if params is not None:
            # if Incar contains vector-like magmoms given as a list
            # of floats, convert to a list of lists
            if (params.get("MAGMOM") and isinstance(params["MAGMOM"][0], (int, float))) and (
                params.get("LSORBIT") or params.get("LNONCOLLINEAR")
            ):
                val = []
                for idx in range(len(params["MAGMOM"]) // 3):
                    val.append(params["MAGMOM"][idx * 3 : (idx + 1) * 3])
                params["MAGMOM"] = val

            self.update(params)

    def __setitem__(self, key: str, val: Any) -> None:
        """
        Add parameter-val pair to Incar. Warn if parameter is not in list of
        valid INCAR tags. Also clean the parameter and val by stripping
        leading and trailing white spaces.
        """
        super().__setitem__(
            key.strip(),
            Incar.proc_val(key.strip(), val.strip()) if isinstance(val, str) else val,
        )

    def __str__(self) -> str:
        return self.get_str(sort_keys=True, pretty=False)

    def __add__(self, other: Incar) -> Incar:
        """
        Add all the values of another INCAR object to this object.
        Facilitate the use of "standard" INCARs.
        """
        params: dict[str, Any] = dict(self.items())
        for key, val in other.items():
            if key in self and val != self[key]:
                raise ValueError(f"INCARs have conflicting values for {key}: {self[key]} != {val}")
            params[key] = val
        return Incar(params)

    def as_dict(self) -> dict:
        """MSONable dict."""
        dct = dict(self)
        dct["@module"] = type(self).__module__
        dct["@class"] = type(self).__name__
        return dct

    @classmethod
    def from_dict(cls, dct: dict[str, Any]) -> Self:
        """
        Args:
            dct (dict): Serialized Incar

        Returns:
            Incar
        """
        if dct.get("MAGMOM") and isinstance(dct["MAGMOM"][0], dict):
            dct["MAGMOM"] = [Magmom.from_dict(m) for m in dct["MAGMOM"]]
        return Incar({k: v for k, v in dct.items() if k not in ("@module", "@class")})

    def copy(self) -> Self:
        return type(self)(self)

    def get_str(self, sort_keys: bool = False, pretty: bool = False) -> str:
        """Get a string representation of the INCAR. Differ from the
        __str__ method to provide options for pretty printing.

        Args:
            sort_keys (bool): Whether to sort the INCAR parameters
                alphabetically. Defaults to False.
            pretty (bool): Whether to pretty align output.
                Defaults to False.
        """
        keys: list[str] = sorted(self) if sort_keys else list(self)
        lines = []
        for key in keys:
            if key == "MAGMOM" and isinstance(self[key], list):
                value = []

                if isinstance(self[key][0], (list, Magmom)) and (self.get("LSORBIT") or self.get("LNONCOLLINEAR")):
                    value.append(" ".join(str(i) for j in self[key] for i in j))
                elif self.get("LSORBIT") or self.get("LNONCOLLINEAR"):
                    for _key, group in itertools.groupby(self[key]):
                        value.append(f"3*{len(tuple(group))}*{_key}")
                else:
                    # float() to ensure backwards compatibility between
                    # float magmoms and Magmom objects
                    for _key, group in itertools.groupby(self[key], key=float):
                        value.append(f"{len(tuple(group))}*{_key}")

                lines.append([key, " ".join(value)])
            elif isinstance(self[key], list):
                lines.append([key, " ".join(map(str, self[key]))])
            else:
                lines.append([key, self[key]])

        if pretty:
            return str(tabulate([[line[0], "=", line[1]] for line in lines], tablefmt="plain"))
        return str_delimited(lines, None, " = ") + "\n"

    def write_file(self, filename: PathLike) -> None:
        """Write Incar to a file.

        Args:
            filename (str): filename to write to.
        """
        with zopen(filename, mode="wt") as file:
            file.write(str(self))

    @classmethod
    def from_file(cls, filename: PathLike) -> Self:
        """Read an Incar object from a file.

        Args:
            filename (str): Filename for file

        Returns:
            Incar object
        """
        with zopen(filename, mode="rt") as file:
            return cls.from_str(file.read())

    @classmethod
    def from_str(cls, string: str) -> Self:
        """Read an Incar object from a string.

        Args:
            string (str): Incar string

        Returns:
            Incar object
        """
        lines: list[str] = list(clean_lines(string.splitlines()))
        params: dict[str, Any] = {}
        for line in lines:
            for sline in line.split(";"):
                if match := re.match(r"(\w+)\s*=\s*(.*)", sline.strip()):
                    key: str = match[1].strip()
                    val: Any = match[2].strip()
                    params[key] = Incar.proc_val(key, val)
        return cls(params)

    @staticmethod
    def proc_val(key: str, val: Any) -> list | bool | float | int | str:
        """Helper method to convert INCAR parameters to proper types
        like ints, floats, lists, etc.

        Args:
            key (str): INCAR parameter key
            val (Any): Value of INCAR parameter.
        """
        list_keys = (
            "LDAUU",
            "LDAUL",
            "LDAUJ",
            "MAGMOM",
            "DIPOL",
            "LANGEVIN_GAMMA",
            "QUAD_EFG",
            "EINT",
        )
        bool_keys = (
            "LDAU",
            "LWAVE",
            "LSCALU",
            "LCHARG",
            "LPLANE",
            "LUSE_VDW",
            "LHFCALC",
            "ADDGRID",
            "LSORBIT",
            "LNONCOLLINEAR",
        )
        float_keys = (
            "EDIFF",
            "SIGMA",
            "TIME",
            "ENCUTFOCK",
            "HFSCREEN",
            "POTIM",
            "EDIFFG",
            "AGGAC",
            "PARAM1",
            "PARAM2",
        )
        int_keys = (
            "NSW",
            "NBANDS",
            "NELMIN",
            "ISIF",
            "IBRION",
            "ISPIN",
            "ISTART",
            "ICHARG",
            "NELM",
            "ISMEAR",
            "NPAR",
            "LDAUPRINT",
            "LMAXMIX",
            "ENCUT",
            "NSIM",
            "NKRED",
            "NUPDOWN",
            "ISPIND",
            "LDAUTYPE",
            "IVDW",
        )
        lower_str_keys = ("ML_MODE",)

        def smart_int_or_float(num_str: str) -> str | float:
            """Determine whether a string represents an integer or a float."""
            if "." in num_str or "e" in num_str.lower():
                return float(num_str)
            return int(num_str)

        try:
            if key in list_keys:
                output = []
                tokens = re.findall(r"(-?\d+\.?\d*)\*?(-?\d+\.?\d*)?\*?(-?\d+\.?\d*)?", val)
                for tok in tokens:
                    if tok[2] and "3" in tok[0]:
                        output.extend([smart_int_or_float(tok[2])] * int(tok[0]) * int(tok[1]))
                    elif tok[1]:
                        output.extend([smart_int_or_float(tok[1])] * int(tok[0]))
                    else:
                        output.append(smart_int_or_float(tok[0]))
                return output

            if key in bool_keys:
                if match := re.match(r"^\.?([T|F|t|f])[A-Za-z]*\.?", val):
                    return match[1].lower() == "t"

                raise ValueError(f"{key} should be a boolean type!")

            if key in float_keys:
                return float(re.search(r"^-?\d*\.?\d*[e|E]?-?\d*", val)[0])  # type: ignore[index]

            if key in int_keys:
                return int(re.match(r"^-?[0-9]+", val)[0])  # type: ignore[index]

            if key in lower_str_keys:
                return val.strip().lower()

        except ValueError:
            pass

        # Not in known keys. We will try a hierarchy of conversions.
        try:
            return int(val)
        except ValueError:
            pass

        try:
            return float(val)
        except ValueError:
            pass

        if "true" in val.lower():
            return True

        if "false" in val.lower():
            return False

        return val.strip().capitalize()

    def diff(self, other: Incar) -> dict[str, dict[str, Any]]:
        """
        Diff function for Incar. Compare two Incars and indicate which
        parameters are the same and which are not. Useful for checking whether
        two runs were done using the same parameters.

        Args:
            other (Incar): The other Incar object to compare to.

        Returns:
            dict[str, dict]: of the following format:
                {"Same" : parameters_that_are_the_same, "Different": parameters_that_are_different}
                Note that the parameters are return as full dictionaries of values. E.g. {"ISIF":3}
        """
        similar_params = {}
        different_params = {}
        for k1, v1 in self.items():
            if k1 not in other:
                different_params[k1] = {"INCAR1": v1, "INCAR2": None}
            elif v1 != other[k1]:
                different_params[k1] = {"INCAR1": v1, "INCAR2": other[k1]}
            else:
                similar_params[k1] = v1

        for k2, v2 in other.items():
            if k2 not in similar_params and k2 not in different_params and k2 not in self:
                different_params[k2] = {"INCAR1": None, "INCAR2": v2}

        return {"Same": similar_params, "Different": different_params}

    def check_params(self) -> None:
        """Check INCAR for invalid tags or values.
        If a tag doesn't exist, calculation will still run, however VASP
        will ignore the tag and set it as default without letting you know.
        """
        # Load INCAR tag/value check reference file
        with open(os.path.join(module_dir, "incar_parameters.json"), encoding="utf-8") as json_file:
            incar_params = json.loads(json_file.read())

        for tag, val in self.items():
            # Check if the tag exists
            if tag not in incar_params:
                warnings.warn(f"Cannot find {tag} in the list of INCAR tags", BadIncarWarning, stacklevel=2)
                continue

            # Check value and its type
            param_type = incar_params[tag].get("type")
            allowed_values = incar_params[tag].get("values")

            if param_type is not None and type(val).__name__ != param_type:
                warnings.warn(f"{tag}: {val} is not a {param_type}", BadIncarWarning, stacklevel=2)

            # Only check value when it's not None,
            # meaning there is recording for corresponding value
            if allowed_values is not None and val not in allowed_values:
                warnings.warn(f"{tag}: Cannot find {val} in the list of values", BadIncarWarning, stacklevel=2)


class BadIncarWarning(UserWarning):
    """Warning class for bad INCAR parameters."""


@unique
class KpointsSupportedModes(Enum):
    """Enum type of all supported modes for Kpoint generation."""

    Automatic = 0
    Gamma = 1
    Monkhorst = 2
    Line_mode = 3
    Cartesian = 4
    Reciprocal = 5

    def __str__(self) -> str:
        return str(self.name)

    @classmethod
    def from_str(cls, mode: str) -> Self:
        """
        Args:
            mode: String

        Returns:
            Kpoints_supported_modes
        """
        initial = mode.lower()[0]
        for key in cls:
            if key.name.lower()[0] == initial:
                return key
        raise ValueError(f"Invalid Kpoint {mode=}")


class Kpoints(MSONable):
    """KPOINTS reader/writer."""

    supported_modes = KpointsSupportedModes

    def __init__(
        self,
        comment: str = "Default gamma",
        num_kpts: int = 0,
        style: KpointsSupportedModes = supported_modes.Gamma,
        kpts: Sequence[Kpoint] = ((1, 1, 1),),
        kpts_shift: Vector3D = (0, 0, 0),
        kpts_weights: list[float] | None = None,
        coord_type: Literal["Reciprocal", "Cartesian"] | None = None,
        labels: list[str] | None = None,
        tet_number: int = 0,
        tet_weight: float = 0,
        tet_connections: list[tuple] | None = None,
    ) -> None:
        """
        Highly flexible constructor for Kpoints object. The flexibility comes
        at the cost of usability and in general, it is recommended that you use
        the default constructor only if you know exactly what you are doing and
        requires the flexibility. For most usage cases, the three automatic
        schemes can be constructed far more easily using the convenience static
        constructors (automatic, gamma_automatic, monkhorst_automatic) and it
        is recommended that you use those.

        Args:
            comment (str): String comment for Kpoints. Defaults to "Default gamma".
            num_kpts: Following VASP method of defining the KPOINTS file, this
                parameter is the number of kpoints specified. If set to 0
                (or negative), VASP automatically generates the KPOINTS.
            style: Style for generating KPOINTS. Use one of the
                Kpoints.supported_modes enum types.
            kpts (2D array): Array of kpoints. Even when only a single
                specification is required, e.g. in the automatic scheme,
                the kpts should still be specified as a 2D array. e.g.
                [(20,),] or [(2, 2, 2),].
            kpts_shift (3x1 array): Shift for kpoints.
            kpts_weights (list[float]): Optional weights for explicit kpoints.
            coord_type: In line-mode, this variable specifies whether the
                Kpoints were given in Cartesian or Reciprocal coordinates.
            labels: In line-mode, this should provide a list of labels for
                each kpt. It is optional in explicit kpoint mode as comments for
                k-points.
            tet_number: For explicit kpoints, specifies the number of
                tetrahedrons for the tetrahedron method.
            tet_weight: For explicit kpoints, specifies the weight for each
                tetrahedron for the tetrahedron method.
            tet_connections: For explicit kpoints, specifies the connections
                of the tetrahedrons for the tetrahedron method.
                Format is a list of tuples, [ (sym_weight, [tet_vertices]),
                ...]

        The default behavior of the constructor is for a Gamma centered,
        1x1x1 KPOINTS with no shift.
        """
        if num_kpts > 0 and not labels and not kpts_weights:
            raise ValueError("For explicit or line-mode kpoints, either the labels or kpts_weights must be specified.")

        self.comment = comment
        self.num_kpts = num_kpts
        self.kpts = kpts
        self.style = style
        self.coord_type = coord_type
        self.kpts_weights = kpts_weights
        self.kpts_shift = tuple(kpts_shift)
        self.labels = labels
        self.tet_number = tet_number
        self.tet_weight = tet_weight
        self.tet_connections = tet_connections

    def __eq__(self, other: object) -> bool:
        if not isinstance(other, Kpoints):
            return NotImplemented
        return self.as_dict() == other.as_dict()

    def __repr__(self) -> str:
        lines = [self.comment, str(self.num_kpts), self.style.name]

        style = self.style.name.lower()[0]
        if style == "l":
            lines.append(str(self.coord_type))

        for idx, kpt in enumerate(self.kpts):
            lines.append(" ".join(map(str, kpt)))  # type: ignore[arg-type]
            if style == "l":
                if self.labels is not None:
                    lines[-1] += f" ! {self.labels[idx]}"
                if idx % 2 == 1:
                    lines[-1] += "\n"
            elif self.num_kpts > 0 and self.kpts_weights is not None:
                if self.labels is not None:
                    lines[-1] += f" {int(self.kpts_weights[idx])} {self.labels[idx]}"
                else:
                    lines[-1] += f" {int(self.kpts_weights[idx])}"

        # Print tetrahedron parameters if the number of tetrahedrons > 0
        if style not in "lagm" and self.tet_number > 0:
            lines.extend(("Tetrahedron", f"{self.tet_number} {self.tet_weight:f}"))
            if self.tet_connections is not None:
                for sym_weight, vertices in self.tet_connections:
                    a, b, c, d = vertices
                    lines.append(f"{sym_weight} {a} {b} {c} {d}")

        # Print shifts for automatic kpoints types if not zero.
        if self.num_kpts <= 0 and tuple(self.kpts_shift) != (0, 0, 0):
            lines.append(" ".join(map(str, self.kpts_shift)))
        return "\n".join(lines) + "\n"

    @property
    def kpts(self) -> Sequence[Kpoint]:
        """
        A sequence of Kpoints, where each Kpoint is a tuple of 3 or 1.
        """
        if all(isinstance(kpt, (list, tuple, np.ndarray)) and len(kpt) in {1, 3} for kpt in self._kpts):
            return cast(Sequence[Kpoint], list(map(tuple, self._kpts)))  # type: ignore[arg-type]

        if all(isinstance(point, (int, float)) for point in self._kpts) and len(self._kpts) == 3:
            return [cast(tuple[float, float, float], tuple(self._kpts))]

        raise ValueError(f"Invalid Kpoint {self._kpts}.")

    @kpts.setter
    def kpts(self, kpts: Sequence[float | int] | Sequence[Sequence[float | int]]) -> None:
        """
        Args:
            kpts: Sequence[float | int] | Sequence[Sequence[float | int]]
        """
        self._kpts = kpts

    @property
    def style(self) -> KpointsSupportedModes:
        """Style for kpoint generation. One of Kpoints_supported_modes enum."""
        return self._style

    @style.setter
    def style(self, style) -> None:
        """Set the style for the Kpoints. One of Kpoints_supported_modes enum.

        Args:
            style: Style
        """
        if isinstance(style, str):
            style = Kpoints.supported_modes.from_str(style)

        if (
            style
            in {Kpoints.supported_modes.Automatic, Kpoints.supported_modes.Gamma, Kpoints.supported_modes.Monkhorst}
            and len(self.kpts) > 1
        ):
            raise ValueError(
                "For fully automatic or automatic gamma or monk "
                "kpoints, only a single line for the number of "
                "divisions is allowed."
            )

        self._style = style

    @classmethod
    def automatic(cls, subdivisions: int) -> Self:
        """
        Constructor for a fully automatic Kpoint grid, with
        gamma centered Monkhorst-Pack grids and the number of subdivisions
        along each reciprocal lattice vector determined by the scheme in the
        VASP manual.

        Args:
            subdivisions (int): Number of subdivisions along
                each reciprocal lattice vector.

        Returns:
            Kpoints object
        """
        return cls(
            "Fully automatic kpoint scheme",
            0,
            style=Kpoints.supported_modes.Automatic,
            kpts=[
                (subdivisions,),
            ],
        )

    @classmethod
    def gamma_automatic(cls, kpts: Kpoint = (1, 1, 1), shift: Vector3D = (0, 0, 0)) -> Self:
        """
        Constructor for an automatic Gamma centered Kpoint grid.

        Args:
            kpts: Subdivisions N_1, N_2 and N_3 along reciprocal lattice
                vectors. Defaults to (1, 1, 1)
            shift: Shift to be applied to the kpoints. Defaults to (0, 0, 0).

        Returns:
            Kpoints object
        """
        return cls("Automatic kpoint scheme", 0, Kpoints.supported_modes.Gamma, kpts=[kpts], kpts_shift=shift)

    @classmethod
    def monkhorst_automatic(cls, kpts: Kpoint = (2, 2, 2), shift: Vector3D = (0, 0, 0)) -> Self:
        """
        Convenient static constructor for an automatic Monkhorst pack Kpoint
        grid.

        Args:
            kpts: Subdivisions N_1, N_2, N_3 along reciprocal lattice
                vectors. Defaults to (2, 2, 2)
            shift: Shift to be applied to the kpoints. Defaults to (0, 0, 0).

        Returns:
            Kpoints object
        """
        return cls("Automatic kpoint scheme", 0, Kpoints.supported_modes.Monkhorst, kpts=[kpts], kpts_shift=shift)

    @classmethod
    def automatic_density(cls, structure: Structure, kppa: float, force_gamma: bool = False) -> Self:
        """Get an automatic Kpoint object based on a structure and a kpoint
        density. Uses Gamma centered meshes for hexagonal cells and face-centered cells,
        Monkhorst-Pack grids otherwise.

        Algorithm:
            Uses a simple approach scaling the number of divisions along each
            reciprocal lattice vector proportional to its length.

        Args:
            structure (Structure): Input structure
            kppa (float): Grid density
            force_gamma (bool): Force a gamma centered mesh (default is to
                use gamma only for hexagonal cells or odd meshes)

        Returns:
            Kpoints
        """
        comment = f"pymatgen with grid density = {kppa:.0f} / number of atoms"
        if math.fabs((math.floor(kppa ** (1 / 3) + 0.5)) ** 3 - kppa) < 1:
            kppa += kppa * 0.01
        lattice = structure.lattice
        lengths: Vector3D = lattice.abc
        ngrid = kppa / len(structure)
        mult: float = (ngrid * lengths[0] * lengths[1] * lengths[2]) ** (1 / 3)

        num_div: tuple[int, int, int] = cast(
            tuple[int, int, int], [math.floor(max(mult / length, 1)) for length in lengths]
        )

        is_hexagonal: bool = lattice.is_hexagonal()
        is_face_centered: bool = structure.get_space_group_info()[0][0] == "F"
        has_odd: bool = any(idx % 2 == 1 for idx in num_div)
        if has_odd or is_hexagonal or is_face_centered or force_gamma:
            style = Kpoints.supported_modes.Gamma
        else:
            style = Kpoints.supported_modes.Monkhorst

        return cls(
            comment,
            0,
            style,
            [num_div],
            (0, 0, 0),
        )

    @classmethod
    def automatic_gamma_density(cls, structure: Structure, kppa: float) -> Self:
        """Get an automatic Kpoint object based on a structure and a kpoint
        density. Uses Gamma centered meshes always. For GW.

        Algorithm:
            Uses a simple approach scaling the number of divisions along each
            reciprocal lattice vector proportional to its length.

        Args:
            structure: Input structure
            kppa: Grid density
        """
        lattice = structure.lattice
        a, b, c = lattice.abc
        n_grid = kppa / len(structure)

        multip = (n_grid * a * b * c) ** (1 / 3)
        n_div: list[int] = cast(list[int], [round(multip / length) for length in lattice.abc])

        # Ensure that all num_div[i] > 0
        n_div = [idx if idx > 0 else 1 for idx in n_div]

        # VASP documentation recommends to use even grids for n <= 8 and odd grids for n > 8.
        n_div = [idx + idx % 2 if idx <= 8 else idx - idx % 2 + 1 for idx in n_div]

        style = Kpoints.supported_modes.Gamma

        comment = f"pymatgen with grid density = {kppa:.0f} / number of atoms"

        n_kpts = 0
        return cls(
            comment,
            n_kpts,
            style,
            [cast(tuple[int, int, int], tuple(n_div))],
            (0, 0, 0),
        )

    @classmethod
    def automatic_density_by_vol(cls, structure: Structure, kppvol: int, force_gamma: bool = False) -> Self:
        """Get an automatic Kpoint object based on a structure and a kpoint
        density per inverse Angstrom^3 of reciprocal cell.

        Algorithm:
            Same as automatic_density()

        Args:
            structure (Structure): Input structure
            kppvol (int): Grid density per Angstrom^(-3) of reciprocal cell
            force_gamma (bool): Force a gamma centered mesh

        Returns:
            Kpoints
        """
        vol = structure.lattice.reciprocal_lattice.volume
        kppa = kppvol * vol * len(structure)
        return cls.automatic_density(structure, kppa, force_gamma=force_gamma)

    @classmethod
    def automatic_density_by_lengths(
        cls, structure: Structure, length_densities: Sequence[float], force_gamma: bool = False
    ) -> Self:
        """Get an automatic Kpoint object based on a structure and a k-point
        density normalized by lattice constants.

        Algorithm:
            For a given dimension, the # of k-points is chosen as
            length_density = # of kpoints * lattice constant, e.g. [50.0, 50.0, 1.0] would
            have k-points of 50/a x 50/b x 1/c.

        Args:
            structure (Structure): Input structure
            length_densities (list[float]): Defines the density of k-points in each
            dimension, e.g. [50.0, 50.0, 1.0].
            force_gamma (bool): Force a gamma centered mesh

        Returns:
            Kpoints
        """
        if len(length_densities) != 3:
            raise ValueError(f"The dimensions of length_densities must be 3, not {len(length_densities)}")

        comment: str = f"k-point density of {length_densities}/[a, b, c]"

        lattice = structure.lattice

        abc = lattice.abc
        num_div: tuple[int, int, int] = tuple(np.ceil(ld / abc[idx]) for idx, ld in enumerate(length_densities))

        is_hexagonal: bool = lattice.is_hexagonal()
        is_face_centered: bool = structure.get_space_group_info()[0][0] == "F"
        has_odd: bool = any(idx % 2 == 1 for idx in num_div)
        if has_odd or is_hexagonal or is_face_centered or force_gamma:
            style = Kpoints.supported_modes.Gamma
        else:
            style = Kpoints.supported_modes.Monkhorst

        return cls(
            comment,
            0,
            style,
            [
                num_div,
            ],
            (0, 0, 0),
        )

    @classmethod
    def automatic_linemode(cls, divisions: int, ibz: HighSymmKpath) -> Self:
        """
        Convenient static constructor for a KPOINTS in mode line_mode.
        gamma centered Monkhorst-Pack grids and the number of subdivisions
        along each reciprocal lattice vector determined by the scheme in the
        VASP manual.

        Args:
            divisions: Parameter determining the number of k-points along each high symmetry line.
            ibz: HighSymmKpath object (pymatgen.symmetry.bandstructure)

        Returns:
            Kpoints object
        """
        kpoints = []
        labels = []
        for path in ibz.kpath["path"]:
            kpoints.append(ibz.kpath["kpoints"][path[0]])
            labels.append(path[0])
            for i in range(1, len(path) - 1):
                kpoints.append(ibz.kpath["kpoints"][path[i]])
                labels.append(path[i])
                kpoints.append(ibz.kpath["kpoints"][path[i]])
                labels.append(path[i])

            kpoints.append(ibz.kpath["kpoints"][path[-1]])
            labels.append(path[-1])

        return cls(
            "Line_mode KPOINTS file",
            style=Kpoints.supported_modes.Line_mode,
            coord_type="Reciprocal",
            kpts=kpoints,
            labels=labels,
            num_kpts=divisions,
        )

    def copy(self) -> Self:
        """Make a copy of the Kpoints object."""
        return self.from_dict(self.as_dict())

    @classmethod
    def from_file(cls, filename: str | Path) -> Self:
        """
        Reads a Kpoints object from a KPOINTS file.

        Args:
            filename (str): filename to read from.

        Returns:
            Kpoints object
        """
        with zopen(filename, mode="rt") as file:
            return cls.from_str(file.read())

    @classmethod
    def from_str(cls, string: str) -> Self:
        """
        Reads a Kpoints object from a KPOINTS string.

        Args:
            string (str): KPOINTS string.

        Returns:
            Kpoints object
        """
        lines = [line.strip() for line in string.splitlines()]

        comment = lines[0]
        num_kpts = int(lines[1].split()[0].strip())
        style = lines[2].lower()[0]

        # Fully automatic KPOINTS
        if style == "a":
            return cls.automatic(int(lines[3].split()[0].strip()))

        coord_pattern = re.compile(r"^\s*([\d+.\-Ee]+)\s+([\d+.\-Ee]+)\s+([\d+.\-Ee]+)")

        # Automatic gamma and Monk KPOINTS, with optional shift
        if style in {"g", "m"}:
            _kpt: list[float] = [float(i) for i in lines[3].split()]
            if len(_kpt) != 3:
                raise ValueError("Invalid Kpoint length.")
            kpt: tuple[float, float, float] = cast(tuple[float, float, float], tuple(_kpt))

            kpts_shift: Vector3D = (0, 0, 0)
            if len(lines) > 4 and coord_pattern.match(lines[4]):
                try:
                    _kpts_shift: list[float] = [float(i) for i in lines[4].split()]
                except ValueError:
                    _kpts_shift = [0, 0, 0]

                if len(_kpts_shift) != 3:
                    raise ValueError("Invalid kpoint shift length.")

                kpts_shift = cast(Vector3D, tuple(_kpts_shift))

            return cls.gamma_automatic(kpt, kpts_shift) if style == "g" else cls.monkhorst_automatic(kpt, kpts_shift)

        # Automatic kpoints with basis
        if num_kpts <= 0:
            _style = cls.supported_modes.Cartesian if style in "ck" else cls.supported_modes.Reciprocal
            _kpts_shift = [float(i) for i in lines[6].split()]
            kpts_shift = cast(Vector3D, tuple(_kpts_shift)) if len(_kpts_shift) == 3 else (0, 0, 0)

            kpts: list[Kpoint] = [
                cast(Kpoint, tuple(float(j) for j in lines[line_idx].split())) for line_idx in range(3, 6)
            ]

            return cls(
                comment=comment,
                num_kpts=num_kpts,
                style=_style,
                kpts=kpts,
                kpts_shift=kpts_shift,
            )

        # Line-mode KPOINTS, usually used with band structures
        if style == "l":
            coord_type: Literal["Cartesian", "Reciprocal"] = (
                "Cartesian" if lines[3].lower()[0] in "ck" else "Reciprocal"
            )
            _style = cls.supported_modes.Line_mode
            _kpts: list[tuple[float, float, float]] = []
            labels = []
            patt = re.compile(r"([e0-9.\-]+)\s+([e0-9.\-]+)\s+([e0-9.\-]+)\s*!*\s*(.*)")
            for idx in range(4, len(lines)):
                line = lines[idx]
                if match := patt.match(line):
                    _kpts.append((float(match[1]), float(match[2]), float(match[3])))
                    labels.append(match[4].strip())

            return cls(
                comment=comment,
                num_kpts=num_kpts,
                style=_style,
                kpts=_kpts,
                coord_type=coord_type,
                labels=labels,
            )

        # Assume explicit KPOINTS if all else fails.
        _style = cls.supported_modes.Cartesian if style in "ck" else cls.supported_modes.Reciprocal
        kpts = []
        kpts_weights = []
        labels = []
        tet_number = 0
        tet_weight: float = 0
        tet_connections = None

        for idx in range(3, 3 + num_kpts):
            tokens = lines[idx].split()
            kpts.append(cast(tuple[float, float, float], tuple(float(i) for i in tokens[:3])))
            kpts_weights.append(float(tokens[3]))
            if len(tokens) > 4:
                labels.append(tokens[4])
            else:
                labels.append(None)
        try:
            # Deal with tetrahedron method
            if lines[3 + num_kpts].strip().lower()[0] == "t":
                tokens = lines[4 + num_kpts].split()
                tet_number = int(tokens[0])
                tet_weight = float(tokens[1])
                tet_connections = []
                for idx in range(5 + num_kpts, 5 + num_kpts + tet_number):
                    tokens = lines[idx].split()
                    tet_connections.append((int(tokens[0]), [int(tokens[j]) for j in range(1, 5)]))
        except IndexError:
            pass

        return cls(
            comment=comment,
            num_kpts=num_kpts,
            style=cls.supported_modes[str(_style)],
            kpts=kpts,
            kpts_weights=kpts_weights,
            tet_number=tet_number,
            tet_weight=tet_weight,
            tet_connections=tet_connections,
            labels=labels,
        )

<<<<<<< HEAD
    def write_file(self, filename: PathLike) -> None:
=======
    def write_file(self, filename: str) -> None:
>>>>>>> eed8403b
        """Write Kpoints to a file.

        Args:
            filename (PathLike): Filename to write to.
        """
        with zopen(filename, mode="wt") as file:
            file.write(str(self))

    def as_dict(self) -> dict:
        """MSONable dict."""
        dct = {
            "comment": self.comment,
            "nkpoints": self.num_kpts,
            "generation_style": self.style.name,
            "kpoints": self.kpts,
            "usershift": self.kpts_shift,
            "kpts_weights": self.kpts_weights,
            "coord_type": self.coord_type,
            "labels": self.labels,
            "tet_number": self.tet_number,
            "tet_weight": self.tet_weight,
            "tet_connections": self.tet_connections,
        }

        optional_paras = ["genvec1", "genvec2", "genvec3", "shift"]
        for para in optional_paras:
            if para in self.__dict__:
                dct[para] = self.__dict__[para]
        dct["@module"] = type(self).__module__
        dct["@class"] = type(self).__name__
        return dct

    @classmethod
    def from_dict(cls, dct: dict) -> Self:
        """
        Args:
            dct (dict): Dict representation.

        Returns:
            Kpoints
        """
        comment = dct.get("comment", "")
        generation_style = cast(KpointsSupportedModes, dct.get("generation_style"))
        kpts = dct.get("kpoints", ((1, 1, 1),))
        kpts_shift = dct.get("usershift", (0, 0, 0))
        num_kpts = dct.get("nkpoints", 0)
        return cls(
            comment=comment,
            kpts=kpts,
            style=generation_style,
            kpts_shift=kpts_shift,
            num_kpts=num_kpts,
            kpts_weights=dct.get("kpts_weights"),
            coord_type=dct.get("coord_type"),
            labels=dct.get("labels"),
            tet_number=dct.get("tet_number", 0),
            tet_weight=dct.get("tet_weight", 0),
            tet_connections=dct.get("tet_connections"),
        )


def _parse_bool(string: str) -> bool:
    if match := re.match(r"^\.?([TFtf])[A-Za-z]*\.?", string):
        return match[1] in {"T", "t"}
    raise ValueError(f"{string} should be a boolean type!")


def _parse_float(string: str) -> float:
    if match := re.search(r"^-?\d*\.?\d*[eE]?-?\d*", string):
        return float(match[0])
    raise ValueError(f"{string} should be a float type!")


def _parse_int(string: str) -> int:
    if match := re.match(r"^-?[0-9]+", string):
        return int(match[0])
    raise ValueError(f"{string} should be an int type!")


def _parse_list(string: str) -> list[float]:
    return [float(y) for y in re.split(r"\s+", string.strip()) if not y.isalpha()]


class Orbital(NamedTuple):
    n: int
    l: int  # noqa: E741
    j: float
    E: float
    occ: float


class OrbitalDescription(NamedTuple):
    l: int  # noqa: E741
    E: float
    Type: int
    Rcut: float
    Type2: int | None
    Rcut2: float | None


# Hashes computed from the full POTCAR file contents by pymatgen (not 1st-party VASP hashes)
PYMATGEN_POTCAR_HASHES = loadfn(f"{module_dir}/vasp_potcar_pymatgen_hashes.json")
# Written to some newer POTCARs by VASP
VASP_POTCAR_HASHES = loadfn(f"{module_dir}/vasp_potcar_file_hashes.json")
POTCAR_STATS_PATH: str = os.path.join(module_dir, "potcar-summary-stats.json.bz2")


class PotcarSingle:
    """
    Object for a **single** POTCAR. The builder assumes the POTCAR contains
    the complete untouched string "data" and a dict of keywords.

    Attributes:
        data (str): POTCAR data as a string.
        keywords (dict): Keywords parsed from the POTCAR as a dict. All keywords are also
            accessible as attributes in themselves. e.g. potcar.enmax, potcar.encut, etc.

    MD5 hashes of the entire POTCAR file and the actual data are validated
    against a database of known good hashes. Appropriate warnings or errors
    are raised if validation fails.
    """

    # Note: there are multiple releases of the {LDA,PBE} {52,54} POTCARs
    #     the original (UNIVIE) releases include no SHA256 hashes nor COPYR fields
    #     in the PSCTR/header field.
    # We indicate the older release in `functional_dir` as PBE_52, PBE_54, LDA_52, LDA_54.
    # The newer release is indicated as PBE_52_W_HASH, etc.
    functional_dir: ClassVar[dict[str, str]] = {
        "PBE": "POT_GGA_PAW_PBE",
        "PBE_52": "POT_GGA_PAW_PBE_52",
        "PBE_52_W_HASH": "POTPAW_PBE_52",
        "PBE_54": "POT_GGA_PAW_PBE_54",
        "PBE_54_W_HASH": "POTPAW_PBE_54",
        "PBE_64": "POT_PAW_PBE_64",
        "LDA": "POT_LDA_PAW",
        "LDA_52": "POT_LDA_PAW_52",
        "LDA_52_W_HASH": "POTPAW_LDA_52",
        "LDA_54": "POT_LDA_PAW_54",
        "LDA_54_W_HASH": "POTPAW_LDA_54",
        "LDA_64": "POT_LDA_PAW_64",
        "PW91": "POT_GGA_PAW_PW91",
        "LDA_US": "POT_LDA_US",
        "PW91_US": "POT_GGA_US_PW91",
        "Perdew_Zunger81": "POT_LDA_PAW",
    }

    functional_tags: ClassVar[dict[str, dict[Literal["name", "class"], str]]] = {
        "pe": {"name": "PBE", "class": "GGA"},
        "91": {"name": "PW91", "class": "GGA"},
        "rp": {"name": "revPBE", "class": "GGA"},
        "am": {"name": "AM05", "class": "GGA"},
        "ps": {"name": "PBEsol", "class": "GGA"},
        "pw": {"name": "PW86", "class": "GGA"},
        "lm": {"name": "Langreth-Mehl-Hu", "class": "GGA"},
        "pb": {"name": "Perdew-Becke", "class": "GGA"},
        "ca": {"name": "Perdew-Zunger81", "class": "LDA"},
        "hl": {"name": "Hedin-Lundquist", "class": "LDA"},
        "wi": {"name": "Wigner Interpolation", "class": "LDA"},
    }

    parse_functions: ClassVar[dict[str, Any]] = {
        "LULTRA": _parse_bool,
        "LUNSCR": _parse_bool,
        "LCOR": _parse_bool,
        "LPAW": _parse_bool,
        "EATOM": _parse_float,
        "RPACOR": _parse_float,
        "POMASS": _parse_float,
        "ZVAL": _parse_float,
        "RCORE": _parse_float,
        "RWIGS": _parse_float,
        "ENMAX": _parse_float,
        "ENMIN": _parse_float,
        "EMMIN": _parse_float,
        "EAUG": _parse_float,
        "DEXC": _parse_float,
        "RMAX": _parse_float,
        "RAUG": _parse_float,
        "RDEP": _parse_float,
        "RDEPT": _parse_float,
        "QCUT": _parse_float,
        "QGAM": _parse_float,
        "RCLOC": _parse_float,
        "IUNSCR": _parse_int,
        "ICORE": _parse_int,
        "NDATA": _parse_int,
        "VRHFIN": str.strip,
        "LEXCH": str.strip,
        "TITEL": str.strip,
        "STEP": _parse_list,
        "RRKJ": _parse_list,
        "GGA": _parse_list,
        "SHA256": str.strip,
        "COPYR": str.strip,
    }

    # Used for POTCAR validation
    _potcar_summary_stats = loadfn(POTCAR_STATS_PATH)

    def __init__(self, data: str, symbol: str | None = None) -> None:
        """
        Args:
            data (str): Complete, single and raw POTCAR file as a string.
            symbol (str): POTCAR symbol corresponding to the filename suffix
                e.g. "Tm_3" for POTCAR.TM_3".
                If not given, pymatgen will attempt to extract the symbol
                from the file itself, but is not always reliable!
        """
        self.data = data

        # VASP parses header in vasprun.xml and this differs from the TITEL
        self.header = data.split("\n")[0].strip()

        match = re.search(r"(?s)(parameters from PSCTR are:.*?END of PSCTR-controll parameters)", data)
        search_lines = match[1] if match else ""

        keywords = {}
        for key, val in re.findall(r"(\S+)\s*=\s*(.*?)(?=;|$)", search_lines, flags=re.MULTILINE):
            try:
                keywords[key] = self.parse_functions[key](val)  # type: ignore[operator]
            except KeyError:
                warnings.warn(f"Ignoring unknown variable type {key}")

        PSCTR: dict[str, Any] = {}

        array_search = re.compile(r"(-*[0-9.]+)")
        orbitals: list[Orbital] = []
        descriptions: list[OrbitalDescription] = []
        if atomic_config_match := re.search(r"(?s)Atomic configuration(.*?)Description", search_lines):
            lines = atomic_config_match[1].splitlines()
            match = re.search(r"([0-9]+)", lines[1])
            num_entries = int(match[1]) if match else 0
            PSCTR["nentries"] = num_entries
            for line in lines[3:]:
                if orbit := array_search.findall(line):
                    orbitals.append(
                        Orbital(int(orbit[0]), int(orbit[1]), float(orbit[2]), float(orbit[3]), float(orbit[4]))
                    )
            PSCTR["Orbitals"] = tuple(orbitals)

        if description_string := re.search(
            r"(?s)Description\s*\n(.*?)Error from kinetic energy argument \(eV\)",
            search_lines,
        ):
            for line in description_string[1].splitlines():
                if description := array_search.findall(line):
                    descriptions.append(
                        OrbitalDescription(
                            int(description[0]),
                            float(description[1]),
                            int(description[2]),
                            float(description[3]),
                            int(description[4]) if len(description) > 4 else None,
                            float(description[5]) if len(description) > 4 else None,
                        )
                    )

        if descriptions:
            PSCTR["OrbitalDescriptions"] = tuple(descriptions)

        rrkj_kinetic_energy_string = re.search(
            r"(?s)Error from kinetic energy argument \(eV\)\s*\n(.*?)END of PSCTR-controll parameters",
            search_lines,
        )
        rrkj_array = []
        if rrkj_kinetic_energy_string:
            for line in rrkj_kinetic_energy_string[1].splitlines():
                if "=" not in line:
                    rrkj_array += _parse_list(line.strip("\n"))
            if rrkj_array:
                PSCTR["RRKJ"] = tuple(rrkj_array)

        self.keywords = dict(sorted((PSCTR | keywords).items()))

        if symbol:
            self._symbol = symbol
        else:
            try:
                self._symbol = keywords["TITEL"].split(" ")[1].strip()
            except IndexError:
                self._symbol = keywords["TITEL"].strip()

        # Compute the POTCAR meta to check them against the database of known metadata,
        # and possibly SHA256 hashes contained in the file itself.
        if not self.is_valid:
            warnings.warn(
                f"POTCAR data with symbol {self.symbol} is not known to pymatgen. Your "
                "POTCAR may be corrupted or pymatgen's POTCAR database is incomplete.",
                UnknownPotcarWarning,
            )

    def __eq__(self, other: object) -> bool:
        if not isinstance(other, PotcarSingle):
            return NotImplemented
        return self.data == other.data and self.keywords == other.keywords

    def __getattr__(self, attr: str) -> Any:
        """Delegates attributes to keywords. For example, you can use potcarsingle.enmax to get the ENMAX of the POTCAR.

        For float type properties, they are converted to the correct float. By
        default, all energies in eV and all length scales are in Angstroms.
        """
        try:
            return self.keywords[attr.upper()]
        except Exception:
            raise AttributeError(attr)

    def __str__(self) -> str:
        return f"{self.data}\n"

    def __repr__(self) -> str:
        cls_name = type(self).__name__
        symbol, functional = self.symbol, self.functional
        TITEL, VRHFIN, n_valence_elec = (self.keywords.get(key) for key in ("TITEL", "VRHFIN", "ZVAL"))
        return f"{cls_name}({symbol=}, {functional=}, {TITEL=}, {VRHFIN=}, {n_valence_elec=:.0f})"

    @property
    def electron_configuration(self) -> list[tuple[int, str, int]] | None:
        """Electronic configuration of the PotcarSingle."""
        if not self.nelectrons.is_integer():
            warnings.warn("POTCAR has non-integer charge, electron configuration not well-defined.")
            return None

        el = Element.from_Z(self.atomic_no)
        full_config = el.full_electronic_structure
        nelect = self.nelectrons
        config = []
        while nelect > 0:
            e = full_config.pop(-1)
            config.append(e)
            nelect -= e[-1]
        return config

    @property
    def element(self) -> str:
        """Attempt to return the atomic symbol based on the VRHFIN keyword."""
        element = self.keywords["VRHFIN"].split(":")[0].strip()
        try:
            return Element(element).symbol

        except ValueError:
            # VASP incorrectly gives the element symbol for Xe as "X"
            # Some potentials, e.g. Zr_sv, gives the symbol as r.
            if element == "X":
                return "Xe"
            return Element(self.symbol.split("_")[0]).symbol

    @property
    def atomic_no(self) -> int:
        """Attempt to return the atomic number based on the VRHFIN keyword."""
        return Element(self.element).Z

    @property
    def nelectrons(self) -> float:
        """Number of electrons."""
        return self.zval

    @property
    def symbol(self) -> str:
        """The POTCAR symbol, e.g. W_pv."""
        return self._symbol

    @property
    def potential_type(self) -> Literal["NC", "PAW", "US"]:
        """Type of PSP: NC, US or PAW."""
        if self.lultra:
            return "US"
        if self.lpaw:
            return "PAW"
        return "NC"

    @property
    def functional(self) -> str | None:
        """Functional associated with PotcarSingle."""
        return self.functional_tags.get(self.LEXCH.lower(), {}).get("name")

    @property
    def functional_class(self) -> str | None:
        """Functional class associated with PotcarSingle."""
        return self.functional_tags.get(self.LEXCH.lower(), {}).get("class")

    @property
    def hash_sha256_from_file(self) -> str | None:
        """SHA256 hash of the POTCAR file as read from the file. None if no SHA256 hash is found."""
        if _sha256 := getattr(self, "SHA256", None):
            return _sha256.split()[0]
        return None

    @property
    def sha256_computed_file_hash(self) -> str:
        """Compute a SHA256 hash of the PotcarSingle EXCLUDING lines starting with 'SHA256' and 'COPYR'."""
        # We have to remove lines with the hash itself and the copyright
        # notice to get the correct hash.
        potcar_list = self.data.split("\n")
        potcar_to_hash = [line for line in potcar_list if not line.strip().startswith(("SHA256", "COPYR"))]
        potcar_to_hash_str = "\n".join(potcar_to_hash)
        return sha256(potcar_to_hash_str.encode("utf-8")).hexdigest()

    @property
    def md5_computed_file_hash(self) -> str:
        """MD5 hash of the entire PotcarSingle."""
        # usedforsecurity=False needed in FIPS mode (Federal Information Processing Standards)
        # https://github.com/materialsproject/pymatgen/issues/2804
        md5 = hashlib.new("md5", usedforsecurity=False)  # hashlib.md5(usedforsecurity=False) is py39+
        md5.update(self.data.encode("utf-8"))
        return md5.hexdigest()

    @property
    def md5_header_hash(self) -> str:
        """MD5 hash of the metadata defining the PotcarSingle."""
        hash_str = ""
        for k, v in self.keywords.items():
            # For newer POTCARS we have to exclude 'SHA256' and 'COPYR lines
            # since they were not used in the initial hashing
            if k in {"nentries", "Orbitals", "SHA256", "COPYR"}:
                continue
            hash_str += f"{k}"
            if isinstance(v, (bool, int)):
                hash_str += f"{v}"
            elif isinstance(v, float):
                hash_str += f"{v:.3f}"
            elif isinstance(v, (tuple, list)):
                for item in v:
                    if isinstance(item, float):
                        hash_str += f"{item:.3f}"
                    elif isinstance(item, (Orbital, OrbitalDescription)):
                        for item_v in item:
                            if isinstance(item_v, (int, str)):
                                hash_str += f"{item_v}"
                            elif isinstance(item_v, float):
                                hash_str += f"{item_v:.3f}"
                            else:
                                hash_str += f"{item_v}" if item_v else ""
            else:
                hash_str += v.replace(" ", "")

        self.hash_str = hash_str
        # usedforsecurity=False needed in FIPS mode (Federal Information Processing Standards)
        # https://github.com/materialsproject/pymatgen/issues/2804
        md5 = hashlib.new("md5", usedforsecurity=False)  # hashlib.md5(usedforsecurity=False) is py39+
        md5.update(hash_str.lower().encode("utf-8"))
        return md5.hexdigest()

    @property
    def is_valid(self) -> bool:
        """
        Check that POTCAR matches reference metadata.
        Parsed metadata is stored in self._summary_stats as a human-readable dict,
            self._summary_stats = {
                "keywords": {
                    "header": list[str],
                    "data": list[str],
                },
                "stats": {
                    "header": dict[float],
                    "data": dict[float],
                },
            }

        Rationale:
            Each POTCAR is structured as
                Header (self.keywords)
                Data (actual pseudopotential values in data blocks)

            For the Data block of POTCAR, there are unformatted data blocks
            of unknown length and contents/data type, e.g. you might see
                <float> <bool>
                <Data Keyword>
                <int> <int> <float>
                <float> ... <float>
                <Data Keyword>
                <float> ... <float>
            but this is impossible to process algorithmically without a full POTCAR schema.
            Note also that POTCARs can contain **different** data keywords

            All keywords found in the header, essentially self.keywords, and the data block
            (<Data Keyword> above) are stored in self._summary_stats["keywords"]

            To avoid issues of copyright, statistics (mean, mean of abs vals, variance, max, min)
            for the numeric values in the header and data sections of POTCAR are stored
            in self._summary_stats["stats"]

            tol is then used to match statistical values within a tolerance
        """

        possible_potcar_matches = []
        # Some POTCARs have an LEXCH (functional used to generate the POTCAR)
        # with the expected functional, e.g. the C_d POTCAR for PBE is actually an
        # LDA pseudopotential.

        # Thus we have to look for matches in all POTCAR dirs, not just the ones with
        # consistent values of LEXCH
        for func in self.functional_dir:
            for titel_no_spc in self._potcar_summary_stats[func]:
                if self.TITEL.replace(" ", "") == titel_no_spc:
                    for potcar_subvariant in self._potcar_summary_stats[func][titel_no_spc]:
                        if self.VRHFIN.replace(" ", "") == potcar_subvariant["VRHFIN"]:
                            possible_potcar_matches.append(
                                {
                                    "POTCAR_FUNCTIONAL": func,
                                    "TITEL": titel_no_spc,
                                    **potcar_subvariant,
                                }
                            )

        def parse_fortran_style_str(input_str: str) -> str | bool | float | int:
            """Parse any input string as bool, int, float, or failing that, str.
            Used to parse FORTRAN-generated POTCAR files where it's unknown
            a priori what type of data will be encountered.
            """
            input_str = input_str.strip()

            if input_str.lower() in {"t", "f", "true", "false"}:
                return input_str[0].lower() == "t"

            if input_str.upper() == input_str.lower() and input_str[0].isnumeric():
                # NB: fortran style floats always include a decimal point.
                #     While you can set, e.g. x = 1E4, you cannot print/write x without
                #     a decimal point:
                #         `write(6,*) x`          -->   `10000.0000` in stdout
                #         `write(6,'(E10.0)') x`  -->   segfault
                #     The (E10.0) means write an exponential-format number with 10
                #         characters before the decimal, and 0 characters after
                return float(input_str) if "." in input_str else int(input_str)

            try:
                return float(input_str)
            except ValueError:
                return input_str

        psp_keys, psp_vals = [], []
        potcar_body = self.data.split("END of PSCTR-controll parameters\n")[1]
        for row in re.split(r"\n+|;", potcar_body):  # FORTRAN allows ; to delimit multiple lines merged into 1 line
            tmp_str = ""
            for raw_val in row.split():
                parsed_val = parse_fortran_style_str(raw_val)
                if isinstance(parsed_val, str):
                    tmp_str += parsed_val.strip()
                elif isinstance(parsed_val, (float, int)):
                    psp_vals.append(parsed_val)
            if len(tmp_str) > 0:
                psp_keys.append(tmp_str.lower())

        keyword_vals = []
        for kwd in self.keywords:
            val = self.keywords[kwd]
            if isinstance(val, bool):
                # has to come first since bools are also ints
                keyword_vals.append(1.0 if val else 0.0)
            elif isinstance(val, (float, int)):
                keyword_vals.append(val)
            elif hasattr(val, "__len__"):
                keyword_vals += [num for num in val if isinstance(num, (float, int))]

        def data_stats(data_list: Sequence) -> dict:
            """Used for hash-less and therefore less brittle POTCAR validity checking."""
            arr = np.array(data_list)
            return {
                "MEAN": np.mean(arr),
                "ABSMEAN": np.mean(np.abs(arr)),
                "VAR": np.mean(arr**2),
                "MIN": arr.min(),
                "MAX": arr.max(),
            }

        # NB: to add future summary stats in a way that's consistent with PMG,
        # it's easiest to save the summary stats as an attr of PotcarSingle
        self._summary_stats: dict[str, dict] = {  # for this PotcarSingle instance
            "keywords": {
                "header": [kwd.lower() for kwd in self.keywords],
                "data": psp_keys,
            },
            "stats": {
                "header": data_stats(keyword_vals),
                "data": data_stats(psp_vals),
            },
        }

        data_match_tol: float = 1e-6
        for ref_psp in possible_potcar_matches:
            key_match = all(
                set(ref_psp["keywords"][key]) == set(self._summary_stats["keywords"][key]) for key in ["header", "data"]
            )

            data_diff = [
                abs(ref_psp["stats"][key][stat] - self._summary_stats["stats"][key][stat])
                for stat in ["MEAN", "ABSMEAN", "VAR", "MIN", "MAX"]
                for key in ["header", "data"]
            ]
            data_match = all(np.array(data_diff) < data_match_tol)

            if key_match and data_match:
                return True

        return False

    def write_file(self, filename: str) -> None:
        """Write PotcarSingle to a file.

        Args:
            filename (str): Filename to write to.
        """
        with zopen(filename, mode="wt") as file:
            file.write(str(self))

    def copy(self) -> PotcarSingle:
        """Return a copy of the PotcarSingle.

        Returns:
            PotcarSingle
        """
        return PotcarSingle(self.data, symbol=self.symbol)

    @classmethod
    def from_file(cls, filename: PathLike) -> Self:
        """Read PotcarSingle from file.

        Args:
            filename: Filename.

        Returns:
            PotcarSingle
        """
        match = re.search(r"(?<=POTCAR\.)(.*)(?=.gz)", str(filename))
        symbol = match[0] if match else ""

        try:
            with zopen(filename, mode="rt") as file:
                return cls(file.read(), symbol=symbol or None)

        except UnicodeDecodeError:
            warnings.warn("POTCAR contains invalid unicode errors. We will attempt to read it by ignoring errors.")

            with codecs.open(str(filename), "r", encoding="utf-8", errors="ignore") as file:
                return cls(file.read(), symbol=symbol or None)

    @classmethod
    def from_symbol_and_functional(
        cls,
        symbol: str,
        functional: str | None = None,
    ) -> Self:
        """Make a PotcarSingle from a symbol and functional.

        Args:
            symbol (str): Symbol, e.g. Li_sv
            functional (str): Functional, e.g. PBE

        Returns:
            PotcarSingle
        """
        functional = functional or SETTINGS.get("PMG_DEFAULT_FUNCTIONAL", "PBE")
        if functional is None:
            raise ValueError("Cannot get functional.")

        funcdir = cls.functional_dir[functional]
        PMG_VASP_PSP_DIR = SETTINGS.get("PMG_VASP_PSP_DIR")
        if PMG_VASP_PSP_DIR is None:
            raise ValueError(
                f"No POTCAR for {symbol} with {functional=} found. Please set the PMG_VASP_PSP_DIR in .pmgrc.yaml."
            )

        paths_to_try: list[str] = [
            os.path.join(PMG_VASP_PSP_DIR, funcdir, f"POTCAR.{symbol}"),
            os.path.join(PMG_VASP_PSP_DIR, funcdir, symbol, "POTCAR"),
        ]
        for path in paths_to_try:
            path = os.path.expanduser(path)
            path = zpath(path)
            if os.path.isfile(path):
                return cls.from_file(path)

        raise RuntimeError(
            f"You do not have the right POTCAR with {functional=} and {symbol=} "
            f"in your {PMG_VASP_PSP_DIR=}. Paths tried: {paths_to_try}"
        )

    def verify_potcar(self) -> tuple[bool, bool]:
        """
        Attempt to verify the integrity of the POTCAR data.

        This method checks the whole file (removing only the SHA256
        metadata) against the SHA256 hash in the header if this is found.
        If no SHA256 hash is found in the file, the file hash (md5 hash of the
        whole file) is checked against all POTCAR file hashes known to pymatgen.

        Returns:
            tuple[bool, bool]: has_sha256 and passed_hash_check.
        """
        if self.hash_sha256_from_file:
            has_sha256 = True
            hash_is_valid = self.hash_sha256_from_file == self.sha256_computed_file_hash

        else:
            has_sha256 = False
            # If no sha256 hash is found in the POTCAR file, compare the whole
            # file with known potcar file hashes.
            md5_file_hash = self.md5_computed_file_hash
            hash_is_valid = md5_file_hash in VASP_POTCAR_HASHES

        return has_sha256, hash_is_valid

    def identify_potcar(
        self,
        mode: Literal["data", "file"] = "data",
        data_tol: float = 1e-6,
    ) -> tuple[list[str], list[str]]:
        """
        Identify the symbol and compatible functionals associated with this PotcarSingle.

        This method checks the summary statistics of either the POTCAR metadadata
        (PotcarSingle._summary_stats[key]["header"] for key in ("keywords", "stats") )
        or the entire POTCAR file (PotcarSingle._summary_stats) against a database
        of hashes for POTCARs distributed with VASP 5.4.4.

        Args:
            mode ("data" or "file"): "data" mode checks the POTCAR header keywords
                and stats only while "file" mode checks the entire summary stats.
            data_tol (float): Tolerance for comparing the summary statistics of the POTCAR
                with the reference statistics.

        Returns:
            symbol (list): List of symbols associated with the PotcarSingle
            potcar_functionals (list): List of potcar functionals associated with
                the PotcarSingle
        """
        if mode == "data":
            check_modes = ["header"]
        elif mode == "file":
            check_modes = ["header", "data"]
        else:
            raise ValueError(f"Bad {mode=}. Choose 'data' or 'file'.")

        identity: dict[str, list] = {"potcar_functionals": [], "potcar_symbols": []}
        for func in self.functional_dir:
            for ref_psp in self._potcar_summary_stats[func].get(self.TITEL.replace(" ", ""), []):
                if self.VRHFIN.replace(" ", "") != ref_psp["VRHFIN"]:
                    continue

                key_match = all(
                    set(ref_psp["keywords"][key]) == set(self._summary_stats["keywords"][key]) for key in check_modes
                )

                data_diff = [
                    abs(ref_psp["stats"][key][stat] - self._summary_stats["stats"][key][stat])
                    for stat in ["MEAN", "ABSMEAN", "VAR", "MIN", "MAX"]
                    for key in check_modes
                ]

                data_match = all(np.array(data_diff) < data_tol)

                if key_match and data_match:
                    identity["potcar_functionals"].append(func)
                    identity["potcar_symbols"].append(ref_psp["symbol"])

        for key, values in identity.items():
            if len(values) == 0:
                # The two keys are set simultaneously, either key being zero indicates no match
                return [], []
            identity[key] = list(set(values))

        return identity["potcar_functionals"], identity["potcar_symbols"]

    def identify_potcar_hash_based(
        self,
        mode: Literal["data", "file"] = "data",
    ) -> tuple[list[str], list[str]]:
        """
        Identify the symbol and compatible functionals associated with this PotcarSingle.

        This method checks the MD5 hash of either the POTCAR metadadata (PotcarSingle.md5_header_hash)
        or the entire POTCAR file (PotcarSingle.md5_computed_file_hash) against a database
        of hashes for POTCARs distributed with VASP 5.4.4.

        Args:
            mode ("data" | "file"): "data" mode checks the hash of the POTCAR metadata in self.keywords,
                while "file" mode checks the hash of the entire POTCAR file.

        Returns:
            symbol (list): List of symbols associated with the PotcarSingle
            potcar_functionals (list): List of potcar functionals associated with
                the PotcarSingle
        """
        # Dict to translate the sets in the .json file to the keys used in VaspInputSet
        mapping_dict = {
            "potUSPP_GGA": {
                "pymatgen_key": "PW91_US",
                "vasp_description": "Ultrasoft pseudo potentials"
                "for LDA and PW91 (dated 2002-08-20 and 2002-04-08,"
                "respectively). These files are outdated, not"
                "supported and only distributed as is.",
            },
            "potUSPP_LDA": {
                "pymatgen_key": "LDA_US",
                "vasp_description": "Ultrasoft pseudo potentials"
                "for LDA and PW91 (dated 2002-08-20 and 2002-04-08,"
                "respectively). These files are outdated, not"
                "supported and only distributed as is.",
            },
            "potpaw_GGA": {
                "pymatgen_key": "PW91",
                "vasp_description": "The LDA, PW91 and PBE PAW datasets"
                "(snapshot: 05-05-2010, 19-09-2006 and 06-05-2010,"
                "respectively). These files are outdated, not"
                "supported and only distributed as is.",
            },
            "potpaw_LDA": {
                "pymatgen_key": "Perdew-Zunger81",
                "vasp_description": "The LDA, PW91 and PBE PAW datasets"
                "(snapshot: 05-05-2010, 19-09-2006 and 06-05-2010,"
                "respectively). These files are outdated, not"
                "supported and only distributed as is.",
            },
            "potpaw_LDA.52": {
                "pymatgen_key": "LDA_52",
                "vasp_description": "LDA PAW datasets version 52,"
                "including the early GW variety (snapshot 19-04-2012)."
                "When read by VASP these files yield identical results"
                "as the files distributed in 2012 ('unvie' release).",
            },
            "potpaw_LDA.54": {
                "pymatgen_key": "LDA_54",
                "vasp_description": "LDA PAW datasets version 54,"
                "including the GW variety (original release 2015-09-04)."
                "When read by VASP these files yield identical results as"
                "the files distributed before.",
            },
            "potpaw_PBE": {
                "pymatgen_key": "PBE",
                "vasp_description": "The LDA, PW91 and PBE PAW datasets"
                "(snapshot: 05-05-2010, 19-09-2006 and 06-05-2010,"
                "respectively). These files are outdated, not"
                "supported and only distributed as is.",
            },
            "potpaw_PBE.52": {
                "pymatgen_key": "PBE_52",
                "vasp_description": "PBE PAW datasets version 52,"
                "including early GW variety (snapshot 19-04-2012)."
                "When read by VASP these files yield identical"
                "results as the files distributed in 2012.",
            },
            "potpaw_PBE.54": {
                "pymatgen_key": "PBE_54",
                "vasp_description": "PBE PAW datasets version 54,"
                "including the GW variety (original release 2015-09-04)."
                "When read by VASP these files yield identical results as"
                "the files distributed before.",
            },
            "unvie_potpaw.52": {
                "pymatgen_key": "unvie_LDA_52",
                "vasp_description": "files released previously"
                "for vasp.5.2 (2012-04) and vasp.5.4 (2015-09-04) by univie.",
            },
            "unvie_potpaw.54": {
                "pymatgen_key": "unvie_LDA_54",
                "vasp_description": "files released previously"
                "for vasp.5.2 (2012-04) and vasp.5.4 (2015-09-04) by univie.",
            },
            "unvie_potpaw_PBE.52": {
                "pymatgen_key": "unvie_PBE_52",
                "vasp_description": "files released previously"
                "for vasp.5.2 (2012-04) and vasp.5.4 (2015-09-04) by univie.",
            },
            "unvie_potpaw_PBE.54": {
                "pymatgen_key": "unvie_PBE_52",
                "vasp_description": "files released previously"
                "for vasp.5.2 (2012-04) and vasp.5.4 (2015-09-04) by univie.",
            },
        }

        if mode == "data":
            hash_db = PYMATGEN_POTCAR_HASHES
            potcar_hash = self.md5_header_hash
        elif mode == "file":
            hash_db = VASP_POTCAR_HASHES
            potcar_hash = self.md5_computed_file_hash
        else:
            raise ValueError(f"Bad {mode=}. Choose 'data' or 'file'.")

        if identity := hash_db.get(potcar_hash):
            # Convert the potcar_functionals from the .json dict into the functional
            # keys that pymatgen uses
            potcar_functionals = [*{mapping_dict[i]["pymatgen_key"] for i in identity["potcar_functionals"]}]

            return potcar_functionals, identity["potcar_symbols"]
        return [], []


def _gen_potcar_summary_stats(
    append: bool = False,
    vasp_psp_dir: str | None = None,
    summary_stats_filename: str | None = POTCAR_STATS_PATH,
):
    """
    Regenerate the reference data in potcar-summary-stats.json.bz2 used to validate POTCARs
    by comparing header values and several statistics of copyrighted POTCAR data without
    having to record the POTCAR data itself.

    THIS FUNCTION IS DESTRUCTIVE. It will completely overwrite potcar-summary-stats.json.bz2.

    Args:
        append (bool): Change whether data is appended to the existing potcar-summary-stats.json.bz2,
            or if a completely new file is generated. Defaults to False.
        PMG_VASP_PSP_DIR (str): Change where this function searches for POTCARs
            defaults to the PMG_VASP_PSP_DIR environment variable if not set. Defaults to None.
        summary_stats_filename (str): Name of the output summary stats file. Defaults to
            '<pymatgen_install_dir>/io/vasp/potcar-summary-stats.json.bz2'.
    """
    func_dir_exist: dict[str, str] = {}
    vasp_psp_dir = vasp_psp_dir or SETTINGS.get("PMG_VASP_PSP_DIR")
    for func, func_dir in PotcarSingle.functional_dir.items():
        cpsp_dir = f"{vasp_psp_dir}/{func_dir}"
        if os.path.isdir(cpsp_dir):
            func_dir_exist[func] = func_dir
        else:
            warnings.warn(f"missing {func_dir} POTCAR directory")

    # Use append = True if a new POTCAR library is released to add new summary stats
    # without completely regenerating the dict of summary stats
    # Use append = False to completely regenerate the summary stats dict
    new_summary_stats = loadfn(summary_stats_filename) if append else {}

    for func, func_dir in func_dir_exist.items():
        new_summary_stats.setdefault(func, {})  # initialize dict if key missing

        potcar_list = glob(f"{vasp_psp_dir}/{func_dir}/POTCAR*") + glob(f"{vasp_psp_dir}/{func_dir}/*/POTCAR*")
        for potcar in potcar_list:
            psp = PotcarSingle.from_file(potcar)
            titel_key = psp.TITEL.replace(" ", "")

            # Some POTCARs have the same TITEL, but are named differently
            # e.g. there is an "original" PBE POTCAR.Fe_pv and a POTCAR.Fe_pv_new
            # which share a TITEL but differ in their contents
            if titel_key not in new_summary_stats[func]:
                new_summary_stats[func][titel_key] = []
            new_summary_stats[func][titel_key].append(
                {
                    "LEXCH": psp.LEXCH,
                    "VRHFIN": psp.VRHFIN.replace(" ", ""),
                    "symbol": psp.symbol,
                    "ZVAL": psp.ZVAL,
                    **psp._summary_stats,
                }
            )

    if summary_stats_filename:
        dumpfn(new_summary_stats, summary_stats_filename)

    return new_summary_stats


class Potcar(list, MSONable):
    """
    Read and write POTCAR files for calculations. Consists of a
    list of PotcarSingle.
    """

    FUNCTIONAL_CHOICES = tuple(PotcarSingle.functional_dir)

    def __init__(
        self,
        symbols: Sequence[str] | None = None,
        functional: str | None = None,
        sym_potcar_map: dict[str, str] | None = None,
    ) -> None:
        """
        Args:
            symbols (list[str]): Element symbols for POTCAR. This should correspond
                to the symbols used by VASP. e.g. "Mg", "Fe_pv", etc.
            functional (str): Functional used. To know what functional options
                there are, use Potcar.FUNCTIONAL_CHOICES. Note that VASP has
                different versions of the same functional. By default, the old
                PBE functional is used. If you want the newer ones, use PBE_52 or
                PBE_54. Note that if you intend to compare your results with the
                Materials Project, you should use the default setting. You can also
                override the default by setting PMG_DEFAULT_FUNCTIONAL in your
                .pmgrc.yaml.
            sym_potcar_map (dict): Allows a user to specify a specific element
                symbol to raw POTCAR mapping.
        """
        if functional is None:
            functional = SETTINGS.get("PMG_DEFAULT_FUNCTIONAL", "PBE")
        super().__init__()
        self.functional = functional
        if symbols is not None:
            self.set_symbols(symbols, functional, sym_potcar_map)

    def __str__(self) -> str:
        return "\n".join(str(potcar).strip("\n") for potcar in self) + "\n"

    def __iter__(self) -> Iterator[PotcarSingle]:
        """Boilerplate code. Only here to supply type hint so
        `for psingle in Potcar()` is correctly inferred as PotcarSingle
        """
        return super().__iter__()

    @property
    def symbols(self) -> list[str]:
        """The atomic symbols of all the atoms in the POTCAR file."""
        return [psingle.symbol for psingle in self]

    @symbols.setter
    def symbols(self, symbols: Sequence[str]) -> None:
        self.set_symbols(symbols, functional=self.functional)

    @property
    def spec(self) -> list[dict]:
        """The atomic symbols and hash of all the atoms in the POTCAR file."""
        return [{"symbol": psingle.symbol, "hash": psingle.md5_computed_file_hash} for psingle in self]

    def as_dict(self) -> dict:
        """MSONable dict representation."""
        return {
            "functional": self.functional,
            "symbols": self.symbols,
            "@module": type(self).__module__,
            "@class": type(self).__name__,
        }

    @classmethod
    def from_dict(cls, dct: dict) -> Self:
        """
        Args:
            dct (dict): Dict representation.

        Returns:
            Potcar
        """
        return Potcar(symbols=dct["symbols"], functional=dct["functional"])

    @classmethod
    def from_file(cls, filename: PathLike) -> Self:
        """
        Reads Potcar from file.

        Args:
            filename: Filename

        Returns:
            Potcar
        """
        with zopen(filename, mode="rt") as file:
            fdata = file.read()

        potcar = cls()
        functionals: list[str | None] = []
        for psingle_str in fdata.split("End of Dataset"):
            if p_strip := psingle_str.strip():
                psingle = PotcarSingle(f"{p_strip}\nEnd of Dataset\n")
                potcar.append(psingle)
                functionals.append(psingle.functional)

        if len(set(functionals)) != 1:
            raise ValueError("File contains incompatible functionals!")

        potcar.functional = functionals[0]
        return potcar

    def write_file(self, filename: PathLike) -> None:
        """Write Potcar to a file.

        Args:
            filename (PathLike): filename to write to.
        """
        with zopen(filename, mode="wt") as file:
            file.write(str(self))

    def set_symbols(
        self,
        symbols: Sequence[str],
        functional: str | None = None,
        sym_potcar_map: dict[str, str] | None = None,
    ) -> None:
        """
        Initialize the POTCAR from a set of symbols. Currently, the POTCARs can
        be fetched from a location specified in .pmgrc.yaml. Use pmg config
        to add this setting.

        Args:
            symbols (list[str]): A list of element symbols
            functional (str): The functional to use. If None, the setting
                PMG_DEFAULT_FUNCTIONAL in .pmgrc.yaml is used, or if this is
                not set, it will default to PBE.
            sym_potcar_map (dict): A map of symbol:raw POTCAR string. If
                sym_potcar_map is specified, POTCARs will be generated from
                the given map data rather than the config file location.
        """
        del self[:]

        if sym_potcar_map:
            self.extend(PotcarSingle(sym_potcar_map[el]) for el in symbols)
        else:
            self.extend(PotcarSingle.from_symbol_and_functional(el, functional) for el in symbols)


class UnknownPotcarWarning(UserWarning):
    """Warning raised when POTCAR hashes do not pass validation."""


class VaspInput(dict, MSONable):
    """Contain a set of vasp input objects corresponding to a run."""

    def __init__(
        self,
        incar: dict | Incar,
        kpoints: Kpoints | None,
        poscar: Poscar,
        potcar: Potcar | str | None,
        potcar_spec: bool = False,
        optional_files: dict[PathLike, object] | None = None,
        **kwargs,
    ) -> None:
        """
        Initialize a VaspInput object with the given input files.

        Args:
            incar (Incar): The Incar object.
            kpoints (Kpoints): The Kpoints object.
            poscar (Poscar): The Poscar object.
            potcar (Potcar or str): The Potcar object.
            potcar_spec (bool = False) : used to share POTCAR info without license issues.
                True --> POTCAR is a list of symbols, write POTCAR.spec
                False --> POTCAR is a VASP POTCAR, write POTCAR
            optional_files (dict): Other input files supplied as a dict of {filename: object}.
                The object should follow standard pymatgen conventions in implementing a
                as_dict() and from_dict method.
            **kwargs: Additional keyword arguments to be stored in the VaspInput object.
        """
        super().__init__(**kwargs)
        self._potcar_filename = "POTCAR" + (".spec" if potcar_spec else "")
        self.update({"INCAR": incar, "KPOINTS": kpoints, "POSCAR": poscar, self._potcar_filename: potcar})
        if optional_files is not None:
            self.update(optional_files)

    def __str__(self) -> str:
        output: list = []
        for key, val in self.items():
            output.extend((key, str(val), ""))
        return "\n".join(output)

    def as_dict(self) -> dict:
        """MSONable dict."""
        dct = {key: val.as_dict() for key, val in self.items()}
        dct["@module"] = type(self).__module__
        dct["@class"] = type(self).__name__
        return dct

    @classmethod
    def from_dict(cls, dct: dict) -> Self:
        """
        Args:
            dct (dict): Dict representation.

        Returns:
            VaspInput
        """
        sub_dct: dict[str, dict] = {"optional_files": {}}
        for key, val in dct.items():
            if key in ["INCAR", "POSCAR", "POTCAR", "KPOINTS"]:
                sub_dct[key.lower()] = MontyDecoder().process_decoded(val)
            elif key not in ["@module", "@class"]:
                sub_dct["optional_files"][key] = MontyDecoder().process_decoded(val)
        return cls(**sub_dct)  # type: ignore[arg-type]

    def write_input(
        self,
        output_dir: PathLike = ".",
        make_dir_if_not_present: bool = True,
        cif_name: str | None = None,
        zip_name: str | None = None,
        files_to_transfer: dict | None = None,
    ) -> None:
        """Write VASP inputs to a directory.

        Args:
            output_dir (PathLike): Directory to write to.
                Defaults to current directory (".").
            make_dir_if_not_present (bool): Create the directory if not
                present. Defaults to True.
            cif_name (str or None): If a str, the name of the CIF file
                to write the POSCAR to (the POSCAR will also be written).
            zip_name (str or None): If a str, the name of the zip to
                archive the VASP input set to.
            files_to_transfer (dict) : A dictionary of
                    { < input filename >: < output filepath >}.
                This allows the transfer of < input filename > files from
                a previous calculation to < output filepath >.
        """
        if not os.path.isdir(output_dir) and make_dir_if_not_present:
            os.makedirs(output_dir)

        for key, value in self.items():
            if value is not None:
                with zopen(os.path.join(output_dir, key), mode="wt") as file:
                    file.write(str(value))

        if cif_name:
            self["POSCAR"].structure.to(filename=cif_name)

        if zip_name:
            files_to_zip = list(self) + ([cif_name] if cif_name else [])
            with ZipFile(os.path.join(output_dir, zip_name), mode="w") as zip_file:
                for file in files_to_zip:
                    try:
                        zip_file.write(os.path.join(output_dir, file), arcname=file)
                    except FileNotFoundError:
                        pass

                    try:
                        os.remove(os.path.join(output_dir, file))
                    except (FileNotFoundError, PermissionError, IsADirectoryError):
                        pass

        files_to_transfer = files_to_transfer or {}
        for key, val in files_to_transfer.items():
            with zopen(val, "rb") as fin, zopen(str(Path(output_dir) / key), "wb") as fout:
                copyfileobj(fin, fout)

    @classmethod
    def from_directory(
        cls,
        input_dir: PathLike,
        optional_files: dict | None = None,
    ) -> Self:
        """
        Read in a set of VASP inputs from a directory. Note that only the
        standard INCAR, POSCAR, POTCAR and KPOINTS files are read unless
        optional_filenames is specified.

        Args:
            input_dir (PathLike): Directory to read VASP input from.
            optional_files (dict): Optional files to read in as a
                dict of {filename: Object type}. Objects must have
                from_file method.
        """
        sub_dct = {}
        for fname, ftype in [
            ("INCAR", Incar),
            ("KPOINTS", Kpoints),
            ("POSCAR", Poscar),
            ("POTCAR", Potcar),
        ]:
            try:
                full_zpath = zpath(os.path.join(input_dir, fname))
                sub_dct[fname.lower()] = ftype.from_file(full_zpath)  # type: ignore[attr-defined]
            except FileNotFoundError:  # handle the case where there is no KPOINTS file
                sub_dct[fname.lower()] = None

        sub_dct["optional_files"] = {
            fname: ftype.from_file(os.path.join(input_dir, fname)) for fname, ftype in (optional_files or {}).items()
        }

        return cls(**sub_dct)

    def copy(self, deep: bool = True) -> VaspInput:
        """Deep copy of VaspInput."""
        if deep:
            return self.from_dict(self.as_dict())
        return type(self)(**{key.lower(): val for key, val in self.items()})

    def run_vasp(
        self,
        run_dir: PathLike = ".",
        vasp_cmd: list | None = None,
        output_file: PathLike = "vasp.out",
        err_file: PathLike = "vasp.err",
    ) -> None:
        """Write input files and run VASP.

        Args:
            run_dir: Where to write input files and do the run.
            vasp_cmd: Args to be supplied to run VASP. Otherwise, the
                PMG_VASP_EXE in .pmgrc.yaml is used.
            output_file: File to write output.
            err_file: File to write err.
        """
        self.write_input(output_dir=run_dir)
        vasp_cmd = vasp_cmd or SETTINGS.get("PMG_VASP_EXE")  # type: ignore[assignment]
        if not vasp_cmd:
            raise ValueError("No VASP executable specified!")
        vasp_cmd = [os.path.expanduser(os.path.expandvars(t)) for t in vasp_cmd]
        if not vasp_cmd:
            raise RuntimeError("You need to supply vasp_cmd or set the PMG_VASP_EXE in .pmgrc.yaml to run VASP.")

        with (
            cd(run_dir),
            open(output_file, mode="w", encoding="utf-8") as stdout_file,
            open(err_file, mode="w", encoding="utf-8", buffering=1) as stderr_file,
        ):
            subprocess.check_call(vasp_cmd, stdout=stdout_file, stderr=stderr_file)

    @property
    def incar(self) -> Incar:
        """INCAR object."""
        return Incar(self["INCAR"]) if isinstance(self["INCAR"], dict) else self["INCAR"]

    @property
    def kpoints(self) -> Kpoints | None:
        """KPOINTS object."""
        return self["KPOINTS"]

    @property
    def poscar(self) -> Poscar:
        """POSCAR object."""
        return self["POSCAR"]

    @property
    def potcar(self) -> Potcar | str | None:
        """POTCAR or POTCAR.spec object."""
        return self[self._potcar_filename]<|MERGE_RESOLUTION|>--- conflicted
+++ resolved
@@ -1628,11 +1628,7 @@
             labels=labels,
         )
 
-<<<<<<< HEAD
     def write_file(self, filename: PathLike) -> None:
-=======
-    def write_file(self, filename: str) -> None:
->>>>>>> eed8403b
         """Write Kpoints to a file.
 
         Args:
