"""
Classes for reading/manipulating/writing VASP input files.
All major VASP input files.
"""

from __future__ import annotations

import codecs
import hashlib
import itertools
import json
import logging
import math
import os
import re
import subprocess
import warnings
from collections import namedtuple
from enum import Enum, unique
from glob import glob
from hashlib import sha256
from typing import TYPE_CHECKING, cast

import numpy as np
import scipy.constants as const
from monty.io import zopen
from monty.json import MontyDecoder, MSONable
from monty.os import cd
from monty.os.path import zpath
from monty.serialization import dumpfn, loadfn
from tabulate import tabulate

from pymatgen.core import SETTINGS, Element, Lattice, Structure, get_el_sp
from pymatgen.electronic_structure.core import Magmom
from pymatgen.util.io_utils import clean_lines
from pymatgen.util.string import str_delimited

if TYPE_CHECKING:
    from collections.abc import Iterator, Sequence
    from pathlib import Path
    from typing import Any, Literal

    from numpy.typing import ArrayLike
    from typing_extensions import Self

    from pymatgen.core.trajectory import Vector3D
    from pymatgen.util.typing import PathLike


__author__ = "Shyue Ping Ong, Geoffroy Hautier, Rickard Armiento, Vincent L Chevrier, Stephen Dacek"
__copyright__ = "Copyright 2011, The Materials Project"

logger = logging.getLogger(__name__)
module_dir = os.path.dirname(os.path.abspath(__file__))


class Poscar(MSONable):
    """Object for representing the data in a POSCAR or CONTCAR file.

    Attributes:
        structure: Associated Structure.
        comment: Optional comment string.
        true_names: Boolean indication whether Poscar contains actual real names parsed
            from either a POTCAR or the POSCAR itself.
        selective_dynamics: Selective dynamics attribute for each site if available.
            A Nx3 array of booleans.
        velocities: Velocities for each site (typically read in from a CONTCAR).
            A Nx3 array of floats.
        predictor_corrector: Predictor corrector coordinates and derivatives for each site;
            i.e. a list of three 1x3 arrays for each site (typically read in from an MD CONTCAR).
        predictor_corrector_preamble: Predictor corrector preamble contains the predictor-corrector key,
            POTIM, and thermostat parameters that precede the site-specific predictor corrector data in MD CONTCAR.
        lattice_velocities: Lattice velocities and current lattice (typically read
            in from an MD CONTCAR). A 6x3 array of floats.
        temperature: Temperature of velocity Maxwell-Boltzmann initialization.
            Initialized to -1 (MB hasn't been performed).
    """

    def __init__(
        self,
        structure: Structure,
        comment: str | None = None,
        selective_dynamics: ArrayLike | None = None,
        true_names: bool = True,
        velocities: ArrayLike | None = None,
        predictor_corrector: ArrayLike | None = None,
        predictor_corrector_preamble: str | None = None,
        lattice_velocities: ArrayLike | None = None,
        sort_structure: bool = False,
    ) -> None:
        """
        Args:
            structure (Structure): Structure object.
            comment (str | None, optional): Optional comment line for POSCAR. Defaults to unit
                cell formula of structure. Defaults to None.
            selective_dynamics (ArrayLike | None, optional): Bool values for selective dynamics,
                where N is the number of sites. Defaults to None.
            true_names (bool, optional): Set to False if the names in the POSCAR are not
                well-defined and ambiguous. This situation arises commonly in
                VASP < 5 where the POSCAR sometimes does not contain element
                symbols. Defaults to True.
            velocities (ArrayLike | None, optional): Velocities for the POSCAR. Typically parsed
                in MD runs or can be used to initialize velocities. Defaults to None.
            predictor_corrector (ArrayLike | None, optional): Predictor corrector for the POSCAR.
                Typically parsed in MD runs. Defaults to None.
            predictor_corrector_preamble (str | None, optional): Preamble to the predictor
                corrector. Defaults to None.
            lattice_velocities (ArrayLike | None, optional): Lattice velocities and current
                lattice for the POSCAR. Available in MD runs with variable cell. Defaults to None.
            sort_structure (bool, optional): Whether to sort the structure. Useful if species
                are not grouped properly together. Defaults to False.
        """
        if structure.is_ordered:
            site_properties = {}

            if selective_dynamics is not None:
                selective_dynamics = np.array(selective_dynamics)
                if not selective_dynamics.all():
                    site_properties["selective_dynamics"] = selective_dynamics

            if velocities:
                velocities = np.array(velocities)
                if velocities.any():
                    site_properties["velocities"] = velocities

            if predictor_corrector:
                predictor_corrector = np.array(predictor_corrector)
                if predictor_corrector.any():
                    site_properties["predictor_corrector"] = predictor_corrector

            structure = Structure.from_sites(structure)
            self.structure = structure.copy(site_properties=site_properties)
            if sort_structure:
                self.structure = self.structure.get_sorted_structure()
            self.true_names = true_names
            self.comment = structure.formula if comment is None else comment
            if predictor_corrector_preamble:
                self.structure.properties["predictor_corrector_preamble"] = predictor_corrector_preamble

            if lattice_velocities and np.any(lattice_velocities):
                self.structure.properties["lattice_velocities"] = np.asarray(lattice_velocities)
        else:
            raise ValueError("Disordered structure with partial occupancies cannot be converted into POSCAR!")

        self.temperature = -1.0

    def __setattr__(self, name: str, value: Any) -> None:
        if name in {"selective_dynamics", "velocities"} and value is not None and len(value) > 0:
            value = np.array(value)
            dim = value.shape
            if dim[1] != 3 or dim[0] != len(self.structure):
                raise ValueError(f"{name} array must be same length as the structure.")
            value = value.tolist()

        super().__setattr__(name, value)

    def __repr__(self) -> str:
        return self.get_str()

    def __str__(self) -> str:
        """String representation of Poscar file."""
        return self.get_str()

    @property
    def velocities(self) -> ArrayLike | None:
        """Velocities in Poscar."""
        return self.structure.site_properties.get("velocities")

    @property
    def selective_dynamics(self) -> ArrayLike | None:
        """Selective dynamics in Poscar."""
        return self.structure.site_properties.get("selective_dynamics")

    @property
    def predictor_corrector(self) -> ArrayLike | None:
        """Predictor corrector in Poscar."""
        return self.structure.site_properties.get("predictor_corrector")

    @property
    def predictor_corrector_preamble(self) -> str | None:
        """Predictor corrector preamble in Poscar."""
        return self.structure.properties.get("predictor_corrector_preamble")

    @property
    def lattice_velocities(self) -> ArrayLike | None:
        """Lattice velocities in Poscar (including the current lattice vectors)."""
        return self.structure.properties.get("lattice_velocities")

    @velocities.setter  # type: ignore[no-redef, attr-defined]
    def velocities(self, velocities: ArrayLike | None) -> None:
        """Setter for Poscar.velocities."""
        self.structure.add_site_property("velocities", velocities)

    @selective_dynamics.setter  # type: ignore[no-redef, attr-defined]
    def selective_dynamics(self, selective_dynamics: ArrayLike | None) -> None:
        """Setter for Poscar.selective_dynamics."""
        self.structure.add_site_property("selective_dynamics", selective_dynamics)

    @predictor_corrector.setter  # type: ignore[no-redef, attr-defined]
    def predictor_corrector(self, predictor_corrector: ArrayLike | None) -> None:
        """Setter for Poscar.predictor_corrector."""
        self.structure.add_site_property("predictor_corrector", predictor_corrector)

    @predictor_corrector_preamble.setter  # type: ignore[no-redef, attr-defined]
    def predictor_corrector_preamble(self, predictor_corrector_preamble: str | None) -> None:
        """Setter for Poscar.predictor_corrector."""
        self.structure.properties["predictor_corrector"] = predictor_corrector_preamble

    @lattice_velocities.setter  # type: ignore[no-redef, attr-defined]
    def lattice_velocities(self, lattice_velocities: ArrayLike | None) -> None:
        """Setter for Poscar.lattice_velocities."""
        self.structure.properties["lattice_velocities"] = np.asarray(lattice_velocities)

    @property
    def site_symbols(self) -> list[str]:
        """
        Sequence of symbols associated with the Poscar. Similar to 6th line in VASP 5+ POSCAR.
        """
        syms: list[str] = [site.specie.symbol for site in self.structure]
        return [a[0] for a in itertools.groupby(syms)]

    @property
    def natoms(self) -> list[int]:
        """
        Sequence of number of sites of each type associated with the Poscar.
        Similar to 7th line in vasp 5+ POSCAR or the 6th line in vasp 4 POSCAR.
        """
        syms: list[str] = [site.specie.symbol for site in self.structure]
        return [len(tuple(a[1])) for a in itertools.groupby(syms)]

    @classmethod
    def from_file(
        cls,
        filename: PathLike,
        check_for_potcar: bool = True,
        read_velocities: bool = True,
        **kwargs: dict[str, Any],
    ) -> Self:
        """
        Read POSCAR from a file.

        The code will try its best to determine the elements in the POSCAR in
        the following order:

        1. If check_for_potcar is True, the code will try to check if a POTCAR
        is in the same directory as the POSCAR and use elements from that by
        default. (This is the VASP default sequence of priority).
        2. If the input file is VASP5-like and contains element symbols in the
        6th line, the code will use that if check_for_potcar is False or there
        is no POTCAR found.
        3. Failing (2), the code will check if a symbol is provided at the end
        of each coordinate.

        If all else fails, the code will just assign the first n elements in
        increasing atomic number, where n is the number of species, to the
        Poscar, where a warning would be issued. For example, H, He, Li, ....
        This will ensure at least a unique element is assigned to each site and
        any analysis that does not require specific elemental properties should work.

        Args:
            filename (str): File name containing Poscar data.
            check_for_potcar (bool): Whether to check if a POTCAR is present
                in the same directory as the POSCAR. Defaults to True.
            read_velocities (bool): Whether to read or not velocities if they
                are present in the POSCAR. Default is True.

        Returns:
            Poscar object.
        """
        if "check_for_POTCAR" in kwargs:
            warnings.warn("check_for_POTCAR is deprecated. Use check_for_potcar instead.", DeprecationWarning)
            check_for_potcar = cast(bool, kwargs.pop("check_for_POTCAR"))

        dirname: str = os.path.dirname(os.path.abspath(filename))
        names: list[str] | None = None
        if check_for_potcar and SETTINGS.get("PMG_POTCAR_CHECKS") is not False:
            potcars = glob(f"{dirname}/*POTCAR*")
            if potcars:
                try:
                    potcar = Potcar.from_file(min(potcars))
                    names = [sym.split("_")[0] for sym in potcar.symbols]
                    [get_el_sp(n) for n in names]  # ensure valid names
                except Exception:
                    names = None

        with zopen(filename, mode="rt") as file:
            return cls.from_str(file.read(), names, read_velocities=read_velocities)

    @classmethod
    def from_str(
        cls,
        data: str,
        default_names: list[str] | None = None,
        read_velocities: bool = True,
    ) -> Self:
        """
        Read POSCAR from a string.

        The code will try its best to determine the elements in the POSCAR in
        the following order:

        1. If default_names are supplied and valid, it will use those. Usually,
        default names comes from an external source, such as a POTCAR in the
        same directory.

        2. If there are no valid default names but the input file is VASP5-like
        and contains element symbols in the 6th line, the code will use that.

        3. Failing (2), the code will check if a symbol is provided at the end
        of each coordinate.

        If all else fails, the code will just assign the first n elements in
        increasing atomic number, where n is the number of species, to the
        Poscar. For example, H, He, Li, .... This will ensure at least a
        unique element is assigned to each site and any analysis that does not
        require specific elemental properties should work fine.

        Args:
            data (str): String containing Poscar data.
            default_names ([str]): Default symbols for the POSCAR file,
                usually coming from a POTCAR in the same directory.
            read_velocities (bool): Whether to read or not velocities if they
                are present in the POSCAR. Default is True.

        Returns:
            Poscar object.
        """
        # "^\s*$" doesn't match lines with no whitespace
        chunks: list[str] = re.split(r"\n\s*\n", data.rstrip(), flags=re.MULTILINE)
        try:
            if chunks[0] == "":
                chunks.pop(0)
                chunks[0] = "\n" + chunks[0]
        except IndexError:
            raise ValueError("Empty POSCAR")

        # Parse positions
        lines: list[str] = list(clean_lines(chunks[0].split("\n"), remove_empty_lines=False))
        comment: str = lines[0]
        scale: float = float(lines[1])
        lattice: np.ndarray = np.array([[float(i) for i in line.split()] for line in lines[2:5]])
        if scale < 0:
            # In vasp, a negative scale factor is treated as a volume. We need
            # to translate this to a proper lattice vector scaling.
            vol: float = abs(np.linalg.det(lattice))
            lattice *= (-scale / vol) ** (1 / 3)
        else:
            lattice *= scale

        vasp5_symbols: bool = False
        atomic_symbols: list[str] = []

        try:
            n_atoms: list[int] = [int(i) for i in lines[5].split()]
            ipos: int = 6

        except ValueError:
            vasp5_symbols = True
            symbols: list[str] = [symbol.split("/")[0] for symbol in lines[5].split()]

            # Atoms and number of atoms in POSCAR written with vasp appear on
            # multiple lines when atoms of the same type are not grouped together
            # and more than 20 groups are then defined ...
            # Example :
            # Cr16 Fe35 Ni2
            #    1.00000000000000
            #      8.5415010000000002   -0.0077670000000000   -0.0007960000000000
            #     -0.0077730000000000    8.5224019999999996    0.0105580000000000
            #     -0.0007970000000000    0.0105720000000000    8.5356889999999996
            #    Fe   Cr   Fe   Cr   Fe   Cr   Fe   Cr   Fe   Cr   Fe   Cr   Fe   Cr   Fe   Ni   Fe   Cr   Fe   Cr
            #    Fe   Ni   Fe   Cr   Fe
            #      1   1   2   4   2   1   1   1     2     1     1     1     4     1     1     1     5     3     6     1
            #      2   1   3   2   5
            # Direct
            #   ...
            n_lines_symbols: int = 1
            for n_lines_symbols in range(1, 11):
                try:
                    int(lines[5 + n_lines_symbols].split()[0])
                    break
                except ValueError:
                    pass

            for i_line_symbols in range(6, 5 + n_lines_symbols):
                symbols.extend(lines[i_line_symbols].split())

            n_atoms = []
            iline_natoms_start = 5 + n_lines_symbols
            for iline_natoms in range(iline_natoms_start, iline_natoms_start + n_lines_symbols):
                n_atoms.extend([int(i) for i in lines[iline_natoms].split()])

            for idx, n_atom in enumerate(n_atoms):
                atomic_symbols.extend([symbols[idx]] * n_atom)

            ipos = 5 + 2 * n_lines_symbols

        pos_type: str = lines[ipos].split()[0]

        has_selective_dynamics: bool = False
        # Selective dynamics
        if pos_type[0] in "sS":
            has_selective_dynamics = True
            ipos += 1
            pos_type = lines[ipos].split()[0]

        cart: bool = pos_type[0] in "cCkK"
        n_sites: int = sum(n_atoms)

        # If default_names is specified (usually coming from a POTCAR), use
        # them. This is in line with VASP's parsing order that the POTCAR
        # specified is the default used.
        if default_names is not None:
            try:
                atomic_symbols = []
                for idx, n_atom in enumerate(n_atoms):
                    atomic_symbols.extend([default_names[idx]] * n_atom)
                vasp5_symbols = True
            except IndexError:
                pass

        if not vasp5_symbols:
            ind: Literal[3, 6] = 6 if has_selective_dynamics else 3
            try:
                # Check if names are appended at the end of the coordinates
                atomic_symbols = [line.split()[ind] for line in lines[ipos + 1 : ipos + 1 + n_sites]]
                # Ensure symbols are valid elements
                if not all(Element.is_valid_symbol(sym) for sym in atomic_symbols):
                    raise ValueError("Non-valid symbols detected.")
                vasp5_symbols = True

            except (ValueError, IndexError):
                # Defaulting to false names
                atomic_symbols = []
                for idx, n_atom in enumerate(n_atoms, start=1):
                    symbol = Element.from_Z(idx).symbol
                    atomic_symbols.extend([symbol] * n_atom)
                warnings.warn(
                    f"Elements in POSCAR cannot be determined. Defaulting to false names {atomic_symbols}.",
                    BadPoscarWarning,
                )

        # Read the atomic coordinates
        coords: list[list[float]] = []
        selective_dynamics: list[list[bool]] | None = [] if has_selective_dynamics else None
        for idx in range(n_sites):
            tokens: list[str] = lines[ipos + 1 + idx].split()
            crd_scale: float = scale if cart else 1
            coords.append([float(j) * crd_scale for j in tokens[:3]])
            if selective_dynamics is not None:
                # Warn when values contain suspicious entries
                if any(value not in {"T", "F"} for value in tokens[3:6]):
                    warnings.warn("Selective dynamics values must be either 'T' or 'F'.", BadPoscarWarning)

                # Warn when elements contains Fluorine (F) (#3539)
                if atomic_symbols[idx] == "F" and len(tokens[3:]) >= 4 and "F" in tokens[3:7]:
                    warnings.warn(
                        (
                            "Selective dynamics toggled with Fluorine element detected. "
                            "Make sure the 4th-6th entry each position line is selective dynamics info."
                        ),
                        BadPoscarWarning,
                    )

                selective_dynamics.append([value == "T" for value in tokens[3:6]])

        # Warn when ALL degrees of freedom relaxed (#3539)
        if selective_dynamics is not None and all(all(i is True for i in in_list) for in_list in selective_dynamics):
            warnings.warn(
                "Ignoring selective dynamics tag, as no ionic degrees of freedom were fixed.", BadPoscarWarning
            )

        struct = Structure(
            lattice,
            atomic_symbols,
            coords,
            to_unit_cell=False,
            validate_proximity=False,
            coords_are_cartesian=cart,
        )

        lattice_velocities: list[list[float]] = []
        velocities: list[list[float]] = []
        predictor_corrector: list = []
        predictor_corrector_preamble: str = ""

        if read_velocities:
            # Parse the lattice velocities and current lattice, if present.
            # The header line should contain "Lattice velocities and vectors"
            # There is no space between the coordinates and this section, so
            # it appears in the lines of the first chunk
            if len(lines) > ipos + n_sites + 1 and lines[ipos + n_sites + 1].lower().startswith("l"):
                for line in lines[ipos + n_sites + 3 : ipos + n_sites + 9]:
                    lattice_velocities.append([float(tok) for tok in line.split()])

            # Parse velocities if any
            if len(chunks) > 1:
                for line in chunks[1].strip().split("\n"):
                    velocities.append([float(tok) for tok in line.split()])

            # Parse the predictor-corrector data
            if len(chunks) > 2:
                lines = chunks[2].strip().split("\n")
                # There are 3 sets of 3xN Predictor corrector parameters
                # So can't be stored as a single set of "site_property"

                # First line in chunk is a key in CONTCAR
                # Second line is POTIM
                # Third line is the thermostat parameters
                predictor_corrector_preamble = f"{lines[0]}\n{lines[1]}\n{lines[2]}"
                # Rest is three sets of parameters, each set contains
                # x, y, z predictor-corrector parameters for every atom in order
                lines = lines[3:]
                for st in range(n_sites):
                    d1 = [float(tok) for tok in lines[st].split()]
                    d2 = [float(tok) for tok in lines[st + n_sites].split()]
                    d3 = [float(tok) for tok in lines[st + 2 * n_sites].split()]
                    predictor_corrector.append([d1, d2, d3])

        return cls(
            struct,
            comment,
            selective_dynamics,
            vasp5_symbols,
            velocities=velocities,
            predictor_corrector=predictor_corrector,
            predictor_corrector_preamble=predictor_corrector_preamble,
            lattice_velocities=lattice_velocities,
        )

    def get_str(
        self,
        direct: bool = True,
        vasp4_compatible: bool = False,
        significant_figures: int = 16,
    ) -> str:
        """
        Return a string to be written as a POSCAR file. By default, site
        symbols are written, which is compatible for vasp >= 5.

        Args:
            direct (bool): Whether coordinates are output in direct or
                Cartesian. Defaults to True.
            vasp4_compatible (bool): Set to True to omit site symbols on 6th
                line to maintain backward vasp 4.x compatibility. Defaults
                to False.
            significant_figures (int): Number of significant digits to
                output all quantities. Defaults to 16. Note that positions are
                output in fixed point, while velocities are output in
                scientific format.

        Returns:
            String representation of POSCAR.
        """
        # This corrects for VASP really annoying bug of crashing on lattices
        # which have triple product < 0. We will just invert the lattice
        # vectors.
        lattice = self.structure.lattice
        if np.linalg.det(lattice.matrix) < 0:
            lattice = Lattice(-lattice.matrix)

        # Add comment and lattice
        format_str: str = f"{{:{significant_figures + 5}.{significant_figures}f}}"
        lines: list[str] = [self.comment, "1.0"]
        for vec in lattice.matrix:
            lines.append(" ".join(format_str.format(c) for c in vec))

        # Add element symbols
        if self.true_names and not vasp4_compatible:
            lines.append(" ".join(self.site_symbols))
        lines.append(" ".join(map(str, self.natoms)))

        if self.selective_dynamics:
            lines.append("Selective dynamics")

        lines.append("direct" if direct else "cartesian")

        # Add ion positions and selective dynamics
        for idx, site in enumerate(self.structure):
            coords: ArrayLike = site.frac_coords if direct else site.coords
            line: str = " ".join(format_str.format(c) for c in coords)
            if self.selective_dynamics is not None:
                sd: list[str] = ["T" if j else "F" for j in self.selective_dynamics[idx]]
                line += f" {sd[0]} {sd[1]} {sd[2]}"
            line += f" {site.species_string}"
            lines.append(line)

        if self.lattice_velocities is not None:
            try:
                lines.extend(["Lattice velocities and vectors", "  1"])
                for velo in self.lattice_velocities:
                    # VASP is strict about the format when reading this quantity
                    lines.append(" ".join(f" {val: .7E}" for val in velo))
            except Exception:
                warnings.warn("Lattice velocities are missing or corrupted.", BadPoscarWarning)

        if self.velocities:
            try:
                lines.append("")
                for velo in self.velocities:
                    lines.append(" ".join(format_str.format(val) for val in velo))
            except Exception:
                warnings.warn("Velocities are missing or corrupted.", BadPoscarWarning)

        if self.predictor_corrector:
            lines.append("")
            if self.predictor_corrector_preamble:
                lines.append(self.predictor_corrector_preamble)
                pred = np.array(self.predictor_corrector)
                for col in range(3):
                    for z in pred[:, col]:
                        lines.append(" ".join(format_str.format(i) for i in z))
            else:
                warnings.warn(
                    "Preamble information missing or corrupt. Writing Poscar with no predictor corrector data.",
                    BadPoscarWarning,
                )

        return "\n".join(lines) + "\n"

    get_string = get_str

    def write_file(self, filename: PathLike, **kwargs) -> None:
        """
        Write POSCAR to a file. The supported kwargs are the same as those for
        the Poscar.get_str method and are passed through directly.
        """
        with zopen(filename, mode="wt") as file:
            file.write(self.get_str(**kwargs))

    def as_dict(self) -> dict:
        """MSONable dict."""
        return {
            "@module": type(self).__module__,
            "@class": type(self).__name__,
            "structure": self.structure.as_dict(),
            "true_names": self.true_names,
            "selective_dynamics": np.array(self.selective_dynamics).tolist(),
            "velocities": self.velocities,
            "predictor_corrector": self.predictor_corrector,
            "comment": self.comment,
        }

    @classmethod
    def from_dict(cls, dct: dict) -> Self:
        """
        Args:
            dct (dict): Dict representation.

        Returns:
            Poscar
        """
        return Poscar(
            Structure.from_dict(dct["structure"]),
            comment=dct["comment"],
            selective_dynamics=dct["selective_dynamics"],
            true_names=dct["true_names"],
            velocities=dct.get("velocities"),
            predictor_corrector=dct.get("predictor_corrector"),
        )

    def set_temperature(self, temperature: float) -> None:
        """
        Initialize the velocities based on Maxwell-Boltzmann distribution.
        Removes linear, but not angular drift (same as VASP).

        Scale the energies to the exact temperature (microcanonical ensemble)
        Velocities are given in A/fs. This is the VASP default when
        direct/cartesian is not specified (even when positions are given in
        direct coordinates).

        Overwrite imported velocities, if any.

        Args:
            temperature (float): Temperature in Kelvin.
        """
        # mean 0 variance 1
        velocities = np.random.randn(len(self.structure), 3)

        # In AMU, (N,1) array
        atomic_masses = np.array([site.specie.atomic_mass.to("kg") for site in self.structure])
        dof = 3 * len(self.structure) - 3

        # Remove linear drift (net momentum)
        velocities -= np.average(atomic_masses[:, np.newaxis] * velocities, axis=0) / np.average(atomic_masses)

        # Scale velocities due to atomic masses
        # mean 0 std proportional to sqrt(1/m)
        velocities /= atomic_masses[:, np.newaxis] ** (1 / 2)

        # Scale velocities to get correct temperature
        energy = np.sum(1 / 2 * atomic_masses * np.sum(velocities**2, axis=1))
        scale = (temperature * dof / (2 * energy / const.k)) ** (1 / 2)

        velocities *= scale * 1e-5  # these are in A/fs

        self.temperature = temperature
        self.structure.site_properties.pop("selective_dynamics", None)
        self.structure.site_properties.pop("predictor_corrector", None)

        # Set as list[list] to be consistent with the other
        # initializations
        self.structure.add_site_property("velocities", velocities.tolist())


class BadPoscarWarning(UserWarning):
    """Warning class for bad POSCAR entries."""


class Incar(dict, MSONable):
    """
    INCAR object for reading and writing INCAR files.
    Essentially a dictionary with some helper functions.
    """

    def __init__(self, params: dict[str, Any] | None = None) -> None:
        """
        Create an Incar object.

        Args:
            params (dict): A set of input parameters as a dictionary.
        """
        super().__init__()
        if params is not None:
            # if Incar contains vector-like magmoms given as a list
            # of floats, convert to a list of lists
            if (params.get("MAGMOM") and isinstance(params["MAGMOM"][0], (int, float))) and (
                params.get("LSORBIT") or params.get("LNONCOLLINEAR")
            ):
                val = []
                for idx in range(len(params["MAGMOM"]) // 3):
                    val.append(params["MAGMOM"][idx * 3 : (idx + 1) * 3])
                params["MAGMOM"] = val

            self.update(params)

    def __setitem__(self, key: str, val: Any) -> None:
        """
        Add parameter-val pair to Incar. Warn if parameter is not in list of
        valid INCAR tags. Also clean the parameter and val by stripping
        leading and trailing white spaces.
        """
        super().__setitem__(
            key.strip(),
            Incar.proc_val(key.strip(), val.strip()) if isinstance(val, str) else val,
        )

    def __str__(self) -> str:
        return self.get_str(sort_keys=True, pretty=False)

    def __add__(self, other: Incar) -> Incar:
        """
        Add all the values of another INCAR object to this object.
        Facilitate the use of "standard" INCARs.
        """
        params: dict[str, Any] = dict(self.items())
        for key, val in other.items():
            if key in self and val != self[key]:
                raise ValueError(f"INCARs have conflicting values for {key}: {self[key]} != {val}")
            params[key] = val
        return Incar(params)

    def as_dict(self) -> dict:
        """MSONable dict."""
        dct = dict(self)
        dct["@module"] = type(self).__module__
        dct["@class"] = type(self).__name__
        return dct

    @classmethod
    def from_dict(cls, dct: dict[str, Any]) -> Self:
        """
        Args:
            dct (dict): Serialized Incar

        Returns:
            Incar
        """
        if dct.get("MAGMOM") and isinstance(dct["MAGMOM"][0], dict):
            dct["MAGMOM"] = [Magmom.from_dict(m) for m in dct["MAGMOM"]]
        return Incar({k: v for k, v in dct.items() if k not in ("@module", "@class")})

    def copy(self) -> Self:
        return type(self)(self)

    def get_str(self, sort_keys: bool = False, pretty: bool = False) -> str:
        """
        Return a string representation of the INCAR. Differ from the
        __str__ method to provide options for pretty printing.

        Args:
            sort_keys (bool): Whether to sort the INCAR parameters
                alphabetically. Defaults to False.
            pretty (bool): Whether to pretty align output.
                Defaults to False.
        """
        keys: list[str] = sorted(self) if sort_keys else list(self)
        lines = []
        for key in keys:
            if key == "MAGMOM" and isinstance(self[key], list):
                value = []

                if isinstance(self[key][0], (list, Magmom)) and (self.get("LSORBIT") or self.get("LNONCOLLINEAR")):
                    value.append(" ".join(str(i) for j in self[key] for i in j))
                elif self.get("LSORBIT") or self.get("LNONCOLLINEAR"):
                    for _key, group in itertools.groupby(self[key]):
                        value.append(f"3*{len(tuple(group))}*{_key}")
                else:
                    # float() to ensure backwards compatibility between
                    # float magmoms and Magmom objects
                    for _key, group in itertools.groupby(self[key], key=float):
                        value.append(f"{len(tuple(group))}*{_key}")

                lines.append([key, " ".join(value)])
            elif isinstance(self[key], list):
                lines.append([key, " ".join(map(str, self[key]))])
            else:
                lines.append([key, self[key]])

        if pretty:
            return str(tabulate([[line[0], "=", line[1]] for line in lines], tablefmt="plain"))
        return str_delimited(lines, None, " = ") + "\n"

    def write_file(self, filename: PathLike) -> None:
        """Write Incar to a file.

        Args:
            filename (str): filename to write to.
        """
        with zopen(filename, mode="wt") as file:
            file.write(str(self))

    @classmethod
    def from_file(cls, filename: PathLike) -> Self:
        """Read an Incar object from a file.

        Args:
            filename (str): Filename for file

        Returns:
            Incar object
        """
        with zopen(filename, mode="rt") as file:
            return cls.from_str(file.read())

    @classmethod
    def from_str(cls, string: str) -> Self:
        """Read an Incar object from a string.

        Args:
            string (str): Incar string

        Returns:
            Incar object
        """
        lines: list[str] = list(clean_lines(string.splitlines()))
        params: dict[str, Any] = {}
        for line in lines:
            for sline in line.split(";"):
                if match := re.match(r"(\w+)\s*=\s*(.*)", sline.strip()):
                    key: str = match[1].strip()
                    val: Any = match[2].strip()
                    params[key] = Incar.proc_val(key, val)
        return cls(params)

    @staticmethod
    def proc_val(key: str, val: Any) -> list | bool | float | int | str:
        """Helper method to convert INCAR parameters to proper types
        like ints, floats, lists, etc.

        Args:
            key (str): INCAR parameter key
            val (Any): Value of INCAR parameter.
        """
        list_keys = (
            "LDAUU",
            "LDAUL",
            "LDAUJ",
            "MAGMOM",
            "DIPOL",
            "LANGEVIN_GAMMA",
            "QUAD_EFG",
            "EINT",
        )
        bool_keys = (
            "LDAU",
            "LWAVE",
            "LSCALU",
            "LCHARG",
            "LPLANE",
            "LUSE_VDW",
            "LHFCALC",
            "ADDGRID",
            "LSORBIT",
            "LNONCOLLINEAR",
        )
        float_keys = (
            "EDIFF",
            "SIGMA",
            "TIME",
            "ENCUTFOCK",
            "HFSCREEN",
            "POTIM",
            "EDIFFG",
            "AGGAC",
            "PARAM1",
            "PARAM2",
        )
        int_keys = (
            "NSW",
            "NBANDS",
            "NELMIN",
            "ISIF",
            "IBRION",
            "ISPIN",
            "ISTART",
            "ICHARG",
            "NELM",
            "ISMEAR",
            "NPAR",
            "LDAUPRINT",
            "LMAXMIX",
            "ENCUT",
            "NSIM",
            "NKRED",
            "NUPDOWN",
            "ISPIND",
            "LDAUTYPE",
            "IVDW",
        )
        lower_str_keys = ("ML_MODE",)

        def smart_int_or_float(num_str: str) -> str | float:
            """Determine whether a string represents an integer or a float."""
            if "." in num_str or "e" in num_str.lower():
                return float(num_str)
            return int(num_str)

        try:
            if key in list_keys:
                output = []
                tokens = re.findall(r"(-?\d+\.?\d*)\*?(-?\d+\.?\d*)?\*?(-?\d+\.?\d*)?", val)
                for tok in tokens:
                    if tok[2] and "3" in tok[0]:
                        output.extend([smart_int_or_float(tok[2])] * int(tok[0]) * int(tok[1]))
                    elif tok[1]:
                        output.extend([smart_int_or_float(tok[1])] * int(tok[0]))
                    else:
                        output.append(smart_int_or_float(tok[0]))
                return output

            if key in bool_keys:
                if match := re.match(r"^\.?([T|F|t|f])[A-Za-z]*\.?", val):
                    return match[1].lower() == "t"

                raise ValueError(f"{key} should be a boolean type!")

            if key in float_keys:
                return float(re.search(r"^-?\d*\.?\d*[e|E]?-?\d*", val)[0])  # type: ignore[index]

            if key in int_keys:
                return int(re.match(r"^-?[0-9]+", val)[0])  # type: ignore[index]

            if key in lower_str_keys:
                return val.strip().lower()

        except ValueError:
            pass

        # Not in known keys. We will try a hierarchy of conversions.
        try:
            return int(val)
        except ValueError:
            pass

        try:
            return float(val)
        except ValueError:
            pass

        if "true" in val.lower():
            return True

        if "false" in val.lower():
            return False

        return val.strip().capitalize()

    def diff(self, other: Incar) -> dict[str, dict[str, Any]]:
        """
        Diff function for Incar. Compare two Incars and indicate which
        parameters are the same and which are not. Useful for checking whether
        two runs were done using the same parameters.

        Args:
            other (Incar): The other Incar object to compare to.

        Returns:
            dict[str, dict]: of the following format:
                {"Same" : parameters_that_are_the_same, "Different": parameters_that_are_different}
                Note that the parameters are return as full dictionaries of values. E.g. {"ISIF":3}
        """
        similar_params = {}
        different_params = {}
        for k1, v1 in self.items():
            if k1 not in other:
                different_params[k1] = {"INCAR1": v1, "INCAR2": None}
            elif v1 != other[k1]:
                different_params[k1] = {"INCAR1": v1, "INCAR2": other[k1]}
            else:
                similar_params[k1] = v1

        for k2, v2 in other.items():
            if k2 not in similar_params and k2 not in different_params and k2 not in self:
                different_params[k2] = {"INCAR1": None, "INCAR2": v2}

        return {"Same": similar_params, "Different": different_params}

    def check_params(self) -> None:
        """Check INCAR for invalid tags or values.
        If a tag doesn't exist, calculation will still run, however VASP
        will ignore the tag and set it as default without letting you know.
        """
        # Load INCAR tag/value check reference file
        with open(os.path.join(module_dir, "incar_parameters.json"), encoding="utf-8") as json_file:
            incar_params = json.loads(json_file.read())

        for tag, val in self.items():
            # Check if the tag exists
            if tag not in incar_params:
                warnings.warn(f"Cannot find {tag} in the list of INCAR tags", BadIncarWarning, stacklevel=2)
                continue

            # Check value and its type
            param_type = incar_params[tag].get("type")
            allowed_values = incar_params[tag].get("values")

            if param_type is not None and type(val).__name__ != param_type:
                warnings.warn(f"{tag}: {val} is not a {param_type}", BadIncarWarning, stacklevel=2)

            # Only check value when it's not None,
            # meaning there is recording for corresponding value
            if allowed_values is not None and val not in allowed_values:
                warnings.warn(f"{tag}: Cannot find {val} in the list of values", BadIncarWarning, stacklevel=2)


class BadIncarWarning(UserWarning):
    """Warning class for bad INCAR parameters."""


@unique
class KpointsSupportedModes(Enum):
    """Enum type of all supported modes for Kpoint generation."""

    Automatic = 0
    Gamma = 1
    Monkhorst = 2
    Line_mode = 3
    Cartesian = 4
    Reciprocal = 5

    def __str__(self) -> str:
        return str(self.name)

    @classmethod
    def from_str(cls, mode: str) -> Self:
        """
        Args:
            mode: String

        Returns:
            Kpoints_supported_modes
        """
        initial = mode.lower()[0]
        for key in cls:
            if key.name.lower()[0] == initial:
                return key
        raise ValueError(f"Invalid Kpoint {mode=}")


class Kpoints(MSONable):
    """KPOINT reader/writer."""

    supported_modes = KpointsSupportedModes

    def __init__(
        self,
        comment: str = "Default gamma",
        num_kpts: int = 0,
        style: KpointsSupportedModes = supported_modes.Gamma,
        kpts: Sequence[float | Sequence[float]] = ((1, 1, 1),),
        kpts_shift: Vector3D = (0, 0, 0),
        kpts_weights=None,
        coord_type=None,
        labels=None,
        tet_number: int = 0,
        tet_weight: float = 0,
        tet_connections=None,
    ) -> None:
        """
        Highly flexible constructor for Kpoints object. The flexibility comes
        at the cost of usability and in general, it is recommended that you use
        the default constructor only if you know exactly what you are doing and
        requires the flexibility. For most usage cases, the three automatic
        schemes can be constructed far more easily using the convenience static
        constructors (automatic, gamma_automatic, monkhorst_automatic) and it
        is recommended that you use those.

        Args:
            comment (str): String comment for Kpoints. Defaults to "Default gamma".
            num_kpts: Following VASP method of defining the KPOINTS file, this
                parameter is the number of kpoints specified. If set to 0
                (or negative), VASP automatically generates the KPOINTS.
            style: Style for generating KPOINTS. Use one of the
                Kpoints.supported_modes enum types.
            kpts (2D array): 2D array of kpoints. Even when only a single
                specification is required, e.g. in the automatic scheme,
                the kpts should still be specified as a 2D array. e.g.,
                [[20]] or [[2,2,2]].
            kpts_shift (3x1 array): Shift for Kpoints.
            kpts_weights: Optional weights for kpoints. Weights should be
                integers. For explicit kpoints.
            coord_type: In line-mode, this variable specifies whether the
                Kpoints were given in Cartesian or Reciprocal coordinates.
            labels: In line-mode, this should provide a list of labels for
                each kpt. It is optional in explicit kpoint mode as comments for
                k-points.
            tet_number: For explicit kpoints, specifies the number of
                tetrahedrons for the tetrahedron method.
            tet_weight: For explicit kpoints, specifies the weight for each
                tetrahedron for the tetrahedron method.
            tet_connections: For explicit kpoints, specifies the connections
                of the tetrahedrons for the tetrahedron method.
                Format is a list of tuples, [ (sym_weight, [tet_vertices]),
                ...]

        The default behavior of the constructor is for a Gamma centered,
        1x1x1 KPOINTS with no shift.
        """
        if num_kpts > 0 and not labels and not kpts_weights:
            raise ValueError("For explicit or line-mode kpoints, either the labels or kpts_weights must be specified.")

        self.comment = comment
        self.num_kpts = num_kpts
        self.kpts = kpts
        self.style = style
        self.coord_type = coord_type
        self.kpts_weights = kpts_weights
        self.kpts_shift = tuple(kpts_shift)
        self.labels = labels
        self.tet_number = tet_number
        self.tet_weight = tet_weight
        self.tet_connections = tet_connections

    @property
    def style(self) -> KpointsSupportedModes:
        """
        Style for kpoint generation. One of Kpoints_supported_modes enum.
        """
        return self._style

    @style.setter
    def style(self, style) -> None:
        """
        Sets the style for the Kpoints. One of Kpoints_supported_modes enum.

        Args:
            style: Style
        """
        if isinstance(style, str):
            style = Kpoints.supported_modes.from_str(style)

        if (
            style
            in (Kpoints.supported_modes.Automatic, Kpoints.supported_modes.Gamma, Kpoints.supported_modes.Monkhorst)
            and len(self.kpts) > 1
        ):
            raise ValueError(
                "For fully automatic or automatic gamma or monk "
                "kpoints, only a single line for the number of "
                "divisions is allowed."
            )

        self._style = style

    @classmethod
    def automatic(cls, subdivisions) -> Self:
        """
        Constructor for a fully automatic Kpoint grid, with
        gamma centered Monkhorst-Pack grids and the number of subdivisions
        along each reciprocal lattice vector determined by the scheme in the
        VASP manual.

        Args:
            subdivisions: Parameter determining number of subdivisions along
                each reciprocal lattice vector.

        Returns:
            Kpoints object
        """
        return cls("Fully automatic kpoint scheme", 0, style=Kpoints.supported_modes.Automatic, kpts=[[subdivisions]])

    @classmethod
    def gamma_automatic(cls, kpts: tuple[int, int, int] = (1, 1, 1), shift: Vector3D = (0, 0, 0)) -> Self:
        """
        Constructor for an automatic Gamma centered Kpoint grid.

        Args:
            kpts: Subdivisions N_1, N_2 and N_3 along reciprocal lattice
                vectors. Defaults to (1,1,1)
            shift: Shift to be applied to the kpoints. Defaults to (0,0,0).

        Returns:
            Kpoints object
        """
        return cls("Automatic kpoint scheme", 0, Kpoints.supported_modes.Gamma, kpts=[kpts], kpts_shift=shift)

    @classmethod
    def monkhorst_automatic(cls, kpts: tuple[int, int, int] = (2, 2, 2), shift: Vector3D = (0, 0, 0)) -> Self:
        """
        Convenient static constructor for an automatic Monkhorst pack Kpoint
        grid.

        Args:
            kpts: Subdivisions N_1, N_2, N_3 along reciprocal lattice
                vectors. Defaults to (2,2,2)
            shift: Shift to be applied to the kpoints. Defaults to (0,0,0).

        Returns:
            Kpoints object
        """
        return cls("Automatic kpoint scheme", 0, Kpoints.supported_modes.Monkhorst, kpts=[kpts], kpts_shift=shift)

    @classmethod
    def automatic_density(cls, structure: Structure, kppa: float, force_gamma: bool = False) -> Self:
        """
        Returns an automatic Kpoint object based on a structure and a kpoint
        density. Uses Gamma centered meshes for hexagonal cells and face-centered cells,
        Monkhorst-Pack grids otherwise.

        Algorithm:
            Uses a simple approach scaling the number of divisions along each
            reciprocal lattice vector proportional to its length.

        Args:
            structure (Structure): Input structure
            kppa (float): Grid density
            force_gamma (bool): Force a gamma centered mesh (default is to
                use gamma only for hexagonal cells or odd meshes)

        Returns:
            Kpoints
        """
        comment = f"pymatgen with grid density = {kppa:.0f} / number of atoms"
        if math.fabs((math.floor(kppa ** (1 / 3) + 0.5)) ** 3 - kppa) < 1:
            kppa += kppa * 0.01
        lattice = structure.lattice
        lengths = lattice.abc
        ngrid = kppa / len(structure)
        mult = (ngrid * lengths[0] * lengths[1] * lengths[2]) ** (1 / 3)

        num_div = [math.floor(max(mult / length, 1)) for length in lengths]

        is_hexagonal = lattice.is_hexagonal()
        is_face_centered = structure.get_space_group_info()[0][0] == "F"
        has_odd = any(idx % 2 == 1 for idx in num_div)
        if has_odd or is_hexagonal or is_face_centered or force_gamma:
            style = Kpoints.supported_modes.Gamma
        else:
            style = Kpoints.supported_modes.Monkhorst

        return cls(comment, 0, style, [num_div], (0, 0, 0))

    @classmethod
    def automatic_gamma_density(cls, structure: Structure, kppa: float) -> Self:
        """
        Returns an automatic Kpoint object based on a structure and a kpoint
        density. Uses Gamma centered meshes always. For GW.

        Algorithm:
            Uses a simple approach scaling the number of divisions along each
            reciprocal lattice vector proportional to its length.

        Args:
            structure: Input structure
            kppa: Grid density
        """
        lattice = structure.lattice
        a, b, c = lattice.abc
        n_grid = kppa / len(structure)

        multip = (n_grid * a * b * c) ** (1 / 3)
        n_div = [int(round(multip / length)) for length in lattice.abc]

        # ensure that all num_div[i] > 0
        n_div = [idx if idx > 0 else 1 for idx in n_div]

        # VASP documentation recommends to use even grids for n <= 8 and odd grids for n > 8.
        n_div = [idx + idx % 2 if idx <= 8 else idx - idx % 2 + 1 for idx in n_div]

        style = Kpoints.supported_modes.Gamma

        comment = f"pymatgen with grid density = {kppa:.0f} / number of atoms"

        n_kpts = 0
        return cls(comment, n_kpts, style, [n_div], (0, 0, 0))

    @classmethod
    def automatic_density_by_vol(cls, structure: Structure, kppvol: int, force_gamma: bool = False) -> Self:
        """
        Returns an automatic Kpoint object based on a structure and a kpoint
        density per inverse Angstrom^3 of reciprocal cell.

        Algorithm:
            Same as automatic_density()

        Args:
            structure (Structure): Input structure
            kppvol (int): Grid density per Angstrom^(-3) of reciprocal cell
            force_gamma (bool): Force a gamma centered mesh

        Returns:
            Kpoints
        """
        vol = structure.lattice.reciprocal_lattice.volume
        kppa = kppvol * vol * len(structure)
        return cls.automatic_density(structure, kppa, force_gamma=force_gamma)

    @classmethod
    def automatic_density_by_lengths(
        cls, structure: Structure, length_densities: Sequence[float], force_gamma: bool = False
    ) -> Self:
        """
        Returns an automatic Kpoint object based on a structure and a k-point
        density normalized by lattice constants.

        Algorithm:
            For a given dimension, the # of k-points is chosen as
            length_density = # of kpoints * lattice constant, e.g. [50.0, 50.0, 1.0] would
            have k-points of 50/a x 50/b x 1/c.

        Args:
            structure (Structure): Input structure
            length_densities (list[floats]): Defines the density of k-points in each
            dimension, e.g. [50.0, 50.0, 1.0].
            force_gamma (bool): Force a gamma centered mesh

        Returns:
            Kpoints
        """
        if len(length_densities) != 3:
            msg = f"The dimensions of length_densities must be 3, not {len(length_densities)}"
            raise ValueError(msg)
        comment = f"k-point density of {length_densities}/[a, b, c]"
        lattice = structure.lattice
        abc = lattice.abc
        num_div = [np.ceil(ld / abc[idx]) for idx, ld in enumerate(length_densities)]
        is_hexagonal = lattice.is_hexagonal()
        is_face_centered = structure.get_space_group_info()[0][0] == "F"
        has_odd = any(idx % 2 == 1 for idx in num_div)
        if has_odd or is_hexagonal or is_face_centered or force_gamma:
            style = Kpoints.supported_modes.Gamma
        else:
            style = Kpoints.supported_modes.Monkhorst

        return cls(comment, 0, style, [num_div], (0, 0, 0))

    @classmethod
    def automatic_linemode(cls, divisions, ibz) -> Self:
        """
        Convenient static constructor for a KPOINTS in mode line_mode.
        gamma centered Monkhorst-Pack grids and the number of subdivisions
        along each reciprocal lattice vector determined by the scheme in the
        VASP manual.

        Args:
            divisions: Parameter determining the number of k-points along each high symmetry line.
            ibz: HighSymmKpath object (pymatgen.symmetry.bandstructure)

        Returns:
            Kpoints object
        """
        kpoints = []
        labels = []
        for path in ibz.kpath["path"]:
            kpoints.append(ibz.kpath["kpoints"][path[0]])
            labels.append(path[0])
            for i in range(1, len(path) - 1):
                kpoints.append(ibz.kpath["kpoints"][path[i]])
                labels.append(path[i])
                kpoints.append(ibz.kpath["kpoints"][path[i]])
                labels.append(path[i])

            kpoints.append(ibz.kpath["kpoints"][path[-1]])
            labels.append(path[-1])

        return cls(
            "Line_mode KPOINTS file",
            style=Kpoints.supported_modes.Line_mode,
            coord_type="Reciprocal",
            kpts=kpoints,
            labels=labels,
            num_kpts=int(divisions),
        )

    def copy(self):
        return self.from_dict(self.as_dict())

    def __eq__(self, other: object) -> bool:
        if not isinstance(other, Kpoints):
            return NotImplemented
        return self.as_dict() == other.as_dict()

    @classmethod
    def from_file(cls, filename: str | Path) -> Self:
        """
        Reads a Kpoints object from a KPOINTS file.

        Args:
            filename (str): filename to read from.

        Returns:
            Kpoints object
        """
        with zopen(filename, mode="rt") as file:
            return cls.from_str(file.read())

    @classmethod
    def from_str(cls, string: str) -> Self:
        """
        Reads a Kpoints object from a KPOINTS string.

        Args:
            string (str): KPOINTS string.

        Returns:
            Kpoints object
        """
        lines = [line.strip() for line in string.splitlines()]

        comment = lines[0]
        num_kpts = int(lines[1].split()[0].strip())
        style = lines[2].lower()[0]

        # Fully automatic KPOINTS
        if style == "a":
            return cls.automatic(int(lines[3].split()[0].strip()))

        coord_pattern = re.compile(r"^\s*([\d+.\-Ee]+)\s+([\d+.\-Ee]+)\s+([\d+.\-Ee]+)")

        # Automatic gamma and Monk KPOINTS, with optional shift
        if style in {"g", "m"}:
            kpts = tuple(int(i) for i in lines[3].split())
            assert len(kpts) == 3

            kpts_shift: tuple[float, float, float] = (0, 0, 0)
            if len(lines) > 4 and coord_pattern.match(lines[4]):
                try:
                    _kpts_shift = tuple(float(i) for i in lines[4].split())
                except ValueError:
                    _kpts_shift = (0, 0, 0)

                if len(_kpts_shift) == 3:
                    kpts_shift = _kpts_shift

            return cls.gamma_automatic(kpts, kpts_shift) if style == "g" else cls.monkhorst_automatic(kpts, kpts_shift)

        # Automatic kpoints with basis
        if num_kpts <= 0:
            _style = cls.supported_modes.Cartesian if style in "ck" else cls.supported_modes.Reciprocal
            _kpts_shift = tuple(float(i) for i in lines[6].split())
            kpts_shift = _kpts_shift if len(_kpts_shift) == 3 else (0, 0, 0)

            return cls(
                comment=comment,
                num_kpts=num_kpts,
                style=_style,
                kpts=[[float(j) for j in lines[i].split()] for i in range(3, 6)],
                kpts_shift=kpts_shift,
            )

        # Line-mode KPOINTS, usually used with band structures
        if style == "l":
            coord_type = "Cartesian" if lines[3].lower()[0] in "ck" else "Reciprocal"
            _style = cls.supported_modes.Line_mode
            _kpts: list[list[float]] = []
            labels = []
            patt = re.compile(r"([e0-9.\-]+)\s+([e0-9.\-]+)\s+([e0-9.\-]+)\s*!*\s*(.*)")
            for idx in range(4, len(lines)):
                line = lines[idx]
                if match := patt.match(line):
                    _kpts.append([float(match.group(1)), float(match.group(2)), float(match.group(3))])
                    labels.append(match.group(4).strip())
            return cls(
                comment=comment,
                num_kpts=num_kpts,
                style=_style,
                kpts=_kpts,
                coord_type=coord_type,
                labels=labels,
            )

        # Assume explicit KPOINTS if all else fails.
        _style = cls.supported_modes.Cartesian if style in "ck" else cls.supported_modes.Reciprocal
        _kpts = []
        kpts_weights = []
        labels = []
        tet_number = 0
        tet_weight: float = 0
        tet_connections = None

        for idx in range(3, 3 + num_kpts):
            tokens = lines[idx].split()
            _kpts.append([float(j) for j in tokens[:3]])
            kpts_weights.append(float(tokens[3]))
            if len(tokens) > 4:
                labels.append(tokens[4])
            else:
                labels.append(None)
        try:
            # Deal with tetrahedron method
            if lines[3 + num_kpts].strip().lower()[0] == "t":
                tokens = lines[4 + num_kpts].split()
                tet_number = int(tokens[0])
                tet_weight = float(tokens[1])
                tet_connections = []
                for idx in range(5 + num_kpts, 5 + num_kpts + tet_number):
                    tokens = lines[idx].split()
                    tet_connections.append((int(tokens[0]), [int(tokens[j]) for j in range(1, 5)]))
        except IndexError:
            pass

        return cls(
            comment=comment,
            num_kpts=num_kpts,
            style=cls.supported_modes[str(_style)],
            kpts=_kpts,
            kpts_weights=kpts_weights,
            tet_number=tet_number,
            tet_weight=tet_weight,
            tet_connections=tet_connections,
            labels=labels,
        )

    def write_file(self, filename: str) -> None:
        """
        Write Kpoints to a file.

        Args:
            filename (str): Filename to write to.
        """
        with zopen(filename, mode="wt") as file:
            file.write(str(self))

    def __repr__(self) -> str:
        lines = [self.comment, str(self.num_kpts), self.style.name]
        style = self.style.name.lower()[0]
        if style == "l":
            lines.append(self.coord_type)
        for idx, kpt in enumerate(self.kpts):
            # TODO (@DanielYang59): fix the following type annotation
            lines.append(" ".join(map(str, kpt)))  # type: ignore[arg-type]
            if style == "l":
                lines[-1] += f" ! {self.labels[idx]}"
                if idx % 2 == 1:
                    lines[-1] += "\n"
            elif self.num_kpts > 0:
                if self.labels is not None:
                    lines[-1] += f" {int(self.kpts_weights[idx])} {self.labels[idx]}"
                else:
                    lines[-1] += f" {int(self.kpts_weights[idx])}"

        # Print tetrahedron parameters if the number of tetrahedrons > 0
        if style not in "lagm" and self.tet_number > 0:
            lines.extend(("Tetrahedron", f"{self.tet_number} {self.tet_weight:f}"))
            for sym_weight, vertices in self.tet_connections:
                a, b, c, d = vertices
                lines.append(f"{sym_weight} {a} {b} {c} {d}")

        # Print shifts for automatic kpoints types if not zero.
        if self.num_kpts <= 0 and tuple(self.kpts_shift) != (0, 0, 0):
            lines.append(" ".join(map(str, self.kpts_shift)))
        return "\n".join(lines) + "\n"

    def as_dict(self) -> dict:
        """MSONable dict."""
        dct = {
            "comment": self.comment,
            "nkpoints": self.num_kpts,
            "generation_style": self.style.name,
            "kpoints": self.kpts,
            "usershift": self.kpts_shift,
            "kpts_weights": self.kpts_weights,
            "coord_type": self.coord_type,
            "labels": self.labels,
            "tet_number": self.tet_number,
            "tet_weight": self.tet_weight,
            "tet_connections": self.tet_connections,
        }

        optional_paras = ["genvec1", "genvec2", "genvec3", "shift"]
        for para in optional_paras:
            if para in self.__dict__:
                dct[para] = self.__dict__[para]
        dct["@module"] = type(self).__module__
        dct["@class"] = type(self).__name__
        return dct

    @classmethod
    def from_dict(cls, dct: dict) -> Self:
        """
        Args:
            dct (dict): Dict representation.

        Returns:
            Kpoints
        """
        comment = dct.get("comment", "")
        generation_style = cast(KpointsSupportedModes, dct.get("generation_style"))
        kpts = dct.get("kpoints", [[1, 1, 1]])
        kpts_shift = dct.get("usershift", [0, 0, 0])
        num_kpts = dct.get("nkpoints", 0)
        return cls(
            comment=comment,
            kpts=kpts,
            style=generation_style,
            kpts_shift=kpts_shift,
            num_kpts=num_kpts,
            kpts_weights=dct.get("kpts_weights"),
            coord_type=dct.get("coord_type"),
            labels=dct.get("labels"),
            tet_number=dct.get("tet_number", 0),
            tet_weight=dct.get("tet_weight", 0),
            tet_connections=dct.get("tet_connections"),
        )


def _parse_bool(string: str) -> bool:
    if match := re.match(r"^\.?([TFtf])[A-Za-z]*\.?", string):
        return match[1] in {"T", "t"}
    raise ValueError(f"{string} should be a boolean type!")


def _parse_float(string: str) -> float:
    if match := re.search(r"^-?\d*\.?\d*[eE]?-?\d*", string):
        return float(match[0])
    raise ValueError(f"{string} should be a float type!")


def _parse_int(string: str) -> int:
    if match := re.match(r"^-?[0-9]+", string):
        return int(match[0])
    raise ValueError(f"{string} should be an int type!")


def _parse_list(string: str) -> list[float]:
    return [float(y) for y in re.split(r"\s+", string.strip()) if not y.isalpha()]


Orbital = namedtuple("Orbital", ["n", "l", "j", "E", "occ"])
OrbitalDescription = namedtuple("OrbitalDescription", ["l", "E", "Type", "Rcut", "Type2", "Rcut2"])


# hashes computed from the full POTCAR file contents by pymatgen (not 1st-party VASP hashes)
PYMATGEN_POTCAR_HASHES = loadfn(f"{module_dir}/vasp_potcar_pymatgen_hashes.json")
# written to some newer POTCARs by VASP
VASP_POTCAR_HASHES = loadfn(f"{module_dir}/vasp_potcar_file_hashes.json")
POTCAR_STATS_PATH: str = os.path.join(module_dir, "potcar-summary-stats.json.bz2")


class PotcarSingle:
    """
    Object for a **single** POTCAR. The builder assumes the POTCAR contains
    the complete untouched string "data" and a dict of keywords.

    Attributes:
        data (str): POTCAR data as a string.
        keywords (dict): Keywords parsed from the POTCAR as a dict. All keywords are also
            accessible as attributes in themselves. E.g., potcar.enmax, potcar.encut, etc.

    MD5 hashes of the entire POTCAR file and the actual data are validated
    against a database of known good hashes. Appropriate warnings or errors
    are raised if validation fails.
    """

    # Note: there are multiple releases of the {LDA,PBE} {52,54} POTCARs
    #     the original (UNIVIE) releases include no SHA256 hashes nor COPYR fields
    #     in the PSCTR/header field.
    # We indicate the older release in `functional_dir` as PBE_52, PBE_54, LDA_52, LDA_54.
    # The newer release is indicated as PBE_52_W_HASH, etc.
    functional_dir = {
        "PBE": "POT_GGA_PAW_PBE",
        "PBE_52": "POT_GGA_PAW_PBE_52",
        "PBE_52_W_HASH": "POTPAW_PBE_52",
        "PBE_54": "POT_GGA_PAW_PBE_54",
        "PBE_54_W_HASH": "POTPAW_PBE_54",
        "PBE_64": "POT_PAW_PBE_64",
        "LDA": "POT_LDA_PAW",
        "LDA_52": "POT_LDA_PAW_52",
        "LDA_52_W_HASH": "POTPAW_LDA_52",
        "LDA_54": "POT_LDA_PAW_54",
        "LDA_54_W_HASH": "POTPAW_LDA_54",
        "LDA_64": "POT_LDA_PAW_64",
        "PW91": "POT_GGA_PAW_PW91",
        "LDA_US": "POT_LDA_US",
        "PW91_US": "POT_GGA_US_PW91",
        "Perdew_Zunger81": "POT_LDA_PAW",
    }

    functional_tags = {
        "pe": {"name": "PBE", "class": "GGA"},
        "91": {"name": "PW91", "class": "GGA"},
        "rp": {"name": "revPBE", "class": "GGA"},
        "am": {"name": "AM05", "class": "GGA"},
        "ps": {"name": "PBEsol", "class": "GGA"},
        "pw": {"name": "PW86", "class": "GGA"},
        "lm": {"name": "Langreth-Mehl-Hu", "class": "GGA"},
        "pb": {"name": "Perdew-Becke", "class": "GGA"},
        "ca": {"name": "Perdew-Zunger81", "class": "LDA"},
        "hl": {"name": "Hedin-Lundquist", "class": "LDA"},
        "wi": {"name": "Wigner Interpolation", "class": "LDA"},
    }

    parse_functions = {
        "LULTRA": _parse_bool,
        "LUNSCR": _parse_bool,
        "LCOR": _parse_bool,
        "LPAW": _parse_bool,
        "EATOM": _parse_float,
        "RPACOR": _parse_float,
        "POMASS": _parse_float,
        "ZVAL": _parse_float,
        "RCORE": _parse_float,
        "RWIGS": _parse_float,
        "ENMAX": _parse_float,
        "ENMIN": _parse_float,
        "EMMIN": _parse_float,
        "EAUG": _parse_float,
        "DEXC": _parse_float,
        "RMAX": _parse_float,
        "RAUG": _parse_float,
        "RDEP": _parse_float,
        "RDEPT": _parse_float,
        "QCUT": _parse_float,
        "QGAM": _parse_float,
        "RCLOC": _parse_float,
        "IUNSCR": _parse_int,
        "ICORE": _parse_int,
        "NDATA": _parse_int,
        "VRHFIN": str.strip,
        "LEXCH": str.strip,
        "TITEL": str.strip,
        "STEP": _parse_list,
        "RRKJ": _parse_list,
        "GGA": _parse_list,
        "SHA256": str.strip,
        "COPYR": str.strip,
    }

    # Used for POTCAR validation
    _potcar_summary_stats = loadfn(POTCAR_STATS_PATH)

    def __init__(self, data: str, symbol: str | None = None) -> None:
        """
        Args:
            data (str): Complete, single and raw POTCAR file as a string.
            symbol (str): POTCAR symbol corresponding to the filename suffix
                e.g. "Tm_3" for POTCAR.TM_3".
                If not given, pymatgen will attempt to extract the symbol
                from the file itself, but is not always reliable!
        """
        self.data = data

        # VASP parses header in vasprun.xml and this differs from the TITEL
        self.header = data.split("\n")[0].strip()

        match = re.search(r"(?s)(parameters from PSCTR are:.*?END of PSCTR-controll parameters)", data)
        search_lines = match[1] if match else ""

        keywords = {}
        for key, val in re.findall(r"(\S+)\s*=\s*(.*?)(?=;|$)", search_lines, flags=re.MULTILINE):
            try:
                keywords[key] = self.parse_functions[key](val)  # type: ignore[operator]
            except KeyError:
                warnings.warn(f"Ignoring unknown variable type {key}")

        PSCTR: dict[str, Any] = {}

        array_search = re.compile(r"(-*[0-9.]+)")
        orbitals: list[Orbital] = []
        descriptions: list[OrbitalDescription] = []
        if atomic_config_match := re.search(r"(?s)Atomic configuration(.*?)Description", search_lines):
            lines = atomic_config_match[1].splitlines()
            match = re.search(r"([0-9]+)", lines[1])
            num_entries = int(match[1]) if match else 0
            PSCTR["nentries"] = num_entries
            for line in lines[3:]:
                if orbit := array_search.findall(line):
                    orbitals.append(
                        Orbital(int(orbit[0]), int(orbit[1]), float(orbit[2]), float(orbit[3]), float(orbit[4]))
                    )
            PSCTR["Orbitals"] = tuple(orbitals)

        if description_string := re.search(
            r"(?s)Description\s*\n(.*?)Error from kinetic energy argument \(eV\)",
            search_lines,
        ):
            for line in description_string[1].splitlines():
                if description := array_search.findall(line):
                    descriptions.append(
                        OrbitalDescription(
                            int(description[0]),
                            float(description[1]),
                            int(description[2]),
                            float(description[3]),
                            int(description[4]) if len(description) > 4 else None,
                            float(description[5]) if len(description) > 4 else None,
                        )
                    )

        if descriptions:
            PSCTR["OrbitalDescriptions"] = tuple(descriptions)

        rrkj_kinetic_energy_string = re.search(
            r"(?s)Error from kinetic energy argument \(eV\)\s*\n(.*?)END of PSCTR-controll parameters",
            search_lines,
        )
        rrkj_array = []
        if rrkj_kinetic_energy_string:
            for line in rrkj_kinetic_energy_string[1].splitlines():
                if "=" not in line:
                    rrkj_array += _parse_list(line.strip("\n"))
            if rrkj_array:
                PSCTR["RRKJ"] = tuple(rrkj_array)

        self.keywords = dict(sorted((PSCTR | keywords).items()))

        if symbol:
            self._symbol = symbol
        else:
            try:
                self._symbol = keywords["TITEL"].split(" ")[1].strip()
            except IndexError:
                self._symbol = keywords["TITEL"].strip()

        # Compute the POTCAR meta to check them against the database of known metadata,
        # and possibly SHA256 hashes contained in the file itself.
        if not self.is_valid:
            warnings.warn(
                f"POTCAR data with symbol {self.symbol} is not known to pymatgen. Your "
                "POTCAR may be corrupted or pymatgen's POTCAR database is incomplete.",
                UnknownPotcarWarning,
            )

    def __eq__(self, other: object) -> bool:
        if not isinstance(other, PotcarSingle):
            return NotImplemented
        return self.data == other.data and self.keywords == other.keywords

    def __getattr__(self, attr: str) -> Any:
        """Delegates attributes to keywords. For example, you can use potcarsingle.enmax to get the ENMAX of the POTCAR.

        For float type properties, they are converted to the correct float. By
        default, all energies in eV and all length scales are in Angstroms.
        """
        try:
            return self.keywords[attr.upper()]
        except Exception:
            raise AttributeError(attr)

    def __str__(self) -> str:
        return f"{self.data}\n"

    def __repr__(self) -> str:
        cls_name = type(self).__name__
        symbol, functional = self.symbol, self.functional
        TITEL, VRHFIN, n_valence_elec = (self.keywords.get(key) for key in ("TITEL", "VRHFIN", "ZVAL"))
        return f"{cls_name}({symbol=}, {functional=}, {TITEL=}, {VRHFIN=}, {n_valence_elec=:.0f})"

    @property
    def electron_configuration(self) -> list[tuple[int, str, int]] | None:
        """Electronic configuration of the PotcarSingle."""
        if not self.nelectrons.is_integer():
            warnings.warn("POTCAR has non-integer charge, electron configuration not well-defined.")
            return None

        el = Element.from_Z(self.atomic_no)
        full_config = el.full_electronic_structure
        nelect = self.nelectrons
        config = []
        while nelect > 0:
            e = full_config.pop(-1)
            config.append(e)
            nelect -= e[-1]
        return config

    @property
    def element(self) -> str:
        """Attempt to return the atomic symbol based on the VRHFIN keyword."""
        element = self.keywords["VRHFIN"].split(":")[0].strip()
        try:
            return Element(element).symbol

        except ValueError:
            # VASP incorrectly gives the element symbol for Xe as "X"
            # Some potentials, e.g., Zr_sv, gives the symbol as r.
            if element == "X":
                return "Xe"
            return Element(self.symbol.split("_")[0]).symbol

    @property
    def atomic_no(self) -> int:
        """Attempt to return the atomic number based on the VRHFIN keyword."""
        return Element(self.element).Z

    @property
    def nelectrons(self) -> float:
        """Number of electrons."""
        return self.zval

    @property
    def symbol(self) -> str:
        """The POTCAR symbol, e.g. W_pv."""
        return self._symbol

    @property
    def potential_type(self) -> Literal["NC", "PAW", "US"]:
        """Type of PSP: NC, US or PAW."""
        if self.lultra:
            return "US"
        if self.lpaw:
            return "PAW"
        return "NC"

    @property
    def functional(self) -> str | None:
        """Functional associated with PotcarSingle."""
        return self.functional_tags.get(self.LEXCH.lower(), {}).get("name")

    @property
    def functional_class(self) -> str | None:
        """Functional class associated with PotcarSingle."""
        return self.functional_tags.get(self.LEXCH.lower(), {}).get("class")

    @property
    def hash_sha256_from_file(self) -> str | None:
        """SHA256 hash of the POTCAR file as read from the file. None if no SHA256 hash is found."""
        if sha256 := getattr(self, "SHA256", None):
            return sha256.split()[0]
        return None

    @property
    def sha256_computed_file_hash(self) -> str:
        """Computes a SHA256 hash of the PotcarSingle EXCLUDING lines starting with 'SHA256' and 'COPYR'."""
        # We have to remove lines with the hash itself and the copyright
        # notice to get the correct hash.
        potcar_list = self.data.split("\n")
        potcar_to_hash = [line for line in potcar_list if not line.strip().startswith(("SHA256", "COPYR"))]
        potcar_to_hash_str = "\n".join(potcar_to_hash)
        return sha256(potcar_to_hash_str.encode("utf-8")).hexdigest()

    @property
    def md5_computed_file_hash(self) -> str:
        """MD5 hash of the entire PotcarSingle."""
        # usedforsecurity=False needed in FIPS mode (Federal Information Processing Standards)
        # https://github.com/materialsproject/pymatgen/issues/2804
        md5 = hashlib.new("md5", usedforsecurity=False)  # hashlib.md5(usedforsecurity=False) is py39+
        md5.update(self.data.encode("utf-8"))
        return md5.hexdigest()

<<<<<<< HEAD
    @staticmethod
    def compare_potcar_stats(
        potcar_stats_1: dict,
        potcar_stats_2: dict,
        tolerance: float = 1.0e-6,
        check_potcar_fields: Sequence[str] = ["header", "data"],
    ) -> bool:
        """
        Compare PotcarSingle._summary_stats to assess if they are the same within a tolerance.

        Args:
            potcar_stats_1 : dict
                Dict of potcar summary stats from the first PotcarSingle, from the PotcarSingle._summary stats attr
            potcar_stats_2 : dict
                Second dict of summary stats
            tolerance : float = 1.e-6
                Tolerance to assess equality of numeric statistical values
            check_potcar_fields : Sequence[str] = ["header", "data"]
                The specific fields of the POTCAR to check, whether just the "header", just the "data", or both

        Returns:
            bool
                Whether the POTCARs are identical according to their summary stats.
        """

        key_match = all(
            set(potcar_stats_1["keywords"].get(key)) == set(potcar_stats_2["keywords"].get(key))  # type: ignore
            for key in check_potcar_fields
        )

        data_match = False
        if key_match:
            data_diff = [
                abs(potcar_stats_1["stats"].get(key, {}).get(stat) - potcar_stats_2["stats"].get(key, {}).get(stat))  # type: ignore
                for stat in ["MEAN", "ABSMEAN", "VAR", "MIN", "MAX"]
                for key in check_potcar_fields
            ]
            data_match = all(np.array(data_diff) < tolerance)

        return key_match and data_match

    def identify_potcar(
        self, mode: Literal["data", "file"] = "data", data_tol: float = 1e-6
    ) -> tuple[list[str], list[str]]:
        """
        Identify the symbol and compatible functionals associated with this PotcarSingle.
=======
    @property
    def md5_header_hash(self) -> str:
        """MD5 hash of the metadata defining the PotcarSingle."""
        hash_str = ""
        for k, v in self.keywords.items():
            # For newer POTCARS we have to exclude 'SHA256' and 'COPYR lines
            # since they were not used in the initial hashing
            if k in {"nentries", "Orbitals", "SHA256", "COPYR"}:
                continue
            hash_str += f"{k}"
            if isinstance(v, (bool, int)):
                hash_str += f"{v}"
            elif isinstance(v, float):
                hash_str += f"{v:.3f}"
            elif isinstance(v, (tuple, list)):
                for item in v:
                    if isinstance(item, float):
                        hash_str += f"{item:.3f}"
                    elif isinstance(item, (Orbital, OrbitalDescription)):
                        for item_v in item:
                            if isinstance(item_v, (int, str)):
                                hash_str += f"{item_v}"
                            elif isinstance(item_v, float):
                                hash_str += f"{item_v:.3f}"
                            else:
                                hash_str += f"{item_v}" if item_v else ""
            else:
                hash_str += v.replace(" ", "")
>>>>>>> ff94faa5

        self.hash_str = hash_str
        # usedforsecurity=False needed in FIPS mode (Federal Information Processing Standards)
        # https://github.com/materialsproject/pymatgen/issues/2804
        md5 = hashlib.new("md5", usedforsecurity=False)  # hashlib.md5(usedforsecurity=False) is py39+
        md5.update(hash_str.lower().encode("utf-8"))
        return md5.hexdigest()

    @property
    def is_valid(self) -> bool:
        """
        Check that POTCAR matches reference metadata.
        Parsed metadata is stored in self._summary_stats as a human-readable dict,
            self._summary_stats = {
                "keywords": {
                    "header": list[str],
                    "data": list[str],
                },
                "stats": {
                    "header": dict[float],
                    "data": dict[float],
                },
            }

        Rationale:
            Each POTCAR is structured as
                Header (self.keywords)
                Data (actual pseudopotential values in data blocks)

            For the Data block of POTCAR, there are unformatted data blocks
            of unknown length and contents/data type, e.g., you might see
                <float> <bool>
                <Data Keyword>
                <int> <int> <float>
                <float> ... <float>
                <Data Keyword>
                <float> ... <float>
            but this is impossible to process algorithmically without a full POTCAR schema.
            Note also that POTCARs can contain **different** data keywords

            All keywords found in the header, essentially self.keywords, and the data block
            (<Data Keyword> above) are stored in self._summary_stats["keywords"]

            To avoid issues of copyright, statistics (mean, mean of abs vals, variance, max, min)
            for the numeric values in the header and data sections of POTCAR are stored
            in self._summary_stats["stats"]

            tol is then used to match statistical values within a tolerance
        """

        possible_potcar_matches = []
        # Some POTCARs have an LEXCH (functional used to generate the POTCAR)
        # with the expected functional, e.g., the C_d POTCAR for PBE is actually an
        # LDA pseudopotential.

        # Thus we have to look for matches in all POTCAR dirs, not just the ones with
        # consistent values of LEXCH
        for func in self.functional_dir:
            for titel_no_spc in self._potcar_summary_stats[func]:
                if self.TITEL.replace(" ", "") == titel_no_spc:
                    for potcar_subvariant in self._potcar_summary_stats[func][titel_no_spc]:
                        if self.VRHFIN.replace(" ", "") == potcar_subvariant["VRHFIN"]:
                            possible_potcar_matches.append(
                                {
                                    "POTCAR_FUNCTIONAL": func,
                                    "TITEL": titel_no_spc,
                                    **potcar_subvariant,
                                }
                            )

        def parse_fortran_style_str(input_str: str) -> str | bool | float | int:
            """Parse any input string as bool, int, float, or failing that, str.
            Used to parse FORTRAN-generated POTCAR files where it's unknown
            a priori what type of data will be encountered.
            """
            input_str = input_str.strip()

            if input_str.lower() in {"t", "f", "true", "false"}:
                return input_str[0].lower() == "t"

            if input_str.upper() == input_str.lower() and input_str[0].isnumeric():
                # NB: fortran style floats always include a decimal point.
                #     While you can set, e.g., x = 1E4, you cannot print/write x without
                #     a decimal point:
                #         `write(6,*) x`          -->   `10000.0000` in stdout
                #         `write(6,'(E10.0)') x`  -->   segfault
                #     The (E10.0) means write an exponential-format number with 10
                #         characters before the decimal, and 0 characters after
                return float(input_str) if "." in input_str else int(input_str)

            try:
                return float(input_str)
            except ValueError:
                return input_str

        psp_keys, psp_vals = [], []
        potcar_body = self.data.split("END of PSCTR-controll parameters\n")[1]
        for row in re.split(r"\n+|;", potcar_body):  # FORTRAN allows ; to delimit multiple lines merged into 1 line
            tmp_str = ""
            for raw_val in row.split():
                parsed_val = parse_fortran_style_str(raw_val)
                if isinstance(parsed_val, str):
                    tmp_str += parsed_val.strip()
                elif isinstance(parsed_val, (float, int)):
                    psp_vals.append(parsed_val)
            if len(tmp_str) > 0:
                psp_keys.append(tmp_str.lower())

        keyword_vals = []
        for kwd in self.keywords:
            val = self.keywords[kwd]
            if isinstance(val, bool):
                # has to come first since bools are also ints
                keyword_vals.append(1.0 if val else 0.0)
            elif isinstance(val, (float, int)):
                keyword_vals.append(val)
            elif hasattr(val, "__len__"):
                keyword_vals += [num for num in val if isinstance(num, (float, int))]

        def data_stats(data_list: Sequence) -> dict:
            """Used for hash-less and therefore less brittle POTCAR validity checking."""
            arr = np.array(data_list)
            return {
                "MEAN": np.mean(arr),
                "ABSMEAN": np.mean(np.abs(arr)),
                "VAR": np.mean(arr**2),
                "MIN": arr.min(),
                "MAX": arr.max(),
            }

        # NB: to add future summary stats in a way that's consistent with PMG,
        # it's easiest to save the summary stats as an attr of PotcarSingle
        self._summary_stats: dict[str, dict] = {  # for this PotcarSingle instance
            "keywords": {
                "header": [kwd.lower() for kwd in self.keywords],
                "data": psp_keys,
            },
            "stats": {
                "header": data_stats(keyword_vals),
                "data": data_stats(psp_vals),
            },
        }

        data_match_tol: float = 1e-6
        for ref_psp in possible_potcar_matches:
            key_match = all(
                set(ref_psp["keywords"][key]) == set(self._summary_stats["keywords"][key]) for key in ["header", "data"]
            )

            data_diff = [
                abs(ref_psp["stats"][key][stat] - self._summary_stats["stats"][key][stat])
                for stat in ["MEAN", "ABSMEAN", "VAR", "MIN", "MAX"]
                for key in ["header", "data"]
            ]
            data_match = all(np.array(data_diff) < data_match_tol)

            if key_match and data_match:
                return True

        return False

    def write_file(self, filename: str) -> None:
        """Write PotcarSingle to a file.

        Args:
            filename (str): Filename to write to.
        """
        with zopen(filename, mode="wt") as file:
            file.write(str(self))

    def copy(self) -> PotcarSingle:
        """Return a copy of the PotcarSingle.

        Returns:
            PotcarSingle
        """
        return PotcarSingle(self.data, symbol=self.symbol)

    @classmethod
    def from_file(cls, filename: PathLike) -> Self:
        """Read PotcarSingle from file.

        Args:
            filename: Filename.

        Returns:
            PotcarSingle
        """
        match = re.search(r"(?<=POTCAR\.)(.*)(?=.gz)", str(filename))
        symbol = match[0] if match else ""

        try:
            with zopen(filename, mode="rt") as file:
                return cls(file.read(), symbol=symbol or None)

        except UnicodeDecodeError:
            warnings.warn("POTCAR contains invalid unicode errors. We will attempt to read it by ignoring errors.")

            with codecs.open(str(filename), "r", encoding="utf-8", errors="ignore") as file:
                return cls(file.read(), symbol=symbol or None)

    @classmethod
    def from_symbol_and_functional(
        cls,
        symbol: str,
        functional: str | None = None,
    ) -> Self:
        """Make a PotcarSingle from a symbol and functional.

        Args:
            symbol (str): Symbol, e.g., Li_sv
            functional (str): Functional, e.g., PBE

        Returns:
            PotcarSingle
        """
        functional = functional or SETTINGS.get("PMG_DEFAULT_FUNCTIONAL", "PBE")
        if functional is None:
            raise ValueError("Cannot get functional.")

        funcdir = cls.functional_dir[functional]
        PMG_VASP_PSP_DIR = SETTINGS.get("PMG_VASP_PSP_DIR")
        if PMG_VASP_PSP_DIR is None:
            raise ValueError(
                f"No POTCAR for {symbol} with {functional=} found. Please set the PMG_VASP_PSP_DIR in .pmgrc.yaml."
            )

        paths_to_try: list[str] = [
            os.path.join(PMG_VASP_PSP_DIR, funcdir, f"POTCAR.{symbol}"),
            os.path.join(PMG_VASP_PSP_DIR, funcdir, symbol, "POTCAR"),
        ]
        for path in paths_to_try:
            path = os.path.expanduser(path)
            path = zpath(path)
            if os.path.isfile(path):
                return cls.from_file(path)

        raise RuntimeError(
            f"You do not have the right POTCAR with {functional=} and {symbol=} "
            f"in your {PMG_VASP_PSP_DIR=}. Paths tried: {paths_to_try}"
        )

    def verify_potcar(self) -> tuple[bool, bool]:
        """
        Attempt to verify the integrity of the POTCAR data.

        This method checks the whole file (removing only the SHA256
        metadata) against the SHA256 hash in the header if this is found.
        If no SHA256 hash is found in the file, the file hash (md5 hash of the
        whole file) is checked against all POTCAR file hashes known to pymatgen.

        Returns:
            tuple[bool, bool]: has_sha256 and passed_hash_check.
        """
        if self.hash_sha256_from_file:
            has_sha256 = True
            hash_is_valid = self.hash_sha256_from_file == self.sha256_computed_file_hash

        else:
            has_sha256 = False
            # If no sha256 hash is found in the POTCAR file, compare the whole
            # file with known potcar file hashes.
            md5_file_hash = self.md5_computed_file_hash
            hash_is_valid = md5_file_hash in VASP_POTCAR_HASHES

        return has_sha256, hash_is_valid

    def identify_potcar(
        self,
        mode: Literal["data", "file"] = "data",
        data_tol: float = 1e-6,
    ) -> tuple[list[str], list[str]]:
        """
        Identify the symbol and compatible functionals associated with this PotcarSingle.

        This method checks the summary statistics of either the POTCAR metadadata
        (PotcarSingle._summary_stats[key]["header"] for key in ("keywords", "stats") )
        or the entire POTCAR file (PotcarSingle._summary_stats) against a database
        of hashes for POTCARs distributed with VASP 5.4.4.

        Args:
            mode ("data" or "file"): "data" mode checks the POTCAR header keywords
                and stats only while "file" mode checks the entire summary stats.
            data_tol (float): Tolerance for comparing the summary statistics of the POTCAR
                with the reference statistics.

        Returns:
            symbol (list): List of symbols associated with the PotcarSingle
            potcar_functionals (list): List of potcar functionals associated with
                the PotcarSingle
        """
        if mode == "data":
            check_modes = ["header"]
        elif mode == "file":
            check_modes = ["header", "data"]
        else:
            raise ValueError(f"Bad {mode=}. Choose 'data' or 'file'.")

        identity: dict[str, list] = {"potcar_functionals": [], "potcar_symbols": []}
        for func in self.functional_dir:
            for ref_psp in self._potcar_summary_stats[func].get(self.TITEL.replace(" ", ""), []):
                if self.VRHFIN.replace(" ", "") != ref_psp["VRHFIN"]:
                    continue

<<<<<<< HEAD
                if self.compare_potcar_stats(
                    ref_psp, self._summary_stats, tolerance=data_tol, check_potcar_fields=check_modes
                ):
=======
                key_match = all(
                    set(ref_psp["keywords"][key]) == set(self._summary_stats["keywords"][key]) for key in check_modes
                )

                data_diff = [
                    abs(ref_psp["stats"][key][stat] - self._summary_stats["stats"][key][stat])
                    for stat in ["MEAN", "ABSMEAN", "VAR", "MIN", "MAX"]
                    for key in check_modes
                ]

                data_match = all(np.array(data_diff) < data_tol)

                if key_match and data_match:
>>>>>>> ff94faa5
                    identity["potcar_functionals"].append(func)
                    identity["potcar_symbols"].append(ref_psp["symbol"])

        for key, values in identity.items():
            if len(values) == 0:
                # The two keys are set simultaneously, either key being zero indicates no match
                return [], []
            identity[key] = list(set(values))

        return identity["potcar_functionals"], identity["potcar_symbols"]

    def identify_potcar_hash_based(
        self,
        mode: Literal["data", "file"] = "data",
    ) -> tuple[list[str], list[str]]:
        """
        Identify the symbol and compatible functionals associated with this PotcarSingle.

        This method checks the MD5 hash of either the POTCAR metadadata (PotcarSingle.md5_header_hash)
        or the entire POTCAR file (PotcarSingle.md5_computed_file_hash) against a database
        of hashes for POTCARs distributed with VASP 5.4.4.

        Args:
            mode ("data" | "file"): "data" mode checks the hash of the POTCAR metadata in self.keywords,
                while "file" mode checks the hash of the entire POTCAR file.

        Returns:
            symbol (list): List of symbols associated with the PotcarSingle
            potcar_functionals (list): List of potcar functionals associated with
                the PotcarSingle
        """
        # Dict to translate the sets in the .json file to the keys used in DictSet
        mapping_dict = {
            "potUSPP_GGA": {
                "pymatgen_key": "PW91_US",
                "vasp_description": "Ultrasoft pseudo potentials"
                "for LDA and PW91 (dated 2002-08-20 and 2002-04-08,"
                "respectively). These files are outdated, not"
                "supported and only distributed as is.",
            },
            "potUSPP_LDA": {
                "pymatgen_key": "LDA_US",
                "vasp_description": "Ultrasoft pseudo potentials"
                "for LDA and PW91 (dated 2002-08-20 and 2002-04-08,"
                "respectively). These files are outdated, not"
                "supported and only distributed as is.",
            },
            "potpaw_GGA": {
                "pymatgen_key": "PW91",
                "vasp_description": "The LDA, PW91 and PBE PAW datasets"
                "(snapshot: 05-05-2010, 19-09-2006 and 06-05-2010,"
                "respectively). These files are outdated, not"
                "supported and only distributed as is.",
            },
            "potpaw_LDA": {
                "pymatgen_key": "Perdew-Zunger81",
                "vasp_description": "The LDA, PW91 and PBE PAW datasets"
                "(snapshot: 05-05-2010, 19-09-2006 and 06-05-2010,"
                "respectively). These files are outdated, not"
                "supported and only distributed as is.",
            },
            "potpaw_LDA.52": {
                "pymatgen_key": "LDA_52",
                "vasp_description": "LDA PAW datasets version 52,"
                "including the early GW variety (snapshot 19-04-2012)."
                "When read by VASP these files yield identical results"
                "as the files distributed in 2012 ('unvie' release).",
            },
            "potpaw_LDA.54": {
                "pymatgen_key": "LDA_54",
                "vasp_description": "LDA PAW datasets version 54,"
                "including the GW variety (original release 2015-09-04)."
                "When read by VASP these files yield identical results as"
                "the files distributed before.",
            },
            "potpaw_PBE": {
                "pymatgen_key": "PBE",
                "vasp_description": "The LDA, PW91 and PBE PAW datasets"
                "(snapshot: 05-05-2010, 19-09-2006 and 06-05-2010,"
                "respectively). These files are outdated, not"
                "supported and only distributed as is.",
            },
            "potpaw_PBE.52": {
                "pymatgen_key": "PBE_52",
                "vasp_description": "PBE PAW datasets version 52,"
                "including early GW variety (snapshot 19-04-2012)."
                "When read by VASP these files yield identical"
                "results as the files distributed in 2012.",
            },
            "potpaw_PBE.54": {
                "pymatgen_key": "PBE_54",
                "vasp_description": "PBE PAW datasets version 54,"
                "including the GW variety (original release 2015-09-04)."
                "When read by VASP these files yield identical results as"
                "the files distributed before.",
            },
            "unvie_potpaw.52": {
                "pymatgen_key": "unvie_LDA_52",
                "vasp_description": "files released previously"
                "for vasp.5.2 (2012-04) and vasp.5.4 (2015-09-04) by univie.",
            },
            "unvie_potpaw.54": {
                "pymatgen_key": "unvie_LDA_54",
                "vasp_description": "files released previously"
                "for vasp.5.2 (2012-04) and vasp.5.4 (2015-09-04) by univie.",
            },
            "unvie_potpaw_PBE.52": {
                "pymatgen_key": "unvie_PBE_52",
                "vasp_description": "files released previously"
                "for vasp.5.2 (2012-04) and vasp.5.4 (2015-09-04) by univie.",
            },
            "unvie_potpaw_PBE.54": {
                "pymatgen_key": "unvie_PBE_52",
                "vasp_description": "files released previously"
                "for vasp.5.2 (2012-04) and vasp.5.4 (2015-09-04) by univie.",
            },
        }

        if mode == "data":
            hash_db = PYMATGEN_POTCAR_HASHES
            potcar_hash = self.md5_header_hash
        elif mode == "file":
            hash_db = VASP_POTCAR_HASHES
            potcar_hash = self.md5_computed_file_hash
        else:
            raise ValueError(f"Bad {mode=}. Choose 'data' or 'file'.")

        if identity := hash_db.get(potcar_hash):
            # Convert the potcar_functionals from the .json dict into the functional
            # keys that pymatgen uses
            potcar_functionals = [*{mapping_dict[i]["pymatgen_key"] for i in identity["potcar_functionals"]}]

            return potcar_functionals, identity["potcar_symbols"]
        return [], []

<<<<<<< HEAD
    @property
    def hash_sha256_from_file(self) -> str | None:
        """SHA256 hash of the POTCAR file as read from the file. None if no SHA256 hash is found."""
        if sha256 := getattr(self, "SHA256", None):
            return sha256.split()[0]
        return None

    @property
    def sha256_computed_file_hash(self) -> str:
        """Computes a SHA256 hash of the PotcarSingle EXCLUDING lines starting with 'SHA256' and 'COPYR'."""
        # we have to remove lines with the hash itself and the copyright
        # notice to get the correct hash.
        potcar_list = self.data.split("\n")
        potcar_to_hash = [line for line in potcar_list if not line.strip().startswith(("SHA256", "COPYR"))]
        potcar_to_hash_str = "\n".join(potcar_to_hash)
        return sha256(potcar_to_hash_str.encode("utf-8")).hexdigest()

    @property
    def md5_computed_file_hash(self) -> str:
        """md5 hash of the entire PotcarSingle."""
        # usedforsecurity=False needed in FIPS mode (Federal Information Processing Standards)
        # https://github.com/materialsproject/pymatgen/issues/2804
        md5 = hashlib.new("md5", usedforsecurity=False)  # hashlib.md5(usedforsecurity=False) is py39+
        md5.update(self.data.encode("utf-8"))
        return md5.hexdigest()

    @property
    def md5_header_hash(self) -> str:
        """Computes a md5 hash of the metadata defining the PotcarSingle."""
        hash_str = ""
        for k, v in self.keywords.items():
            # for newer POTCARS we have to exclude 'SHA256' and 'COPYR lines
            # since they were not used in the initial hashing
            if k in ("nentries", "Orbitals", "SHA256", "COPYR"):
                continue
            hash_str += f"{k}"
            if isinstance(v, (bool, int)):
                hash_str += f"{v}"
            elif isinstance(v, float):
                hash_str += f"{v:.3f}"
            elif isinstance(v, (tuple, list)):
                for item in v:
                    if isinstance(item, float):
                        hash_str += f"{item:.3f}"
                    elif isinstance(item, (Orbital, OrbitalDescription)):
                        for item_v in item:
                            if isinstance(item_v, (int, str)):
                                hash_str += f"{item_v}"
                            elif isinstance(item_v, float):
                                hash_str += f"{item_v:.3f}"
                            else:
                                hash_str += f"{item_v}" if item_v else ""
            else:
                hash_str += v.replace(" ", "")

        self.hash_str = hash_str
        # usedforsecurity=False needed in FIPS mode (Federal Information Processing Standards)
        # https://github.com/materialsproject/pymatgen/issues/2804
        md5 = hashlib.new("md5", usedforsecurity=False)  # hashlib.md5(usedforsecurity=False) is py39+
        md5.update(hash_str.lower().encode("utf-8"))
        return md5.hexdigest()

    @property
    def is_valid(self) -> bool:
        """
        Check that POTCAR matches reference metadata.
        Parsed metadata is stored in self._summary_stats as a human-readable dict,
            self._summary_stats = {
                "keywords": {
                    "header": list[str],
                    "data": list[str],
                },
                "stats": {
                    "header": dict[float],
                    "data": dict[float],
                },
            }

        Rationale:
        Each POTCAR is structured as
            Header (self.keywords)
            Data (actual pseudopotential values in data blocks)

        For the Data block of POTCAR, there are unformatted data blocks
        of unknown length and contents/data type, e.g., you might see
            <float> <bool>
            <Data Keyword>
            <int> <int> <float>
            <float> ... <float>
            <Data Keyword>
            <float> ... <float>
        but this is impossible to process algorithmically without a full POTCAR schema.
        Note also that POTCARs can contain **different** data keywords

        All keywords found in the header, essentially self.keywords, and the data block
        (<Data Keyword> above) are stored in self._summary_stats["keywords"]

        To avoid issues of copyright, statistics (mean, mean of abs vals, variance, max, min)
        for the numeric values in the header and data sections of POTCAR are stored
        in self._summary_stats["stats"]

        tol is then used to match statistical values within a tolerance
        """

        possible_potcar_matches = []
        # Some POTCARs have an LEXCH (functional used to generate the POTCAR)
        # with the expected functional, e.g., the C_d POTCAR for PBE is actually an
        # LDA pseudopotential.

        # Thus we have to look for matches in all POTCAR dirs, not just the ones with
        # consistent values of LEXCH
        for func in self.functional_dir:
            for titel_no_spc in self._potcar_summary_stats[func]:
                if self.TITEL.replace(" ", "") == titel_no_spc:
                    for potcar_subvariant in self._potcar_summary_stats[func][titel_no_spc]:
                        if self.VRHFIN.replace(" ", "") == potcar_subvariant["VRHFIN"]:
                            possible_potcar_matches.append(
                                {
                                    "POTCAR_FUNCTIONAL": func,
                                    "TITEL": titel_no_spc,
                                    **potcar_subvariant,
                                }
                            )

        def parse_fortran_style_str(input_str: str) -> Any:
            """Parse any input string as bool, int, float, or failing that, str.
            Used to parse FORTRAN-generated POTCAR files where it's unknown
            a priori what type of data will be encountered.
            """
            input_str = input_str.strip()

            if input_str.lower() in {"t", "f", "true", "false"}:
                return input_str[0].lower() == "t"

            if input_str.upper() == input_str.lower() and input_str[0].isnumeric():
                if "." in input_str:
                    # NB: fortran style floats always include a decimal point.
                    #     While you can set, e.g., x = 1E4, you cannot print/write x without
                    #     a decimal point:
                    #         `write(6,*) x`          -->   `10000.0000` in stdout
                    #         `write(6,'(E10.0)') x`  -->   segfault
                    #     The (E10.0) means write an exponential-format number with 10
                    #         characters before the decimal, and 0 characters after
                    return float(input_str)
                return int(input_str)
            try:
                return float(input_str)
            except ValueError:
                return input_str

        psp_keys, psp_vals = [], []
        potcar_body = self.data.split("END of PSCTR-controll parameters\n")[1]
        for row in re.split(r"\n+|;", potcar_body):  # FORTRAN allows ; to delimit multiple lines merged into 1 line
            tmp_str = ""
            for raw_val in row.split():
                parsed_val = parse_fortran_style_str(raw_val)
                if isinstance(parsed_val, str):
                    tmp_str += parsed_val.strip()
                elif isinstance(parsed_val, (float, int)):
                    psp_vals.append(parsed_val)
            if len(tmp_str) > 0:
                psp_keys.append(tmp_str.lower())

        keyword_vals = []
        for kwd in self.keywords:
            val = self.keywords[kwd]
            if isinstance(val, bool):
                # has to come first since bools are also ints
                keyword_vals.append(1.0 if val else 0.0)
            elif isinstance(val, (float, int)):
                keyword_vals.append(val)
            elif hasattr(val, "__len__"):
                keyword_vals += [num for num in val if isinstance(num, (float, int))]

        def data_stats(data_list: Sequence) -> dict:
            """Used for hash-less and therefore less brittle POTCAR validity checking."""
            arr = np.array(data_list)
            return {
                "MEAN": np.mean(arr),
                "ABSMEAN": np.mean(np.abs(arr)),
                "VAR": np.mean(arr**2),
                "MIN": arr.min(),
                "MAX": arr.max(),
            }

        # NB: to add future summary stats in a way that's consistent with PMG,
        # it's easiest to save the summary stats as an attr of PotcarSingle
        self._summary_stats = {  # for this PotcarSingle instance
            "keywords": {
                "header": [kwd.lower() for kwd in self.keywords],
                "data": psp_keys,
            },
            "stats": {
                "header": data_stats(keyword_vals),
                "data": data_stats(psp_vals),
            },
        }

        data_match_tol = 1e-6
        for ref_psp in possible_potcar_matches:
            if self.compare_potcar_stats(ref_psp, self._summary_stats, tolerance=data_match_tol):
                return True

        return False

    def __getattr__(self, attr: str) -> Any:
        """Delegates attributes to keywords. For example, you can use potcarsingle.enmax to get the ENMAX of the POTCAR.

        For float type properties, they are converted to the correct float. By
        default, all energies in eV and all length scales are in Angstroms.
        """
        try:
            return self.keywords[attr.upper()]
        except Exception:
            raise AttributeError(attr)

    def __repr__(self) -> str:
        cls_name = type(self).__name__
        symbol, functional = self.symbol, self.functional
        TITEL, VRHFIN, n_valence_elec = (self.keywords.get(key) for key in ("TITEL", "VRHFIN", "ZVAL"))
        return f"{cls_name}({symbol=}, {functional=}, {TITEL=}, {VRHFIN=}, {n_valence_elec=:.0f})"

    def spec(self, extra_spec: Sequence[str] | None = None) -> dict[str, Any]:
        """
        POTCAR spec used in vasprun.xml.

        Args:
            extra_spec : Sequence[str] or None (default)
                A list of extra POTCAR fields to include in the spec.
                If None, defaults to no extra spec.
        Returns:
            dict of POTCAR spec
        """
        extra_spec = extra_spec or []
        spec = {"titel": self.TITEL, "hash": self.md5_header_hash, "summary_stats": self._summary_stats}
        for attr in extra_spec:
            spec[attr] = getattr(self, attr, None)
        return spec

=======
>>>>>>> ff94faa5

def _gen_potcar_summary_stats(
    append: bool = False,
    vasp_psp_dir: str | None = None,
    summary_stats_filename: str | None = POTCAR_STATS_PATH,
):
    """
    Regenerate the reference data in potcar-summary-stats.json.bz2 used to validate POTCARs
    by comparing header values and several statistics of copyrighted POTCAR data without
    having to record the POTCAR data itself.

    THIS FUNCTION IS DESTRUCTIVE. It will completely overwrite potcar-summary-stats.json.bz2.

    Args:
        append (bool): Change whether data is appended to the existing potcar-summary-stats.json.bz2,
            or if a completely new file is generated. Defaults to False.
        PMG_VASP_PSP_DIR (str): Change where this function searches for POTCARs
            defaults to the PMG_VASP_PSP_DIR environment variable if not set. Defaults to None.
        summary_stats_filename (str): Name of the output summary stats file. Defaults to
            '<pymatgen_install_dir>/io/vasp/potcar-summary-stats.json.bz2'.
    """
    func_dir_exist: dict[str, str] = {}
    vasp_psp_dir = vasp_psp_dir or SETTINGS.get("PMG_VASP_PSP_DIR")
    for func, func_dir in PotcarSingle.functional_dir.items():
        cpsp_dir = f"{vasp_psp_dir}/{func_dir}"
        if os.path.isdir(cpsp_dir):
            func_dir_exist[func] = func_dir
        else:
            warnings.warn(f"missing {func_dir} POTCAR directory")

    # Use append = True if a new POTCAR library is released to add new summary stats
    # without completely regenerating the dict of summary stats
    # Use append = False to completely regenerate the summary stats dict
    new_summary_stats = loadfn(summary_stats_filename) if append else {}

    for func, func_dir in func_dir_exist.items():
        new_summary_stats.setdefault(func, {})  # initialize dict if key missing

        potcar_list = glob(f"{vasp_psp_dir}/{func_dir}/POTCAR*") + glob(f"{vasp_psp_dir}/{func_dir}/*/POTCAR*")
        for potcar in potcar_list:
            psp = PotcarSingle.from_file(potcar)
            titel_key = psp.TITEL.replace(" ", "")

            # Some POTCARs have the same TITEL, but are named differently
            # e.g., there is an "original" PBE POTCAR.Fe_pv and a POTCAR.Fe_pv_new
            # which share a TITEL but differ in their contents
            if titel_key not in new_summary_stats[func]:
                new_summary_stats[func][titel_key] = []
            new_summary_stats[func][titel_key].append(
                {
                    "LEXCH": psp.LEXCH,
                    "VRHFIN": psp.VRHFIN.replace(" ", ""),
                    "symbol": psp.symbol,
                    "ZVAL": psp.ZVAL,
                    **psp._summary_stats,
                }
            )

    if summary_stats_filename:
        dumpfn(new_summary_stats, summary_stats_filename)

    return new_summary_stats


class Potcar(list, MSONable):
    """
    Read and write POTCAR files for calculations. Consists of a
    list of PotcarSingle.
    """

    FUNCTIONAL_CHOICES = tuple(PotcarSingle.functional_dir)

    def __init__(
        self,
        symbols: Sequence[str] | None = None,
        functional: str | None = None,
        sym_potcar_map: dict[str, str] | None = None,
    ) -> None:
        """
        Args:
            symbols (list[str]): Element symbols for POTCAR. This should correspond
                to the symbols used by VASP. E.g., "Mg", "Fe_pv", etc.
            functional (str): Functional used. To know what functional options
                there are, use Potcar.FUNCTIONAL_CHOICES. Note that VASP has
                different versions of the same functional. By default, the old
                PBE functional is used. If you want the newer ones, use PBE_52 or
                PBE_54. Note that if you intend to compare your results with the
                Materials Project, you should use the default setting. You can also
                override the default by setting PMG_DEFAULT_FUNCTIONAL in your
                .pmgrc.yaml.
            sym_potcar_map (dict): Allows a user to specify a specific element
                symbol to raw POTCAR mapping.
        """
        if functional is None:
            functional = SETTINGS.get("PMG_DEFAULT_FUNCTIONAL", "PBE")
        super().__init__()
        self.functional = functional
        if symbols is not None:
            self.set_symbols(symbols, functional, sym_potcar_map)

    def __str__(self) -> str:
        return "\n".join(str(potcar).strip("\n") for potcar in self) + "\n"

    def __iter__(self) -> Iterator[PotcarSingle]:
        """Boilerplate code. Only here to supply type hint so
        `for psingle in Potcar()` is correctly inferred as PotcarSingle
        """
        return super().__iter__()

    @property
    def symbols(self) -> list[str]:
        """Get the atomic symbols of all the atoms in the POTCAR file."""
        return [psingle.symbol for psingle in self]

    @symbols.setter
    def symbols(self, symbols: Sequence[str]) -> None:
        self.set_symbols(symbols, functional=self.functional)

    @property
    def spec(self) -> list[dict]:
        """Get the atomic symbols and hash of all the atoms in the POTCAR file."""
        return [{"symbol": psingle.symbol, "hash": psingle.md5_computed_file_hash} for psingle in self]

    def as_dict(self) -> dict:
        """MSONable dict representation."""
        return {
            "functional": self.functional,
            "symbols": self.symbols,
            "@module": type(self).__module__,
            "@class": type(self).__name__,
        }

    @classmethod
    def from_dict(cls, dct: dict) -> Self:
        """
        Args:
            dct (dict): Dict representation.

        Returns:
            Potcar
        """
        return Potcar(symbols=dct["symbols"], functional=dct["functional"])

    @classmethod
<<<<<<< HEAD
    def from_str(cls, data: str):
=======
    def from_file(cls, filename: PathLike) -> Self:
>>>>>>> ff94faa5
        """
        Read Potcar from a string.

        :param data: Potcar as a string.

        Returns:
            Potcar
        """
<<<<<<< HEAD
        potcar = cls()

        functionals = []
        for psingle_str in data.split("End of Dataset"):
=======
        with zopen(filename, mode="rt") as file:
            fdata = file.read()

        potcar = cls()
        functionals: list[str | None] = []
        for psingle_str in fdata.split("End of Dataset"):
>>>>>>> ff94faa5
            if p_strip := psingle_str.strip():
                psingle = PotcarSingle(f"{p_strip}\nEnd of Dataset\n")
                potcar.append(psingle)
                functionals.append(psingle.functional)

        if len(set(functionals)) != 1:
            raise ValueError("File contains incompatible functionals!")

        potcar.functional = functionals[0]
        return potcar

<<<<<<< HEAD
    @classmethod
    def from_file(cls, filename: str):
        """
        Reads Potcar from file.

        :param filename: Filename

        Returns:
            Potcar
        """
        with zopen(filename, mode="rt") as file:
            fdata = file.read()
        return cls.from_str(fdata)

    def __str__(self) -> str:
        return "\n".join(str(potcar).strip("\n") for potcar in self) + "\n"

    def write_file(self, filename: str) -> None:
=======
    def write_file(self, filename: PathLike) -> None:
>>>>>>> ff94faa5
        """
        Write Potcar to a file.

        Args:
            filename (PathLike): filename to write to.
        """
        with zopen(filename, mode="wt") as file:
            file.write(str(self))

<<<<<<< HEAD
    @property
    def symbols(self):
        """Get the atomic symbols of all the atoms in the POTCAR file."""
        return [psingle.symbol for psingle in self]

    @symbols.setter
    def symbols(self, symbols):
        self.set_symbols(symbols, functional=self.functional)

    @property
    def spec(self) -> list[dict]:
        """
        POTCAR spec for all POTCARs in this instance.

        Args:
            extra_spec : Sequence[str] or None (default)
                A list of extra POTCAR fields to include in the spec.
                If None, defaults to ["symbol"] (needed for compatibility with LOBSTER).

        Return:
            list[dict], a list of PotcarSingle.spec dicts
        """
        return [psingle.spec(extra_spec=["symbol"]) for psingle in self]

    def write_potcar_spec(self, filename: str = "POTCAR.spec.json.gz") -> None:
        """
        Write POTCAR spec to file.

        Args:
            filename : str = "POTCAR.spec.json.gz"
                The name of a file to write the POTCAR spec to.
        """
        dumpfn(self.spec, filename)

=======
>>>>>>> ff94faa5
    def set_symbols(
        self,
        symbols: Sequence[str],
        functional: str | None = None,
        sym_potcar_map: dict[str, str] | None = None,
    ) -> None:
        """
        Initialize the POTCAR from a set of symbols. Currently, the POTCARs can
        be fetched from a location specified in .pmgrc.yaml. Use pmg config
        to add this setting.

        Args:
            symbols (list[str]): A list of element symbols
            functional (str): The functional to use. If None, the setting
                PMG_DEFAULT_FUNCTIONAL in .pmgrc.yaml is used, or if this is
                not set, it will default to PBE.
            sym_potcar_map (dict): A map of symbol:raw POTCAR string. If
                sym_potcar_map is specified, POTCARs will be generated from
                the given map data rather than the config file location.
        """
        del self[:]

        if sym_potcar_map:
            self.extend(PotcarSingle(sym_potcar_map[el]) for el in symbols)
        else:
            self.extend(PotcarSingle.from_symbol_and_functional(el, functional) for el in symbols)

    @classmethod
    def from_spec(cls, potcar_spec: list[dict], functionals: list[str] | None = None) -> Potcar:
        """
        Generate a POTCAR from a list of POTCAR spec dicts.

        If a set of POTCARs *for the same functional* cannot be found, raises a ValueError.
        Args:
            potcar_spec: list[dict]
                List of POTCAR specs, from Potcar.spec or [PotcarSingle.spec]
            functionals : list[str] or None (default)
                If a list of strings, the functionals to restrict the search to.

        Returns:
            Potcar, a POTCAR using a single functional that matches the input spec.
        """

        functionals = functionals or list(PotcarSingle._potcar_summary_stats)
        for functional in functionals:
            potcar = Potcar()
            matched = [False for _ in range(len(potcar_spec))]
            for ispec, spec in enumerate(potcar_spec):
                titel = spec.get("titel", "")
                titel_no_spc = titel.replace(" ", "")
                symbol = titel.split(" ")[1].strip()

                for stats in PotcarSingle._potcar_summary_stats[functional].get(titel_no_spc, []):
                    if PotcarSingle.compare_potcar_stats(spec["summary_stats"], stats):
                        potcar.append(PotcarSingle.from_symbol_and_functional(symbol=symbol, functional=functional))
                        matched[ispec] = True
                        break

                if all(matched):
                    return potcar

        raise ValueError("Cannot match the give POTCAR spec to a set of POTCARs generated with the same functional.")


class UnknownPotcarWarning(UserWarning):
    """Warning raised when POTCAR hashes do not pass validation."""


class VaspInput(dict, MSONable):
    """Class to contain a set of vasp input objects corresponding to a run."""

    def __init__(
        self,
        incar: dict | Incar,
        kpoints: Kpoints | None,
        poscar: Poscar,
        potcar: Potcar | None,
        optional_files: dict[PathLike, object] | None = None,
        **kwargs,
    ) -> None:
        """
        Initialize a VaspInput object with the given input files.

        Args:
            incar (Incar): The Incar object.
            kpoints (Kpoints): The Kpoints object.
            poscar (Poscar): The Poscar object.
            potcar (Potcar): The Potcar object.
            optional_files (dict): Other input files supplied as a dict of {filename: object}.
                The object should follow standard pymatgen conventions in implementing a
                as_dict() and from_dict method.
            **kwargs: Additional keyword arguments to be stored in the VaspInput object.
        """
        super().__init__(**kwargs)
        self.update({"INCAR": incar, "KPOINTS": kpoints, "POSCAR": poscar, "POTCAR": potcar})
        if optional_files is not None:
            self.update(optional_files)

    def __str__(self) -> str:
        output: list = []
        for key, val in self.items():
            output.extend((key, str(val), ""))
        return "\n".join(output)

    def as_dict(self) -> dict:
        """MSONable dict."""
        dct = {key: val.as_dict() for key, val in self.items()}
        dct["@module"] = type(self).__module__
        dct["@class"] = type(self).__name__
        return dct

    @classmethod
    def from_dict(cls, dct: dict) -> Self:
        """
        Args:
            dct (dict): Dict representation.

        Returns:
            VaspInput
        """
        sub_dct: dict[str, dict] = {"optional_files": {}}
        for key, val in dct.items():
            if key in ["INCAR", "POSCAR", "POTCAR", "KPOINTS"]:
                sub_dct[key.lower()] = MontyDecoder().process_decoded(val)
            elif key not in ["@module", "@class"]:
                sub_dct["optional_files"][key] = MontyDecoder().process_decoded(val)
        return cls(**sub_dct)  # type: ignore[arg-type]

    def write_input(
        self,
        output_dir: PathLike = ".",
        make_dir_if_not_present: bool = True,
    ) -> None:
        """
        Write VASP inputs to a directory.

        Args:
            output_dir (PathLike): Directory to write to.
                Defaults to current directory (".").
            make_dir_if_not_present (bool): Create the directory if not
                present. Defaults to True.
        """
        if not os.path.isdir(output_dir) and make_dir_if_not_present:
            os.makedirs(output_dir)

        for key, value in self.items():
            if value is not None:
                with zopen(os.path.join(output_dir, key), mode="wt") as file:
                    file.write(str(value))

    @classmethod
    def from_directory(
        cls,
        input_dir: PathLike,
        optional_files: dict | None = None,
    ) -> Self:
        """
        Read in a set of VASP inputs from a directory. Note that only the
        standard INCAR, POSCAR, POTCAR and KPOINTS files are read unless
        optional_filenames is specified.

        Args:
            input_dir (PathLike): Directory to read VASP input from.
            optional_files (dict): Optional files to read in as a
                dict of {filename: Object type}. Objects must have
                from_file method.
        """
        sub_dct = {}
        for fname, ftype in [
            ("INCAR", Incar),
            ("KPOINTS", Kpoints),
            ("POSCAR", Poscar),
            ("POTCAR", Potcar),
        ]:
            try:
                full_zpath = zpath(os.path.join(input_dir, fname))
                sub_dct[fname.lower()] = ftype.from_file(full_zpath)  # type: ignore[attr-defined]
            except FileNotFoundError:  # handle the case where there is no KPOINTS file
                sub_dct[fname.lower()] = None

        sub_dct["optional_files"] = {
            fname: ftype.from_file(os.path.join(input_dir, fname)) for fname, ftype in (optional_files or {}).items()
        }

        return cls(**sub_dct)

    def copy(self, deep: bool = True) -> VaspInput:
        """Deep copy of VaspInput."""
        if deep:
            return self.from_dict(self.as_dict())
        return type(self)(**{key.lower(): val for key, val in self.items()})

    def run_vasp(
        self,
        run_dir: PathLike = ".",
        vasp_cmd: list | None = None,
        output_file: PathLike = "vasp.out",
        err_file: PathLike = "vasp.err",
    ) -> None:
        """
        Write input files and run VASP.

        Args:
            run_dir: Where to write input files and do the run.
            vasp_cmd: Args to be supplied to run VASP. Otherwise, the
                PMG_VASP_EXE in .pmgrc.yaml is used.
            output_file: File to write output.
            err_file: File to write err.
        """
        self.write_input(output_dir=run_dir)
        vasp_cmd = vasp_cmd or SETTINGS.get("PMG_VASP_EXE")  # type: ignore[assignment]
        if not vasp_cmd:
            raise ValueError("No VASP executable specified!")
        vasp_cmd = [os.path.expanduser(os.path.expandvars(t)) for t in vasp_cmd]
        if not vasp_cmd:
            raise RuntimeError("You need to supply vasp_cmd or set the PMG_VASP_EXE in .pmgrc.yaml to run VASP.")

        with (
            cd(run_dir),
            open(output_file, mode="w", encoding="utf-8") as stdout_file,
            open(err_file, mode="w", encoding="utf-8", buffering=1) as stderr_file,
        ):
            subprocess.check_call(vasp_cmd, stdout=stdout_file, stderr=stderr_file)<|MERGE_RESOLUTION|>--- conflicted
+++ resolved
@@ -1967,54 +1967,6 @@
         md5.update(self.data.encode("utf-8"))
         return md5.hexdigest()
 
-<<<<<<< HEAD
-    @staticmethod
-    def compare_potcar_stats(
-        potcar_stats_1: dict,
-        potcar_stats_2: dict,
-        tolerance: float = 1.0e-6,
-        check_potcar_fields: Sequence[str] = ["header", "data"],
-    ) -> bool:
-        """
-        Compare PotcarSingle._summary_stats to assess if they are the same within a tolerance.
-
-        Args:
-            potcar_stats_1 : dict
-                Dict of potcar summary stats from the first PotcarSingle, from the PotcarSingle._summary stats attr
-            potcar_stats_2 : dict
-                Second dict of summary stats
-            tolerance : float = 1.e-6
-                Tolerance to assess equality of numeric statistical values
-            check_potcar_fields : Sequence[str] = ["header", "data"]
-                The specific fields of the POTCAR to check, whether just the "header", just the "data", or both
-
-        Returns:
-            bool
-                Whether the POTCARs are identical according to their summary stats.
-        """
-
-        key_match = all(
-            set(potcar_stats_1["keywords"].get(key)) == set(potcar_stats_2["keywords"].get(key))  # type: ignore
-            for key in check_potcar_fields
-        )
-
-        data_match = False
-        if key_match:
-            data_diff = [
-                abs(potcar_stats_1["stats"].get(key, {}).get(stat) - potcar_stats_2["stats"].get(key, {}).get(stat))  # type: ignore
-                for stat in ["MEAN", "ABSMEAN", "VAR", "MIN", "MAX"]
-                for key in check_potcar_fields
-            ]
-            data_match = all(np.array(data_diff) < tolerance)
-
-        return key_match and data_match
-
-    def identify_potcar(
-        self, mode: Literal["data", "file"] = "data", data_tol: float = 1e-6
-    ) -> tuple[list[str], list[str]]:
-        """
-        Identify the symbol and compatible functionals associated with this PotcarSingle.
-=======
     @property
     def md5_header_hash(self) -> str:
         """MD5 hash of the metadata defining the PotcarSingle."""
@@ -2043,7 +1995,6 @@
                                 hash_str += f"{item_v}" if item_v else ""
             else:
                 hash_str += v.replace(" ", "")
->>>>>>> ff94faa5
 
         self.hash_str = hash_str
         # usedforsecurity=False needed in FIPS mode (Federal Information Processing Standards)
@@ -2311,6 +2262,47 @@
 
         return has_sha256, hash_is_valid
 
+    @staticmethod
+    def compare_potcar_stats(
+        potcar_stats_1: dict,
+        potcar_stats_2: dict,
+        tolerance: float = 1.0e-6,
+        check_potcar_fields: Sequence[str] = ["header", "data"],
+    ) -> bool:
+        """
+        Compare PotcarSingle._summary_stats to assess if they are the same within a tolerance.
+
+        Args:
+            potcar_stats_1 : dict
+                Dict of potcar summary stats from the first PotcarSingle, from the PotcarSingle._summary stats attr
+            potcar_stats_2 : dict
+                Second dict of summary stats
+            tolerance : float = 1.e-6
+                Tolerance to assess equality of numeric statistical values
+            check_potcar_fields : Sequence[str] = ["header", "data"]
+                The specific fields of the POTCAR to check, whether just the "header", just the "data", or both
+
+        Returns:
+            bool
+                Whether the POTCARs are identical according to their summary stats.
+        """
+
+        key_match = all(
+            set(potcar_stats_1["keywords"].get(key)) == set(potcar_stats_2["keywords"].get(key))  # type: ignore
+            for key in check_potcar_fields
+        )
+
+        data_match = False
+        if key_match:
+            data_diff = [
+                abs(potcar_stats_1["stats"].get(key, {}).get(stat) - potcar_stats_2["stats"].get(key, {}).get(stat))  # type: ignore
+                for stat in ["MEAN", "ABSMEAN", "VAR", "MIN", "MAX"]
+                for key in check_potcar_fields
+            ]
+            data_match = all(np.array(data_diff) < tolerance)
+
+        return key_match and data_match
+
     def identify_potcar(
         self,
         mode: Literal["data", "file"] = "data",
@@ -2348,25 +2340,9 @@
                 if self.VRHFIN.replace(" ", "") != ref_psp["VRHFIN"]:
                     continue
 
-<<<<<<< HEAD
                 if self.compare_potcar_stats(
                     ref_psp, self._summary_stats, tolerance=data_tol, check_potcar_fields=check_modes
                 ):
-=======
-                key_match = all(
-                    set(ref_psp["keywords"][key]) == set(self._summary_stats["keywords"][key]) for key in check_modes
-                )
-
-                data_diff = [
-                    abs(ref_psp["stats"][key][stat] - self._summary_stats["stats"][key][stat])
-                    for stat in ["MEAN", "ABSMEAN", "VAR", "MIN", "MAX"]
-                    for key in check_modes
-                ]
-
-                data_match = all(np.array(data_diff) < data_tol)
-
-                if key_match and data_match:
->>>>>>> ff94faa5
                     identity["potcar_functionals"].append(func)
                     identity["potcar_symbols"].append(ref_psp["symbol"])
 
@@ -2502,7 +2478,6 @@
             return potcar_functionals, identity["potcar_symbols"]
         return [], []
 
-<<<<<<< HEAD
     @property
     def hash_sha256_from_file(self) -> str | None:
         """SHA256 hash of the POTCAR file as read from the file. None if no SHA256 hash is found."""
@@ -2742,8 +2717,6 @@
             spec[attr] = getattr(self, attr, None)
         return spec
 
-=======
->>>>>>> ff94faa5
 
 def _gen_potcar_summary_stats(
     append: bool = False,
@@ -2888,11 +2861,7 @@
         return Potcar(symbols=dct["symbols"], functional=dct["functional"])
 
     @classmethod
-<<<<<<< HEAD
     def from_str(cls, data: str):
-=======
-    def from_file(cls, filename: PathLike) -> Self:
->>>>>>> ff94faa5
         """
         Read Potcar from a string.
 
@@ -2901,19 +2870,10 @@
         Returns:
             Potcar
         """
-<<<<<<< HEAD
         potcar = cls()
 
         functionals = []
         for psingle_str in data.split("End of Dataset"):
-=======
-        with zopen(filename, mode="rt") as file:
-            fdata = file.read()
-
-        potcar = cls()
-        functionals: list[str | None] = []
-        for psingle_str in fdata.split("End of Dataset"):
->>>>>>> ff94faa5
             if p_strip := psingle_str.strip():
                 psingle = PotcarSingle(f"{p_strip}\nEnd of Dataset\n")
                 potcar.append(psingle)
@@ -2925,7 +2885,6 @@
         potcar.functional = functionals[0]
         return potcar
 
-<<<<<<< HEAD
     @classmethod
     def from_file(cls, filename: str):
         """
@@ -2944,9 +2903,6 @@
         return "\n".join(str(potcar).strip("\n") for potcar in self) + "\n"
 
     def write_file(self, filename: str) -> None:
-=======
-    def write_file(self, filename: PathLike) -> None:
->>>>>>> ff94faa5
         """
         Write Potcar to a file.
 
@@ -2956,7 +2912,6 @@
         with zopen(filename, mode="wt") as file:
             file.write(str(self))
 
-<<<<<<< HEAD
     @property
     def symbols(self):
         """Get the atomic symbols of all the atoms in the POTCAR file."""
@@ -2991,8 +2946,6 @@
         """
         dumpfn(self.spec, filename)
 
-=======
->>>>>>> ff94faa5
     def set_symbols(
         self,
         symbols: Sequence[str],
