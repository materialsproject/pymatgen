"""
Classes for reading/manipulating/writing VASP input files.
All major VASP input files.
"""

from __future__ import annotations

import codecs
import hashlib
import itertools
import json
import logging
import math
import os
import re
import subprocess
import warnings
from collections import namedtuple
from enum import Enum, unique
from glob import glob
from hashlib import sha256
from typing import TYPE_CHECKING, Any, Literal, cast

import numpy as np
import scipy.constants as const
from monty.io import zopen
from monty.json import MontyDecoder, MSONable
from monty.os import cd
from monty.os.path import zpath
from monty.serialization import dumpfn, loadfn
from tabulate import tabulate

from pymatgen.core import SETTINGS, Element, Lattice, Structure, get_el_sp
from pymatgen.electronic_structure.core import Magmom
from pymatgen.util.io_utils import clean_lines
from pymatgen.util.string import str_delimited

if TYPE_CHECKING:
    from collections.abc import Iterator, Sequence
    from pathlib import Path

    from numpy.typing import ArrayLike
    from typing_extensions import Self

    from pymatgen.core.trajectory import Vector3D
    from pymatgen.util.typing import PathLike


__author__ = "Shyue Ping Ong, Geoffroy Hautier, Rickard Armiento, Vincent L Chevrier, Stephen Dacek"
__copyright__ = "Copyright 2011, The Materials Project"

logger = logging.getLogger(__name__)
module_dir = os.path.dirname(os.path.abspath(__file__))


class Poscar(MSONable):
    """Object for representing the data in a POSCAR or CONTCAR file.

    Attributes:
        structure: Associated Structure.
        comment: Optional comment string.
        true_names: Boolean indication whether Poscar contains actual real names parsed
            from either a POTCAR or the POSCAR itself.
        selective_dynamics: Selective dynamics attribute for each site if available.
            A Nx3 array of booleans.
        velocities: Velocities for each site (typically read in from a CONTCAR).
            A Nx3 array of floats.
        predictor_corrector: Predictor corrector coordinates and derivatives for each site;
            i.e. a list of three 1x3 arrays for each site (typically read in from an MD CONTCAR).
        predictor_corrector_preamble: Predictor corrector preamble contains the predictor-corrector key,
            POTIM, and thermostat parameters that precede the site-specific predictor corrector data in MD CONTCAR.
        lattice_velocities: Lattice velocities and current lattice (typically read
            in from an MD CONTCAR). A 6x3 array of floats.
        temperature: Temperature of velocity Maxwell-Boltzmann initialization.
            Initialized to -1 (MB hasn't been performed).
    """

    def __init__(
        self,
        structure: Structure,
        comment: str | None = None,
        selective_dynamics: ArrayLike | None = None,
        true_names: bool = True,
        velocities: ArrayLike | None = None,
        predictor_corrector: ArrayLike | None = None,
        predictor_corrector_preamble: str | None = None,
        lattice_velocities: ArrayLike | None = None,
        sort_structure: bool = False,
    ) -> None:
        """
        Args:
            structure (Structure): Structure object.
            comment (str | None, optional): Optional comment line for POSCAR. Defaults to unit
                cell formula of structure. Defaults to None.
            selective_dynamics (ArrayLike | None, optional): Bool values for selective dynamics,
                where N is the number of sites. Defaults to None.
            true_names (bool, optional): Set to False if the names in the POSCAR are not
                well-defined and ambiguous. This situation arises commonly in
                VASP < 5 where the POSCAR sometimes does not contain element
                symbols. Defaults to True.
            velocities (ArrayLike | None, optional): Velocities for the POSCAR. Typically parsed
                in MD runs or can be used to initialize velocities. Defaults to None.
            predictor_corrector (ArrayLike | None, optional): Predictor corrector for the POSCAR.
                Typically parsed in MD runs. Defaults to None.
            predictor_corrector_preamble (str | None, optional): Preamble to the predictor
                corrector. Defaults to None.
            lattice_velocities (ArrayLike | None, optional): Lattice velocities and current
                lattice for the POSCAR. Available in MD runs with variable cell. Defaults to None.
            sort_structure (bool, optional): Whether to sort the structure. Useful if species
                are not grouped properly together. Defaults to False.
        """
        if structure.is_ordered:
            site_properties = {}

            if selective_dynamics is not None:
                selective_dynamics = np.array(selective_dynamics)
                if not selective_dynamics.all():
                    site_properties["selective_dynamics"] = selective_dynamics

            if velocities:
                velocities = np.array(velocities)
                if velocities.any():
                    site_properties["velocities"] = velocities

            if predictor_corrector:
                predictor_corrector = np.array(predictor_corrector)
                if predictor_corrector.any():
                    site_properties["predictor_corrector"] = predictor_corrector

            structure = Structure.from_sites(structure)
            self.structure = structure.copy(site_properties=site_properties)
            if sort_structure:
                self.structure = self.structure.get_sorted_structure()
            self.true_names = true_names
            self.comment = structure.formula if comment is None else comment
            if predictor_corrector_preamble:
                self.structure.properties["predictor_corrector_preamble"] = predictor_corrector_preamble

            if lattice_velocities and np.any(lattice_velocities):
                self.structure.properties["lattice_velocities"] = np.asarray(lattice_velocities)
        else:
            raise ValueError("Disordered structure with partial occupancies cannot be converted into POSCAR!")

        self.temperature = -1.0

    @property
    def velocities(self):
        """Velocities in Poscar."""
        return self.structure.site_properties.get("velocities")

    @property
    def selective_dynamics(self):
        """Selective dynamics in Poscar."""
        return self.structure.site_properties.get("selective_dynamics")

    @property
    def predictor_corrector(self):
        """Predictor corrector in Poscar."""
        return self.structure.site_properties.get("predictor_corrector")

    @property
    def predictor_corrector_preamble(self):
        """Predictor corrector preamble in Poscar."""
        return self.structure.properties.get("predictor_corrector_preamble")

    @property
    def lattice_velocities(self):
        """Lattice velocities in Poscar (including the current lattice vectors)."""
        return self.structure.properties.get("lattice_velocities")

    @velocities.setter  # type: ignore
    def velocities(self, velocities):
        """Setter for Poscar.velocities."""
        self.structure.add_site_property("velocities", velocities)

    @selective_dynamics.setter  # type: ignore
    def selective_dynamics(self, selective_dynamics):
        """Setter for Poscar.selective_dynamics."""
        self.structure.add_site_property("selective_dynamics", selective_dynamics)

    @predictor_corrector.setter  # type: ignore
    def predictor_corrector(self, predictor_corrector):
        """Setter for Poscar.predictor_corrector."""
        self.structure.add_site_property("predictor_corrector", predictor_corrector)

    @predictor_corrector_preamble.setter  # type: ignore
    def predictor_corrector_preamble(self, predictor_corrector_preamble):
        """Setter for Poscar.predictor_corrector."""
        self.structure.properties["predictor_corrector"] = predictor_corrector_preamble

    @lattice_velocities.setter  # type: ignore
    def lattice_velocities(self, lattice_velocities: ArrayLike) -> None:
        """Setter for Poscar.lattice_velocities."""
        self.structure.properties["lattice_velocities"] = np.asarray(lattice_velocities)

    @property
    def site_symbols(self) -> list[str]:
        """
        Sequence of symbols associated with the Poscar. Similar to 6th line in VASP 5+ POSCAR.
        """
        syms = [site.specie.symbol for site in self.structure]
        return [a[0] for a in itertools.groupby(syms)]

    @property
    def natoms(self) -> list[int]:
        """
        Sequence of number of sites of each type associated with the Poscar.
        Similar to 7th line in vasp 5+ POSCAR or the 6th line in vasp 4 POSCAR.
        """
        syms = [site.specie.symbol for site in self.structure]
        return [len(tuple(a[1])) for a in itertools.groupby(syms)]

    def __setattr__(self, name, value) -> None:
        if name in ("selective_dynamics", "velocities") and value is not None and len(value) > 0:
            value = np.array(value)
            dim = value.shape
            if dim[1] != 3 or dim[0] != len(self.structure):
                raise ValueError(f"{name} array must be same length as the structure.")
            value = value.tolist()
        super().__setattr__(name, value)

    @classmethod
    def from_file(cls, filename, check_for_potcar=True, read_velocities=True, **kwargs) -> Self:
        """
        Reads a Poscar from a file.

        The code will try its best to determine the elements in the POSCAR in
        the following order:

        1. If check_for_potcar is True, the code will try to check if a POTCAR
        is in the same directory as the POSCAR and use elements from that by
        default. (This is the VASP default sequence of priority).
        2. If the input file is VASP5-like and contains element symbols in the
        6th line, the code will use that if check_for_potcar is False or there
        is no POTCAR found.
        3. Failing (2), the code will check if a symbol is provided at the end
        of each coordinate.

        If all else fails, the code will just assign the first n elements in
        increasing atomic number, where n is the number of species, to the
        Poscar, where a warning would be issued. For example, H, He, Li, ....
        This will ensure at least a unique element is assigned to each site and
        any analysis that does not require specific elemental properties should work.

        Args:
            filename (str): File name containing Poscar data.
            check_for_potcar (bool): Whether to check if a POTCAR is present
                in the same directory as the POSCAR. Defaults to True.
            read_velocities (bool): Whether to read or not velocities if they
                are present in the POSCAR. Default is True.

        Returns:
            Poscar object.
        """
        if "check_for_POTCAR" in kwargs:
            warnings.warn("check_for_POTCAR is deprecated. Use check_for_potcar instead.", DeprecationWarning)
            check_for_potcar = kwargs.pop("check_for_POTCAR")

        dirname = os.path.dirname(os.path.abspath(filename))
        names = None
        if check_for_potcar and SETTINGS.get("PMG_POTCAR_CHECKS") is not False:
            potcars = glob(f"{dirname}/*POTCAR*")
            if potcars:
                try:
                    potcar = Potcar.from_file(sorted(potcars)[0])
                    names = [sym.split("_")[0] for sym in potcar.symbols]
                    [get_el_sp(n) for n in names]  # ensure valid names
                except Exception:
                    names = None
        with zopen(filename, mode="rt") as file:
            return cls.from_str(file.read(), names, read_velocities=read_velocities)

    @classmethod
    def from_str(cls, data, default_names=None, read_velocities=True) -> Self:
        """
        Reads a Poscar from a string.

        The code will try its best to determine the elements in the POSCAR in
        the following order:

        1. If default_names are supplied and valid, it will use those. Usually,
        default names comes from an external source, such as a POTCAR in the
        same directory.

        2. If there are no valid default names but the input file is VASP5-like
        and contains element symbols in the 6th line, the code will use that.

        3. Failing (2), the code will check if a symbol is provided at the end
        of each coordinate.

        If all else fails, the code will just assign the first n elements in
        increasing atomic number, where n is the number of species, to the
        Poscar. For example, H, He, Li, .... This will ensure at least a
        unique element is assigned to each site and any analysis that does not
        require specific elemental properties should work fine.

        Args:
            data (str): String containing Poscar data.
            default_names ([str]): Default symbols for the POSCAR file,
                usually coming from a POTCAR in the same directory.
            read_velocities (bool): Whether to read or not velocities if they
                are present in the POSCAR. Default is True.

        Returns:
            Poscar object.
        """
        # "^\s*$" doesn't match lines with no whitespace
        chunks: list[str] = re.split(r"\n\s*\n", data.rstrip(), flags=re.MULTILINE)
        try:
            if chunks[0] == "":
                chunks.pop(0)
                chunks[0] = "\n" + chunks[0]
        except IndexError:
            raise ValueError("Empty POSCAR")

        # Parse positions
        lines = list(clean_lines(chunks[0].split("\n"), remove_empty_lines=False))
        comment = lines[0]
        scale = float(lines[1])
        lattice = np.array([[float(i) for i in line.split()] for line in lines[2:5]])
        if scale < 0:
            # In vasp, a negative scale factor is treated as a volume. We need
            # to translate this to a proper lattice vector scaling.
            vol = abs(np.linalg.det(lattice))
            lattice *= (-scale / vol) ** (1 / 3)
        else:
            lattice *= scale

        vasp5_symbols = False
        atomic_symbols = []

        try:
            n_atoms = [int(i) for i in lines[5].split()]
            ipos = 6

        except ValueError:
            vasp5_symbols = True
            symbols = [symbol.split("/")[0] for symbol in lines[5].split()]

            # Atoms and number of atoms in POSCAR written with vasp appear on
            # multiple lines when atoms of the same type are not grouped together
            # and more than 20 groups are then defined ...
            # Example :
            # Cr16 Fe35 Ni2
            #    1.00000000000000
            #      8.5415010000000002   -0.0077670000000000   -0.0007960000000000
            #     -0.0077730000000000    8.5224019999999996    0.0105580000000000
            #     -0.0007970000000000    0.0105720000000000    8.5356889999999996
            #    Fe   Cr   Fe   Cr   Fe   Cr   Fe   Cr   Fe   Cr   Fe   Cr   Fe   Cr   Fe   Ni   Fe   Cr   Fe   Cr
            #    Fe   Ni   Fe   Cr   Fe
            #      1   1   2   4   2   1   1   1     2     1     1     1     4     1     1     1     5     3     6     1
            #      2   1   3   2   5
            # Direct
            #   ...
            n_lines_symbols = 1
            for n_lines_symbols in range(1, 11):
                try:
                    int(lines[5 + n_lines_symbols].split()[0])
                    break
                except ValueError:
                    pass

            for i_line_symbols in range(6, 5 + n_lines_symbols):
                symbols.extend(lines[i_line_symbols].split())
            n_atoms = []
            iline_natoms_start = 5 + n_lines_symbols
            for iline_natoms in range(iline_natoms_start, iline_natoms_start + n_lines_symbols):
                n_atoms.extend([int(i) for i in lines[iline_natoms].split()])

            for i, nat in enumerate(n_atoms):
                atomic_symbols.extend([symbols[i]] * nat)
            ipos = 5 + 2 * n_lines_symbols

        pos_type = lines[ipos].split()[0]

        has_selective_dynamics = False
        # Selective dynamics
        if pos_type[0] in "sS":
            has_selective_dynamics = True
            ipos += 1
            pos_type = lines[ipos].split()[0]

        cart = pos_type[0] in "cCkK"
        n_sites = sum(n_atoms)

        # If default_names is specified (usually coming from a POTCAR), use
        # them. This is in line with VASP's parsing order that the POTCAR
        # specified is the default used.
        if default_names:
            try:
                atomic_symbols = []
                for i, nat in enumerate(n_atoms):
                    atomic_symbols.extend([default_names[i]] * nat)
                vasp5_symbols = True
            except IndexError:
                pass

        if not vasp5_symbols:
            ind = 6 if has_selective_dynamics else 3
            try:
                # Check if names are appended at the end of the coordinates.
                atomic_symbols = [line.split()[ind] for line in lines[ipos + 1 : ipos + 1 + n_sites]]
                # Ensure symbols are valid elements
                if not all(Element.is_valid_symbol(sym) for sym in atomic_symbols):
                    raise ValueError("Non-valid symbols detected.")
                vasp5_symbols = True

            except (ValueError, IndexError):
                # Defaulting to false names.
                atomic_symbols = []
                for i, nat in enumerate(n_atoms, start=1):
                    sym = Element.from_Z(i).symbol
                    atomic_symbols.extend([sym] * nat)
                warnings.warn(
                    f"Elements in POSCAR cannot be determined. Defaulting to false names {atomic_symbols}.",
                    BadPoscarWarning,
                )

        # Read the atomic coordinates
        coords = []
        selective_dynamics: list[np.ndarray] | None = [] if has_selective_dynamics else None
        for i in range(n_sites):
            tokens = lines[ipos + 1 + i].split()
            crd_scale = scale if cart else 1
            coords.append([float(j) * crd_scale for j in tokens[:3]])
            if selective_dynamics is not None:
                # Warn when values contain suspicious entries
                if any(value not in {"T", "F"} for value in tokens[3:6]):
                    warnings.warn("Selective dynamics values must be either 'T' or 'F'.", BadPoscarWarning)

                # Warn when elements contains Fluorine (F) (#3539)
                if atomic_symbols[i] == "F" and len(tokens[3:]) >= 4 and "F" in tokens[3:7]:
                    warnings.warn(
                        (
                            "Selective dynamics toggled with Fluorine element detected. "
                            "Make sure the 4th-6th entry each position line is selective dynamics info."
                        ),
                        BadPoscarWarning,
                    )

                selective_dynamics.append([value == "T" for value in tokens[3:6]])

        # Warn when ALL degrees of freedom relaxed (#3539)
        if selective_dynamics is not None and all(all(i is True for i in in_list) for in_list in selective_dynamics):
            warnings.warn(
                "Ignoring selective dynamics tag, as no ionic degrees of freedom were fixed.", BadPoscarWarning
            )

        struct = Structure(
            lattice,
            atomic_symbols,
            coords,
            to_unit_cell=False,
            validate_proximity=False,
            coords_are_cartesian=cart,
        )

        lattice_velocities = []
        velocities = []
        predictor_corrector = []
        predictor_corrector_preamble = ""

        if read_velocities:
            # Parse the lattice velocities and current lattice, if present.
            # The header line should contain "Lattice velocities and vectors"
            # There is no space between the coordinates and this section, so
            # it appears in the lines of the first chunk
            if len(lines) > ipos + n_sites + 1 and lines[ipos + n_sites + 1].lower().startswith("l"):
                for line in lines[ipos + n_sites + 3 : ipos + n_sites + 9]:
                    lattice_velocities.append([float(tok) for tok in line.split()])

            # Parse velocities if any
            if len(chunks) > 1:
                for line in chunks[1].strip().split("\n"):
                    velocities.append([float(tok) for tok in line.split()])

            # Parse the predictor-corrector data
            if len(chunks) > 2:
                lines = chunks[2].strip().split("\n")
                # There are 3 sets of 3xN Predictor corrector parameters
                # So can't be stored as a single set of "site_property"

                # First line in chunk is a key in CONTCAR
                # Second line is POTIM
                # Third line is the thermostat parameters
                predictor_corrector_preamble = f"{lines[0]}\n{lines[1]}\n{lines[2]}"
                # Rest is three sets of parameters, each set contains
                # x, y, z predictor-corrector parameters for every atom in order
                lines = lines[3:]
                for st in range(n_sites):
                    d1 = [float(tok) for tok in lines[st].split()]
                    d2 = [float(tok) for tok in lines[st + n_sites].split()]
                    d3 = [float(tok) for tok in lines[st + 2 * n_sites].split()]
                    predictor_corrector.append([d1, d2, d3])

        return cls(
            struct,
            comment,
            selective_dynamics,
            vasp5_symbols,
            velocities=velocities,
            predictor_corrector=predictor_corrector,
            predictor_corrector_preamble=predictor_corrector_preamble,
            lattice_velocities=lattice_velocities,
        )

    def get_str(self, direct: bool = True, vasp4_compatible: bool = False, significant_figures: int = 16) -> str:
        """
        Returns a string to be written as a POSCAR file. By default, site
        symbols are written, which means compatibility is for vasp >= 5.

        Args:
            direct (bool): Whether coordinates are output in direct or
                Cartesian. Defaults to True.
            vasp4_compatible (bool): Set to True to omit site symbols on 6th
                line to maintain backward vasp 4.x compatibility. Defaults
                to False.
            significant_figures (int): No. of significant figures to
                output all quantities. Defaults to 16. Note that positions are
                output in fixed point, while velocities are output in
                scientific format.

        Returns:
            String representation of POSCAR.
        """
        # This corrects for VASP really annoying bug of crashing on lattices
        # which have triple product < 0. We will just invert the lattice
        # vectors.
        lattice = self.structure.lattice
        if np.linalg.det(lattice.matrix) < 0:
            lattice = Lattice(-lattice.matrix)

        format_str = f"{{:{significant_figures + 5}.{significant_figures}f}}"
        lines = [self.comment, "1.0"]
        for vec in lattice.matrix:
            lines.append(" ".join(format_str.format(c) for c in vec))

        if self.true_names and not vasp4_compatible:
            lines.append(" ".join(self.site_symbols))
        lines.append(" ".join(map(str, self.natoms)))
        if self.selective_dynamics:
            lines.append("Selective dynamics")
        lines.append("direct" if direct else "cartesian")

        for idx, site in enumerate(self.structure):
            coords = site.frac_coords if direct else site.coords
            line = " ".join(format_str.format(c) for c in coords)
            if self.selective_dynamics is not None:
                sd = ["T" if j else "F" for j in self.selective_dynamics[idx]]
                line += f" {sd[0]} {sd[1]} {sd[2]}"
            line += f" {site.species_string}"
            lines.append(line)

        if self.lattice_velocities is not None:
            try:
                lines.extend(["Lattice velocities and vectors", "  1"])
                for velo in self.lattice_velocities:
                    # VASP is strict about the format when reading this quantity
                    lines.append(" ".join(f" {val: .7E}" for val in velo))
            except Exception:
                warnings.warn("Lattice velocities are missing or corrupted.", BadPoscarWarning)

        if self.velocities:
            try:
                lines.append("")
                for velo in self.velocities:
                    lines.append(" ".join(format_str.format(val) for val in velo))
            except Exception:
                warnings.warn("Velocities are missing or corrupted.", BadPoscarWarning)

        if self.predictor_corrector:
            lines.append("")
            if self.predictor_corrector_preamble:
                lines.append(self.predictor_corrector_preamble)
                pred = np.array(self.predictor_corrector)
                for col in range(3):
                    for z in pred[:, col]:
                        lines.append(" ".join(format_str.format(i) for i in z))
            else:
                warnings.warn(
                    "Preamble information missing or corrupt. Writing Poscar with no predictor corrector data.",
                    BadPoscarWarning,
                )

        return "\n".join(lines) + "\n"

<<<<<<< HEAD
    def __repr__(self) -> str:
=======
    get_string = get_str

    def __repr__(self):
>>>>>>> 7f96ef2c
        return self.get_str()

    def __str__(self) -> str:
        """String representation of Poscar file."""
        return self.get_str()

    def write_file(self, filename: PathLike, **kwargs):
        """
        Writes POSCAR to a file. The supported kwargs are the same as those for
        the Poscar.get_str method and are passed through directly.
        """
        with zopen(filename, mode="wt") as file:
            file.write(self.get_str(**kwargs))

    def as_dict(self) -> dict:
        """MSONable dict."""
        return {
            "@module": type(self).__module__,
            "@class": type(self).__name__,
            "structure": self.structure.as_dict(),
            "true_names": self.true_names,
            "selective_dynamics": np.array(self.selective_dynamics).tolist(),
            "velocities": self.velocities,
            "predictor_corrector": self.predictor_corrector,
            "comment": self.comment,
        }

    @classmethod
    def from_dict(cls, dct: dict) -> Self:
        """
        Args:
            dct (dict): Dict representation.

        Returns:
            Poscar
        """
        return Poscar(
            Structure.from_dict(dct["structure"]),
            comment=dct["comment"],
            selective_dynamics=dct["selective_dynamics"],
            true_names=dct["true_names"],
            velocities=dct.get("velocities"),
            predictor_corrector=dct.get("predictor_corrector"),
        )

    def set_temperature(self, temperature: float):
        """
        Initializes the velocities based on Maxwell-Boltzmann distribution.
        Removes linear, but not angular drift (same as VASP).

        Scales the energies to the exact temperature (microcanonical ensemble)
        Velocities are given in A/fs. This is the vasp default when
        direct/cartesian is not specified (even when positions are given in
        direct coordinates)

        Overwrites imported velocities, if any.

        Args:
            temperature (float): Temperature in Kelvin.
        """
        # mean 0 variance 1
        velocities = np.random.randn(len(self.structure), 3)

        # in AMU, (N,1) array
        atomic_masses = np.array([site.specie.atomic_mass.to("kg") for site in self.structure])
        dof = 3 * len(self.structure) - 3

        # remove linear drift (net momentum)
        velocities -= np.average(atomic_masses[:, np.newaxis] * velocities, axis=0) / np.average(atomic_masses)

        # scale velocities due to atomic masses
        # mean 0 std proportional to sqrt(1/m)
        velocities /= atomic_masses[:, np.newaxis] ** (1 / 2)

        # scale velocities to get correct temperature
        energy = np.sum(1 / 2 * atomic_masses * np.sum(velocities**2, axis=1))
        scale = (temperature * dof / (2 * energy / const.k)) ** (1 / 2)

        velocities *= scale * 1e-5  # these are in A/fs

        self.temperature = temperature
        self.structure.site_properties.pop("selective_dynamics", None)
        self.structure.site_properties.pop("predictor_corrector", None)
        # returns as a list of lists to be consistent with the other
        # initializations

        self.structure.add_site_property("velocities", velocities.tolist())


class BadPoscarWarning(UserWarning):
    """Warning class for bad POSCAR entries."""


class Incar(dict, MSONable):
    """
    INCAR object for reading and writing INCAR files. Essentially consists of
    a dictionary with some helper functions.
    """

    def __init__(self, params: dict[str, Any] | None = None) -> None:
        """
        Creates an Incar object.

        Args:
            params (dict): A set of input parameters as a dictionary.
        """
        super().__init__()
        if params:
            # if Incar contains vector-like magmoms given as a list
            # of floats, convert to a list of lists
            if (params.get("MAGMOM") and isinstance(params["MAGMOM"][0], (int, float))) and (
                params.get("LSORBIT") or params.get("LNONCOLLINEAR")
            ):
                val = []
                for idx in range(len(params["MAGMOM"]) // 3):
                    val.append(params["MAGMOM"][idx * 3 : (idx + 1) * 3])
                params["MAGMOM"] = val

            self.update(params)

    def __setitem__(self, key: str, val: Any) -> None:
        """
        Add parameter-val pair to Incar. Warns if parameter is not in list of
        valid INCAR tags. Also cleans the parameter and val by stripping
        leading and trailing white spaces.
        """
        super().__setitem__(
            key.strip(),
            Incar.proc_val(key.strip(), val.strip()) if isinstance(val, str) else val,
        )

    def as_dict(self) -> dict:
        """MSONable dict."""
        dct = dict(self)
        dct["@module"] = type(self).__module__
        dct["@class"] = type(self).__name__
        return dct

    @classmethod
    def from_dict(cls, dct: dict[str, Any]) -> Self:
        """
        Args:
            dct (dict): Serialized Incar

        Returns:
            Incar
        """
        if dct.get("MAGMOM") and isinstance(dct["MAGMOM"][0], dict):
            dct["MAGMOM"] = [Magmom.from_dict(m) for m in dct["MAGMOM"]]
        return Incar({k: v for k, v in dct.items() if k not in ("@module", "@class")})

    def copy(self):
        return type(self)(self)

    def get_str(self, sort_keys: bool = False, pretty: bool = False) -> str:
        """
        Returns a string representation of the INCAR. The reason why this
        method is different from the __str__ method is to provide options for
        pretty printing.

        Args:
            sort_keys (bool): Set to True to sort the INCAR parameters
                alphabetically. Defaults to False.
            pretty (bool): Set to True for pretty aligned output. Defaults
                to False.
        """
        keys = sorted(self) if sort_keys else list(self)
        lines = []
        for key in keys:
            if key == "MAGMOM" and isinstance(self[key], list):
                value = []

                if isinstance(self[key][0], (list, Magmom)) and (self.get("LSORBIT") or self.get("LNONCOLLINEAR")):
                    value.append(" ".join(str(i) for j in self[key] for i in j))
                elif self.get("LSORBIT") or self.get("LNONCOLLINEAR"):
                    for m, g in itertools.groupby(self[key]):
                        value.append(f"3*{len(tuple(g))}*{m}")
                else:
                    # float() to ensure backwards compatibility between
                    # float magmoms and Magmom objects
                    for m, g in itertools.groupby(self[key], key=float):
                        value.append(f"{len(tuple(g))}*{m}")

                lines.append([key, " ".join(value)])
            elif isinstance(self[key], list):
                lines.append([key, " ".join(map(str, self[key]))])
            else:
                lines.append([key, self[key]])

        if pretty:
            return str(tabulate([[line[0], "=", line[1]] for line in lines], tablefmt="plain"))
        return str_delimited(lines, None, " = ") + "\n"

    def __str__(self) -> str:
        return self.get_str(sort_keys=True, pretty=False)

    def write_file(self, filename: PathLike):
        """Write Incar to a file.

        Args:
            filename (str): filename to write to.
        """
        with zopen(filename, mode="wt") as file:
            file.write(str(self))

    @classmethod
    def from_file(cls, filename: PathLike) -> Self:
        """Reads an Incar object from a file.

        Args:
            filename (str): Filename for file

        Returns:
            Incar object
        """
        with zopen(filename, mode="rt") as file:
            return cls.from_str(file.read())

    @classmethod
    def from_str(cls, string: str) -> Self:
        """Reads an Incar object from a string.

        Args:
            string (str): Incar string

        Returns:
            Incar object
        """
        lines = list(clean_lines(string.splitlines()))
        params = {}
        for line in lines:
            for sline in line.split(";"):
                if match := re.match(r"(\w+)\s*=\s*(.*)", sline.strip()):
                    key = match.group(1).strip()
                    val = match.group(2).strip()
                    val = Incar.proc_val(key, val)
                    params[key] = val
        return cls(params)

    @staticmethod
    def proc_val(key: str, val: Any):
        """Helper method to convert INCAR parameters to proper types like ints, floats, lists, etc.

        Args:
            key: INCAR parameter key
            val: Actual value of INCAR parameter.
        """
        list_keys = ("LDAUU", "LDAUL", "LDAUJ", "MAGMOM", "DIPOL", "LANGEVIN_GAMMA", "QUAD_EFG", "EINT")
        bool_keys = (
            "LDAU",
            "LWAVE",
            "LSCALU",
            "LCHARG",
            "LPLANE",
            "LUSE_VDW",
            "LHFCALC",
            "ADDGRID",
            "LSORBIT",
            "LNONCOLLINEAR",
        )
        float_keys = ("EDIFF", "SIGMA", "TIME", "ENCUTFOCK", "HFSCREEN", "POTIM", "EDIFFG", "AGGAC", "PARAM1", "PARAM2")
        int_keys = (
            "NSW",
            "NBANDS",
            "NELMIN",
            "ISIF",
            "IBRION",
            "ISPIN",
            "ISTART",
            "ICHARG",
            "NELM",
            "ISMEAR",
            "NPAR",
            "LDAUPRINT",
            "LMAXMIX",
            "ENCUT",
            "NSIM",
            "NKRED",
            "NUPDOWN",
            "ISPIND",
            "LDAUTYPE",
            "IVDW",
        )
        lower_str_keys = ("ML_MODE",)

        def smart_int_or_float(num_str):
            if num_str.find(".") != -1 or num_str.lower().find("e") != -1:
                return float(num_str)
            return int(num_str)

        try:
            if key in list_keys:
                output = []
                tokens = re.findall(r"(-?\d+\.?\d*)\*?(-?\d+\.?\d*)?\*?(-?\d+\.?\d*)?", val)
                for tok in tokens:
                    if tok[2] and "3" in tok[0]:
                        output.extend([smart_int_or_float(tok[2])] * int(tok[0]) * int(tok[1]))
                    elif tok[1]:
                        output.extend([smart_int_or_float(tok[1])] * int(tok[0]))
                    else:
                        output.append(smart_int_or_float(tok[0]))
                return output
            if key in bool_keys:
                if match := re.match(r"^\.?([T|F|t|f])[A-Za-z]*\.?", val):
                    return match.group(1).lower() == "t"

                raise ValueError(f"{key} should be a boolean type!")

            if key in float_keys:
                return float(re.search(r"^-?\d*\.?\d*[e|E]?-?\d*", val).group(0))  # type: ignore

            if key in int_keys:
                return int(re.match(r"^-?[0-9]+", val).group(0))  # type: ignore

            if key in lower_str_keys:
                return val.strip().lower()

        except ValueError:
            pass

        # Not in standard keys. We will try a hierarchy of conversions.
        try:
            return int(val)
        except ValueError:
            pass

        try:
            return float(val)
        except ValueError:
            pass

        if "true" in val.lower():
            return True

        if "false" in val.lower():
            return False

        return val.strip().capitalize()

    def diff(self, other: Incar) -> dict[str, dict[str, Any]]:
        """
        Diff function for Incar. Compares two Incars and indicates which
        parameters are the same and which are not. Useful for checking whether
        two runs were done using the same parameters.

        Args:
            other (Incar): The other Incar object to compare to.

        Returns:
            dict[str, dict]: of the following format:
                {"Same" : parameters_that_are_the_same, "Different": parameters_that_are_different}
                Note that the parameters are return as full dictionaries of values. E.g. {"ISIF":3}
        """
        similar_param = {}
        different_param = {}
        for k1, v1 in self.items():
            if k1 not in other:
                different_param[k1] = {"INCAR1": v1, "INCAR2": None}
            elif v1 != other[k1]:
                different_param[k1] = {"INCAR1": v1, "INCAR2": other[k1]}
            else:
                similar_param[k1] = v1
        for k2, v2 in other.items():
            if k2 not in similar_param and k2 not in different_param and k2 not in self:
                different_param[k2] = {"INCAR1": None, "INCAR2": v2}
        return {"Same": similar_param, "Different": different_param}

    def __add__(self, other):
        """
        Add all the values of another INCAR object to this object.
        Facilitates the use of "standard" INCARs.
        """
        params = dict(self.items())
        for key, val in other.items():
            if key in self and val != self[key]:
                raise ValueError(f"Incars have conflicting values for {key}: {self[key]} != {val}")
            params[key] = val
        return Incar(params)

    def check_params(self) -> None:
        """Check INCAR for invalid tags or values.
        If a tag doesn't exist, calculation will still run, however VASP
        will ignore the tag and set it as default without letting you know.
        """
        # Load INCAR tag/value check reference file
        with open(os.path.join(module_dir, "incar_parameters.json"), encoding="utf-8") as json_file:
            incar_params = json.loads(json_file.read())

        for tag, val in self.items():
            # Check if the tag exists
            if tag not in incar_params:
                warnings.warn(f"Cannot find {tag} in the list of INCAR tags", BadIncarWarning, stacklevel=2)
                continue

            # Check value and its type
            param_type = incar_params[tag].get("type")
            allowed_values = incar_params[tag].get("values")

            if param_type is not None and type(val).__name__ != param_type:
                warnings.warn(f"{tag}: {val} is not a {param_type}", BadIncarWarning, stacklevel=2)

            # Only check value when it's not None,
            # meaning there is recording for corresponding value
            if allowed_values is not None and val not in allowed_values:
                warnings.warn(f"{tag}: Cannot find {val} in the list of values", BadIncarWarning, stacklevel=2)


class BadIncarWarning(UserWarning):
    """Warning class for bad INCAR parameters."""


@unique
class KpointsSupportedModes(Enum):
    """Enum type of all supported modes for Kpoint generation."""

    Automatic = 0
    Gamma = 1
    Monkhorst = 2
    Line_mode = 3
    Cartesian = 4
    Reciprocal = 5

    def __str__(self) -> str:
        return str(self.name)

    @classmethod
    def from_str(cls, mode: str) -> Self:
        """
        Args:
            mode: String

        Returns:
            Kpoints_supported_modes
        """
        initial = mode.lower()[0]
        for key in cls:
            if key.name.lower()[0] == initial:
                return key
        raise ValueError(f"Invalid Kpoint {mode=}")


class Kpoints(MSONable):
    """KPOINT reader/writer."""

    supported_modes = KpointsSupportedModes

    def __init__(
        self,
        comment: str = "Default gamma",
        num_kpts: int = 0,
        style: KpointsSupportedModes = supported_modes.Gamma,
        kpts: Sequence[float | Sequence[float]] = ((1, 1, 1),),
        kpts_shift: Vector3D = (0, 0, 0),
        kpts_weights=None,
        coord_type=None,
        labels=None,
        tet_number: int = 0,
        tet_weight: float = 0,
        tet_connections=None,
    ) -> None:
        """
        Highly flexible constructor for Kpoints object. The flexibility comes
        at the cost of usability and in general, it is recommended that you use
        the default constructor only if you know exactly what you are doing and
        requires the flexibility. For most usage cases, the three automatic
        schemes can be constructed far more easily using the convenience static
        constructors (automatic, gamma_automatic, monkhorst_automatic) and it
        is recommended that you use those.

        Args:
            comment (str): String comment for Kpoints. Defaults to "Default gamma".
            num_kpts: Following VASP method of defining the KPOINTS file, this
                parameter is the number of kpoints specified. If set to 0
                (or negative), VASP automatically generates the KPOINTS.
            style: Style for generating KPOINTS. Use one of the
                Kpoints.supported_modes enum types.
            kpts (2D array): 2D array of kpoints. Even when only a single
                specification is required, e.g. in the automatic scheme,
                the kpts should still be specified as a 2D array. e.g.,
                [[20]] or [[2,2,2]].
            kpts_shift (3x1 array): Shift for Kpoints.
            kpts_weights: Optional weights for kpoints. Weights should be
                integers. For explicit kpoints.
            coord_type: In line-mode, this variable specifies whether the
                Kpoints were given in Cartesian or Reciprocal coordinates.
            labels: In line-mode, this should provide a list of labels for
                each kpt. It is optional in explicit kpoint mode as comments for
                k-points.
            tet_number: For explicit kpoints, specifies the number of
                tetrahedrons for the tetrahedron method.
            tet_weight: For explicit kpoints, specifies the weight for each
                tetrahedron for the tetrahedron method.
            tet_connections: For explicit kpoints, specifies the connections
                of the tetrahedrons for the tetrahedron method.
                Format is a list of tuples, [ (sym_weight, [tet_vertices]),
                ...]

        The default behavior of the constructor is for a Gamma centered,
        1x1x1 KPOINTS with no shift.
        """
        if num_kpts > 0 and not labels and not kpts_weights:
            raise ValueError("For explicit or line-mode kpoints, either the labels or kpts_weights must be specified.")

        self.comment = comment
        self.num_kpts = num_kpts
        self.kpts = kpts
        self.style = style
        self.coord_type = coord_type
        self.kpts_weights = kpts_weights
        self.kpts_shift = tuple(kpts_shift)
        self.labels = labels
        self.tet_number = tet_number
        self.tet_weight = tet_weight
        self.tet_connections = tet_connections

    @property
    def style(self) -> KpointsSupportedModes:
        """
        Style for kpoint generation. One of Kpoints_supported_modes enum.
        """
        return self._style

    @style.setter
    def style(self, style) -> None:
        """
        Sets the style for the Kpoints. One of Kpoints_supported_modes enum.

        Args:
            style: Style
        """
        if isinstance(style, str):
            style = Kpoints.supported_modes.from_str(style)

        if (
            style
            in (Kpoints.supported_modes.Automatic, Kpoints.supported_modes.Gamma, Kpoints.supported_modes.Monkhorst)
            and len(self.kpts) > 1
        ):
            raise ValueError(
                "For fully automatic or automatic gamma or monk "
                "kpoints, only a single line for the number of "
                "divisions is allowed."
            )

        self._style = style

    @classmethod
    def automatic(cls, subdivisions) -> Self:
        """
        Constructor for a fully automatic Kpoint grid, with
        gamma centered Monkhorst-Pack grids and the number of subdivisions
        along each reciprocal lattice vector determined by the scheme in the
        VASP manual.

        Args:
            subdivisions: Parameter determining number of subdivisions along
                each reciprocal lattice vector.

        Returns:
            Kpoints object
        """
        return cls("Fully automatic kpoint scheme", 0, style=Kpoints.supported_modes.Automatic, kpts=[[subdivisions]])

    @classmethod
    def gamma_automatic(cls, kpts: tuple[int, int, int] = (1, 1, 1), shift: Vector3D = (0, 0, 0)) -> Self:
        """
        Constructor for an automatic Gamma centered Kpoint grid.

        Args:
            kpts: Subdivisions N_1, N_2 and N_3 along reciprocal lattice
                vectors. Defaults to (1,1,1)
            shift: Shift to be applied to the kpoints. Defaults to (0,0,0).

        Returns:
            Kpoints object
        """
        return cls("Automatic kpoint scheme", 0, Kpoints.supported_modes.Gamma, kpts=[kpts], kpts_shift=shift)

    @classmethod
    def monkhorst_automatic(cls, kpts: tuple[int, int, int] = (2, 2, 2), shift: Vector3D = (0, 0, 0)) -> Self:
        """
        Convenient static constructor for an automatic Monkhorst pack Kpoint
        grid.

        Args:
            kpts: Subdivisions N_1, N_2, N_3 along reciprocal lattice
                vectors. Defaults to (2,2,2)
            shift: Shift to be applied to the kpoints. Defaults to (0,0,0).

        Returns:
            Kpoints object
        """
        return cls("Automatic kpoint scheme", 0, Kpoints.supported_modes.Monkhorst, kpts=[kpts], kpts_shift=shift)

    @classmethod
    def automatic_density(cls, structure: Structure, kppa: float, force_gamma: bool = False) -> Self:
        """
        Returns an automatic Kpoint object based on a structure and a kpoint
        density. Uses Gamma centered meshes for hexagonal cells and face-centered cells,
        Monkhorst-Pack grids otherwise.

        Algorithm:
            Uses a simple approach scaling the number of divisions along each
            reciprocal lattice vector proportional to its length.

        Args:
            structure (Structure): Input structure
            kppa (float): Grid density
            force_gamma (bool): Force a gamma centered mesh (default is to
                use gamma only for hexagonal cells or odd meshes)

        Returns:
            Kpoints
        """
        comment = f"pymatgen with grid density = {kppa:.0f} / number of atoms"
        if math.fabs((math.floor(kppa ** (1 / 3) + 0.5)) ** 3 - kppa) < 1:
            kppa += kppa * 0.01
        lattice = structure.lattice
        lengths = lattice.abc
        ngrid = kppa / len(structure)
        mult = (ngrid * lengths[0] * lengths[1] * lengths[2]) ** (1 / 3)

        num_div = [math.floor(max(mult / length, 1)) for length in lengths]

        is_hexagonal = lattice.is_hexagonal()
        is_face_centered = structure.get_space_group_info()[0][0] == "F"
        has_odd = any(idx % 2 == 1 for idx in num_div)
        if has_odd or is_hexagonal or is_face_centered or force_gamma:
            style = Kpoints.supported_modes.Gamma
        else:
            style = Kpoints.supported_modes.Monkhorst

        return cls(comment, 0, style, [num_div], (0, 0, 0))

    @classmethod
    def automatic_gamma_density(cls, structure: Structure, kppa: float) -> Self:
        """
        Returns an automatic Kpoint object based on a structure and a kpoint
        density. Uses Gamma centered meshes always. For GW.

        Algorithm:
            Uses a simple approach scaling the number of divisions along each
            reciprocal lattice vector proportional to its length.

        Args:
            structure: Input structure
            kppa: Grid density
        """
        lattice = structure.lattice
        a, b, c = lattice.abc
        n_grid = kppa / len(structure)

        multip = (n_grid * a * b * c) ** (1 / 3)
        n_div = [int(round(multip / length)) for length in lattice.abc]

        # ensure that all num_div[i] > 0
        n_div = [idx if idx > 0 else 1 for idx in n_div]

        # VASP documentation recommends to use even grids for n <= 8 and odd grids for n > 8.
        n_div = [idx + idx % 2 if idx <= 8 else idx - idx % 2 + 1 for idx in n_div]

        style = Kpoints.supported_modes.Gamma

        comment = f"pymatgen with grid density = {kppa:.0f} / number of atoms"

        n_kpts = 0
        return cls(comment, n_kpts, style, [n_div], (0, 0, 0))

    @classmethod
    def automatic_density_by_vol(cls, structure: Structure, kppvol: int, force_gamma: bool = False) -> Self:
        """
        Returns an automatic Kpoint object based on a structure and a kpoint
        density per inverse Angstrom^3 of reciprocal cell.

        Algorithm:
            Same as automatic_density()

        Args:
            structure (Structure): Input structure
            kppvol (int): Grid density per Angstrom^(-3) of reciprocal cell
            force_gamma (bool): Force a gamma centered mesh

        Returns:
            Kpoints
        """
        vol = structure.lattice.reciprocal_lattice.volume
        kppa = kppvol * vol * len(structure)
        return cls.automatic_density(structure, kppa, force_gamma=force_gamma)

    @classmethod
    def automatic_density_by_lengths(
        cls, structure: Structure, length_densities: Sequence[float], force_gamma: bool = False
    ) -> Self:
        """
        Returns an automatic Kpoint object based on a structure and a k-point
        density normalized by lattice constants.

        Algorithm:
            For a given dimension, the # of k-points is chosen as
            length_density = # of kpoints * lattice constant, e.g. [50.0, 50.0, 1.0] would
            have k-points of 50/a x 50/b x 1/c.

        Args:
            structure (Structure): Input structure
            length_densities (list[floats]): Defines the density of k-points in each
            dimension, e.g. [50.0, 50.0, 1.0].
            force_gamma (bool): Force a gamma centered mesh

        Returns:
            Kpoints
        """
        if len(length_densities) != 3:
            msg = f"The dimensions of length_densities must be 3, not {len(length_densities)}"
            raise ValueError(msg)
        comment = f"k-point density of {length_densities}/[a, b, c]"
        lattice = structure.lattice
        abc = lattice.abc
        num_div = [np.ceil(ld / abc[idx]) for idx, ld in enumerate(length_densities)]
        is_hexagonal = lattice.is_hexagonal()
        is_face_centered = structure.get_space_group_info()[0][0] == "F"
        has_odd = any(idx % 2 == 1 for idx in num_div)
        if has_odd or is_hexagonal or is_face_centered or force_gamma:
            style = Kpoints.supported_modes.Gamma
        else:
            style = Kpoints.supported_modes.Monkhorst

        return cls(comment, 0, style, [num_div], (0, 0, 0))

    @classmethod
    def automatic_linemode(cls, divisions, ibz) -> Self:
        """
        Convenient static constructor for a KPOINTS in mode line_mode.
        gamma centered Monkhorst-Pack grids and the number of subdivisions
        along each reciprocal lattice vector determined by the scheme in the
        VASP manual.

        Args:
            divisions: Parameter determining the number of k-points along each high symmetry line.
            ibz: HighSymmKpath object (pymatgen.symmetry.bandstructure)

        Returns:
            Kpoints object
        """
        kpoints = []
        labels = []
        for path in ibz.kpath["path"]:
            kpoints.append(ibz.kpath["kpoints"][path[0]])
            labels.append(path[0])
            for i in range(1, len(path) - 1):
                kpoints.append(ibz.kpath["kpoints"][path[i]])
                labels.append(path[i])
                kpoints.append(ibz.kpath["kpoints"][path[i]])
                labels.append(path[i])

            kpoints.append(ibz.kpath["kpoints"][path[-1]])
            labels.append(path[-1])

        return cls(
            "Line_mode KPOINTS file",
            style=Kpoints.supported_modes.Line_mode,
            coord_type="Reciprocal",
            kpts=kpoints,
            labels=labels,
            num_kpts=int(divisions),
        )

    def copy(self):
        return self.from_dict(self.as_dict())

    def __eq__(self, other: object) -> bool:
        if not isinstance(other, Kpoints):
            return NotImplemented
        return self.as_dict() == other.as_dict()

    @classmethod
    def from_file(cls, filename: str | Path) -> Self:
        """
        Reads a Kpoints object from a KPOINTS file.

        Args:
            filename (str): filename to read from.

        Returns:
            Kpoints object
        """
        with zopen(filename, mode="rt") as file:
            return cls.from_str(file.read())

    @classmethod
    def from_str(cls, string: str) -> Self:
        """
        Reads a Kpoints object from a KPOINTS string.

        Args:
            string (str): KPOINTS string.

        Returns:
            Kpoints object
        """
        lines = [line.strip() for line in string.splitlines()]

        comment = lines[0]
        num_kpts = int(lines[1].split()[0].strip())
        style = lines[2].lower()[0]

        # Fully automatic KPOINTS
        if style == "a":
            return cls.automatic(int(lines[3].split()[0].strip()))

        coord_pattern = re.compile(r"^\s*([\d+.\-Ee]+)\s+([\d+.\-Ee]+)\s+([\d+.\-Ee]+)")

        # Automatic gamma and Monk KPOINTS, with optional shift
        if style in {"g", "m"}:
            kpts = tuple(int(i) for i in lines[3].split())
            assert len(kpts) == 3

            kpts_shift: tuple[float, float, float] = (0, 0, 0)
            if len(lines) > 4 and coord_pattern.match(lines[4]):
                try:
                    _kpts_shift = tuple(float(i) for i in lines[4].split())
                except ValueError:
                    _kpts_shift = (0, 0, 0)

                if len(_kpts_shift) == 3:
                    kpts_shift = _kpts_shift

            return cls.gamma_automatic(kpts, kpts_shift) if style == "g" else cls.monkhorst_automatic(kpts, kpts_shift)

        # Automatic kpoints with basis
        if num_kpts <= 0:
            _style = cls.supported_modes.Cartesian if style in "ck" else cls.supported_modes.Reciprocal
            _kpts_shift = tuple(float(i) for i in lines[6].split())
            kpts_shift = _kpts_shift if len(_kpts_shift) == 3 else (0, 0, 0)

            return cls(
                comment=comment,
                num_kpts=num_kpts,
                style=_style,
                kpts=[[float(j) for j in lines[i].split()] for i in range(3, 6)],
                kpts_shift=kpts_shift,
            )

        # Line-mode KPOINTS, usually used with band structures
        if style == "l":
            coord_type = "Cartesian" if lines[3].lower()[0] in "ck" else "Reciprocal"
            _style = cls.supported_modes.Line_mode
            _kpts: list[list[float]] = []
            labels = []
            patt = re.compile(r"([e0-9.\-]+)\s+([e0-9.\-]+)\s+([e0-9.\-]+)\s*!*\s*(.*)")
            for idx in range(4, len(lines)):
                line = lines[idx]
                if match := patt.match(line):
                    _kpts.append([float(match.group(1)), float(match.group(2)), float(match.group(3))])
                    labels.append(match.group(4).strip())
            return cls(
                comment=comment,
                num_kpts=num_kpts,
                style=_style,
                kpts=_kpts,
                coord_type=coord_type,
                labels=labels,
            )

        # Assume explicit KPOINTS if all else fails.
        _style = cls.supported_modes.Cartesian if style in "ck" else cls.supported_modes.Reciprocal
        _kpts = []
        kpts_weights = []
        labels = []
        tet_number = 0
        tet_weight: float = 0
        tet_connections = None

        for idx in range(3, 3 + num_kpts):
            tokens = lines[idx].split()
            _kpts.append([float(j) for j in tokens[:3]])
            kpts_weights.append(float(tokens[3]))
            if len(tokens) > 4:
                labels.append(tokens[4])
            else:
                labels.append(None)
        try:
            # Deal with tetrahedron method
            if lines[3 + num_kpts].strip().lower()[0] == "t":
                tokens = lines[4 + num_kpts].split()
                tet_number = int(tokens[0])
                tet_weight = float(tokens[1])
                tet_connections = []
                for idx in range(5 + num_kpts, 5 + num_kpts + tet_number):
                    tokens = lines[idx].split()
                    tet_connections.append((int(tokens[0]), [int(tokens[j]) for j in range(1, 5)]))
        except IndexError:
            pass

        return cls(
            comment=comment,
            num_kpts=num_kpts,
            style=cls.supported_modes[str(_style)],
            kpts=_kpts,
            kpts_weights=kpts_weights,
            tet_number=tet_number,
            tet_weight=tet_weight,
            tet_connections=tet_connections,
            labels=labels,
        )

    def write_file(self, filename: str) -> None:
        """
        Write Kpoints to a file.

        Args:
            filename (str): Filename to write to.
        """
        with zopen(filename, mode="wt") as file:
            file.write(str(self))

    def __repr__(self) -> str:
        lines = [self.comment, str(self.num_kpts), self.style.name]
        style = self.style.name.lower()[0]
        if style == "l":
            lines.append(self.coord_type)
        for idx, kpt in enumerate(self.kpts):
            lines.append(" ".join(map(str, kpt)))
            if style == "l":
                lines[-1] += f" ! {self.labels[idx]}"
                if idx % 2 == 1:
                    lines[-1] += "\n"
            elif self.num_kpts > 0:
                if self.labels is not None:
                    lines[-1] += f" {int(self.kpts_weights[idx])} {self.labels[idx]}"
                else:
                    lines[-1] += f" {int(self.kpts_weights[idx])}"

        # Print tetrahedron parameters if the number of tetrahedrons > 0
        if style not in "lagm" and self.tet_number > 0:
            lines.extend(("Tetrahedron", f"{self.tet_number} {self.tet_weight:f}"))
            for sym_weight, vertices in self.tet_connections:
                a, b, c, d = vertices
                lines.append(f"{sym_weight} {a} {b} {c} {d}")

        # Print shifts for automatic kpoints types if not zero.
        if self.num_kpts <= 0 and tuple(self.kpts_shift) != (0, 0, 0):
            lines.append(" ".join(map(str, self.kpts_shift)))
        return "\n".join(lines) + "\n"

    def as_dict(self) -> dict:
        """MSONable dict."""
        dct = {
            "comment": self.comment,
            "nkpoints": self.num_kpts,
            "generation_style": self.style.name,
            "kpoints": self.kpts,
            "usershift": self.kpts_shift,
            "kpts_weights": self.kpts_weights,
            "coord_type": self.coord_type,
            "labels": self.labels,
            "tet_number": self.tet_number,
            "tet_weight": self.tet_weight,
            "tet_connections": self.tet_connections,
        }

        optional_paras = ["genvec1", "genvec2", "genvec3", "shift"]
        for para in optional_paras:
            if para in self.__dict__:
                dct[para] = self.__dict__[para]
        dct["@module"] = type(self).__module__
        dct["@class"] = type(self).__name__
        return dct

    @classmethod
    def from_dict(cls, dct: dict) -> Self:
        """
        Args:
            dct (dict): Dict representation.

        Returns:
            Kpoints
        """
        comment = dct.get("comment", "")
        generation_style = cast(KpointsSupportedModes, dct.get("generation_style"))
        kpts = dct.get("kpoints", [[1, 1, 1]])
        kpts_shift = dct.get("usershift", [0, 0, 0])
        num_kpts = dct.get("nkpoints", 0)
        return cls(
            comment=comment,
            kpts=kpts,
            style=generation_style,
            kpts_shift=kpts_shift,
            num_kpts=num_kpts,
            kpts_weights=dct.get("kpts_weights"),
            coord_type=dct.get("coord_type"),
            labels=dct.get("labels"),
            tet_number=dct.get("tet_number", 0),
            tet_weight=dct.get("tet_weight", 0),
            tet_connections=dct.get("tet_connections"),
        )


def _parse_bool(string):
    if match := re.match(r"^\.?([TFtf])[A-Za-z]*\.?", string):
        return match[1] in {"T", "t"}
    raise ValueError(f"{string} should be a boolean type!")


def _parse_float(string):
    return float(re.search(r"^-?\d*\.?\d*[eE]?-?\d*", string).group(0))


def _parse_int(string):
    return int(re.match(r"^-?[0-9]+", string).group(0))


def _parse_list(string):
    return [float(y) for y in re.split(r"\s+", string.strip()) if not y.isalpha()]


Orbital = namedtuple("Orbital", ["n", "l", "j", "E", "occ"])
OrbitalDescription = namedtuple("OrbitalDescription", ["l", "E", "Type", "Rcut", "Type2", "Rcut2"])


# hashes computed from the full POTCAR file contents by pymatgen (not 1st-party VASP hashes)
PYMATGEN_POTCAR_HASHES = loadfn(f"{module_dir}/vasp_potcar_pymatgen_hashes.json")
# written to some newer POTCARs by VASP
VASP_POTCAR_HASHES = loadfn(f"{module_dir}/vasp_potcar_file_hashes.json")
POTCAR_STATS_PATH = os.path.join(module_dir, "potcar-summary-stats.json.bz2")


class PotcarSingle:
    """
    Object for a **single** POTCAR. The builder assumes the POTCAR contains
    the complete untouched data in "data" as a string and a dict of keywords.

    Attributes:
        data (str): POTCAR data as a string.
        keywords (dict): Keywords parsed from the POTCAR as a dict. All keywords are also
            accessible as attributes in themselves. E.g., potcar.enmax, potcar.encut, etc.

    md5 hashes of the entire POTCAR file and the actual data are validated
    against a database of known good hashes. Appropriate warnings or errors
    are raised if a POTCAR hash fails validation.
    """

    # NB: there are multiple releases of the {LDA,PBE} {52,54} POTCARs
    #     the original (univie) releases include no SHA256 hashes nor COPYR fields
    #     in the PSCTR/header field.
    # We indicate the older release in `functional_dir` as PBE_52, PBE_54, LDA_52, LDA_54.
    # The newer release is indicated as PBE_52_W_HASH, etc.
    functional_dir = dict(
        PBE="POT_GGA_PAW_PBE",
        PBE_52="POT_GGA_PAW_PBE_52",
        PBE_52_W_HASH="POTPAW_PBE_52",
        PBE_54="POT_GGA_PAW_PBE_54",
        PBE_54_W_HASH="POTPAW_PBE_54",
        PBE_64="POT_PAW_PBE_64",
        LDA="POT_LDA_PAW",
        LDA_52="POT_LDA_PAW_52",
        LDA_52_W_HASH="POTPAW_LDA_52",
        LDA_54="POT_LDA_PAW_54",
        LDA_54_W_HASH="POTPAW_LDA_54",
        LDA_64="POT_LDA_PAW_64",
        PW91="POT_GGA_PAW_PW91",
        LDA_US="POT_LDA_US",
        PW91_US="POT_GGA_US_PW91",
        Perdew_Zunger81="POT_LDA_PAW",
    )

    functional_tags = {
        "pe": {"name": "PBE", "class": "GGA"},
        "91": {"name": "PW91", "class": "GGA"},
        "rp": {"name": "revPBE", "class": "GGA"},
        "am": {"name": "AM05", "class": "GGA"},
        "ps": {"name": "PBEsol", "class": "GGA"},
        "pw": {"name": "PW86", "class": "GGA"},
        "lm": {"name": "Langreth-Mehl-Hu", "class": "GGA"},
        "pb": {"name": "Perdew-Becke", "class": "GGA"},
        "ca": {"name": "Perdew-Zunger81", "class": "LDA"},
        "hl": {"name": "Hedin-Lundquist", "class": "LDA"},
        "wi": {"name": "Wigner Interpolation", "class": "LDA"},
    }

    parse_functions = dict(
        LULTRA=_parse_bool,
        LUNSCR=_parse_bool,
        LCOR=_parse_bool,
        LPAW=_parse_bool,
        EATOM=_parse_float,
        RPACOR=_parse_float,
        POMASS=_parse_float,
        ZVAL=_parse_float,
        RCORE=_parse_float,
        RWIGS=_parse_float,
        ENMAX=_parse_float,
        ENMIN=_parse_float,
        EMMIN=_parse_float,
        EAUG=_parse_float,
        DEXC=_parse_float,
        RMAX=_parse_float,
        RAUG=_parse_float,
        RDEP=_parse_float,
        RDEPT=_parse_float,
        QCUT=_parse_float,
        QGAM=_parse_float,
        RCLOC=_parse_float,
        IUNSCR=_parse_int,
        ICORE=_parse_int,
        NDATA=_parse_int,
        VRHFIN=str.strip,
        LEXCH=str.strip,
        TITEL=str.strip,
        STEP=_parse_list,
        RRKJ=_parse_list,
        GGA=_parse_list,
        SHA256=str.strip,
        COPYR=str.strip,
    )

    # used for POTCAR validation
    _potcar_summary_stats = loadfn(POTCAR_STATS_PATH)

    def __init__(self, data: str, symbol: str | None = None) -> None:
        """
        Args:
            data (str): Complete and single POTCAR file as a string.
            symbol (str): POTCAR symbol corresponding to the filename suffix e.g. "Tm_3" for POTCAR.TM_3".
                If not given, pymatgen will attempt to extract the symbol from the file itself. This is
                not always reliable!
        """
        self.data = data  # raw POTCAR as a string

        # VASP parses header in vasprun.xml and this differs from the titel
        self.header = data.split("\n")[0].strip()

        match = re.search(r"(?s)(parameters from PSCTR are:.*?END of PSCTR-controll parameters)", data)
        search_lines = match.group(1) if match else ""

        keywords = {}
        for key, val in re.findall(r"(\S+)\s*=\s*(.*?)(?=;|$)", search_lines, flags=re.MULTILINE):
            try:
                keywords[key] = self.parse_functions[key](val)  # type: ignore
            except KeyError:
                warnings.warn(f"Ignoring unknown variable type {key}")

        PSCTR: dict[str, Any] = {}

        array_search = re.compile(r"(-*[0-9.]+)")
        orbitals = []
        descriptions = []
        atomic_config_match = re.search(r"(?s)Atomic configuration(.*?)Description", search_lines)
        if atomic_config_match:
            lines = atomic_config_match.group(1).splitlines()
            match = re.search(r"([0-9]+)", lines[1])
            num_entries = int(match.group(1)) if match else 0
            PSCTR["nentries"] = num_entries
            for line in lines[3:]:
                orbit = array_search.findall(line)
                if orbit:
                    orbitals.append(
                        Orbital(int(orbit[0]), int(orbit[1]), float(orbit[2]), float(orbit[3]), float(orbit[4]))
                    )
            PSCTR["Orbitals"] = tuple(orbitals)

        description_string = re.search(
            r"(?s)Description\s*\n(.*?)Error from kinetic energy argument \(eV\)",
            search_lines,
        )
        if description_string:
            for line in description_string.group(1).splitlines():
                description = array_search.findall(line)
                if description:
                    descriptions.append(
                        OrbitalDescription(
                            int(description[0]),
                            float(description[1]),
                            int(description[2]),
                            float(description[3]),
                            int(description[4]) if len(description) > 4 else None,
                            float(description[5]) if len(description) > 4 else None,
                        )
                    )

        if descriptions:
            PSCTR["OrbitalDescriptions"] = tuple(descriptions)

        rrkj_kinetic_energy_string = re.search(
            r"(?s)Error from kinetic energy argument \(eV\)\s*\n(.*?)END of PSCTR-controll parameters",
            search_lines,
        )
        rrkj_array = []
        if rrkj_kinetic_energy_string:
            for line in rrkj_kinetic_energy_string.group(1).splitlines():
                if "=" not in line:
                    rrkj_array += _parse_list(line.strip("\n"))
            if rrkj_array:
                PSCTR["RRKJ"] = tuple(rrkj_array)

        self.keywords = dict(sorted({**PSCTR, **keywords}.items()))

        if symbol:
            self._symbol = symbol
        else:
            try:
                self._symbol = keywords["TITEL"].split(" ")[1].strip()
            except IndexError:
                self._symbol = keywords["TITEL"].strip()

        # Compute the POTCAR meta to check them against the database of known metadata,
        # and possibly SHA256 hashes contained in the file itself.

        if not self.is_valid:
            warnings.warn(
                f"POTCAR data with symbol {self.symbol} is not known to pymatgen. Your "
                "POTCAR may be corrupted or pymatgen's POTCAR database is incomplete.",
                UnknownPotcarWarning,
            )

    def __str__(self) -> str:
        return f"{self.data}\n"

    @property
    def electron_configuration(self) -> list[tuple[int, str, int]] | None:
        """Electronic configuration of the PotcarSingle."""
        if not self.nelectrons.is_integer():
            warnings.warn("POTCAR has non-integer charge, electron configuration not well-defined.")
            return None
        el = Element.from_Z(self.atomic_no)
        full_config = el.full_electronic_structure
        nelect = self.nelectrons
        config = []
        while nelect > 0:
            e = full_config.pop(-1)
            config.append(e)
            nelect -= e[-1]
        return config

    def write_file(self, filename: str) -> None:
        """Write PotcarSingle to a file.

        Args:
            filename (str): Filename to write to.
        """
        with zopen(filename, mode="wt") as file:
            file.write(str(self))

    def __eq__(self, other: object) -> bool:
        if not isinstance(other, PotcarSingle):
            return NotImplemented
        return self.data == other.data and self.keywords == other.keywords

    def copy(self) -> PotcarSingle:
        """Returns a copy of the PotcarSingle.

        Returns:
            PotcarSingle
        """
        return PotcarSingle(self.data, symbol=self.symbol)

    @classmethod
    def from_file(cls, filename: str) -> Self:
        """Reads PotcarSingle from file.

        Args:
            filename: Filename.

        Returns:
            PotcarSingle
        """
        match = re.search(r"(?<=POTCAR\.)(.*)(?=.gz)", str(filename))
        symbol = match[0] if match else ""

        try:
            with zopen(filename, mode="rt") as file:
                return cls(file.read(), symbol=symbol or None)
        except UnicodeDecodeError:
            warnings.warn("POTCAR contains invalid unicode errors. We will attempt to read it by ignoring errors.")

            with codecs.open(filename, "r", encoding="utf-8", errors="ignore") as file:
                return cls(file.read(), symbol=symbol or None)

    @classmethod
    def from_symbol_and_functional(cls, symbol: str, functional: str | None = None) -> Self:
        """Makes a PotcarSingle from a symbol and functional.

        Args:
            symbol (str): Symbol, e.g., Li_sv
            functional (str): Functional, e.g., PBE

        Returns:
            PotcarSingle
        """
        functional = functional or SETTINGS.get("PMG_DEFAULT_FUNCTIONAL", "PBE")
        assert isinstance(functional, str)  # mypy type narrowing
        funcdir = cls.functional_dir[functional]
        PMG_VASP_PSP_DIR = SETTINGS.get("PMG_VASP_PSP_DIR")
        if PMG_VASP_PSP_DIR is None:
            raise ValueError(
                f"No POTCAR for {symbol} with {functional=} found. Please set the PMG_VASP_PSP_DIR in .pmgrc.yaml."
            )
        paths_to_try = [
            os.path.join(PMG_VASP_PSP_DIR, funcdir, f"POTCAR.{symbol}"),
            os.path.join(PMG_VASP_PSP_DIR, funcdir, symbol, "POTCAR"),
        ]
        for path in paths_to_try:
            path = os.path.expanduser(path)
            path = zpath(path)
            if os.path.isfile(path):
                return cls.from_file(path)
        raise OSError(
            f"You do not have the right POTCAR with {functional=} and {symbol=} "
            f"in your {PMG_VASP_PSP_DIR=}. Paths tried: {paths_to_try}"
        )

    @property
    def element(self) -> str:
        """Attempt to return the atomic symbol based on the VRHFIN keyword."""
        element = self.keywords["VRHFIN"].split(":")[0].strip()
        try:
            return Element(element).symbol
        except ValueError:
            # VASP incorrectly gives the element symbol for Xe as "X"
            # Some potentials, e.g., Zr_sv, gives the symbol as r.
            if element == "X":
                return "Xe"
            return Element(self.symbol.split("_")[0]).symbol

    @property
    def atomic_no(self) -> int:
        """Attempt to return the atomic number based on the VRHFIN keyword."""
        return Element(self.element).Z

    @property
    def nelectrons(self) -> float:
        """Number of electrons"""
        return self.zval

    @property
    def symbol(self) -> str:
        """The POTCAR symbol, e.g. W_pv"""
        return self._symbol

    @property
    def potential_type(self) -> Literal["NC", "PAW", "US"]:
        """Type of PSP. E.g., US, PAW, etc."""
        if self.lultra:
            return "US"
        if self.lpaw:
            return "PAW"
        return "NC"

    @property
    def functional(self) -> str | None:
        """Functional associated with PotcarSingle."""
        return self.functional_tags.get(self.LEXCH.lower(), {}).get("name")

    @property
    def functional_class(self):
        """Functional class associated with PotcarSingle."""
        return self.functional_tags.get(self.LEXCH.lower(), {}).get("class")

    def verify_potcar(self) -> tuple[bool, bool]:
        """
        Attempts to verify the integrity of the POTCAR data.

        This method checks the whole file (removing only the SHA256
        metadata) against the SHA256 hash in the header if this is found.
        If no SHA256 hash is found in the file, the file hash (md5 hash of the
        whole file) is checked against all POTCAR file hashes known to pymatgen.

        Returns:
            tuple[bool, bool]: has_sha256 and passed_hash_check are returned.
        """
        if self.hash_sha256_from_file:
            has_sha256 = True
            hash_is_valid = self.hash_sha256_from_file == self.sha256_computed_file_hash
        else:
            has_sha256 = False
            # if no sha256 hash is found in the POTCAR file, compare the whole
            # file with known potcar file hashes.
            md5_file_hash = self.md5_computed_file_hash
            hash_is_valid = md5_file_hash in VASP_POTCAR_HASHES
        return has_sha256, hash_is_valid

    def identify_potcar(
        self, mode: Literal["data", "file"] = "data", data_tol: float = 1e-6
    ) -> tuple[list[str], list[str]]:
        """
        Identify the symbol and compatible functionals associated with this PotcarSingle.

        This method checks the summary statistics of either the POTCAR metadadata
        (PotcarSingle._summary_stats[key]["header"] for key in ("keywords", "stats") )
        or the entire POTCAR file (PotcarSingle._summary_stats) against a database
        of hashes for POTCARs distributed with VASP 5.4.4.

        Args:
            mode ('data' | 'file'): 'data' mode checks the POTCAR header keywords and stats only
                while 'file' mode checks the entire summary stats.
            data_tol (float): Tolerance for comparing the summary statistics of the POTCAR
                with the reference statistics.

        Returns:
            symbol (list): List of symbols associated with the PotcarSingle
            potcar_functionals (list): List of potcar functionals associated with
                the PotcarSingle
        """
        if mode == "data":
            check_modes = ["header"]
        elif mode == "file":
            check_modes = ["header", "data"]
        else:
            raise ValueError(f"Bad {mode=}. Choose 'data' or 'file'.")

        identity: dict[str, list] = {"potcar_functionals": [], "potcar_symbols": []}
        for func in self.functional_dir:
            for ref_psp in self._potcar_summary_stats[func].get(self.TITEL.replace(" ", ""), []):
                if self.VRHFIN.replace(" ", "") != ref_psp["VRHFIN"]:
                    continue

                key_match = all(
                    set(ref_psp["keywords"][key]) == set(self._summary_stats["keywords"][key])  # type: ignore[index]
                    for key in check_modes
                )

                data_diff = [
                    abs(ref_psp["stats"][key][stat] - self._summary_stats["stats"][key][stat])  # type: ignore[index]
                    for stat in ["MEAN", "ABSMEAN", "VAR", "MIN", "MAX"]
                    for key in check_modes
                ]

                data_match = all(np.array(data_diff) < data_tol)

                if key_match and data_match:
                    identity["potcar_functionals"].append(func)
                    identity["potcar_symbols"].append(ref_psp["symbol"])

        for key, values in identity.items():
            if len(values) == 0:
                # the two keys are set simultaneously, either key being zero indicates no match
                return [], []
            identity[key] = list(set(values))

        return identity["potcar_functionals"], identity["potcar_symbols"]

    def identify_potcar_hash_based(self, mode: Literal["data", "file"] = "data"):
        """
        Identify the symbol and compatible functionals associated with this PotcarSingle.

        This method checks the md5 hash of either the POTCAR metadadata (PotcarSingle.md5_header_hash)
        or the entire POTCAR file (PotcarSingle.md5_computed_file_hash) against a database
        of hashes for POTCARs distributed with VASP 5.4.4.

        Args:
            mode ('data' | 'file'): 'data' mode checks the hash of the POTCAR metadata in self.keywords,
                while 'file' mode checks the hash of the entire POTCAR file.

        Returns:
            symbol (list): List of symbols associated with the PotcarSingle
            potcar_functionals (list): List of potcar functionals associated with
                the PotcarSingle
        """
        # Dict to translate the sets in the .json file to the keys used in DictSet
        mapping_dict = {
            "potUSPP_GGA": {
                "pymatgen_key": "PW91_US",
                "vasp_description": "Ultrasoft pseudo potentials"
                "for LDA and PW91 (dated 2002-08-20 and 2002-04-08,"
                "respectively). These files are outdated, not"
                "supported and only distributed as is.",
            },
            "potUSPP_LDA": {
                "pymatgen_key": "LDA_US",
                "vasp_description": "Ultrasoft pseudo potentials"
                "for LDA and PW91 (dated 2002-08-20 and 2002-04-08,"
                "respectively). These files are outdated, not"
                "supported and only distributed as is.",
            },
            "potpaw_GGA": {
                "pymatgen_key": "PW91",
                "vasp_description": "The LDA, PW91 and PBE PAW datasets"
                "(snapshot: 05-05-2010, 19-09-2006 and 06-05-2010,"
                "respectively). These files are outdated, not"
                "supported and only distributed as is.",
            },
            "potpaw_LDA": {
                "pymatgen_key": "Perdew-Zunger81",
                "vasp_description": "The LDA, PW91 and PBE PAW datasets"
                "(snapshot: 05-05-2010, 19-09-2006 and 06-05-2010,"
                "respectively). These files are outdated, not"
                "supported and only distributed as is.",
            },
            "potpaw_LDA.52": {
                "pymatgen_key": "LDA_52",
                "vasp_description": "LDA PAW datasets version 52,"
                "including the early GW variety (snapshot 19-04-2012)."
                "When read by VASP these files yield identical results"
                "as the files distributed in 2012 ('unvie' release).",
            },
            "potpaw_LDA.54": {
                "pymatgen_key": "LDA_54",
                "vasp_description": "LDA PAW datasets version 54,"
                "including the GW variety (original release 2015-09-04)."
                "When read by VASP these files yield identical results as"
                "the files distributed before.",
            },
            "potpaw_PBE": {
                "pymatgen_key": "PBE",
                "vasp_description": "The LDA, PW91 and PBE PAW datasets"
                "(snapshot: 05-05-2010, 19-09-2006 and 06-05-2010,"
                "respectively). These files are outdated, not"
                "supported and only distributed as is.",
            },
            "potpaw_PBE.52": {
                "pymatgen_key": "PBE_52",
                "vasp_description": "PBE PAW datasets version 52,"
                "including early GW variety (snapshot 19-04-2012)."
                "When read by VASP these files yield identical"
                "results as the files distributed in 2012.",
            },
            "potpaw_PBE.54": {
                "pymatgen_key": "PBE_54",
                "vasp_description": "PBE PAW datasets version 54,"
                "including the GW variety (original release 2015-09-04)."
                "When read by VASP these files yield identical results as"
                "the files distributed before.",
            },
            "unvie_potpaw.52": {
                "pymatgen_key": "unvie_LDA_52",
                "vasp_description": "files released previously"
                "for vasp.5.2 (2012-04) and vasp.5.4 (2015-09-04) by univie.",
            },
            "unvie_potpaw.54": {
                "pymatgen_key": "unvie_LDA_54",
                "vasp_description": "files released previously"
                "for vasp.5.2 (2012-04) and vasp.5.4 (2015-09-04) by univie.",
            },
            "unvie_potpaw_PBE.52": {
                "pymatgen_key": "unvie_PBE_52",
                "vasp_description": "files released previously"
                "for vasp.5.2 (2012-04) and vasp.5.4 (2015-09-04) by univie.",
            },
            "unvie_potpaw_PBE.54": {
                "pymatgen_key": "unvie_PBE_52",
                "vasp_description": "files released previously"
                "for vasp.5.2 (2012-04) and vasp.5.4 (2015-09-04) by univie.",
            },
        }

        if mode == "data":
            hash_db = PYMATGEN_POTCAR_HASHES
            potcar_hash = self.md5_header_hash
        elif mode == "file":
            hash_db = VASP_POTCAR_HASHES
            potcar_hash = self.md5_computed_file_hash
        else:
            raise ValueError(f"Bad {mode=}. Choose 'data' or 'file'.")

        if identity := hash_db.get(potcar_hash):
            # convert the potcar_functionals from the .json dict into the functional
            # keys that pymatgen uses
            potcar_functionals = [*{mapping_dict[i]["pymatgen_key"] for i in identity["potcar_functionals"]}]

            return potcar_functionals, identity["potcar_symbols"]
        return [], []

    @property
    def hash_sha256_from_file(self) -> str | None:
        """SHA256 hash of the POTCAR file as read from the file. None if no SHA256 hash is found."""
        if sha256 := getattr(self, "SHA256", None):
            return sha256.split()[0]
        return None

    @property
    def sha256_computed_file_hash(self) -> str:
        """Computes a SHA256 hash of the PotcarSingle EXCLUDING lines starting with 'SHA256' and 'COPYR'."""
        # we have to remove lines with the hash itself and the copyright
        # notice to get the correct hash.
        potcar_list = self.data.split("\n")
        potcar_to_hash = [line for line in potcar_list if not line.strip().startswith(("SHA256", "COPYR"))]
        potcar_to_hash_str = "\n".join(potcar_to_hash)
        return sha256(potcar_to_hash_str.encode("utf-8")).hexdigest()

    @property
    def md5_computed_file_hash(self) -> str:
        """md5 hash of the entire PotcarSingle."""
        # usedforsecurity=False needed in FIPS mode (Federal Information Processing Standards)
        # https://github.com/materialsproject/pymatgen/issues/2804
        md5 = hashlib.new("md5", usedforsecurity=False)  # hashlib.md5(usedforsecurity=False) is py39+
        md5.update(self.data.encode("utf-8"))
        return md5.hexdigest()

    @property
    def md5_header_hash(self) -> str:
        """Computes a md5 hash of the metadata defining the PotcarSingle."""
        hash_str = ""
        for k, v in self.keywords.items():
            # for newer POTCARS we have to exclude 'SHA256' and 'COPYR lines
            # since they were not used in the initial hashing
            if k in ("nentries", "Orbitals", "SHA256", "COPYR"):
                continue
            hash_str += f"{k}"
            if isinstance(v, (bool, int)):
                hash_str += f"{v}"
            elif isinstance(v, float):
                hash_str += f"{v:.3f}"
            elif isinstance(v, (tuple, list)):
                for item in v:
                    if isinstance(item, float):
                        hash_str += f"{item:.3f}"
                    elif isinstance(item, (Orbital, OrbitalDescription)):
                        for item_v in item:
                            if isinstance(item_v, (int, str)):
                                hash_str += f"{item_v}"
                            elif isinstance(item_v, float):
                                hash_str += f"{item_v:.3f}"
                            else:
                                hash_str += f"{item_v}" if item_v else ""
            else:
                hash_str += v.replace(" ", "")

        self.hash_str = hash_str
        # usedforsecurity=False needed in FIPS mode (Federal Information Processing Standards)
        # https://github.com/materialsproject/pymatgen/issues/2804
        md5 = hashlib.new("md5", usedforsecurity=False)  # hashlib.md5(usedforsecurity=False) is py39+
        md5.update(hash_str.lower().encode("utf-8"))
        return md5.hexdigest()

    @property
    def is_valid(self) -> bool:
        """
        Check that POTCAR matches reference metadata.
        Parsed metadata is stored in self._summary_stats as a human-readable dict,
            self._summary_stats = {
                "keywords": {
                    "header": list[str],
                    "data": list[str],
                },
                "stats": {
                    "header": dict[float],
                    "data": dict[float],
                },
            }

        Rationale:
        Each POTCAR is structured as
            Header (self.keywords)
            Data (actual pseudopotential values in data blocks)

        For the Data block of POTCAR, there are unformatted data blocks
        of unknown length and contents/data type, e.g., you might see
            <float> <bool>
            <Data Keyword>
            <int> <int> <float>
            <float> ... <float>
            <Data Keyword>
            <float> ... <float>
        but this is impossible to process algorithmically without a full POTCAR schema.
        Note also that POTCARs can contain **different** data keywords

        All keywords found in the header, essentially self.keywords, and the data block
        (<Data Keyword> above) are stored in self._summary_stats["keywords"]

        To avoid issues of copyright, statistics (mean, mean of abs vals, variance, max, min)
        for the numeric values in the header and data sections of POTCAR are stored
        in self._summary_stats["stats"]

        tol is then used to match statistical values within a tolerance
        """

        possible_potcar_matches = []
        # Some POTCARs have an LEXCH (functional used to generate the POTCAR)
        # with the expected functional, e.g., the C_d POTCAR for PBE is actually an
        # LDA pseudopotential.

        # Thus we have to look for matches in all POTCAR dirs, not just the ones with
        # consistent values of LEXCH
        for func in self.functional_dir:
            for titel_no_spc in self._potcar_summary_stats[func]:
                if self.TITEL.replace(" ", "") == titel_no_spc:
                    for potcar_subvariant in self._potcar_summary_stats[func][titel_no_spc]:
                        if self.VRHFIN.replace(" ", "") == potcar_subvariant["VRHFIN"]:
                            possible_potcar_matches.append(
                                {
                                    "POTCAR_FUNCTIONAL": func,
                                    "TITEL": titel_no_spc,
                                    **potcar_subvariant,
                                }
                            )

        def parse_fortran_style_str(input_str: str) -> Any:
            """Parse any input string as bool, int, float, or failing that, str.
            Used to parse FORTRAN-generated POTCAR files where it's unknown
            a priori what type of data will be encountered.
            """
            input_str = input_str.strip()

            if input_str.lower() in {"t", "f", "true", "false"}:
                return input_str[0].lower() == "t"

            if input_str.upper() == input_str.lower() and input_str[0].isnumeric():
                if "." in input_str:
                    # NB: fortran style floats always include a decimal point.
                    #     While you can set, e.g., x = 1E4, you cannot print/write x without
                    #     a decimal point:
                    #         `write(6,*) x`          -->   `10000.0000` in stdout
                    #         `write(6,'(E10.0)') x`  -->   segfault
                    #     The (E10.0) means write an exponential-format number with 10
                    #         characters before the decimal, and 0 characters after
                    return float(input_str)
                return int(input_str)
            try:
                return float(input_str)
            except ValueError:
                return input_str

        psp_keys, psp_vals = [], []
        potcar_body = self.data.split("END of PSCTR-controll parameters\n")[1]
        for row in re.split(r"\n+|;", potcar_body):  # FORTRAN allows ; to delimit multiple lines merged into 1 line
            tmp_str = ""
            for raw_val in row.split():
                parsed_val = parse_fortran_style_str(raw_val)
                if isinstance(parsed_val, str):
                    tmp_str += parsed_val.strip()
                elif isinstance(parsed_val, (float, int)):
                    psp_vals.append(parsed_val)
            if len(tmp_str) > 0:
                psp_keys.append(tmp_str.lower())

        keyword_vals = []
        for kwd in self.keywords:
            val = self.keywords[kwd]
            if isinstance(val, bool):
                # has to come first since bools are also ints
                keyword_vals.append(1.0 if val else 0.0)
            elif isinstance(val, (float, int)):
                keyword_vals.append(val)
            elif hasattr(val, "__len__"):
                keyword_vals += [num for num in val if isinstance(num, (float, int))]

        def data_stats(data_list: Sequence) -> dict:
            """Used for hash-less and therefore less brittle POTCAR validity checking."""
            arr = np.array(data_list)
            return {
                "MEAN": np.mean(arr),
                "ABSMEAN": np.mean(np.abs(arr)),
                "VAR": np.mean(arr**2),
                "MIN": arr.min(),
                "MAX": arr.max(),
            }

        # NB: to add future summary stats in a way that's consistent with PMG,
        # it's easiest to save the summary stats as an attr of PotcarSingle
        self._summary_stats = {  # for this PotcarSingle instance
            "keywords": {
                "header": [kwd.lower() for kwd in self.keywords],
                "data": psp_keys,
            },
            "stats": {
                "header": data_stats(keyword_vals),
                "data": data_stats(psp_vals),
            },
        }

        data_match_tol = 1e-6
        for ref_psp in possible_potcar_matches:
            key_match = all(
                set(ref_psp["keywords"][key]) == set(self._summary_stats["keywords"][key])  # type: ignore
                for key in ["header", "data"]
            )

            data_diff = [
                abs(ref_psp["stats"][key][stat] - self._summary_stats["stats"][key][stat])  # type: ignore
                for stat in ["MEAN", "ABSMEAN", "VAR", "MIN", "MAX"]
                for key in ["header", "data"]
            ]
            data_match = all(np.array(data_diff) < data_match_tol)

            if key_match and data_match:
                return True

        return False

    def __getattr__(self, attr: str) -> Any:
        """Delegates attributes to keywords. For example, you can use potcarsingle.enmax to get the ENMAX of the POTCAR.

        For float type properties, they are converted to the correct float. By
        default, all energies in eV and all length scales are in Angstroms.
        """
        try:
            return self.keywords[attr.upper()]
        except Exception:
            raise AttributeError(attr)

    def __repr__(self) -> str:
        cls_name = type(self).__name__
        symbol, functional = self.symbol, self.functional
        TITEL, VRHFIN, n_valence_elec = (self.keywords.get(key) for key in ("TITEL", "VRHFIN", "ZVAL"))
        return f"{cls_name}({symbol=}, {functional=}, {TITEL=}, {VRHFIN=}, {n_valence_elec=:.0f})"


def _gen_potcar_summary_stats(
    append: bool = False, vasp_psp_dir: str | None = None, summary_stats_filename: str | None = POTCAR_STATS_PATH
):
    """
    This function is intended for internal use only. It regenerates the reference data in
    potcar-summary-stats.json.bz2 used to validate POTCARs by comparing header values and
    several statistics of copyrighted POTCAR data without having to record the POTCAR data itself.

    THIS FUNCTION IS DESTRUCTIVE. It will completely overwrite potcar-summary-stats.json.bz2.

    Args:
        append (bool): Change whether data is appended to the existing potcar-summary-stats.json.bz2,
            or if a completely new file is generated. Defaults to False.
        PMG_VASP_PSP_DIR (str): Change where this function searches for POTCARs
            defaults to the PMG_VASP_PSP_DIR environment variable if not set. Defaults to None.
        summary_stats_filename (str): Name of the output summary stats file. Defaults to
            '<pymatgen_install_dir>/io/vasp/potcar-summary-stats.json.bz2'.
    """
    func_dir_exist: dict[str, str] = {}
    vasp_psp_dir = vasp_psp_dir or SETTINGS.get("PMG_VASP_PSP_DIR")
    for func, func_dir in PotcarSingle.functional_dir.items():
        cpsp_dir = f"{vasp_psp_dir}/{func_dir}"
        if os.path.isdir(cpsp_dir):
            func_dir_exist[func] = func_dir
        else:
            warnings.warn(f"missing {func_dir} POTCAR directory")

    # use append = True if a new POTCAR library is released to add new summary stats
    # without completely regenerating the dict of summary stats
    # use append = False to completely regenerate the summary stats dict
    new_summary_stats = loadfn(summary_stats_filename) if append else {}

    for func, func_dir in func_dir_exist.items():
        new_summary_stats.setdefault(func, {})  # initialize dict if key missing

        potcar_list = glob(f"{vasp_psp_dir}/{func_dir}/POTCAR*") + glob(f"{vasp_psp_dir}/{func_dir}/*/POTCAR*")
        for potcar in potcar_list:
            psp = PotcarSingle.from_file(potcar)
            titel_key = psp.TITEL.replace(" ", "")

            # some POTCARs have the same TITEL, but are named differently
            # e.g., there is an "original" PBE POTCAR.Fe_pv and a POTCAR.Fe_pv_new
            # which share a TITEL but differ in their contents
            if titel_key not in new_summary_stats[func]:
                new_summary_stats[func][titel_key] = []
            new_summary_stats[func][titel_key].append(
                {
                    "LEXCH": psp.LEXCH,
                    "VRHFIN": psp.VRHFIN.replace(" ", ""),
                    "symbol": psp.symbol,
                    "ZVAL": psp.ZVAL,
                    **psp._summary_stats,
                }
            )

    if summary_stats_filename:
        dumpfn(new_summary_stats, summary_stats_filename)

    return new_summary_stats


class Potcar(list, MSONable):
    """
    Object for reading and writing POTCAR files for calculations. Consists of a
    list of PotcarSingle.
    """

    FUNCTIONAL_CHOICES = tuple(PotcarSingle.functional_dir)

    def __init__(
        self,
        symbols: Sequence[str] | None = None,
        functional: str | None = None,
        sym_potcar_map: dict[str, str] | None = None,
    ) -> None:
        """
        Args:
            symbols (list[str]): Element symbols for POTCAR. This should correspond
                to the symbols used by VASP. E.g., "Mg", "Fe_pv", etc.
            functional (str): Functional used. To know what functional options
                there are, use Potcar.FUNCTIONAL_CHOICES. Note that VASP has
                different versions of the same functional. By default, the old
                PBE functional is used. If you want the newer ones, use PBE_52 or
                PBE_54. Note that if you intend to compare your results with the
                Materials Project, you should use the default setting. You can also
                override the default by setting PMG_DEFAULT_FUNCTIONAL in your
                .pmgrc.yaml.
            sym_potcar_map (dict): Allows a user to specify a specific element
                symbol to raw POTCAR mapping.
        """
        if functional is None:
            functional = SETTINGS.get("PMG_DEFAULT_FUNCTIONAL", "PBE")
        super().__init__()
        self.functional = functional
        if symbols is not None:
            self.set_symbols(symbols, functional, sym_potcar_map)

    def __iter__(self) -> Iterator[PotcarSingle]:
        """Boilerplate code. Only here to supply type hint so
        `for psingle in Potcar()` is correctly inferred as PotcarSingle
        """
        return super().__iter__()

    def as_dict(self):
        """MSONable dict representation"""
        return {
            "functional": self.functional,
            "symbols": self.symbols,
            "@module": type(self).__module__,
            "@class": type(self).__name__,
        }

    @classmethod
    def from_dict(cls, dct) -> Self:
        """
        Args:
            dct (dict): Dict representation.

        Returns:
            Potcar
        """
        return Potcar(symbols=dct["symbols"], functional=dct["functional"])

    @classmethod
    def from_file(cls, filename: str) -> Self:
        """
        Reads Potcar from file.

        Args:
            filename: Filename

        Returns:
            Potcar
        """
        with zopen(filename, mode="rt") as file:
            fdata = file.read()
        potcar = cls()

        functionals = []
        for psingle_str in fdata.split("End of Dataset"):
            if p_strip := psingle_str.strip():
                psingle = PotcarSingle(p_strip + "\nEnd of Dataset\n")
                potcar.append(psingle)
                functionals.append(psingle.functional)
        if len(set(functionals)) != 1:
            raise ValueError("File contains incompatible functionals!")
        potcar.functional = functionals[0]
        return potcar

    def __str__(self) -> str:
        return "\n".join(str(potcar).strip("\n") for potcar in self) + "\n"

    def write_file(self, filename: str) -> None:
        """
        Write Potcar to a file.

        Args:
            filename (str): filename to write to.
        """
        with zopen(filename, mode="wt") as file:
            file.write(str(self))

    @property
    def symbols(self):
        """Get the atomic symbols of all the atoms in the POTCAR file."""
        return [psingle.symbol for psingle in self]

    @symbols.setter
    def symbols(self, symbols):
        self.set_symbols(symbols, functional=self.functional)

    @property
    def spec(self):
        """Get the atomic symbols and hash of all the atoms in the POTCAR file."""
        return [{"symbol": psingle.symbol, "hash": psingle.md5_computed_file_hash} for psingle in self]

    def set_symbols(
        self, symbols: Sequence[str], functional: str | None = None, sym_potcar_map: dict[str, str] | None = None
    ):
        """
        Initialize the POTCAR from a set of symbols. Currently, the POTCARs can
        be fetched from a location specified in .pmgrc.yaml. Use pmg config
        to add this setting.

        Args:
            symbols (list[str]): A list of element symbols
            functional (str): The functional to use. If None, the setting
                PMG_DEFAULT_FUNCTIONAL in .pmgrc.yaml is used, or if this is
                not set, it will default to PBE.
            sym_potcar_map (dict): A map of symbol:raw POTCAR string. If
                sym_potcar_map is specified, POTCARs will be generated from
                the given map data rather than the config file location.
        """
        del self[:]
        if sym_potcar_map:
            self.extend(PotcarSingle(sym_potcar_map[el]) for el in symbols)
        else:
            self.extend(PotcarSingle.from_symbol_and_functional(el, functional) for el in symbols)


class UnknownPotcarWarning(UserWarning):
    """Warning raised when POTCAR hashes do not pass validation."""


class VaspInput(dict, MSONable):
    """Class to contain a set of vasp input objects corresponding to a run."""

    def __init__(
        self,
        incar: dict | Incar,
        kpoints: Kpoints | None,
        poscar: Poscar,
        potcar: Potcar | None,
        optional_files: dict[PathLike, object] | None = None,
        **kwargs,
    ) -> None:
        """
        Initializes a VaspInput object with the given input files.

        Args:
            incar (Incar): The Incar object.
            kpoints (Kpoints): The Kpoints object.
            poscar (Poscar): The Poscar object.
            potcar (Potcar): The Potcar object.
            optional_files (dict): Other input files supplied as a dict of {filename: object}.
                The object should follow standard pymatgen conventions in implementing a
                as_dict() and from_dict method.
            **kwargs: Additional keyword arguments to be stored in the VaspInput object.
        """
        super().__init__(**kwargs)
        self.update({"INCAR": incar, "KPOINTS": kpoints, "POSCAR": poscar, "POTCAR": potcar})
        if optional_files is not None:
            self.update(optional_files)

    def __str__(self) -> str:
        output: list = []
        for key, val in self.items():
            output.extend((key, str(val), ""))
        return "\n".join(output)

    def as_dict(self):
        """MSONable dict."""
        dct = {key: val.as_dict() for key, val in self.items()}
        dct["@module"] = type(self).__module__
        dct["@class"] = type(self).__name__
        return dct

    @classmethod
    def from_dict(cls, dct: dict) -> Self:
        """
        Args:
            dct (dict): Dict representation.

        Returns:
            VaspInput
        """
        sub_dct: dict[str, dict] = {"optional_files": {}}
        for key, val in dct.items():
            if key in ["INCAR", "POSCAR", "POTCAR", "KPOINTS"]:
                sub_dct[key.lower()] = MontyDecoder().process_decoded(val)
            elif key not in ["@module", "@class"]:
                sub_dct["optional_files"][key] = MontyDecoder().process_decoded(val)
        return cls(**sub_dct)  # type: ignore[arg-type]

    def write_input(self, output_dir=".", make_dir_if_not_present=True):
        """
        Write VASP input to a directory.

        Args:
            output_dir (str): Directory to write to. Defaults to current
                directory (".").
            make_dir_if_not_present (bool): Create the directory if not
                present. Defaults to True.
        """
        if make_dir_if_not_present:
            os.makedirs(output_dir, exist_ok=True)
        for k, v in self.items():
            if v is not None:
                with zopen(os.path.join(output_dir, k), mode="wt") as file:
                    file.write(str(v))

    @classmethod
    def from_directory(cls, input_dir: str, optional_files: dict | None = None) -> Self:
        """
        Read in a set of VASP input from a directory. Note that only the
        standard INCAR, POSCAR, POTCAR and KPOINTS files are read unless
        optional_filenames is specified.

        Args:
            input_dir (str): Directory to read VASP input from.
            optional_files (dict): Optional files to read in as well as a
                dict of {filename: Object type}. Object type must have a
                static method from_file.
        """
        sub_dct = {}
        for fname, ftype in [
            ("INCAR", Incar),
            ("KPOINTS", Kpoints),
            ("POSCAR", Poscar),
            ("POTCAR", Potcar),
        ]:
            try:
                full_zpath = zpath(os.path.join(input_dir, fname))
                sub_dct[fname.lower()] = ftype.from_file(full_zpath)  # type: ignore[attr-defined]
            except FileNotFoundError:  # handle the case where there is no KPOINTS file
                sub_dct[fname.lower()] = None

        sub_dct["optional_files"] = {
            fname: ftype.from_file(os.path.join(input_dir, fname)) for fname, ftype in (optional_files or {}).items()
        }

        return cls(**sub_dct)

    def copy(self, deep: bool = True):
        """Deep copy of VaspInput."""
        if deep:
            return self.from_dict(self.as_dict())
        return type(self)(**{key.lower(): val for key, val in self.items()})

    def run_vasp(
        self,
        run_dir: PathLike = ".",
        vasp_cmd: list | None = None,
        output_file: PathLike = "vasp.out",
        err_file: PathLike = "vasp.err",
    ) -> None:
        """
        Write input files and run VASP.

        Args:
            run_dir: Where to write input files and do the run.
            vasp_cmd: Args to be supplied to run VASP. Otherwise, the
                PMG_VASP_EXE in .pmgrc.yaml is used.
            output_file: File to write output.
            err_file: File to write err.
        """
        self.write_input(output_dir=run_dir)
        vasp_cmd = vasp_cmd or SETTINGS.get("PMG_VASP_EXE")  # type: ignore[assignment]
        if not vasp_cmd:
            raise ValueError("No VASP executable specified!")
        vasp_cmd = [os.path.expanduser(os.path.expandvars(t)) for t in vasp_cmd]
        if not vasp_cmd:
            raise RuntimeError("You need to supply vasp_cmd or set the PMG_VASP_EXE in .pmgrc.yaml to run VASP.")

        with (
            cd(run_dir),
            open(output_file, mode="w", encoding="utf-8") as stdout_file,
            open(err_file, mode="w", encoding="utf-8", buffering=1) as stderr_file,
        ):
            subprocess.check_call(vasp_cmd, stdout=stdout_file, stderr=stderr_file)<|MERGE_RESOLUTION|>--- conflicted
+++ resolved
@@ -584,13 +584,9 @@
 
         return "\n".join(lines) + "\n"
 
-<<<<<<< HEAD
-    def __repr__(self) -> str:
-=======
     get_string = get_str
 
     def __repr__(self):
->>>>>>> 7f96ef2c
         return self.get_str()
 
     def __str__(self) -> str:
