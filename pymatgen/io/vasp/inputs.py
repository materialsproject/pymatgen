"""
Classes for reading/manipulating/writing VASP input files.
All major VASP input files.
"""

from __future__ import annotations

import codecs
import hashlib
import itertools
import json
import logging
import math
import os
import re
import subprocess
import warnings
from collections.abc import Sequence
from enum import Enum, unique
from glob import glob
from hashlib import sha256
from pathlib import Path
from shutil import copyfileobj
from typing import TYPE_CHECKING, NamedTuple, cast
from zipfile import ZipFile

import numpy as np
import scipy.constants as const
from monty.io import zopen
from monty.json import MontyDecoder, MSONable
from monty.os import cd
from monty.os.path import zpath
from monty.serialization import dumpfn, loadfn
from tabulate import tabulate

from pymatgen.core import SETTINGS, Element, Lattice, Structure, get_el_sp
from pymatgen.electronic_structure.core import Magmom
from pymatgen.util.io_utils import clean_lines
from pymatgen.util.string import str_delimited
from pymatgen.util.typing import Kpoint, Tuple3Floats, Tuple3Ints, Vector3D

if TYPE_CHECKING:
    from collections.abc import Iterator
    from typing import Any, ClassVar, Literal

    from numpy.typing import ArrayLike
    from typing_extensions import Self

    from pymatgen.symmetry.bandstructure import HighSymmKpath
    from pymatgen.util.typing import PathLike


__author__ = "Shyue Ping Ong, Geoffroy Hautier, Rickard Armiento, Vincent L Chevrier, Stephen Dacek"
__copyright__ = "Copyright 2011, The Materials Project"

logger = logging.getLogger(__name__)
module_dir = os.path.dirname(os.path.abspath(__file__))


class Poscar(MSONable):
    """Object for representing the data in a POSCAR or CONTCAR file.

    Attributes:
        structure: Associated Structure.
        comment: Optional comment string.
        true_names: Boolean indication whether Poscar contains actual real names parsed
            from either a POTCAR or the POSCAR itself.
        selective_dynamics: Selective dynamics attribute for each site if available.
            A Nx3 array of booleans.
        velocities: Velocities for each site (typically read in from a CONTCAR).
            A Nx3 array of floats.
        predictor_corrector: Predictor corrector coordinates and derivatives for each site;
            i.e. a list of three 1x3 arrays for each site (typically read in from an MD CONTCAR).
        predictor_corrector_preamble: Predictor corrector preamble contains the predictor-corrector key,
            POTIM, and thermostat parameters that precede the site-specific predictor corrector data in MD CONTCAR.
        lattice_velocities: Lattice velocities and current lattice (typically read
            in from an MD CONTCAR). A 6x3 array of floats.
        temperature: Temperature of velocity Maxwell-Boltzmann initialization.
            Initialized to -1 (MB hasn't been performed).
    """

    def __init__(
        self,
        structure: Structure,
        comment: str | None = None,
        selective_dynamics: ArrayLike | None = None,
        true_names: bool = True,
        velocities: ArrayLike | None = None,
        predictor_corrector: ArrayLike | None = None,
        predictor_corrector_preamble: str | None = None,
        lattice_velocities: ArrayLike | None = None,
        sort_structure: bool = False,
    ) -> None:
        """
        Args:
            structure (Structure): Structure object.
            comment (str | None, optional): Optional comment line for POSCAR. Defaults to unit
                cell formula of structure. Defaults to None.
            selective_dynamics (ArrayLike | None, optional): Bool values for selective dynamics,
                where N is the number of sites. Defaults to None.
            true_names (bool, optional): Set to False if the names in the POSCAR are not
                well-defined and ambiguous. This situation arises commonly in
                VASP < 5 where the POSCAR sometimes does not contain element
                symbols. Defaults to True.
            velocities (ArrayLike | None, optional): Velocities for the POSCAR. Typically parsed
                in MD runs or can be used to initialize velocities. Defaults to None.
            predictor_corrector (ArrayLike | None, optional): Predictor corrector for the POSCAR.
                Typically parsed in MD runs. Defaults to None.
            predictor_corrector_preamble (str | None, optional): Preamble to the predictor
                corrector. Defaults to None.
            lattice_velocities (ArrayLike | None, optional): Lattice velocities and current
                lattice for the POSCAR. Available in MD runs with variable cell. Defaults to None.
            sort_structure (bool, optional): Whether to sort the structure. Useful if species
                are not grouped properly together. Defaults to False.
        """
        if structure.is_ordered:
            site_properties = {}

            if selective_dynamics is not None:
                selective_dynamics = np.array(selective_dynamics)
                if not selective_dynamics.all():
                    site_properties["selective_dynamics"] = selective_dynamics

            if velocities:
                velocities = np.array(velocities)
                if velocities.any():
                    site_properties["velocities"] = velocities

            if predictor_corrector:
                predictor_corrector = np.array(predictor_corrector)
                if predictor_corrector.any():
                    site_properties["predictor_corrector"] = predictor_corrector

            structure = Structure.from_sites(structure)
            self.structure = structure.copy(site_properties=site_properties)
            if sort_structure:
                self.structure = self.structure.get_sorted_structure()
            self.true_names = true_names
            self.comment = structure.formula if comment is None else comment
            if predictor_corrector_preamble:
                self.structure.properties["predictor_corrector_preamble"] = predictor_corrector_preamble

            if lattice_velocities and np.any(lattice_velocities):
                self.structure.properties["lattice_velocities"] = np.asarray(lattice_velocities)
        else:
            raise ValueError("Disordered structure with partial occupancies cannot be converted into POSCAR!")

        self.temperature = -1.0

    def __setattr__(self, name: str, value: Any) -> None:
        if name in {"selective_dynamics", "velocities"} and value is not None and len(value) > 0:
            value = np.array(value)
            dim = value.shape
            if dim[1] != 3 or dim[0] != len(self.structure):
                raise ValueError(f"{name} array must be same length as the structure.")
            value = value.tolist()

        super().__setattr__(name, value)

    def __repr__(self) -> str:
        return self.get_str()

    def __str__(self) -> str:
        """String representation of Poscar file."""
        return self.get_str()

    @property
    def velocities(self) -> ArrayLike | None:
        """Velocities in Poscar."""
        return self.structure.site_properties.get("velocities")

    @property
    def selective_dynamics(self) -> ArrayLike | None:
        """Selective dynamics in Poscar."""
        return self.structure.site_properties.get("selective_dynamics")

    @property
    def predictor_corrector(self) -> ArrayLike | None:
        """Predictor corrector in Poscar."""
        return self.structure.site_properties.get("predictor_corrector")

    @property
    def predictor_corrector_preamble(self) -> str | None:
        """Predictor corrector preamble in Poscar."""
        return self.structure.properties.get("predictor_corrector_preamble")

    @property
    def lattice_velocities(self) -> ArrayLike | None:
        """Lattice velocities in Poscar (including the current lattice vectors)."""
        return self.structure.properties.get("lattice_velocities")

    @velocities.setter  # type: ignore[no-redef, attr-defined]
    def velocities(self, velocities: ArrayLike | None) -> None:
        """Setter for Poscar.velocities."""
        self.structure.add_site_property("velocities", velocities)

    @selective_dynamics.setter  # type: ignore[no-redef, attr-defined]
    def selective_dynamics(self, selective_dynamics: ArrayLike | None) -> None:
        """Setter for Poscar.selective_dynamics."""
        self.structure.add_site_property("selective_dynamics", selective_dynamics)

    @predictor_corrector.setter  # type: ignore[no-redef, attr-defined]
    def predictor_corrector(self, predictor_corrector: ArrayLike | None) -> None:
        """Setter for Poscar.predictor_corrector."""
        self.structure.add_site_property("predictor_corrector", predictor_corrector)

    @predictor_corrector_preamble.setter  # type: ignore[no-redef, attr-defined]
    def predictor_corrector_preamble(self, predictor_corrector_preamble: str | None) -> None:
        """Setter for Poscar.predictor_corrector."""
        self.structure.properties["predictor_corrector"] = predictor_corrector_preamble

    @lattice_velocities.setter  # type: ignore[no-redef, attr-defined]
    def lattice_velocities(self, lattice_velocities: ArrayLike | None) -> None:
        """Setter for Poscar.lattice_velocities."""
        self.structure.properties["lattice_velocities"] = np.asarray(lattice_velocities)

    @property
    def site_symbols(self) -> list[str]:
        """Sequence of symbols associated with the Poscar. Similar to 6th line in VASP 5+ POSCAR."""
        syms: list[str] = [site.specie.symbol for site in self.structure]
        return [a[0] for a in itertools.groupby(syms)]

    @property
    def natoms(self) -> list[int]:
        """Sequence of number of sites of each type associated with the Poscar.
        Similar to 7th line in vasp 5+ POSCAR or the 6th line in vasp 4 POSCAR.
        """
        syms: list[str] = [site.specie.symbol for site in self.structure]
        return [len(tuple(a[1])) for a in itertools.groupby(syms)]

    @classmethod
    def from_file(
        cls,
        filename: PathLike,
        check_for_potcar: bool = True,
        read_velocities: bool = True,
        **kwargs: dict[str, Any],
    ) -> Self:
        """
        Read POSCAR from a file.

        The code will try its best to determine the elements in the POSCAR in
        the following order:

        1. If check_for_potcar is True, the code will try to check if a POTCAR
        is in the same directory as the POSCAR and use elements from that by
        default. (This is the VASP default sequence of priority).
        2. If the input file is VASP5-like and contains element symbols in the
        6th line, the code will use that if check_for_potcar is False or there
        is no POTCAR found.
        3. Failing (2), the code will check if a symbol is provided at the end
        of each coordinate.

        If all else fails, the code will just assign the first n elements in
        increasing atomic number, where n is the number of species, to the
        Poscar, where a warning would be issued. For example, H, He, Li, ....
        This will ensure at least a unique element is assigned to each site and
        any analysis that does not require specific elemental properties should work.

        Args:
            filename (str): File name containing Poscar data.
            check_for_potcar (bool): Whether to check if a POTCAR is present
                in the same directory as the POSCAR. Defaults to True.
            read_velocities (bool): Whether to read or not velocities if they
                are present in the POSCAR. Default is True.

        Returns:
            Poscar object.
        """
        if "check_for_POTCAR" in kwargs:
            warnings.warn("check_for_POTCAR is deprecated. Use check_for_potcar instead.", DeprecationWarning)
            check_for_potcar = cast(bool, kwargs.pop("check_for_POTCAR"))

        dirname: str = os.path.dirname(os.path.abspath(filename))
        names: list[str] | None = None
        if check_for_potcar and SETTINGS.get("PMG_POTCAR_CHECKS") is not False:
            potcars = glob(f"{dirname}/*POTCAR*")
            if potcars:
                try:
                    potcar = Potcar.from_file(min(potcars))
                    names = [sym.split("_")[0] for sym in potcar.symbols]
                    [get_el_sp(n) for n in names]  # ensure valid names
                except Exception:
                    names = None

        with zopen(filename, mode="rt") as file:
            return cls.from_str(file.read(), names, read_velocities=read_velocities)

    @classmethod
    def from_str(
        cls,
        data: str,
        default_names: list[str] | None = None,
        read_velocities: bool = True,
    ) -> Self:
        """
        Read POSCAR from a string.

        The code will try its best to determine the elements in the POSCAR in
        the following order:

        1. If default_names are supplied and valid, it will use those. Usually,
        default names comes from an external source, such as a POTCAR in the
        same directory.

        2. If there are no valid default names but the input file is VASP5-like
        and contains element symbols in the 6th line, the code will use that.

        3. Failing (2), the code will check if a symbol is provided at the end
        of each coordinate.

        If all else fails, the code will just assign the first n elements in
        increasing atomic number, where n is the number of species, to the
        Poscar. For example, H, He, Li, .... This will ensure at least a
        unique element is assigned to each site and any analysis that does not
        require specific elemental properties should work fine.

        Args:
            data (str): String containing Poscar data.
            default_names ([str]): Default symbols for the POSCAR file,
                usually coming from a POTCAR in the same directory.
            read_velocities (bool): Whether to read or not velocities if they
                are present in the POSCAR. Default is True.

        Returns:
            Poscar object.
        """
        # "^\s*$" doesn't match lines with no whitespace
        chunks: list[str] = re.split(r"\n\s*\n", data.rstrip(), flags=re.MULTILINE)
        try:
            if chunks[0] == "":
                chunks.pop(0)
                chunks[0] = "\n" + chunks[0]
        except IndexError:
            raise ValueError("Empty POSCAR")

        # Parse positions
        lines: list[str] = list(clean_lines(chunks[0].split("\n"), remove_empty_lines=False))
        comment: str = lines[0]
        scale: float = float(lines[1])
        lattice: np.ndarray = np.array([[float(i) for i in line.split()] for line in lines[2:5]])
        if scale < 0:
            # In vasp, a negative scale factor is treated as a volume. We need
            # to translate this to a proper lattice vector scaling.
            vol: float = abs(np.linalg.det(lattice))
            lattice *= (-scale / vol) ** (1 / 3)
        else:
            lattice *= scale

        vasp5_symbols: bool = False
        atomic_symbols: list[str] = []

        try:
            n_atoms: list[int] = [int(i) for i in lines[5].split()]
            ipos: int = 6

        except ValueError:
            vasp5_symbols = True
            symbols: list[str] = [symbol.split("/")[0] for symbol in lines[5].split()]

            # Atoms and number of atoms in POSCAR written with vasp appear on
            # multiple lines when atoms of the same type are not grouped together
            # and more than 20 groups are then defined ...
            # Example :
            # Cr16 Fe35 Ni2
            #    1.00000000000000
            #      8.5415010000000002   -0.0077670000000000   -0.0007960000000000
            #     -0.0077730000000000    8.5224019999999996    0.0105580000000000
            #     -0.0007970000000000    0.0105720000000000    8.5356889999999996
            #    Fe   Cr   Fe   Cr   Fe   Cr   Fe   Cr   Fe   Cr   Fe   Cr   Fe   Cr   Fe   Ni   Fe   Cr   Fe   Cr
            #    Fe   Ni   Fe   Cr   Fe
            #      1   1   2   4   2   1   1   1     2     1     1     1     4     1     1     1     5     3     6     1
            #      2   1   3   2   5
            # Direct
            #   ...
            n_lines_symbols: int = 1
            for n_lines_symbols in range(1, 11):
                try:
                    int(lines[5 + n_lines_symbols].split()[0])
                    break
                except ValueError:
                    pass

            for i_line_symbols in range(6, 5 + n_lines_symbols):
                symbols.extend(lines[i_line_symbols].split())

            n_atoms = []
            iline_natoms_start = 5 + n_lines_symbols
            for iline_natoms in range(iline_natoms_start, iline_natoms_start + n_lines_symbols):
                n_atoms.extend([int(i) for i in lines[iline_natoms].split()])

            for idx, n_atom in enumerate(n_atoms):
                atomic_symbols.extend([symbols[idx]] * n_atom)

            ipos = 5 + 2 * n_lines_symbols

        pos_type: str = lines[ipos].split()[0]

        has_selective_dynamics: bool = False
        # Selective dynamics
        if pos_type[0] in "sS":
            has_selective_dynamics = True
            ipos += 1
            pos_type = lines[ipos].split()[0]

        cart: bool = pos_type[0] in "cCkK"
        n_sites: int = sum(n_atoms)

        # If default_names is specified (usually coming from a POTCAR), use
        # them. This is in line with VASP's parsing order that the POTCAR
        # specified is the default used.
        if default_names is not None:
            try:
                atomic_symbols = []
                for idx, n_atom in enumerate(n_atoms):
                    atomic_symbols.extend([default_names[idx]] * n_atom)
                vasp5_symbols = True
            except IndexError:
                pass

        if not vasp5_symbols:
            ind: Literal[3, 6] = 6 if has_selective_dynamics else 3
            try:
                # Check if names are appended at the end of the coordinates
                atomic_symbols = [line.split()[ind] for line in lines[ipos + 1 : ipos + 1 + n_sites]]
                # Ensure symbols are valid elements
                if not all(Element.is_valid_symbol(sym) for sym in atomic_symbols):
                    raise ValueError("Non-valid symbols detected.")
                vasp5_symbols = True

            except (ValueError, IndexError):
                # Defaulting to false names
                atomic_symbols = []
                for idx, n_atom in enumerate(n_atoms, start=1):
                    symbol = Element.from_Z(idx).symbol
                    atomic_symbols.extend([symbol] * n_atom)
                warnings.warn(
                    f"Elements in POSCAR cannot be determined. Defaulting to false names {atomic_symbols}.",
                    BadPoscarWarning,
                )

        # Read the atomic coordinates
        coords: list[list[float]] = []
        selective_dynamics: list[list[bool]] | None = [] if has_selective_dynamics else None
        for idx in range(n_sites):
            tokens: list[str] = lines[ipos + 1 + idx].split()
            crd_scale: float = scale if cart else 1
            coords.append([float(j) * crd_scale for j in tokens[:3]])
            if selective_dynamics is not None:
                # Warn when values contain suspicious entries
                if any(value not in {"T", "F"} for value in tokens[3:6]):
                    warnings.warn("Selective dynamics values must be either 'T' or 'F'.", BadPoscarWarning)

                # Warn when elements contains Fluorine (F) (#3539)
                if atomic_symbols[idx] == "F" and len(tokens[3:]) >= 4 and "F" in tokens[3:7]:
                    warnings.warn(
                        (
                            "Selective dynamics toggled with Fluorine element detected. "
                            "Make sure the 4th-6th entry each position line is selective dynamics info."
                        ),
                        BadPoscarWarning,
                    )

                selective_dynamics.append([value == "T" for value in tokens[3:6]])

        # Warn when ALL degrees of freedom relaxed (#3539)
        if selective_dynamics is not None and all(all(i is True for i in in_list) for in_list in selective_dynamics):
            warnings.warn(
                "Ignoring selective dynamics tag, as no ionic degrees of freedom were fixed.", BadPoscarWarning
            )

        struct = Structure(
            lattice,
            atomic_symbols,
            coords,
            to_unit_cell=False,
            validate_proximity=False,
            coords_are_cartesian=cart,
        )

        lattice_velocities: list[list[float]] = []
        velocities: list[list[float]] = []
        predictor_corrector: list = []
        predictor_corrector_preamble: str = ""

        if read_velocities:
            # Parse the lattice velocities and current lattice, if present.
            # The header line should contain "Lattice velocities and vectors"
            # There is no space between the coordinates and this section, so
            # it appears in the lines of the first chunk
            if len(lines) > ipos + n_sites + 1 and lines[ipos + n_sites + 1].lower().startswith("l"):
                for line in lines[ipos + n_sites + 3 : ipos + n_sites + 9]:
                    lattice_velocities.append([float(tok) for tok in line.split()])

            # Parse velocities if any
            if len(chunks) > 1:
                for line in chunks[1].strip().split("\n"):
                    velocities.append([float(tok) for tok in line.split()])

            # Parse the predictor-corrector data
            if len(chunks) > 2:
                lines = chunks[2].strip().split("\n")
                # There are 3 sets of 3xN Predictor corrector parameters
                # So can't be stored as a single set of "site_property"

                # First line in chunk is a key in CONTCAR
                # Second line is POTIM
                # Third line is the thermostat parameters
                predictor_corrector_preamble = f"{lines[0]}\n{lines[1]}\n{lines[2]}"
                # Rest is three sets of parameters, each set contains
                # x, y, z predictor-corrector parameters for every atom in order
                lines = lines[3:]
                for st in range(n_sites):
                    d1 = [float(tok) for tok in lines[st].split()]
                    d2 = [float(tok) for tok in lines[st + n_sites].split()]
                    d3 = [float(tok) for tok in lines[st + 2 * n_sites].split()]
                    predictor_corrector.append([d1, d2, d3])

        return cls(
            struct,
            comment,
            selective_dynamics,
            vasp5_symbols,
            velocities=velocities,
            predictor_corrector=predictor_corrector,
            predictor_corrector_preamble=predictor_corrector_preamble,
            lattice_velocities=lattice_velocities,
        )

    def get_str(
        self,
        direct: bool = True,
        vasp4_compatible: bool = False,
        significant_figures: int = 16,
    ) -> str:
        """Return a string to be written as a POSCAR file. By default, site
        symbols are written, which is compatible for vasp >= 5.

        Args:
            direct (bool): Whether coordinates are output in direct or
                Cartesian. Defaults to True.
            vasp4_compatible (bool): Set to True to omit site symbols on 6th
                line to maintain backward vasp 4.x compatibility. Defaults
                to False.
            significant_figures (int): Number of significant digits to
                output all quantities. Defaults to 16. Note that positions are
                output in fixed point, while velocities are output in
                scientific format.

        Returns:
            str: representation of POSCAR.
        """
        # This corrects for VASP really annoying bug of crashing on lattices
        # which have triple product < 0. We will just invert the lattice
        # vectors.
        lattice = self.structure.lattice
        if np.linalg.det(lattice.matrix) < 0:
            lattice = Lattice(-lattice.matrix)

        # Add comment and lattice
        format_str: str = f"{{:{significant_figures + 5}.{significant_figures}f}}"
        lines: list[str] = [self.comment, "1.0"]
        for vec in lattice.matrix:
            lines.append(" ".join(format_str.format(c) for c in vec))

        # Add element symbols
        if self.true_names and not vasp4_compatible:
            lines.append(" ".join(self.site_symbols))
        lines.append(" ".join(map(str, self.natoms)))

        if self.selective_dynamics:
            lines.append("Selective dynamics")

        lines.append("direct" if direct else "cartesian")

        # Add ion positions and selective dynamics
        for idx, site in enumerate(self.structure):
            coords: ArrayLike = site.frac_coords if direct else site.coords
            line: str = " ".join(format_str.format(c) for c in coords)
            if self.selective_dynamics is not None:
                sd: list[str] = ["T" if j else "F" for j in self.selective_dynamics[idx]]
                line += f" {sd[0]} {sd[1]} {sd[2]}"
            line += f" {site.species_string}"
            lines.append(line)

        if self.lattice_velocities is not None:
            try:
                lines.extend(["Lattice velocities and vectors", "  1"])
                for velo in self.lattice_velocities:
                    # VASP is strict about the format when reading this quantity
                    lines.append(" ".join(f" {val: .7E}" for val in velo))
            except Exception:
                warnings.warn("Lattice velocities are missing or corrupted.", BadPoscarWarning)

        if self.velocities:
            try:
                lines.append("")
                for velo in self.velocities:
                    lines.append(" ".join(format_str.format(val) for val in velo))
            except Exception:
                warnings.warn("Velocities are missing or corrupted.", BadPoscarWarning)

        if self.predictor_corrector:
            lines.append("")
            if self.predictor_corrector_preamble:
                lines.append(self.predictor_corrector_preamble)
                pred = np.array(self.predictor_corrector)
                for col in range(3):
                    for z in pred[:, col]:
                        lines.append(" ".join(format_str.format(i) for i in z))
            else:
                warnings.warn(
                    "Preamble information missing or corrupt. Writing Poscar with no predictor corrector data.",
                    BadPoscarWarning,
                )

        return "\n".join(lines) + "\n"

    get_string = get_str

    def write_file(self, filename: PathLike, **kwargs) -> None:
        """Write POSCAR to a file. The supported kwargs are the same as those for
        the Poscar.get_str method and are passed through directly.
        """
        with zopen(filename, mode="wt") as file:
            file.write(self.get_str(**kwargs))

    def as_dict(self) -> dict:
        """MSONable dict."""
        return {
            "@module": type(self).__module__,
            "@class": type(self).__name__,
            "structure": self.structure.as_dict(),
            "true_names": self.true_names,
            "selective_dynamics": np.array(self.selective_dynamics).tolist(),
            "velocities": self.velocities,
            "predictor_corrector": self.predictor_corrector,
            "comment": self.comment,
        }

    @classmethod
    def from_dict(cls, dct: dict) -> Self:
        """
        Args:
            dct (dict): Dict representation.

        Returns:
            Poscar
        """
        return cls(
            Structure.from_dict(dct["structure"]),
            comment=dct["comment"],
            selective_dynamics=dct["selective_dynamics"],
            true_names=dct["true_names"],
            velocities=dct.get("velocities"),
            predictor_corrector=dct.get("predictor_corrector"),
        )

    def set_temperature(self, temperature: float) -> None:
        """
        Initialize the velocities based on Maxwell-Boltzmann distribution.
        Removes linear, but not angular drift (same as VASP).

        Scale the energies to the exact temperature (microcanonical ensemble)
        Velocities are given in A/fs. This is the VASP default when
        direct/cartesian is not specified (even when positions are given in
        direct coordinates).

        Overwrite imported velocities, if any.

        Args:
            temperature (float): Temperature in Kelvin.
        """
        # mean 0 variance 1
        velocities = np.random.randn(len(self.structure), 3)

        # In AMU, (N,1) array
        atomic_masses = np.array([site.specie.atomic_mass.to("kg") for site in self.structure])
        dof = 3 * len(self.structure) - 3

        # Remove linear drift (net momentum)
        velocities -= np.mean(atomic_masses[:, None] * velocities, axis=0) / np.mean(atomic_masses)

        # Scale velocities due to atomic masses
        # mean 0 std proportional to sqrt(1/m)
        velocities /= atomic_masses[:, None] ** (1 / 2)

        # Scale velocities to get correct temperature
        energy = np.sum(1 / 2 * atomic_masses * np.sum(velocities**2, axis=1))
        scale = (temperature * dof / (2 * energy / const.k)) ** (1 / 2)

        velocities *= scale * 1e-5  # these are in A/fs

        self.temperature = temperature
        self.structure.site_properties.pop("selective_dynamics", None)
        self.structure.site_properties.pop("predictor_corrector", None)

        # Set as list[list] to be consistent with the other
        # initializations
        self.structure.add_site_property("velocities", velocities.tolist())


class BadPoscarWarning(UserWarning):
    """Warning class for bad POSCAR entries."""


class Incar(dict, MSONable):
    """
    INCAR object for reading and writing INCAR files.
    Essentially a dictionary with some helper functions.
    """

    def __init__(self, params: dict[str, Any] | None = None) -> None:
        """
        Create an Incar object.

        Args:
            params (dict): Input parameters as a dictionary.
        """
        super().__init__()
        if params is not None:
            # If INCAR contains vector-like MAGMOMS given as a list
            # of floats, convert to a list of lists
            if (params.get("MAGMOM") and isinstance(params["MAGMOM"][0], (int, float))) and (
                params.get("LSORBIT") or params.get("LNONCOLLINEAR")
            ):
                val = []
                for idx in range(len(params["MAGMOM"]) // 3):
                    val.append(params["MAGMOM"][idx * 3 : (idx + 1) * 3])
                params["MAGMOM"] = val

            self.update(params)

    def __setitem__(self, key: str, val: Any) -> None:
        """
        Add parameter-val pair to Incar. Warn if parameter is not in list of
        valid INCAR tags. Also clean the parameter and val by stripping
        leading and trailing white spaces.
        """
        super().__setitem__(
            key.strip(),
            type(self).proc_val(key.strip(), val.strip()) if isinstance(val, str) else val,
        )

    def __str__(self) -> str:
        return self.get_str(sort_keys=True, pretty=False)

    def __add__(self, other: Self) -> Self:
        """
        Add all the values of another INCAR object to this object.
        Facilitate the use of "standard" INCARs.
        """
        params: dict[str, Any] = dict(self.items())
        for key, val in other.items():
            if key in self and val != self[key]:
                raise ValueError(f"INCARs have conflicting values for {key}: {self[key]} != {val}")
            params[key] = val
        return type(self)(params)

    def as_dict(self) -> dict:
        """MSONable dict."""
        dct = dict(self)
        dct["@module"] = type(self).__module__
        dct["@class"] = type(self).__name__
        return dct

    @classmethod
    def from_dict(cls, dct: dict[str, Any]) -> Self:
        """
        Args:
            dct (dict): Serialized Incar

        Returns:
            Incar
        """
        if dct.get("MAGMOM") and isinstance(dct["MAGMOM"][0], dict):
            dct["MAGMOM"] = [Magmom.from_dict(m) for m in dct["MAGMOM"]]
        return cls({k: v for k, v in dct.items() if k not in ("@module", "@class")})

    def copy(self) -> Self:
        return type(self)(self)

    def get_str(self, sort_keys: bool = False, pretty: bool = False) -> str:
        """Get a string representation of the INCAR. Differ from the
        __str__ method to provide options for pretty printing.

        Args:
            sort_keys (bool): Whether to sort the INCAR parameters
                alphabetically. Defaults to False.
            pretty (bool): Whether to pretty align output.
                Defaults to False.
        """
        keys: list[str] = sorted(self) if sort_keys else list(self)
        lines = []
        for key in keys:
            if key == "MAGMOM" and isinstance(self[key], list):
                value = []

                if isinstance(self[key][0], (list, Magmom)) and (self.get("LSORBIT") or self.get("LNONCOLLINEAR")):
                    value.append(" ".join(str(i) for j in self[key] for i in j))
                elif self.get("LSORBIT") or self.get("LNONCOLLINEAR"):
                    for _key, group in itertools.groupby(self[key]):
                        value.append(f"3*{len(tuple(group))}*{_key}")
                else:
                    # float() to ensure backwards compatibility between
                    # float magmoms and Magmom objects
                    for _key, group in itertools.groupby(self[key], key=float):
                        value.append(f"{len(tuple(group))}*{_key}")

                lines.append([key, " ".join(value)])
            elif isinstance(self[key], list):
                lines.append([key, " ".join(map(str, self[key]))])
            else:
                lines.append([key, self[key]])

        if pretty:
            return str(tabulate([[line[0], "=", line[1]] for line in lines], tablefmt="plain"))
        return str_delimited(lines, None, " = ") + "\n"

    def write_file(self, filename: PathLike) -> None:
        """Write Incar to a file.

        Args:
            filename (str): filename to write to.
        """
        with zopen(filename, mode="wt") as file:
            file.write(str(self))

    @classmethod
    def from_file(cls, filename: PathLike) -> Self:
        """Read an Incar object from a file.

        Args:
            filename (str): Filename for file

        Returns:
            Incar object
        """
        with zopen(filename, mode="rt") as file:
            return cls.from_str(file.read())

    @classmethod
    def from_str(cls, string: str) -> Self:
        """Read an Incar object from a string.

        Args:
            string (str): Incar string

        Returns:
            Incar object
        """
        lines: list[str] = list(clean_lines(string.splitlines()))
        params: dict[str, Any] = {}
        for line in lines:
            for sline in line.split(";"):
                if match := re.match(r"(\w+)\s*=\s*(.*)", sline.strip()):
                    key: str = match[1].strip()
                    val: Any = match[2].strip()
                    params[key] = cls.proc_val(key, val)
        return cls(params)

    @staticmethod
    def proc_val(key: str, val: Any) -> list | bool | float | int | str:
        """Helper method to convert INCAR parameters to proper types
        like ints, floats, lists, etc.

        Args:
            key (str): INCAR parameter key
            val (Any): Value of INCAR parameter.
        """
        list_keys = (
            "LDAUU",
            "LDAUL",
            "LDAUJ",
            "MAGMOM",
            "DIPOL",
            "LANGEVIN_GAMMA",
            "QUAD_EFG",
            "EINT",
        )
        bool_keys = (
            "LDAU",
            "LWAVE",
            "LSCALU",
            "LCHARG",
            "LPLANE",
            "LUSE_VDW",
            "LHFCALC",
            "ADDGRID",
            "LSORBIT",
            "LNONCOLLINEAR",
        )
        float_keys = (
            "EDIFF",
            "SIGMA",
            "TIME",
            "ENCUTFOCK",
            "HFSCREEN",
            "POTIM",
            "EDIFFG",
            "AGGAC",
            "PARAM1",
            "PARAM2",
        )
        int_keys = (
            "NSW",
            "NBANDS",
            "NELMIN",
            "ISIF",
            "IBRION",
            "ISPIN",
            "ISTART",
            "ICHARG",
            "NELM",
            "ISMEAR",
            "NPAR",
            "LDAUPRINT",
            "LMAXMIX",
            "ENCUT",
            "NSIM",
            "NKRED",
            "NUPDOWN",
            "ISPIND",
            "LDAUTYPE",
            "IVDW",
        )
        lower_str_keys = ("ML_MODE",)

        def smart_int_or_float(num_str: str) -> str | float:
            """Determine whether a string represents an integer or a float."""
            if "." in num_str or "e" in num_str.lower():
                return float(num_str)
            return int(num_str)

        try:
            if key in list_keys:
                output = []
                tokens = re.findall(r"(-?\d+\.?\d*)\*?(-?\d+\.?\d*)?\*?(-?\d+\.?\d*)?", val)
                for tok in tokens:
                    if tok[2] and "3" in tok[0]:
                        output.extend([smart_int_or_float(tok[2])] * int(tok[0]) * int(tok[1]))
                    elif tok[1]:
                        output.extend([smart_int_or_float(tok[1])] * int(tok[0]))
                    else:
                        output.append(smart_int_or_float(tok[0]))
                return output

            if key in bool_keys:
                if match := re.match(r"^\.?([T|F|t|f])[A-Za-z]*\.?", val):
                    return match[1].lower() == "t"

                raise ValueError(f"{key} should be a boolean type!")

            if key in float_keys:
                return float(re.search(r"^-?\d*\.?\d*[e|E]?-?\d*", val)[0])  # type: ignore[index]

            if key in int_keys:
                return int(re.match(r"^-?[0-9]+", val)[0])  # type: ignore[index]

            if key in lower_str_keys:
                return val.strip().lower()

        except ValueError:
            pass

        # Not in known keys. We will try a hierarchy of conversions.
        try:
            return int(val)
        except ValueError:
            pass

        try:
            return float(val)
        except ValueError:
            pass

        if "true" in val.lower():
            return True

        if "false" in val.lower():
            return False

        return val.strip().capitalize()

    def diff(self, other: Self) -> dict[str, dict[str, Any]]:
        """
        Diff function for Incar. Compare two Incars and indicate which
        parameters are the same and which are not. Useful for checking whether
        two runs were done using the same parameters.

        Args:
            other (Incar): The other Incar object to compare to.

        Returns:
            dict[str, dict]: of the following format:
                {"Same" : parameters_that_are_the_same, "Different": parameters_that_are_different}
                Note that the parameters are return as full dictionaries of values. E.g. {"ISIF":3}
        """
        similar_params = {}
        different_params = {}
        for k1, v1 in self.items():
            if k1 not in other:
                different_params[k1] = {"INCAR1": v1, "INCAR2": None}
            elif v1 != other[k1]:
                different_params[k1] = {"INCAR1": v1, "INCAR2": other[k1]}
            else:
                similar_params[k1] = v1

        for k2, v2 in other.items():
            if k2 not in similar_params and k2 not in different_params and k2 not in self:
                different_params[k2] = {"INCAR1": None, "INCAR2": v2}

        return {"Same": similar_params, "Different": different_params}

    def check_params(self) -> None:
        """Check INCAR for invalid tags or values.
        If a tag doesn't exist, calculation will still run, however VASP
        will ignore the tag and set it as default without letting you know.
        """
        # Load INCAR tag/value check reference file
        with open(os.path.join(module_dir, "incar_parameters.json"), encoding="utf-8") as json_file:
            incar_params = json.loads(json_file.read())

        for tag, val in self.items():
            # Check if the tag exists
            if tag not in incar_params:
                warnings.warn(f"Cannot find {tag} in the list of INCAR tags", BadIncarWarning, stacklevel=2)
                continue

            # Check value and its type
            param_type = incar_params[tag].get("type")
            allowed_values = incar_params[tag].get("values")

            if param_type is not None and type(val).__name__ != param_type:
                warnings.warn(f"{tag}: {val} is not a {param_type}", BadIncarWarning, stacklevel=2)

            # Only check value when it's not None,
            # meaning there is recording for corresponding value
            if allowed_values is not None and val not in allowed_values:
                warnings.warn(f"{tag}: Cannot find {val} in the list of values", BadIncarWarning, stacklevel=2)


class BadIncarWarning(UserWarning):
    """Warning class for bad INCAR parameters."""


@unique
class KpointsSupportedModes(Enum):
    """Enum type of all supported modes for Kpoint generation."""

    Automatic = 0
    Gamma = 1
    Monkhorst = 2
    Line_mode = 3
    Cartesian = 4
    Reciprocal = 5

    def __str__(self) -> str:
        return str(self.name)

    @classmethod
    def from_str(cls, mode: str) -> Self:
        """
        Args:
            mode: String

        Returns:
            Kpoints_supported_modes
        """
        initial = mode.lower()[0]
        for key in cls:
            if key.name.lower()[0] == initial:
                return key
        raise ValueError(f"Invalid Kpoint {mode=}")


class Kpoints(MSONable):
    """KPOINTS reader/writer."""

    supported_modes = KpointsSupportedModes

    def __init__(
        self,
        comment: str = "Default gamma",
        num_kpts: int = 0,
        style: KpointsSupportedModes = supported_modes.Gamma,
        kpts: Sequence[Kpoint] = ((1, 1, 1),),
        kpts_shift: Vector3D = (0, 0, 0),
        kpts_weights: list[float] | None = None,
        coord_type: Literal["Reciprocal", "Cartesian"] | None = None,
        labels: list[str] | None = None,
        tet_number: int = 0,
        tet_weight: float = 0,
        tet_connections: list[tuple] | None = None,
    ) -> None:
        """
        Highly flexible constructor for Kpoints object. The flexibility comes
        at the cost of usability and in general, it is recommended that you use
        the default constructor only if you know exactly what you are doing and
        requires the flexibility. For most usage cases, the three automatic
        schemes can be constructed far more easily using the convenience static
        constructors (automatic, gamma_automatic, monkhorst_automatic) and it
        is recommended that you use those.

        Args:
            comment (str): String comment for Kpoints. Defaults to "Default gamma".
            num_kpts: Following VASP method of defining the KPOINTS file, this
                parameter is the number of kpoints specified. If set to 0
                (or negative), VASP automatically generates the KPOINTS.
            style: Style for generating KPOINTS. Use one of the
                Kpoints.supported_modes enum types.
            kpts (2D array): Array of kpoints. Even when only a single
                specification is required, e.g. in the automatic scheme,
                the kpts should still be specified as a 2D array. e.g.
                [(20,),] or [(2, 2, 2),].
            kpts_shift (3x1 array): Shift for kpoints.
            kpts_weights (list[float]): Optional weights for explicit kpoints.
            coord_type: In line-mode, this variable specifies whether the
                Kpoints were given in Cartesian or Reciprocal coordinates.
            labels: In line-mode, this should provide a list of labels for
                each kpt. It is optional in explicit kpoint mode as comments for
                k-points.
            tet_number: For explicit kpoints, specifies the number of
                tetrahedrons for the tetrahedron method.
            tet_weight: For explicit kpoints, specifies the weight for each
                tetrahedron for the tetrahedron method.
            tet_connections: For explicit kpoints, specifies the connections
                of the tetrahedrons for the tetrahedron method.
                Format is a list of tuples, [ (sym_weight, [tet_vertices]),
                ...]

        The default behavior of the constructor is for a Gamma centered,
        1x1x1 KPOINTS with no shift.
        """
        if num_kpts > 0 and not labels and not kpts_weights:
            raise ValueError("For explicit or line-mode kpoints, either the labels or kpts_weights must be specified.")

        self.comment = comment
        self.num_kpts = num_kpts
        self.kpts = kpts
        self.style = style
        self.coord_type = coord_type
        self.kpts_weights = kpts_weights
        self.kpts_shift = tuple(kpts_shift)
        self.labels = labels
        self.tet_number = tet_number
        self.tet_weight = tet_weight
        self.tet_connections = tet_connections

    def __eq__(self, other: object) -> bool:
        if not isinstance(other, type(self)):
            return NotImplemented
        return self.as_dict() == other.as_dict()

    def __repr__(self) -> str:
        lines = [self.comment, str(self.num_kpts), self.style.name]

        style = self.style.name.lower()[0]
        if style == "l":
            lines.append(str(self.coord_type))

        for idx, kpt in enumerate(self.kpts):
            lines.append(" ".join(map(str, kpt)))  # type: ignore[arg-type]
            if style == "l":
                if self.labels is not None:
                    lines[-1] += f" ! {self.labels[idx]}"
                if idx % 2 == 1:
                    lines[-1] += "\n"
            elif self.num_kpts > 0 and self.kpts_weights is not None:
                if self.labels is not None:
                    lines[-1] += f" {int(self.kpts_weights[idx])} {self.labels[idx]}"
                else:
                    lines[-1] += f" {int(self.kpts_weights[idx])}"

        # Print tetrahedron parameters if the number of tetrahedrons > 0
        if style not in "lagm" and self.tet_number > 0:
            lines.extend(("Tetrahedron", f"{self.tet_number} {self.tet_weight:f}"))
            if self.tet_connections is not None:
                for sym_weight, vertices in self.tet_connections:
                    a, b, c, d = vertices
                    lines.append(f"{sym_weight} {a} {b} {c} {d}")

        # Print shifts for automatic kpoints types if not zero.
        if self.num_kpts <= 0 and tuple(self.kpts_shift) != (0, 0, 0):
            lines.append(" ".join(map(str, self.kpts_shift)))
        return "\n".join(lines) + "\n"

    @property
    def kpts(self) -> Sequence[Kpoint]:
        """
        A sequence of Kpoints, where each Kpoint is a tuple of 3 or 1.
        """
        if all(isinstance(kpt, (list, tuple, np.ndarray)) and len(kpt) in {1, 3} for kpt in self._kpts):
            return cast(Sequence[Kpoint], list(map(tuple, self._kpts)))  # type: ignore[arg-type]

        if all(isinstance(point, (int, float)) for point in self._kpts) and len(self._kpts) == 3:
            return [cast(Kpoint, tuple(self._kpts))]

        raise ValueError(f"Invalid Kpoint {self._kpts}.")

    @kpts.setter
    def kpts(self, kpts: Sequence[float | int] | Sequence[Sequence[float | int]]) -> None:
        """
        Args:
            kpts: Sequence[float | int] | Sequence[Sequence[float | int]]
        """
        self._kpts = kpts

    @property
    def style(self) -> KpointsSupportedModes:
        """Style for kpoint generation. One of Kpoints_supported_modes enum."""
        return self._style

    @style.setter
    def style(self, style) -> None:
        """Set the style for the Kpoints. One of Kpoints_supported_modes enum.

        Args:
            style: Style
        """
        if isinstance(style, str):
            style = type(self).supported_modes.from_str(style)

        if (
            style
            in {
                type(self).supported_modes.Automatic,
                type(self).supported_modes.Gamma,
                type(self).supported_modes.Monkhorst,
            }
            and len(self.kpts) > 1
        ):
            raise ValueError(
                "For fully automatic or automatic gamma or monk "
                "kpoints, only a single line for the number of "
                "divisions is allowed."
            )

        self._style = style

    @classmethod
    def automatic(cls, subdivisions: int) -> Self:
        """
        Constructor for a fully automatic Kpoint grid, with
        gamma centered Monkhorst-Pack grids and the number of subdivisions
        along each reciprocal lattice vector determined by the scheme in the
        VASP manual.

        Args:
            subdivisions (int): Number of subdivisions along
                each reciprocal lattice vector.

        Returns:
            Kpoints object
        """
        return cls(
            "Fully automatic kpoint scheme",
            0,
            style=cls.supported_modes.Automatic,
            kpts=[
                (subdivisions,),
            ],
        )

    @classmethod
    def gamma_automatic(cls, kpts: Kpoint = (1, 1, 1), shift: Vector3D = (0, 0, 0)) -> Self:
        """
        Constructor for an automatic Gamma centered Kpoint grid.

        Args:
            kpts: Subdivisions N_1, N_2 and N_3 along reciprocal lattice
                vectors. Defaults to (1, 1, 1)
            shift: Shift to be applied to the kpoints. Defaults to (0, 0, 0).

        Returns:
            Kpoints object
        """
        return cls("Automatic kpoint scheme", 0, cls.supported_modes.Gamma, kpts=[kpts], kpts_shift=shift)

    @classmethod
    def monkhorst_automatic(cls, kpts: Kpoint = (2, 2, 2), shift: Vector3D = (0, 0, 0)) -> Self:
        """
        Convenient static constructor for an automatic Monkhorst pack Kpoint
        grid.

        Args:
            kpts: Subdivisions N_1, N_2, N_3 along reciprocal lattice
                vectors. Defaults to (2, 2, 2)
            shift: Shift to be applied to the kpoints. Defaults to (0, 0, 0).

        Returns:
            Kpoints object
        """
        return cls("Automatic kpoint scheme", 0, cls.supported_modes.Monkhorst, kpts=[kpts], kpts_shift=shift)

    @classmethod
    def automatic_density(cls, structure: Structure, kppa: float, force_gamma: bool = False) -> Self:
        """Get an automatic Kpoint object based on a structure and a kpoint
        density. Uses Gamma centered meshes for hexagonal cells and face-centered cells,
        Monkhorst-Pack grids otherwise.

        Algorithm:
            Uses a simple approach scaling the number of divisions along each
            reciprocal lattice vector proportional to its length.

        Args:
            structure (Structure): Input structure
            kppa (float): Grid density
            force_gamma (bool): Force a gamma centered mesh (default is to
                use gamma only for hexagonal cells or odd meshes)

        Returns:
            Kpoints
        """
        comment = f"pymatgen with grid density = {kppa:.0f} / number of atoms"
        if math.fabs((math.floor(kppa ** (1 / 3) + 0.5)) ** 3 - kppa) < 1:
            kppa += kppa * 0.01
        lattice = structure.lattice
        lengths: Vector3D = lattice.abc
        ngrid = kppa / len(structure)
        mult: float = (ngrid * lengths[0] * lengths[1] * lengths[2]) ** (1 / 3)

        num_div: Tuple3Ints = cast(Tuple3Ints, [math.floor(max(mult / length, 1)) for length in lengths])

        is_hexagonal: bool = lattice.is_hexagonal()
        is_face_centered: bool = structure.get_space_group_info()[0][0] == "F"
        has_odd: bool = any(idx % 2 == 1 for idx in num_div)
        if has_odd or is_hexagonal or is_face_centered or force_gamma:
            style = cls.supported_modes.Gamma
        else:
            style = cls.supported_modes.Monkhorst

        return cls(
            comment,
            0,
            style,
            [num_div],
            (0, 0, 0),
        )

    @classmethod
    def automatic_gamma_density(cls, structure: Structure, kppa: float) -> Self:
        """Get an automatic Kpoint object based on a structure and a kpoint
        density. Uses Gamma centered meshes always. For GW.

        Algorithm:
            Uses a simple approach scaling the number of divisions along each
            reciprocal lattice vector proportional to its length.

        Args:
            structure: Input structure
            kppa: Grid density
        """
        lattice = structure.lattice
        a, b, c = lattice.abc
        n_grid = kppa / len(structure)

        multip = (n_grid * a * b * c) ** (1 / 3)
        n_div: list[int] = cast(list[int], [round(multip / length) for length in lattice.abc])

        # Ensure that all num_div[i] > 0
        n_div = [idx if idx > 0 else 1 for idx in n_div]

        # VASP documentation recommends to use even grids for n <= 8 and odd grids for n > 8.
        n_div = [idx + idx % 2 if idx <= 8 else idx - idx % 2 + 1 for idx in n_div]

        style = cls.supported_modes.Gamma

        comment = f"pymatgen with grid density = {kppa:.0f} / number of atoms"

        n_kpts = 0
        return cls(
            comment,
            n_kpts,
            style,
            [cast(Tuple3Ints, tuple(n_div))],
            (0, 0, 0),
        )

    @classmethod
    def automatic_density_by_vol(cls, structure: Structure, kppvol: int, force_gamma: bool = False) -> Self:
        """Get an automatic Kpoint object based on a structure and a kpoint
        density per inverse Angstrom^3 of reciprocal cell.

        Algorithm:
            Same as automatic_density()

        Args:
            structure (Structure): Input structure
            kppvol (int): Grid density per Angstrom^(-3) of reciprocal cell
            force_gamma (bool): Force a gamma centered mesh

        Returns:
            Kpoints
        """
        vol = structure.lattice.reciprocal_lattice.volume
        kppa = kppvol * vol * len(structure)
        return cls.automatic_density(structure, kppa, force_gamma=force_gamma)

    @classmethod
    def automatic_density_by_lengths(
        cls, structure: Structure, length_densities: Sequence[float], force_gamma: bool = False
    ) -> Self:
        """Get an automatic Kpoint object based on a structure and a k-point
        density normalized by lattice constants.

        Algorithm:
            For a given dimension, the # of k-points is chosen as
            length_density = # of kpoints * lattice constant, e.g. [50.0, 50.0, 1.0] would
            have k-points of 50/a x 50/b x 1/c.

        Args:
            structure (Structure): Input structure
            length_densities (list[float]): Defines the density of k-points in each
            dimension, e.g. [50.0, 50.0, 1.0].
            force_gamma (bool): Force a gamma centered mesh

        Returns:
            Kpoints
        """
        if len(length_densities) != 3:
            raise ValueError(f"The dimensions of length_densities must be 3, not {len(length_densities)}")

        comment: str = f"k-point density of {length_densities}/[a, b, c]"

        lattice = structure.lattice

        abc = lattice.abc
        num_div: Tuple3Ints = tuple(np.ceil(ld / abc[idx]) for idx, ld in enumerate(length_densities))

        is_hexagonal: bool = lattice.is_hexagonal()
        is_face_centered: bool = structure.get_space_group_info()[0][0] == "F"
        has_odd: bool = any(idx % 2 == 1 for idx in num_div)
        if has_odd or is_hexagonal or is_face_centered or force_gamma:
            style = cls.supported_modes.Gamma
        else:
            style = cls.supported_modes.Monkhorst

        return cls(
            comment,
            0,
            style,
            [
                num_div,
            ],
            (0, 0, 0),
        )

    @classmethod
    def automatic_linemode(cls, divisions: int, ibz: HighSymmKpath) -> Self:
        """
        Convenient static constructor for a KPOINTS in mode line_mode.
        gamma centered Monkhorst-Pack grids and the number of subdivisions
        along each reciprocal lattice vector determined by the scheme in the
        VASP manual.

        Args:
            divisions: Parameter determining the number of k-points along each high symmetry line.
            ibz: HighSymmKpath object (pymatgen.symmetry.bandstructure)

        Returns:
            Kpoints object
        """
        kpoints = []
        labels = []
        for path in ibz.kpath["path"]:
            kpoints.append(ibz.kpath["kpoints"][path[0]])
            labels.append(path[0])
            for i in range(1, len(path) - 1):
                kpoints.append(ibz.kpath["kpoints"][path[i]])
                labels.append(path[i])
                kpoints.append(ibz.kpath["kpoints"][path[i]])
                labels.append(path[i])

            kpoints.append(ibz.kpath["kpoints"][path[-1]])
            labels.append(path[-1])

        return cls(
            "Line_mode KPOINTS file",
            style=cls.supported_modes.Line_mode,
            coord_type="Reciprocal",
            kpts=kpoints,
            labels=labels,
            num_kpts=divisions,
        )

    def copy(self) -> Self:
        """Make a copy of the Kpoints object."""
        return self.from_dict(self.as_dict())

    @classmethod
    def from_file(cls, filename: PathLike) -> Self:
<<<<<<< HEAD
        """Read a Kpoints object from a KPOINTS file.

        Args:
            filename (PathLike): Filen to read.
=======
        """
        Reads a Kpoints object from a KPOINTS file.

        Args:
            filename (PathLike): filename to read from.
>>>>>>> d3c3b658

        Returns:
            Kpoints object
        """
        with zopen(filename, mode="rt") as file:
            return cls.from_str(file.read())

    @classmethod
    def from_str(cls, string: str) -> Self:
        """
        Reads a Kpoints object from a KPOINTS string.

        Args:
            string (str): KPOINTS string.

        Returns:
            Kpoints object
        """
        lines = [line.strip() for line in string.splitlines()]

        comment = lines[0]
        num_kpts = int(lines[1].split()[0].strip())
        style = lines[2].lower()[0]

        # Fully automatic KPOINTS
        if style == "a":
            return cls.automatic(int(lines[3].split()[0].strip()))

        coord_pattern = re.compile(r"^\s*([\d+.\-Ee]+)\s+([\d+.\-Ee]+)\s+([\d+.\-Ee]+)")

        # Automatic gamma and Monk KPOINTS, with optional shift
        if style in {"g", "m"}:
            _kpt: list[float] = [float(i) for i in lines[3].split()]
            if len(_kpt) != 3:
                raise ValueError("Invalid Kpoint length.")
            kpt: Tuple3Floats = cast(Tuple3Floats, tuple(_kpt))

            kpts_shift: Vector3D = (0, 0, 0)
            if len(lines) > 4 and coord_pattern.match(lines[4]):
                try:
                    _kpts_shift: list[float] = [float(i) for i in lines[4].split()]
                except ValueError:
                    _kpts_shift = [0, 0, 0]

                if len(_kpts_shift) != 3:
                    raise ValueError("Invalid kpoint shift length.")

                kpts_shift = cast(Vector3D, tuple(_kpts_shift))

            return cls.gamma_automatic(kpt, kpts_shift) if style == "g" else cls.monkhorst_automatic(kpt, kpts_shift)

        # Automatic kpoints with basis
        if num_kpts <= 0:
            _style = cls.supported_modes.Cartesian if style in "ck" else cls.supported_modes.Reciprocal
            _kpts_shift = [float(i) for i in lines[6].split()]
            kpts_shift = cast(Vector3D, tuple(_kpts_shift)) if len(_kpts_shift) == 3 else (0, 0, 0)

            kpts: list[Kpoint] = [
                cast(Kpoint, tuple(float(j) for j in lines[line_idx].split())) for line_idx in range(3, 6)
            ]

            return cls(
                comment=comment,
                num_kpts=num_kpts,
                style=_style,
                kpts=kpts,
                kpts_shift=kpts_shift,
            )

        # Line-mode KPOINTS, usually used with band structures
        if style == "l":
            coord_type: Literal["Cartesian", "Reciprocal"] = (
                "Cartesian" if lines[3].lower()[0] in "ck" else "Reciprocal"
            )
            _style = cls.supported_modes.Line_mode
            _kpts: list[Kpoint] = []
            labels = []
            patt = re.compile(r"([e0-9.\-]+)\s+([e0-9.\-]+)\s+([e0-9.\-]+)\s*!*\s*(.*)")
            for idx in range(4, len(lines)):
                line = lines[idx]
                if match := patt.match(line):
                    _kpts.append((float(match[1]), float(match[2]), float(match[3])))
                    labels.append(match[4].strip())

            return cls(
                comment=comment,
                num_kpts=num_kpts,
                style=_style,
                kpts=_kpts,
                coord_type=coord_type,
                labels=labels,
            )

        # Assume explicit KPOINTS if all else fails.
        _style = cls.supported_modes.Cartesian if style in "ck" else cls.supported_modes.Reciprocal
        kpts = []
        kpts_weights = []
        labels = []
        tet_number = 0
        tet_weight: float = 0
        tet_connections = None

        for idx in range(3, 3 + num_kpts):
            tokens = lines[idx].split()
            kpts.append(cast(Kpoint, tuple(float(i) for i in tokens[:3])))
            kpts_weights.append(float(tokens[3]))
            if len(tokens) > 4:
                labels.append(tokens[4])
            else:
                labels.append(None)
        try:
            # Deal with tetrahedron method
            if lines[3 + num_kpts].strip().lower()[0] == "t":
                tokens = lines[4 + num_kpts].split()
                tet_number = int(tokens[0])
                tet_weight = float(tokens[1])
                tet_connections = []
                for idx in range(5 + num_kpts, 5 + num_kpts + tet_number):
                    tokens = lines[idx].split()
                    tet_connections.append((int(tokens[0]), [int(tokens[j]) for j in range(1, 5)]))
        except IndexError:
            pass

        return cls(
            comment=comment,
            num_kpts=num_kpts,
            style=cls.supported_modes[str(_style)],
            kpts=kpts,
            kpts_weights=kpts_weights,
            tet_number=tet_number,
            tet_weight=tet_weight,
            tet_connections=tet_connections,
            labels=labels,
        )

    def write_file(self, filename: PathLike) -> None:
        """Write Kpoints to a file.

        Args:
            filename (PathLike): Filename to write to.
        """
        with zopen(filename, mode="wt") as file:
            file.write(str(self))

    def as_dict(self) -> dict:
        """MSONable dict."""
        dct = {
            "@module": type(self).__module__,
            "@class": type(self).__name__,
            "comment": self.comment,
            "nkpoints": self.num_kpts,
            "generation_style": self.style.name,
            "kpoints": self.kpts,
            "usershift": self.kpts_shift,
            "kpts_weights": self.kpts_weights,
            "coord_type": self.coord_type,
            "labels": self.labels,
            "tet_number": self.tet_number,
            "tet_weight": self.tet_weight,
            "tet_connections": self.tet_connections,
        }

        optional_paras = ("genvec1", "genvec2", "genvec3", "shift")
        for para in optional_paras:
            if para in self.__dict__:
                dct[para] = self.__dict__[para]
        return dct

    @classmethod
    def from_dict(cls, dct: dict) -> Self:
        """
        Args:
            dct (dict): Dict representation.

        Returns:
            Kpoints
        """
        comment = dct.get("comment", "")
        generation_style = cast(KpointsSupportedModes, dct.get("generation_style"))
        kpts = dct.get("kpoints", ((1, 1, 1),))
        kpts_shift = dct.get("usershift", (0, 0, 0))
        num_kpts = dct.get("nkpoints", 0)
        return cls(
            comment=comment,
            kpts=kpts,
            style=generation_style,
            kpts_shift=kpts_shift,
            num_kpts=num_kpts,
            kpts_weights=dct.get("kpts_weights"),
            coord_type=dct.get("coord_type"),
            labels=dct.get("labels"),
            tet_number=dct.get("tet_number", 0),
            tet_weight=dct.get("tet_weight", 0),
            tet_connections=dct.get("tet_connections"),
        )


def _parse_bool(string: str) -> bool:
    if match := re.match(r"^\.?([TFtf])[A-Za-z]*\.?", string):
        return match[1] in {"T", "t"}
    raise ValueError(f"{string} should be a boolean type!")


def _parse_float(string: str) -> float:
    if match := re.search(r"^-?\d*\.?\d*[eE]?-?\d*", string):
        return float(match[0])
    raise ValueError(f"{string} should be a float type!")


def _parse_int(string: str) -> int:
    if match := re.match(r"^-?[0-9]+", string):
        return int(match[0])
    raise ValueError(f"{string} should be an int type!")


def _parse_list(string: str) -> list[float]:
    return [float(y) for y in re.split(r"\s+", string.strip()) if not y.isalpha()]


class Orbital(NamedTuple):
    n: int
    l: int  # noqa: E741
    j: float
    E: float
    occ: float


class OrbitalDescription(NamedTuple):
    l: int  # noqa: E741
    E: float
    Type: int
    Rcut: float
    Type2: int | None
    Rcut2: float | None


# Hashes computed from the full POTCAR file contents by pymatgen (not 1st-party VASP hashes)
PYMATGEN_POTCAR_HASHES = loadfn(f"{module_dir}/vasp_potcar_pymatgen_hashes.json")
# Written to some newer POTCARs by VASP
VASP_POTCAR_HASHES = loadfn(f"{module_dir}/vasp_potcar_file_hashes.json")
POTCAR_STATS_PATH: str = os.path.join(module_dir, "potcar-summary-stats.json.bz2")


class PotcarSingle:
    """
    Object for a **single** POTCAR. The builder assumes the POTCAR contains
    the complete untouched string "data" and a dict of keywords.

    Attributes:
        data (str): POTCAR data as a string.
        keywords (dict): Keywords parsed from the POTCAR as a dict. All keywords are also
            accessible as attributes in themselves. e.g. potcar.enmax, potcar.encut, etc.

    MD5 hashes of the entire POTCAR file and the actual data are validated
    against a database of known good hashes. Appropriate warnings or errors
    are raised if validation fails.
    """

    # Note: there are multiple releases of the {LDA,PBE} {52,54} POTCARs
    #     the original (UNIVIE) releases include no SHA256 hashes nor COPYR fields
    #     in the PSCTR/header field.
    # We indicate the older release in `functional_dir` as PBE_52, PBE_54, LDA_52, LDA_54.
    # The newer release is indicated as PBE_52_W_HASH, etc.
    functional_dir: ClassVar[dict[str, str]] = {
        "PBE": "POT_GGA_PAW_PBE",
        "PBE_52": "POT_GGA_PAW_PBE_52",
        "PBE_52_W_HASH": "POTPAW_PBE_52",
        "PBE_54": "POT_GGA_PAW_PBE_54",
        "PBE_54_W_HASH": "POTPAW_PBE_54",
        "PBE_64": "POT_PAW_PBE_64",
        "LDA": "POT_LDA_PAW",
        "LDA_52": "POT_LDA_PAW_52",
        "LDA_52_W_HASH": "POTPAW_LDA_52",
        "LDA_54": "POT_LDA_PAW_54",
        "LDA_54_W_HASH": "POTPAW_LDA_54",
        "LDA_64": "POT_LDA_PAW_64",
        "PW91": "POT_GGA_PAW_PW91",
        "LDA_US": "POT_LDA_US",
        "PW91_US": "POT_GGA_US_PW91",
        "Perdew_Zunger81": "POT_LDA_PAW",
    }

    functional_tags: ClassVar[dict[str, dict[Literal["name", "class"], str]]] = {
        "pe": {"name": "PBE", "class": "GGA"},
        "91": {"name": "PW91", "class": "GGA"},
        "rp": {"name": "revPBE", "class": "GGA"},
        "am": {"name": "AM05", "class": "GGA"},
        "ps": {"name": "PBEsol", "class": "GGA"},
        "pw": {"name": "PW86", "class": "GGA"},
        "lm": {"name": "Langreth-Mehl-Hu", "class": "GGA"},
        "pb": {"name": "Perdew-Becke", "class": "GGA"},
        "ca": {"name": "Perdew-Zunger81", "class": "LDA"},
        "hl": {"name": "Hedin-Lundquist", "class": "LDA"},
        "wi": {"name": "Wigner Interpolation", "class": "LDA"},
    }

    parse_functions: ClassVar[dict[str, Any]] = {
        "LULTRA": _parse_bool,
        "LUNSCR": _parse_bool,
        "LCOR": _parse_bool,
        "LPAW": _parse_bool,
        "EATOM": _parse_float,
        "RPACOR": _parse_float,
        "POMASS": _parse_float,
        "ZVAL": _parse_float,
        "RCORE": _parse_float,
        "RWIGS": _parse_float,
        "ENMAX": _parse_float,
        "ENMIN": _parse_float,
        "EMMIN": _parse_float,
        "EAUG": _parse_float,
        "DEXC": _parse_float,
        "RMAX": _parse_float,
        "RAUG": _parse_float,
        "RDEP": _parse_float,
        "RDEPT": _parse_float,
        "QCUT": _parse_float,
        "QGAM": _parse_float,
        "RCLOC": _parse_float,
        "IUNSCR": _parse_int,
        "ICORE": _parse_int,
        "NDATA": _parse_int,
        "VRHFIN": str.strip,
        "LEXCH": str.strip,
        "TITEL": str.strip,
        "STEP": _parse_list,
        "RRKJ": _parse_list,
        "GGA": _parse_list,
        "SHA256": str.strip,
        "COPYR": str.strip,
    }

    # Used for POTCAR validation
    _potcar_summary_stats = loadfn(POTCAR_STATS_PATH)

    def __init__(self, data: str, symbol: str | None = None) -> None:
        """
        Args:
            data (str): Complete, single and raw POTCAR file as a string.
            symbol (str): POTCAR symbol corresponding to the filename suffix
                e.g. "Tm_3" for POTCAR.TM_3".
                If not given, pymatgen will attempt to extract the symbol
                from the file itself, but is not always reliable!
        """
        self.data = data

        # VASP parses header in vasprun.xml and this differs from the TITEL
        self.header = data.split("\n")[0].strip()

        match = re.search(r"(?s)(parameters from PSCTR are:.*?END of PSCTR-controll parameters)", data)
        search_lines = match[1] if match else ""

        keywords = {}
        for key, val in re.findall(r"(\S+)\s*=\s*(.*?)(?=;|$)", search_lines, flags=re.MULTILINE):
            try:
                keywords[key] = self.parse_functions[key](val)  # type: ignore[operator]
            except KeyError:
                warnings.warn(f"Ignoring unknown variable type {key}")

        PSCTR: dict[str, Any] = {}

        array_search = re.compile(r"(-*[0-9.]+)")
        orbitals: list[Orbital] = []
        descriptions: list[OrbitalDescription] = []
        if atomic_config_match := re.search(r"(?s)Atomic configuration(.*?)Description", search_lines):
            lines = atomic_config_match[1].splitlines()
            match = re.search(r"([0-9]+)", lines[1])
            num_entries = int(match[1]) if match else 0
            PSCTR["nentries"] = num_entries
            for line in lines[3:]:
                if orbit := array_search.findall(line):
                    orbitals.append(
                        Orbital(int(orbit[0]), int(orbit[1]), float(orbit[2]), float(orbit[3]), float(orbit[4]))
                    )
            PSCTR["Orbitals"] = tuple(orbitals)

        if description_string := re.search(
            r"(?s)Description\s*\n(.*?)Error from kinetic energy argument \(eV\)",
            search_lines,
        ):
            for line in description_string[1].splitlines():
                if description := array_search.findall(line):
                    descriptions.append(
                        OrbitalDescription(
                            int(description[0]),
                            float(description[1]),
                            int(description[2]),
                            float(description[3]),
                            int(description[4]) if len(description) > 4 else None,
                            float(description[5]) if len(description) > 4 else None,
                        )
                    )

        if descriptions:
            PSCTR["OrbitalDescriptions"] = tuple(descriptions)

        rrkj_kinetic_energy_string = re.search(
            r"(?s)Error from kinetic energy argument \(eV\)\s*\n(.*?)END of PSCTR-controll parameters",
            search_lines,
        )
        rrkj_array = []
        if rrkj_kinetic_energy_string:
            for line in rrkj_kinetic_energy_string[1].splitlines():
                if "=" not in line:
                    rrkj_array += _parse_list(line.strip("\n"))
            if rrkj_array:
                PSCTR["RRKJ"] = tuple(rrkj_array)

        self.keywords = dict(sorted((PSCTR | keywords).items()))

        if symbol:
            self._symbol = symbol
        else:
            try:
                self._symbol = keywords["TITEL"].split(" ")[1].strip()
            except IndexError:
                self._symbol = keywords["TITEL"].strip()

        # Compute the POTCAR meta to check them against the database of known metadata,
        # and possibly SHA256 hashes contained in the file itself.
        if not self.is_valid:
            warnings.warn(
                f"POTCAR data with symbol {self.symbol} is not known to pymatgen. Your "
                "POTCAR may be corrupted or pymatgen's POTCAR database is incomplete.",
                UnknownPotcarWarning,
            )

    def __eq__(self, other: object) -> bool:
        if not isinstance(other, type(self)):
            return NotImplemented
        return self.data == other.data and self.keywords == other.keywords

    def __getattr__(self, attr: str) -> Any:
        """Delegates attributes to keywords. For example, you can use potcarsingle.enmax to get the ENMAX of the POTCAR.

        For float type properties, they are converted to the correct float. By
        default, all energies in eV and all length scales are in Angstroms.
        """
        try:
            return self.keywords[attr.upper()]
        except Exception:
            raise AttributeError(attr)

    def __str__(self) -> str:
        return f"{self.data}\n"

    def __repr__(self) -> str:
        cls_name = type(self).__name__
        symbol, functional = self.symbol, self.functional
        TITEL, VRHFIN, n_valence_elec = (self.keywords.get(key) for key in ("TITEL", "VRHFIN", "ZVAL"))
        return f"{cls_name}({symbol=}, {functional=}, {TITEL=}, {VRHFIN=}, {n_valence_elec=:.0f})"

    @property
    def electron_configuration(self) -> list[tuple[int, str, int]] | None:
        """Electronic configuration of the PotcarSingle."""
        if not self.nelectrons.is_integer():
            warnings.warn("POTCAR has non-integer charge, electron configuration not well-defined.")
            return None

        el = Element.from_Z(self.atomic_no)
        full_config = el.full_electronic_structure
        nelect = self.nelectrons
        config = []
        while nelect > 0:
            e = full_config.pop(-1)
            config.append(e)
            nelect -= e[-1]
        return config

    @property
    def element(self) -> str:
        """Attempt to return the atomic symbol based on the VRHFIN keyword."""
        element = self.keywords["VRHFIN"].split(":")[0].strip()
        try:
            return Element(element).symbol

        except ValueError:
            # VASP incorrectly gives the element symbol for Xe as "X"
            # Some potentials, e.g. Zr_sv, gives the symbol as r.
            if element == "X":
                return "Xe"
            return Element(self.symbol.split("_")[0]).symbol

    @property
    def atomic_no(self) -> int:
        """Attempt to return the atomic number based on the VRHFIN keyword."""
        return Element(self.element).Z

    @property
    def nelectrons(self) -> float:
        """Number of electrons."""
        return self.zval

    @property
    def symbol(self) -> str:
        """The POTCAR symbol, e.g. W_pv."""
        return self._symbol

    @property
    def potential_type(self) -> Literal["NC", "PAW", "US"]:
        """Type of PSP: NC (Norm-conserving), US (Ultra-soft), PAW (Projector augmented wave)."""
        if self.lultra:
            return "US"
        if self.lpaw:
            return "PAW"
        return "NC"

    @property
    def functional(self) -> str | None:
        """Functional associated with PotcarSingle."""
        return self.functional_tags.get(self.LEXCH.lower(), {}).get("name")

    @property
    def functional_class(self) -> str | None:
        """Functional class associated with PotcarSingle."""
        return self.functional_tags.get(self.LEXCH.lower(), {}).get("class")

    @property
    def hash_sha256_from_file(self) -> str | None:
        """SHA256 hash of the POTCAR file as read from the file. None if no SHA256 hash is found."""
        if _sha256 := getattr(self, "SHA256", None):
            return _sha256.split()[0]
        return None

    @property
    def sha256_computed_file_hash(self) -> str:
        """Compute a SHA256 hash of the PotcarSingle EXCLUDING lines starting with 'SHA256' and 'COPYR'."""
        # We have to remove lines with the hash itself and the copyright
        # notice to get the correct hash.
        potcar_list = self.data.split("\n")
        potcar_to_hash = [line for line in potcar_list if not line.strip().startswith(("SHA256", "COPYR"))]
        potcar_to_hash_str = "\n".join(potcar_to_hash)
        return sha256(potcar_to_hash_str.encode("utf-8")).hexdigest()

    @property
    def md5_computed_file_hash(self) -> str:
        """MD5 hash of the entire PotcarSingle."""
        # usedforsecurity=False needed in FIPS mode (Federal Information Processing Standards)
        # https://github.com/materialsproject/pymatgen/issues/2804
        md5 = hashlib.new("md5", usedforsecurity=False)  # hashlib.md5(usedforsecurity=False) is py39+
        md5.update(self.data.encode("utf-8"))
        return md5.hexdigest()

    @property
    def md5_header_hash(self) -> str:
        """MD5 hash of the metadata defining the PotcarSingle."""
        hash_str = ""
        for k, v in self.keywords.items():
            # For newer POTCARS we have to exclude 'SHA256' and 'COPYR lines
            # since they were not used in the initial hashing
            if k in {"nentries", "Orbitals", "SHA256", "COPYR"}:
                continue
            hash_str += f"{k}"
            if isinstance(v, (bool, int)):
                hash_str += f"{v}"
            elif isinstance(v, float):
                hash_str += f"{v:.3f}"
            elif isinstance(v, (tuple, list)):
                for item in v:
                    if isinstance(item, float):
                        hash_str += f"{item:.3f}"
                    elif isinstance(item, (Orbital, OrbitalDescription)):
                        for item_v in item:
                            if isinstance(item_v, (int, str)):
                                hash_str += f"{item_v}"
                            elif isinstance(item_v, float):
                                hash_str += f"{item_v:.3f}"
                            else:
                                hash_str += f"{item_v}" if item_v else ""
            else:
                hash_str += v.replace(" ", "")

        self.hash_str = hash_str
        # usedforsecurity=False needed in FIPS mode (Federal Information Processing Standards)
        # https://github.com/materialsproject/pymatgen/issues/2804
        md5 = hashlib.new("md5", usedforsecurity=False)  # hashlib.md5(usedforsecurity=False) is py39+
        md5.update(hash_str.lower().encode("utf-8"))
        return md5.hexdigest()

    @property
    def is_valid(self) -> bool:
        """
        Check that POTCAR matches reference metadata.
        Parsed metadata is stored in self._summary_stats as a human-readable dict,
            self._summary_stats = {
                "keywords": {
                    "header": list[str],
                    "data": list[str],
                },
                "stats": {
                    "header": dict[float],
                    "data": dict[float],
                },
            }

        Rationale:
            Each POTCAR is structured as
                Header (self.keywords)
                Data (actual pseudopotential values in data blocks)

            For the Data block of POTCAR, there are unformatted data blocks
            of unknown length and contents/data type, e.g. you might see
                <float> <bool>
                <Data Keyword>
                <int> <int> <float>
                <float> ... <float>
                <Data Keyword>
                <float> ... <float>
            but this is impossible to process algorithmically without a full POTCAR schema.
            Note also that POTCARs can contain **different** data keywords

            All keywords found in the header, essentially self.keywords, and the data block
            (<Data Keyword> above) are stored in self._summary_stats["keywords"]

            To avoid issues of copyright, statistics (mean, mean of abs vals, variance, max, min)
            for the numeric values in the header and data sections of POTCAR are stored
            in self._summary_stats["stats"]

            tol is then used to match statistical values within a tolerance
        """

        possible_potcar_matches = []
        # Some POTCARs have an LEXCH (functional used to generate the POTCAR)
        # with the expected functional, e.g. the C_d POTCAR for PBE is actually an
        # LDA pseudopotential.

        # Thus we have to look for matches in all POTCAR dirs, not just the ones with
        # consistent values of LEXCH
        for func in self.functional_dir:
            for titel_no_spc in self._potcar_summary_stats[func]:
                if self.TITEL.replace(" ", "") == titel_no_spc:
                    for potcar_subvariant in self._potcar_summary_stats[func][titel_no_spc]:
                        if self.VRHFIN.replace(" ", "") == potcar_subvariant["VRHFIN"]:
                            possible_match = {"POTCAR_FUNCTIONAL": func, "TITEL": titel_no_spc, **potcar_subvariant}
                            possible_potcar_matches.append(possible_match)

        def parse_fortran_style_str(input_str: str) -> str | bool | float | int:
            """Parse any input string as bool, int, float, or failing that, str.
            Used to parse FORTRAN-generated POTCAR files where it's unknown
            a priori what type of data will be encountered.
            """
            input_str = input_str.strip()

            if input_str.lower() in {"t", "f", "true", "false"}:
                return input_str[0].lower() == "t"

            if input_str.upper() == input_str.lower() and input_str[0].isnumeric():
                # NB: fortran style floats always include a decimal point.
                #     While you can set, e.g. x = 1E4, you cannot print/write x without
                #     a decimal point:
                #         `write(6,*) x`          -->   `10000.0000` in stdout
                #         `write(6,'(E10.0)') x`  -->   segfault
                #     The (E10.0) means write an exponential-format number with 10
                #         characters before the decimal, and 0 characters after
                return float(input_str) if "." in input_str else int(input_str)

            try:
                return float(input_str)
            except ValueError:
                return input_str

        psp_keys, psp_vals = [], []
        potcar_body = self.data.split("END of PSCTR-controll parameters\n")[1]
        for row in re.split(r"\n+|;", potcar_body):  # FORTRAN allows ; to delimit multiple lines merged into 1 line
            tmp_str = ""
            for raw_val in row.split():
                parsed_val = parse_fortran_style_str(raw_val)
                if isinstance(parsed_val, str):
                    tmp_str += parsed_val.strip()
                elif isinstance(parsed_val, (float, int)):
                    psp_vals.append(parsed_val)
            if len(tmp_str) > 0:
                psp_keys.append(tmp_str.lower())

        keyword_vals = []
        for kwd in self.keywords:
            val = self.keywords[kwd]
            if isinstance(val, bool):
                # has to come first since bools are also ints
                keyword_vals.append(1.0 if val else 0.0)
            elif isinstance(val, (float, int)):
                keyword_vals.append(val)
            elif hasattr(val, "__len__"):
                keyword_vals += [num for num in val if isinstance(num, (float, int))]

        def data_stats(data_list: Sequence) -> dict:
            """Used for hash-less and therefore less brittle POTCAR validity checking."""
            arr = np.array(data_list)
            return {
                "MEAN": np.mean(arr),
                "ABSMEAN": np.mean(np.abs(arr)),
                "VAR": np.mean(arr**2),
                "MIN": arr.min(),
                "MAX": arr.max(),
            }

        # NB: to add future summary stats in a way that's consistent with PMG,
        # it's easiest to save the summary stats as an attr of PotcarSingle
        self._summary_stats: dict[str, dict] = {  # for this PotcarSingle instance
            "keywords": {
                "header": [kwd.lower() for kwd in self.keywords],
                "data": psp_keys,
            },
            "stats": {
                "header": data_stats(keyword_vals),
                "data": data_stats(psp_vals),
            },
        }

        data_match_tol: float = 1e-6
        for ref_psp in possible_potcar_matches:
            key_match = all(
                set(ref_psp["keywords"][key]) == set(self._summary_stats["keywords"][key]) for key in ["header", "data"]
            )

            data_diff = [
                abs(ref_psp["stats"][key][stat] - self._summary_stats["stats"][key][stat])
                for stat in ["MEAN", "ABSMEAN", "VAR", "MIN", "MAX"]
                for key in ["header", "data"]
            ]
            data_match = all(np.array(data_diff) < data_match_tol)

            if key_match and data_match:
                return True

        return False

    def write_file(self, filename: str) -> None:
        """Write PotcarSingle to a file.

        Args:
            filename (str): Filename to write to.
        """
        with zopen(filename, mode="wt") as file:
            file.write(str(self))

    def copy(self) -> Self:
        """Return a copy of the PotcarSingle.

        Returns:
            PotcarSingle
        """
        return type(self)(self.data, symbol=self.symbol)

    @classmethod
    def from_file(cls, filename: PathLike) -> Self:
        """Read PotcarSingle from file.

        Args:
            filename: Filename.

        Returns:
            PotcarSingle
        """
        match = re.search(r"(?<=POTCAR\.)(.*)(?=.gz)", str(filename))
        symbol = match[0] if match else ""

        try:
            with zopen(filename, mode="rt") as file:
                return cls(file.read(), symbol=symbol or None)

        except UnicodeDecodeError:
            warnings.warn("POTCAR contains invalid unicode errors. We will attempt to read it by ignoring errors.")

            with codecs.open(str(filename), "r", encoding="utf-8", errors="ignore") as file:
                return cls(file.read(), symbol=symbol or None)

    @classmethod
    def from_symbol_and_functional(
        cls,
        symbol: str,
        functional: str | None = None,
    ) -> Self:
        """Make a PotcarSingle from a symbol and functional.

        Args:
            symbol (str): Symbol, e.g. Li_sv
            functional (str): Functional, e.g. PBE

        Returns:
            PotcarSingle
        """
        functional = functional or SETTINGS.get("PMG_DEFAULT_FUNCTIONAL", "PBE")
        if functional is None:
            raise ValueError("Cannot get functional.")

        functional_subdir = SETTINGS.get("PMG_VASP_PSP_SUB_DIRS", {}).get(functional, cls.functional_dir[functional])
        PMG_VASP_PSP_DIR = SETTINGS.get("PMG_VASP_PSP_DIR")
        if PMG_VASP_PSP_DIR is None:
            raise ValueError(
                f"No POTCAR for {symbol} with {functional=} found. Please set the PMG_VASP_PSP_DIR in .pmgrc.yaml."
            )
        if not os.path.isdir(PMG_VASP_PSP_DIR):
            raise FileNotFoundError(f"{PMG_VASP_PSP_DIR=} does not exist.")

        paths_to_try: list[str] = [
            os.path.join(PMG_VASP_PSP_DIR, functional_subdir, f"POTCAR.{symbol}"),
            os.path.join(PMG_VASP_PSP_DIR, functional_subdir, symbol, "POTCAR"),
        ]
        path = paths_to_try[0]
        for path in paths_to_try:
            path = os.path.expanduser(path)
            path = zpath(path)
            if os.path.isfile(path):
                return cls.from_file(path)

        raise FileNotFoundError(
            f"You do not have the right POTCAR with {functional=} and {symbol=}\n"
            f"in your {PMG_VASP_PSP_DIR=}.\nPaths tried:\n- " + "\n- ".join(paths_to_try)
        )

    def verify_potcar(self) -> tuple[bool, bool]:
        """
        Attempt to verify the integrity of the POTCAR data.

        This method checks the whole file (removing only the SHA256
        metadata) against the SHA256 hash in the header if this is found.
        If no SHA256 hash is found in the file, the file hash (md5 hash of the
        whole file) is checked against all POTCAR file hashes known to pymatgen.

        Returns:
            tuple[bool, bool]: has_sha256 and passed_hash_check.
        """
        if self.hash_sha256_from_file:
            has_sha256 = True
            hash_is_valid = self.hash_sha256_from_file == self.sha256_computed_file_hash

        else:
            has_sha256 = False
            # If no sha256 hash is found in the POTCAR file, compare the whole
            # file with known potcar file hashes.
            md5_file_hash = self.md5_computed_file_hash
            hash_is_valid = md5_file_hash in VASP_POTCAR_HASHES

        return has_sha256, hash_is_valid

    def identify_potcar(
        self,
        mode: Literal["data", "file"] = "data",
        data_tol: float = 1e-6,
    ) -> tuple[list[str], list[str]]:
        """
        Identify the symbol and compatible functionals associated with this PotcarSingle.

        This method checks the summary statistics of either the POTCAR metadadata
        (PotcarSingle._summary_stats[key]["header"] for key in ("keywords", "stats") )
        or the entire POTCAR file (PotcarSingle._summary_stats) against a database
        of hashes for POTCARs distributed with VASP 5.4.4.

        Args:
            mode ("data" or "file"): "data" mode checks the POTCAR header keywords
                and stats only while "file" mode checks the entire summary stats.
            data_tol (float): Tolerance for comparing the summary statistics of the POTCAR
                with the reference statistics.

        Returns:
            symbol (list): List of symbols associated with the PotcarSingle
            potcar_functionals (list): List of potcar functionals associated with
                the PotcarSingle
        """
        if mode == "data":
            check_modes = ["header"]
        elif mode == "file":
            check_modes = ["header", "data"]
        else:
            raise ValueError(f"Bad {mode=}. Choose 'data' or 'file'.")

        identity: dict[str, list] = {"potcar_functionals": [], "potcar_symbols": []}
        for func in self.functional_dir:
            for ref_psp in self._potcar_summary_stats[func].get(self.TITEL.replace(" ", ""), []):
                if self.VRHFIN.replace(" ", "") != ref_psp["VRHFIN"]:
                    continue

                key_match = all(
                    set(ref_psp["keywords"][key]) == set(self._summary_stats["keywords"][key]) for key in check_modes
                )

                data_diff = [
                    abs(ref_psp["stats"][key][stat] - self._summary_stats["stats"][key][stat])
                    for stat in ["MEAN", "ABSMEAN", "VAR", "MIN", "MAX"]
                    for key in check_modes
                ]

                data_match = all(np.array(data_diff) < data_tol)

                if key_match and data_match:
                    identity["potcar_functionals"].append(func)
                    identity["potcar_symbols"].append(ref_psp["symbol"])

        for key, values in identity.items():
            if len(values) == 0:
                # The two keys are set simultaneously, either key being zero indicates no match
                return [], []
            identity[key] = list(set(values))

        return identity["potcar_functionals"], identity["potcar_symbols"]

    def identify_potcar_hash_based(
        self,
        mode: Literal["data", "file"] = "data",
    ) -> tuple[list[str], list[str]]:
        """
        Identify the symbol and compatible functionals associated with this PotcarSingle.

        This method checks the MD5 hash of either the POTCAR metadadata (PotcarSingle.md5_header_hash)
        or the entire POTCAR file (PotcarSingle.md5_computed_file_hash) against a database
        of hashes for POTCARs distributed with VASP 5.4.4.

        Args:
            mode ("data" | "file"): "data" mode checks the hash of the POTCAR metadata in self.keywords,
                while "file" mode checks the hash of the entire POTCAR file.

        Returns:
            symbol (list): List of symbols associated with the PotcarSingle
            potcar_functionals (list): List of potcar functionals associated with
                the PotcarSingle
        """
        # Dict to translate the sets in the .json file to the keys used in VaspInputSet
        mapping_dict = {
            "potUSPP_GGA": {
                "pymatgen_key": "PW91_US",
                "vasp_description": "Ultrasoft pseudo potentials"
                "for LDA and PW91 (dated 2002-08-20 and 2002-04-08,"
                "respectively). These files are outdated, not"
                "supported and only distributed as is.",
            },
            "potUSPP_LDA": {
                "pymatgen_key": "LDA_US",
                "vasp_description": "Ultrasoft pseudo potentials"
                "for LDA and PW91 (dated 2002-08-20 and 2002-04-08,"
                "respectively). These files are outdated, not"
                "supported and only distributed as is.",
            },
            "potpaw_GGA": {
                "pymatgen_key": "PW91",
                "vasp_description": "The LDA, PW91 and PBE PAW datasets"
                "(snapshot: 05-05-2010, 19-09-2006 and 06-05-2010,"
                "respectively). These files are outdated, not"
                "supported and only distributed as is.",
            },
            "potpaw_LDA": {
                "pymatgen_key": "Perdew-Zunger81",
                "vasp_description": "The LDA, PW91 and PBE PAW datasets"
                "(snapshot: 05-05-2010, 19-09-2006 and 06-05-2010,"
                "respectively). These files are outdated, not"
                "supported and only distributed as is.",
            },
            "potpaw_LDA.52": {
                "pymatgen_key": "LDA_52",
                "vasp_description": "LDA PAW datasets version 52,"
                "including the early GW variety (snapshot 19-04-2012)."
                "When read by VASP these files yield identical results"
                "as the files distributed in 2012 ('unvie' release).",
            },
            "potpaw_LDA.54": {
                "pymatgen_key": "LDA_54",
                "vasp_description": "LDA PAW datasets version 54,"
                "including the GW variety (original release 2015-09-04)."
                "When read by VASP these files yield identical results as"
                "the files distributed before.",
            },
            "potpaw_PBE": {
                "pymatgen_key": "PBE",
                "vasp_description": "The LDA, PW91 and PBE PAW datasets"
                "(snapshot: 05-05-2010, 19-09-2006 and 06-05-2010,"
                "respectively). These files are outdated, not"
                "supported and only distributed as is.",
            },
            "potpaw_PBE.52": {
                "pymatgen_key": "PBE_52",
                "vasp_description": "PBE PAW datasets version 52,"
                "including early GW variety (snapshot 19-04-2012)."
                "When read by VASP these files yield identical"
                "results as the files distributed in 2012.",
            },
            "potpaw_PBE.54": {
                "pymatgen_key": "PBE_54",
                "vasp_description": "PBE PAW datasets version 54,"
                "including the GW variety (original release 2015-09-04)."
                "When read by VASP these files yield identical results as"
                "the files distributed before.",
            },
            "unvie_potpaw.52": {
                "pymatgen_key": "unvie_LDA_52",
                "vasp_description": "files released previously"
                "for vasp.5.2 (2012-04) and vasp.5.4 (2015-09-04) by univie.",
            },
            "unvie_potpaw.54": {
                "pymatgen_key": "unvie_LDA_54",
                "vasp_description": "files released previously"
                "for vasp.5.2 (2012-04) and vasp.5.4 (2015-09-04) by univie.",
            },
            "unvie_potpaw_PBE.52": {
                "pymatgen_key": "unvie_PBE_52",
                "vasp_description": "files released previously"
                "for vasp.5.2 (2012-04) and vasp.5.4 (2015-09-04) by univie.",
            },
            "unvie_potpaw_PBE.54": {
                "pymatgen_key": "unvie_PBE_52",
                "vasp_description": "files released previously"
                "for vasp.5.2 (2012-04) and vasp.5.4 (2015-09-04) by univie.",
            },
        }

        if mode == "data":
            hash_db = PYMATGEN_POTCAR_HASHES
            potcar_hash = self.md5_header_hash
        elif mode == "file":
            hash_db = VASP_POTCAR_HASHES
            potcar_hash = self.md5_computed_file_hash
        else:
            raise ValueError(f"Bad {mode=}. Choose 'data' or 'file'.")

        if identity := hash_db.get(potcar_hash):
            # Convert the potcar_functionals from the .json dict into the functional
            # keys that pymatgen uses
            potcar_functionals = [*{mapping_dict[i]["pymatgen_key"] for i in identity["potcar_functionals"]}]

            return potcar_functionals, identity["potcar_symbols"]
        return [], []


def _gen_potcar_summary_stats(
    append: bool = False,
    vasp_psp_dir: str | None = None,
    summary_stats_filename: str | None = POTCAR_STATS_PATH,
):
    """
    Regenerate the reference data in potcar-summary-stats.json.bz2 used to validate POTCARs
    by comparing header values and several statistics of copyrighted POTCAR data without
    having to record the POTCAR data itself.

    THIS FUNCTION IS DESTRUCTIVE. It will completely overwrite potcar-summary-stats.json.bz2.

    Args:
        append (bool): Change whether data is appended to the existing potcar-summary-stats.json.bz2,
            or if a completely new file is generated. Defaults to False.
        PMG_VASP_PSP_DIR (str): Change where this function searches for POTCARs
            defaults to the PMG_VASP_PSP_DIR environment variable if not set. Defaults to None.
        summary_stats_filename (str): Name of the output summary stats file. Defaults to
            '<pymatgen_install_dir>/io/vasp/potcar-summary-stats.json.bz2'.
    """
    func_dir_exist: dict[str, str] = {}
    vasp_psp_dir = vasp_psp_dir or SETTINGS.get("PMG_VASP_PSP_DIR")
    for func, func_dir in PotcarSingle.functional_dir.items():
        cpsp_dir = f"{vasp_psp_dir}/{func_dir}"
        if os.path.isdir(cpsp_dir):
            func_dir_exist[func] = func_dir
        else:
            warnings.warn(f"missing {func_dir} POTCAR directory")

    # Use append = True if a new POTCAR library is released to add new summary stats
    # without completely regenerating the dict of summary stats
    # Use append = False to completely regenerate the summary stats dict
    new_summary_stats = loadfn(summary_stats_filename) if append else {}

    for func, func_dir in func_dir_exist.items():
        new_summary_stats.setdefault(func, {})  # initialize dict if key missing

        potcar_list = glob(f"{vasp_psp_dir}/{func_dir}/POTCAR*") + glob(f"{vasp_psp_dir}/{func_dir}/*/POTCAR*")
        for potcar in potcar_list:
            psp = PotcarSingle.from_file(potcar)
            titel_key = psp.TITEL.replace(" ", "")

            # Some POTCARs have the same TITEL, but are named differently
            # e.g. there is an "original" PBE POTCAR.Fe_pv and a POTCAR.Fe_pv_new
            # which share a TITEL but differ in their contents
            if titel_key not in new_summary_stats[func]:
                new_summary_stats[func][titel_key] = []
            new_summary_stats[func][titel_key].append(
                {
                    "LEXCH": psp.LEXCH,
                    "VRHFIN": psp.VRHFIN.replace(" ", ""),
                    "symbol": psp.symbol,
                    "ZVAL": psp.ZVAL,
                    **psp._summary_stats,
                }
            )

    if summary_stats_filename:
        dumpfn(new_summary_stats, summary_stats_filename)

    return new_summary_stats


class Potcar(list, MSONable):
    """Read and write POTCAR files for calculations. Consists of a list of PotcarSingle."""

    FUNCTIONAL_CHOICES = tuple(PotcarSingle.functional_dir)

    def __init__(
        self,
        symbols: Sequence[str] | None = None,
        functional: str | None = None,
        sym_potcar_map: dict[str, str] | None = None,
    ) -> None:
        """
        Args:
            symbols (list[str]): Element symbols for POTCAR. This should correspond
                to the symbols used by VASP. e.g. "Mg", "Fe_pv", etc.
            functional (str): Functional used. To know what functional options
                there are, use Potcar.FUNCTIONAL_CHOICES. Note that VASP has
                different versions of the same functional. By default, the old
                PBE functional is used. If you want the newer ones, use PBE_52 or
                PBE_54. Note that if you intend to compare your results with the
                Materials Project, you should use the default setting. You can also
                override the default by setting PMG_DEFAULT_FUNCTIONAL in your
                .pmgrc.yaml.
            sym_potcar_map (dict): Allows a user to specify a specific element
                symbol to raw POTCAR mapping.
        """
        if functional is None:
            functional = SETTINGS.get("PMG_DEFAULT_FUNCTIONAL", "PBE")
        super().__init__()
        self.functional = functional
        if symbols is not None:
            self.set_symbols(symbols, functional, sym_potcar_map)

    def __str__(self) -> str:
        return "\n".join(str(potcar).strip("\n") for potcar in self) + "\n"

    def __iter__(self) -> Iterator[PotcarSingle]:
        """Boilerplate code. Only here to supply type hint so
        `for psingle in Potcar()` is correctly inferred as PotcarSingle
        """
        return super().__iter__()

    @property
    def symbols(self) -> list[str]:
        """The atomic symbols of all the atoms in the POTCAR file."""
        return [psingle.symbol for psingle in self]

    @symbols.setter
    def symbols(self, symbols: Sequence[str]) -> None:
        self.set_symbols(symbols, functional=self.functional)

    @property
    def spec(self) -> list[dict]:
        """The atomic symbols and hash of all the atoms in the POTCAR file."""
        return [{"symbol": psingle.symbol, "hash": psingle.md5_computed_file_hash} for psingle in self]

    def as_dict(self) -> dict:
        """MSONable dict representation."""
        return {
            "functional": self.functional,
            "symbols": self.symbols,
            "@module": type(self).__module__,
            "@class": type(self).__name__,
        }

    @classmethod
    def from_dict(cls, dct: dict) -> Self:
        """
        Args:
            dct (dict): Dict representation.

        Returns:
            Potcar
        """
        return Potcar(symbols=dct["symbols"], functional=dct["functional"])

    @classmethod
    def from_file(cls, filename: PathLike) -> Self:
        """
        Reads Potcar from file.

        Args:
            filename: Filename

        Returns:
            Potcar
        """
        with zopen(filename, mode="rt") as file:
            fdata = file.read()

        potcar = cls()
        functionals: list[str | None] = []
        for psingle_str in fdata.split("End of Dataset"):
            if p_strip := psingle_str.strip():
                psingle = PotcarSingle(f"{p_strip}\nEnd of Dataset\n")
                potcar.append(psingle)
                functionals.append(psingle.functional)

        if len(set(functionals)) != 1:
            raise ValueError("File contains incompatible functionals!")

        potcar.functional = functionals[0]
        return potcar

    def write_file(self, filename: PathLike) -> None:
        """Write Potcar to a file.

        Args:
            filename (PathLike): filename to write to.
        """
        with zopen(filename, mode="wt") as file:
            file.write(str(self))

    def set_symbols(
        self,
        symbols: Sequence[str],
        functional: str | None = None,
        sym_potcar_map: dict[str, str] | None = None,
    ) -> None:
        """
        Initialize the POTCAR from a set of symbols. Currently, the POTCARs can
        be fetched from a location specified in .pmgrc.yaml. Use pmg config
        to add this setting.

        Args:
            symbols (list[str]): A list of element symbols
            functional (str): The functional to use. If None, the setting
                PMG_DEFAULT_FUNCTIONAL in .pmgrc.yaml is used, or if this is
                not set, it will default to PBE.
            sym_potcar_map (dict): A map of symbol:raw POTCAR string. If
                sym_potcar_map is specified, POTCARs will be generated from
                the given map data rather than the config file location.
        """
        del self[:]

        if sym_potcar_map:
            self.extend(PotcarSingle(sym_potcar_map[el]) for el in symbols)
        else:
            self.extend(PotcarSingle.from_symbol_and_functional(el, functional) for el in symbols)


class UnknownPotcarWarning(UserWarning):
    """Warning raised when POTCAR hashes do not pass validation."""


class VaspInput(dict, MSONable):
    """Contain a set of vasp input objects corresponding to a run."""

    def __init__(
        self,
        incar: dict | Incar,
        kpoints: Kpoints | None,
        poscar: Poscar,
        potcar: Potcar | str | None,
        potcar_spec: bool = False,
        optional_files: dict[PathLike, object] | None = None,
        **kwargs,
    ) -> None:
        """
        Initialize a VaspInput object with the given input files.

        Args:
            incar (Incar): The Incar object.
            kpoints (Kpoints): The Kpoints object.
            poscar (Poscar): The Poscar object.
            potcar (Potcar or str): The Potcar object.
            potcar_spec (bool = False) : used to share POTCAR info without license issues.
                True --> POTCAR is a list of symbols, write POTCAR.spec
                False --> POTCAR is a VASP POTCAR, write POTCAR
            optional_files (dict): Other input files supplied as a dict of {filename: object}.
                The object should follow standard pymatgen conventions in implementing a
                as_dict() and from_dict method.
            **kwargs: Additional keyword arguments to be stored in the VaspInput object.
        """
        super().__init__(**kwargs)
        self._potcar_filename = "POTCAR" + (".spec" if potcar_spec else "")
        self.update({"INCAR": incar, "KPOINTS": kpoints, "POSCAR": poscar, self._potcar_filename: potcar})
        if optional_files is not None:
            self.update(optional_files)

    def __str__(self) -> str:
        output: list = []
        for key, val in self.items():
            output.extend((key, str(val), ""))
        return "\n".join(output)

    def as_dict(self) -> dict:
        """MSONable dict."""
        dct = {key: val.as_dict() for key, val in self.items()}
        dct["@module"] = type(self).__module__
        dct["@class"] = type(self).__name__
        return dct

    @classmethod
    def from_dict(cls, dct: dict) -> Self:
        """
        Args:
            dct (dict): Dict representation.

        Returns:
            VaspInput
        """
        sub_dct: dict[str, dict] = {"optional_files": {}}
        for key, val in dct.items():
            if key in ["INCAR", "POSCAR", "POTCAR", "KPOINTS"]:
                sub_dct[key.lower()] = MontyDecoder().process_decoded(val)
            elif key not in ["@module", "@class"]:
                sub_dct["optional_files"][key] = MontyDecoder().process_decoded(val)
        return cls(**sub_dct)  # type: ignore[arg-type]

    def write_input(
        self,
        output_dir: PathLike = ".",
        make_dir_if_not_present: bool = True,
        cif_name: str | None = None,
        zip_name: str | None = None,
        files_to_transfer: dict | None = None,
    ) -> None:
        """Write VASP inputs to a directory.

        Args:
            output_dir (PathLike): Directory to write to.
                Defaults to current directory (".").
            make_dir_if_not_present (bool): Create the directory if not
                present. Defaults to True.
            cif_name (str or None): If a str, the name of the CIF file
                to write the POSCAR to (the POSCAR will also be written).
            zip_name (str or None): If a str, the name of the zip to
                archive the VASP input set to.
            files_to_transfer (dict) : A dictionary of
                    { < input filename >: < output filepath >}.
                This allows the transfer of < input filename > files from
                a previous calculation to < output filepath >.
        """
        if not os.path.isdir(output_dir) and make_dir_if_not_present:
            os.makedirs(output_dir)

        for key, value in self.items():
            if value is not None:
                with zopen(os.path.join(output_dir, key), mode="wt") as file:
                    file.write(str(value))

        if cif_name:
            self["POSCAR"].structure.to(filename=cif_name)

        if zip_name:
            files_to_zip = list(self) + ([cif_name] if cif_name else [])
            with ZipFile(os.path.join(output_dir, zip_name), mode="w") as zip_file:
                for file in files_to_zip:
                    try:
                        zip_file.write(os.path.join(output_dir, file), arcname=file)
                    except FileNotFoundError:
                        pass

                    try:
                        os.remove(os.path.join(output_dir, file))
                    except (FileNotFoundError, PermissionError, IsADirectoryError):
                        pass

        files_to_transfer = files_to_transfer or {}
        for key, val in files_to_transfer.items():
            with zopen(val, "rb") as fin, zopen(str(Path(output_dir) / key), "wb") as fout:
                copyfileobj(fin, fout)

    @classmethod
    def from_directory(
        cls,
        input_dir: PathLike,
        optional_files: dict | None = None,
    ) -> Self:
        """
        Read in a set of VASP inputs from a directory. Note that only the
        standard INCAR, POSCAR, POTCAR and KPOINTS files are read unless
        optional_filenames is specified.

        Args:
            input_dir (PathLike): Directory to read VASP input from.
            optional_files (dict): Optional files to read in as a
                dict of {filename: Object type}. Objects must have
                from_file method.
        """
        sub_dct = {}
        for fname, ftype in (
            ("INCAR", Incar),
            ("KPOINTS", Kpoints),
            ("POSCAR", Poscar),
            ("POTCAR", Potcar),
        ):
            try:
                full_zpath = zpath(os.path.join(input_dir, fname))
                sub_dct[fname.lower()] = ftype.from_file(full_zpath)  # type: ignore[attr-defined]
            except FileNotFoundError:  # handle the case where there is no KPOINTS file
                sub_dct[fname.lower()] = None

        sub_dct["optional_files"] = {
            fname: ftype.from_file(os.path.join(input_dir, fname)) for fname, ftype in (optional_files or {}).items()
        }

        return cls(**sub_dct)

    def copy(self, deep: bool = True) -> Self:
        """Deep copy of VaspInput."""
        if deep:
            return self.from_dict(self.as_dict())
        return type(self)(**{key.lower(): val for key, val in self.items()})

    def run_vasp(
        self,
        run_dir: PathLike = ".",
        vasp_cmd: list | None = None,
        output_file: PathLike = "vasp.out",
        err_file: PathLike = "vasp.err",
    ) -> None:
        """Write input files and run VASP.

        Args:
            run_dir: Where to write input files and do the run.
            vasp_cmd: Args to be supplied to run VASP. Otherwise, the
                PMG_VASP_EXE in .pmgrc.yaml is used.
            output_file: File to write output.
            err_file: File to write err.
        """
        self.write_input(output_dir=run_dir)
        vasp_cmd = vasp_cmd or SETTINGS.get("PMG_VASP_EXE")  # type: ignore[assignment]
        if not vasp_cmd:
            raise ValueError("No VASP executable specified!")
        vasp_cmd = [os.path.expanduser(os.path.expandvars(t)) for t in vasp_cmd]
        if not vasp_cmd:
            raise RuntimeError("You need to supply vasp_cmd or set the PMG_VASP_EXE in .pmgrc.yaml to run VASP.")

        with (
            cd(run_dir),
            open(output_file, mode="w", encoding="utf-8") as stdout_file,
            open(err_file, mode="w", encoding="utf-8", buffering=1) as stderr_file,
        ):
            subprocess.check_call(vasp_cmd, stdout=stdout_file, stderr=stderr_file)

    @property
    def incar(self) -> Incar:
        """INCAR object."""
        return Incar(self["INCAR"]) if isinstance(self["INCAR"], dict) else self["INCAR"]

    @property
    def kpoints(self) -> Kpoints | None:
        """KPOINTS object."""
        return self["KPOINTS"]

    @property
    def poscar(self) -> Poscar:
        """POSCAR object."""
        return self["POSCAR"]

    @property
    def potcar(self) -> Potcar | str | None:
        """POTCAR or POTCAR.spec object."""
        return self[self._potcar_filename]<|MERGE_RESOLUTION|>--- conflicted
+++ resolved
@@ -1490,18 +1490,10 @@
 
     @classmethod
     def from_file(cls, filename: PathLike) -> Self:
-<<<<<<< HEAD
         """Read a Kpoints object from a KPOINTS file.
 
         Args:
-            filename (PathLike): Filen to read.
-=======
-        """
-        Reads a Kpoints object from a KPOINTS file.
-
-        Args:
-            filename (PathLike): filename to read from.
->>>>>>> d3c3b658
+            filename (PathLike): File to read.
 
         Returns:
             Kpoints object
