--- conflicted
+++ resolved
@@ -270,18 +270,10 @@
                           os.path.join(test_dir, 'vasprun.xml.wrong_sp'))
 
     def test_selective_dynamics(self):
-<<<<<<< HEAD
-        vsd = Vasprun(os.path.join(test_dir, 'vasprun.xml.sdynamics'))
-        self.assertIsNotNone(vsd.initial_structure.site_properties.get(
-            'selective_dynamics', None), "Selective dynamics parsing error")
-        self.assertIsNotNone(vsd.final_structure.site_properties.get(
-            'selective_dynamics', None), "Selective dynamics parsing error")
-=======
         vsd = Vasprun(os.path.join(test_dir, 'vasprun.xml.indirect.gz'))
         np.testing.assert_array_equal(
                 vsd.final_structure.site_properties.get('selective_dynamics'), 
                 [[True]*3, [False]*3], "Selective dynamics parsing error")
->>>>>>> 6002a971
 
     def test_as_dict(self):
         filepath = os.path.join(test_dir, 'vasprun.xml')
