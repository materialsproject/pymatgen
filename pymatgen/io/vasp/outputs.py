"""Classes for reading/manipulating/writing VASP output files."""

from __future__ import annotations

import datetime
import itertools
import logging
import math
import os
import re
import warnings
import xml.etree.ElementTree as ET
from collections import defaultdict
from collections.abc import Iterable
from dataclasses import dataclass
from glob import glob
from io import StringIO
from pathlib import Path
from typing import Literal

import numpy as np
from monty.io import reverse_readfile, zopen
from monty.json import MSONable, jsanitize
from monty.os.path import zpath
from monty.re import regrep
from numpy.testing import assert_allclose

from pymatgen.core import Composition, Element, Lattice, Structure
from pymatgen.core.units import unitized
from pymatgen.electronic_structure.bandstructure import (
    BandStructure,
    BandStructureSymmLine,
    get_reconstructed_band_structure,
)
from pymatgen.electronic_structure.core import Magmom, Orbital, OrbitalType, Spin
from pymatgen.electronic_structure.dos import CompleteDos, Dos
from pymatgen.entries.computed_entries import ComputedEntry, ComputedStructureEntry
from pymatgen.io.common import VolumetricData as BaseVolumetricData
from pymatgen.io.core import ParseError
from pymatgen.io.vasp.inputs import Incar, Kpoints, Poscar, Potcar
from pymatgen.io.wannier90 import Unk
from pymatgen.util.io_utils import clean_lines, micro_pyawk
from pymatgen.util.num import make_symmetric_matrix_from_upper_tri

logger = logging.getLogger(__name__)


def _parse_parameters(val_type, val):
    """
    Helper function to convert a Vasprun parameter into the proper type.
    Boolean, int and float types are converted.

    Args:
        val_type: Value type parsed from vasprun.xml.
        val: Actual string value parsed for vasprun.xml.
    """
    if val_type == "logical":
        return val == "T"
    if val_type == "int":
        return int(val)
    if val_type == "string":
        return val.strip()
    return float(val)


def _parse_v_parameters(val_type, val, filename, param_name):
    """
    Helper function to convert a Vasprun array-type parameter into the proper
    type. Boolean, int and float types are converted.

    Args:
        val_type: Value type parsed from vasprun.xml.
        val: Actual string value parsed for vasprun.xml.
        filename: Fullpath of vasprun.xml. Used for robust error handling.
            E.g., if vasprun.xml contains *** for some Incar parameters,
            the code will try to read from an INCAR file present in the same
            directory.
        param_name: Name of parameter.

    Returns:
        Parsed value.
    """
    err = ValueError("Error in parsing vasprun.xml")
    if val_type == "logical":
        val = [i == "T" for i in val.split()]
    elif val_type == "int":
        try:
            val = [int(i) for i in val.split()]
        except ValueError:
            # Fix for stupid error in vasprun sometimes which displays
            # LDAUL/J as 2****
            val = _parse_from_incar(filename, param_name)
            if val is None:
                raise err
    elif val_type == "string":
        val = val.split()
    else:
        try:
            val = [float(i) for i in val.split()]
        except ValueError:
            # Fix for stupid error in vasprun sometimes which displays
            # MAGMOM as 2****
            val = _parse_from_incar(filename, param_name)
            if val is None:
                raise err
    return val


def _parse_vasp_array(elem) -> list[list[float]]:
    if elem.get("type") == "logical":
        return [[i == "T" for i in v.text.split()] for v in elem]
    return [[_vasprun_float(i) for i in v.text.split()] for v in elem]


def _parse_from_incar(filename: str, key: str) -> str | None:
    """Helper function to parse a parameter from the INCAR."""
    dirname = os.path.dirname(filename)
    for f in os.listdir(dirname):
        if re.search(r"INCAR", f):
            warnings.warn("INCAR found. Using " + key + " from INCAR.")
            incar = Incar.from_file(os.path.join(dirname, f))
            if key in incar:
                return incar[key]
            return None
    return None


def _vasprun_float(flt: float | str) -> float:
    """
    Large numbers are often represented as ********* in the vasprun.
    This function parses these values as np.nan.
    """
    try:
        return float(flt)
    except ValueError as exc:
        flt = flt.strip()  # type: ignore[union-attr]
        if flt == "*" * len(flt):
            warnings.warn("Float overflow (*******) encountered in vasprun")
            return np.nan
        raise exc


class Vasprun(MSONable):
    """
    Vastly improved cElementTree-based parser for vasprun.xml files. Uses
    iterparse to support incremental parsing of large files.
    Speedup over Dom is at least 2x for smallish files (~1Mb) to orders of
    magnitude for larger files (~10Mb).

    **VASP results**

    Attributes:
        ionic_steps (list): All ionic steps in the run as a list of {"structure": structure at end of run,
            "electronic_steps": {All electronic step data in vasprun file}, "stresses": stress matrix}.
        tdos (Dos): Total dos calculated at the end of run.
        idos (Dos): Integrated dos calculated at the end of run.
        pdos (list): List of list of PDos objects. Access as pdos[atomindex][orbitalindex].
        efermi (float): Fermi energy.
        eigenvalues (dict): Final eigenvalues as a dict of {(spin, kpoint index):[[eigenvalue, occu]]}.
            The kpoint index is 0-based (unlike the 1-based indexing in VASP).
        projected_eigenvalues (dict): Final projected eigenvalues as a dict of {spin: nd-array}.
            To access a particular value, you need to do
            Vasprun.projected_eigenvalues[spin][kpoint index][band index][atom index][orbital_index].
            The kpoint, band and atom indices are 0-based (unlike the 1-based indexing in VASP).
        projected_magnetisation (np.array): Final projected magnetization as a numpy array with the
            shape (nkpoints, nbands, natoms, norbitals, 3). Where the last axis is the contribution in the
            3 Cartesian directions. This attribute is only set if spin-orbit coupling (LSORBIT = True) or
            non-collinear magnetism (LNONCOLLINEAR = True) is turned on in the INCAR.
        other_dielectric (dict): Dictionary, with the tag comment as key, containing other variants of
            the real and imaginary part of the dielectric constant (e.g., computed by RPA) in function of
            the energy (frequency). Optical properties (e.g. absorption coefficient) can be obtained through this.
            The data is given as a tuple of 3 values containing each of them the energy, the real part tensor,
            and the imaginary part tensor ([energies],[[real_partxx,real_partyy,real_partzz,real_partxy,
            real_partyz,real_partxz]],[[imag_partxx,imag_partyy,imag_partzz,imag_partxy, imag_partyz, imag_partxz]]).
        nionic_steps (int): The total number of ionic steps. This number is always equal to the total number
            of steps in the actual run even if ionic_step_skip is used.
        force_constants (np.array): Force constants computed in phonon DFPT run(IBRION = 8).
            The data is a 4D numpy array of shape (natoms, natoms, 3, 3).
        normalmode_eigenvals (np.array): Normal mode frequencies. 1D numpy array of size 3*natoms.
        normalmode_eigenvecs (np.array): Normal mode eigen vectors. 3D numpy array of shape (3*natoms, natoms, 3).
        md_data (list): Available only for ML MD runs, i.e., INCAR with ML_LMLFF = .TRUE. md_data is a list of
            dict with the following format: [{'energy': {'e_0_energy': -525.07195568, 'e_fr_energy': -525.07195568,
            'e_wo_entrp': -525.07195568, 'kinetic': 3.17809233, 'lattice kinetic': 0.0, 'nosekinetic': 1.323e-5,
            'nosepot': 0.0, 'total': -521.89385012}, 'forces': [[0.17677989, 0.48309874, 1.85806696], ...],
            'structure': Structure object}].
        incar (Incar): Incar object for parameters specified in INCAR file.
        parameters (Incar): Incar object with parameters that vasp actually used, including all defaults.
        kpoints (Kpoints): Kpoints object for KPOINTS specified in run.
        actual_kpoints (list): List of actual kpoints, e.g., [[0.25, 0.125, 0.08333333], [-0.25, 0.125, 0.08333333],
            [0.25, 0.375, 0.08333333], ....].
        actual_kpoints_weights (list): List of kpoint weights, E.g., [0.04166667, 0.04166667, 0.04166667, 0.04166667,
            0.04166667, ....].
        atomic_symbols (list): List of atomic symbols, e.g., ["Li", "Fe", "Fe", "P", "P", "P"].
        potcar_symbols (list): List of POTCAR symbols. e.g., ["PAW_PBE Li 17Jan2003", "PAW_PBE Fe 06Sep2000", ..].
        tdos_opt (Dos): Same as tdos but obtained from KPOINTS_OPT (if present, else None).
        idos_opt (Dos): Same as idos but obtained from KPOINTS_OPT (if present, else None).
        pdos_opt (list): List of list of PDos objects. As pdos but obtained from KPOINTS_OPT (if present,
            else None).
        efermi_opt (float): Same as efermi but obtained from DOS calculated by KPOINTS_OPT.
        eigenvalues_kpoints_opt (dict): Same as eigenvalues but obtained from KPOINTS_OPT (if present,
            else None).
        projected_eigenvalues_kpoints_opt (dict): Same as projected_eigenvalues but obtained from
            KPOINTS_OPT (if present, else None).
        projected_magnetisation_kpoints_opt (np.array): Same as projected_magnetisation but obtained
            from KPOINTS_OPT (if present, else None).
        kpoints_opt (Kpoints): Same as kpoints but obtained from KPOINTS_OPT (if present, else None).
        actual_kpoints_opt (list): Same as actual_kpoints but obtained from KPOINTS_OPT (if present,
            else None).
        actual_kpoints_weights_opt (list): Same as actual_kpoints_weights but obtained from KPOINTS_OPT (if
            present, else None).

    Author: Shyue Ping Ong
    """

    def __init__(
        self,
        filename: str | Path,
        ionic_step_skip: int | None = None,
        ionic_step_offset: int = 0,
        parse_dos: bool = True,
        parse_eigen: bool = True,
        parse_projected_eigen: bool = False,
        parse_potcar_file: bool = True,
        occu_tol: float = 1e-8,
        separate_spins: bool = False,
        exception_on_bad_xml: bool = True,
    ) -> None:
        """
        Args:
            filename (str): Filename to parse
            ionic_step_skip (int): If ionic_step_skip is a number > 1,
                only every ionic_step_skip ionic steps will be read for
                structure and energies. This is very useful if you are parsing
                very large vasprun.xml files and you are not interested in every
                single ionic step. Note that the final energies may not be the
                actual final energy in the vasprun.
            ionic_step_offset (int): Used together with ionic_step_skip. If set,
                the first ionic step read will be offset by the amount of
                ionic_step_offset. For example, if you want to start reading
                every 10th structure but only from the 3rd structure onwards,
                set ionic_step_skip to 10 and ionic_step_offset to 3. Main use
                case is when doing statistical structure analysis with
                extremely long time scale multiple VASP calculations of
                varying numbers of steps.
            parse_dos (bool): Whether to parse the dos. Defaults to True. Set
                to False to shave off significant time from the parsing if you
                are not interested in getting those data.
            parse_eigen (bool): Whether to parse the eigenvalues. Defaults to
                True. Set to False to shave off significant time from the
                parsing if you are not interested in getting those data.
            parse_projected_eigen (bool): Whether to parse the projected
                eigenvalues and magnetization. Defaults to False. Set to True to obtain
                projected eigenvalues and magnetization. **Note that this can take an
                extreme amount of time and memory.** So use this wisely.
            parse_potcar_file (bool/str): Whether to parse the potcar file to read
                the potcar hashes for the potcar_spec attribute. Defaults to True,
                where no hashes will be determined and the potcar_spec dictionaries
                will read {"symbol": ElSymbol, "hash": None}. By Default, looks in
                the same directory as the vasprun.xml, with same extensions as
                Vasprun.xml. If a string is provided, looks at that filepath.
            occu_tol (float): Sets the minimum tol for the determination of the
                vbm and cbm. Usually the default of 1e-8 works well enough,
                but there may be pathological cases.
            separate_spins (bool): Whether the band gap, CBM, and VBM should be
                reported for each individual spin channel. Defaults to False,
                which computes the eigenvalue band properties independent of
                the spin orientation. If True, the calculation must be spin-polarized.
            exception_on_bad_xml (bool): Whether to throw a ParseException if a
                malformed XML is detected. Default to True, which ensures only
                proper vasprun.xml are parsed. You can set to False if you want
                partial results (e.g., if you are monitoring a calculation during a
                run), but use the results with care. A warning is issued.
        """
        self.filename = filename
        self.ionic_step_skip = ionic_step_skip
        self.ionic_step_offset = ionic_step_offset
        self.occu_tol = occu_tol
        self.separate_spins = separate_spins
        self.exception_on_bad_xml = exception_on_bad_xml

        with zopen(filename, mode="rt") as file:
            if ionic_step_skip or ionic_step_offset:
                # remove parts of the xml file and parse the string
                run = file.read()
                steps = run.split("<calculation>")
                # The text before the first <calculation> is the preamble!
                preamble = steps.pop(0)
                self.nionic_steps = len(steps)
                new_steps = steps[ionic_step_offset :: int(ionic_step_skip or 1)]
                # add the tailing information in the last step from the run
                to_parse = "<calculation>".join(new_steps)
                if steps[-1] != new_steps[-1]:
                    to_parse = f"{preamble}<calculation>{to_parse}{steps[-1].split('</calculation>')[-1]}"
                else:
                    to_parse = f"{preamble}<calculation>{to_parse}"
                self._parse(
                    StringIO(to_parse),
                    parse_dos=parse_dos,
                    parse_eigen=parse_eigen,
                    parse_projected_eigen=parse_projected_eigen,
                )
            else:
                self._parse(
                    file,
                    parse_dos=parse_dos,
                    parse_eigen=parse_eigen,
                    parse_projected_eigen=parse_projected_eigen,
                )
                self.nionic_steps = len(self.ionic_steps)

            if parse_potcar_file:
                self.update_potcar_spec(parse_potcar_file)
                self.update_charge_from_potcar(parse_potcar_file)

        if self.incar.get("ALGO") not in ["CHI", "BSE"] and not self.converged and self.parameters.get("IBRION") != 0:
            msg = f"{filename} is an unconverged VASP run.\n"
            msg += f"Electronic convergence reached: {self.converged_electronic}.\n"
            msg += f"Ionic convergence reached: {self.converged_ionic}."
            warnings.warn(msg, UnconvergedVASPWarning)

    def _parse(self, stream, parse_dos, parse_eigen, parse_projected_eigen):
        self.efermi = self.eigenvalues = self.projected_eigenvalues = self.projected_magnetisation = None
        self.dielectric_data = {}
        self.other_dielectric = {}
        self.incar = {}
        # Initialise kpoints_opt attributes
        self.eigenvalues_kpoints_opt = self.projected_eigenvalues_kpoints_opt = None
        self.projected_magnetisation_kpoints_opt = None
        self.kpoints_opt = self.actual_kpoints_opt = self.actual_kpoints_weights_opt = None
        self.tdos_opt = self.idos_opt = self.pdos_opt = None
        self.efermi_opt = self.dos_has_errors_opt = None

        ionic_steps = []

        md_data = []
        parsed_header = False
        in_kpoints_opt = False
        try:
            for event, elem in ET.iterparse(stream, events=["start", "end"]):
                tag = elem.tag
                if event == "start":
                    # The start event tells us when we have entered blocks
                    if tag == "calculation":
                        parsed_header = True
                    elif tag == "eigenvalues_kpoints_opt" or tag == "projected_kpoints_opt":
                        in_kpoints_opt = True
                else:  # event == "end":
                    # The end event happens when we have read a block, so have
                    # its data.
                    if not parsed_header:
                        if tag == "generator":
                            self.generator = self._parse_params(elem)
                        elif tag == "incar":
                            self.incar = self._parse_params(elem)
                        elif tag == "kpoints":
                            if not hasattr(self, "kpoints"):
                                self.kpoints, self.actual_kpoints, self.actual_kpoints_weights = self._parse_kpoints(
                                    elem
                                )
                        elif tag == "parameters":
                            self.parameters = self._parse_params(elem)
                        elif tag == "structure" and elem.attrib.get("name") == "initialpos":
                            self.initial_structure = self._parse_structure(elem)
                            self.final_structure = self.initial_structure
                        elif tag == "atominfo":
                            self.atomic_symbols, self.potcar_symbols = self._parse_atominfo(elem)
                            self.potcar_spec = [
                                {"titel": p, "hash": None, "summary_stats": {}} for p in self.potcar_symbols
                            ]
                    if tag == "calculation":
                        parsed_header = True
                        if not self.parameters.get("LCHIMAG", False):
                            ionic_steps.append(self._parse_calculation(elem))
                        else:
                            ionic_steps.extend(self._parse_chemical_shielding_calculation(elem))
                    elif parse_dos and tag == "dos":
                        if elem.get("comment") == "kpoints_opt":
                            try:
                                self.tdos_opt, self.idos_opt, self.pdos_opt = self._parse_dos(elem)
                                self.efermi_opt = self.tdos_opt.efermi
                                self.dos_has_errors_opt = False
                            except Exception:
                                self.dos_has_errors_opt = True
                        else:
                            try:
                                self.tdos, self.idos, self.pdos = self._parse_dos(elem)
                                self.efermi = self.tdos.efermi
                                self.dos_has_errors = False
                            except Exception:
                                self.dos_has_errors = True
                    elif parse_eigen and tag == "eigenvalues" and not in_kpoints_opt:
                        self.eigenvalues = self._parse_eigen(elem)
                    elif parse_projected_eigen and tag == "projected" and not in_kpoints_opt:
                        self.projected_eigenvalues, self.projected_magnetisation = self._parse_projected_eigen(elem)
                    elif tag == "eigenvalues_kpoints_opt" or tag == "projected_kpoints_opt":
                        in_kpoints_opt = False
                        if parse_eigen:
                            # projected_kpoints_opt includes occupation information whereas
                            # eigenvalues_kpoints_opt doesn't.
                            self.eigenvalues_kpoints_opt = self._parse_eigen(elem.find("eigenvalues"))
                        if tag == "eigenvalues_kpoints_opt":
                            (
                                self.kpoints_opt,
                                self.actual_kpoints_opt,
                                self.actual_kpoints_weights_opt,
                            ) = self._parse_kpoints(elem.find("kpoints"))
                        elif parse_projected_eigen:  # and tag == "projected_kpoints_opt": (implied)
                            (
                                self.projected_eigenvalues_kpoints_opt,
                                self.projected_magnetisation_kpoints_opt,
                            ) = self._parse_projected_eigen(elem)
                    elif tag == "dielectricfunction":
                        if (
                            "comment" not in elem.attrib
                            or elem.attrib["comment"]
                            == "INVERSE MACROSCOPIC DIELECTRIC TENSOR (including local field effects in RPA (Hartree))"
                        ):
                            if "density" not in self.dielectric_data:
                                self.dielectric_data["density"] = self._parse_diel(elem)
                            elif "velocity" not in self.dielectric_data:
                                # "velocity-velocity" is also named
                                # "current-current" in OUTCAR
                                self.dielectric_data["velocity"] = self._parse_diel(elem)
                            else:
                                raise NotImplementedError("This vasprun.xml has >2 unlabelled dielectric functions")
                        else:
                            comment = elem.attrib["comment"]
                            # VASP 6+ has labels for the density and current
                            # derived dielectric constants
                            if comment == "density-density":
                                self.dielectric_data["density"] = self._parse_diel(elem)
                            elif comment == "current-current":
                                self.dielectric_data["velocity"] = self._parse_diel(elem)
                            else:
                                self.other_dielectric[comment] = self._parse_diel(elem)

                    elif tag == "varray" and elem.attrib.get("name") == "opticaltransitions":
                        self.optical_transition = np.array(_parse_vasp_array(elem))
                    elif tag == "structure" and elem.attrib.get("name") == "finalpos":
                        self.final_structure = self._parse_structure(elem)
                    elif tag == "dynmat":
                        hessian, eigenvalues, eigenvectors = self._parse_dynmat(elem)
                        # n_atoms is not the total number of atoms, only those for which force constants were calculated
                        # https://github.com/materialsproject/pymatgen/issues/3084
                        n_atoms = len(hessian) // 3
                        hessian = np.array(hessian)
                        self.force_constants = np.zeros((n_atoms, n_atoms, 3, 3), dtype="double")
                        for ii in range(n_atoms):
                            for jj in range(n_atoms):
                                self.force_constants[ii, jj] = hessian[ii * 3 : (ii + 1) * 3, jj * 3 : (jj + 1) * 3]
                        phonon_eigenvectors = []
                        for ev in eigenvectors:
                            phonon_eigenvectors.append(np.array(ev).reshape(n_atoms, 3))
                        self.normalmode_eigenvals = np.array(eigenvalues)
                        self.normalmode_eigenvecs = np.array(phonon_eigenvectors)
                    elif self.incar.get("ML_LMLFF"):
                        if tag == "structure" and elem.attrib.get("name") is None:
                            md_data.append({})
                            md_data[-1]["structure"] = self._parse_structure(elem)
                        elif tag == "varray" and elem.attrib.get("name") == "forces":
                            md_data[-1]["forces"] = _parse_vasp_array(elem)
                        elif tag == "varray" and elem.attrib.get("name") == "stress":
                            md_data[-1]["stress"] = _parse_vasp_array(elem)
                        elif tag == "energy":
                            d = {i.attrib["name"]: float(i.text) for i in elem.findall("i")}
                            if "kinetic" in d:
                                md_data[-1]["energy"] = {i.attrib["name"]: float(i.text) for i in elem.findall("i")}
        except ET.ParseError as exc:
            if self.exception_on_bad_xml:
                raise exc
            warnings.warn(
                "XML is malformed. Parsing has stopped but partial data is available.",
                UserWarning,
            )
        self.ionic_steps = ionic_steps
        self.md_data = md_data
        self.vasp_version = self.generator["version"]

    @property
    def structures(self) -> list[Structure]:
        """
        Returns:
            List of Structure objects for the structure at each ionic step.
        """
        return [step["structure"] for step in self.ionic_steps]

    @property
    def epsilon_static(self) -> list[float]:
        """
        Property only available for DFPT calculations.

        Returns:
            The static part of the dielectric constant. Present when it's a DFPT run
            (LEPSILON=TRUE)
        """
        return self.ionic_steps[-1].get("epsilon", [])

    @property
    def epsilon_static_wolfe(self) -> list[float]:
        """
        Property only available for DFPT calculations.

        Returns:
            The static part of the dielectric constant without any local field
            effects. Present when it's a DFPT run (LEPSILON=TRUE)
        """
        return self.ionic_steps[-1].get("epsilon_rpa", [])

    @property
    def epsilon_ionic(self) -> list[float]:
        """
        Property only available for DFPT calculations and when IBRION=5, 6, 7 or 8.

        Returns:
            The ionic part of the static dielectric constant. Present when it's a
            DFPT run (LEPSILON=TRUE) and IBRION=5, 6, 7 or 8
        """
        return self.ionic_steps[-1].get("epsilon_ion", [])

    @property
    def dielectric(self):
        """
        Returns:
            The real and imaginary part of the dielectric constant (e.g., computed
            by RPA) in function of the energy (frequency). Optical properties (e.g.
            absorption coefficient) can be obtained through this.
            The data is given as a tuple of 3 values containing each of them
            the energy, the real part tensor, and the imaginary part tensor
            ([energies],[[real_partxx,real_partyy,real_partzz,real_partxy,
            real_partyz,real_partxz]],[[imag_partxx,imag_partyy,imag_partzz,
            imag_partxy, imag_partyz, imag_partxz]]).
        """
        return self.dielectric_data["density"]

    @property
    def optical_absorption_coeff(self) -> list[float]:
        """
        Calculate the optical absorption coefficient
        from the dielectric constants. Note that this method is only
        implemented for optical properties calculated with GGA and BSE.

        Returns:
            list[float]: optical absorption coefficient
        """
        if self.dielectric_data["density"]:
            real_avg = [
                sum(self.dielectric_data["density"][1][i][0:3]) / 3
                for i in range(len(self.dielectric_data["density"][0]))
            ]
            imag_avg = [
                sum(self.dielectric_data["density"][2][i][0:3]) / 3
                for i in range(len(self.dielectric_data["density"][0]))
            ]

            def f(freq, real, imag):
                """
                The optical absorption coefficient calculated in terms of
                equation, the unit is in cm-1.
                """
                hc = 1.23984 * 1e-4  # plank constant times speed of light, in the unit of eV*cm
                return 2 * 3.14159 * np.sqrt(np.sqrt(real**2 + imag**2) - real) * np.sqrt(2) / hc * freq

            absorption_coeff = [
                f(freq, real, imag) for freq, real, imag in zip(self.dielectric_data["density"][0], real_avg, imag_avg)
            ]
        return absorption_coeff

    @property
    def converged_electronic(self) -> bool:
        """
        Returns:
            bool: True if electronic step convergence has been reached in the final ionic step.
        """
        final_elec_steps = (
            self.ionic_steps[-1]["electronic_steps"] if self.incar.get("ALGO", "").lower() != "chi" else 0
        )
        # In a response function run there is no ionic steps, there is no scf step
        if self.incar.get("LEPSILON"):
            idx = 1
            to_check = {"e_wo_entrp", "e_fr_energy", "e_0_energy"}
            while set(final_elec_steps[idx]) == to_check:
                idx += 1
            return idx + 1 != self.parameters["NELM"]
        return len(final_elec_steps) < self.parameters["NELM"]

    @property
    def converged_ionic(self) -> bool:
        """
        Returns:
            bool: True if ionic step convergence has been reached, i.e. that vasp
                exited before reaching the max ionic steps for a relaxation run.
                In case IBRION=0 (MD) True if the max ionic steps are reached.
        """
        nsw = self.parameters.get("NSW", 0)
        ibrion = self.parameters.get("IBRION", -1 if nsw in (-1, 0) else 0)
        if ibrion == 0:
            return nsw <= 1 or self.md_n_steps == nsw

        return nsw <= 1 or len(self.ionic_steps) < nsw

    @property
    def converged(self) -> bool:
        """
        Returns:
            bool: True if a relaxation run is both ionically and electronically converged.
        """
        return self.converged_electronic and self.converged_ionic

    @property  # type: ignore
    @unitized("eV")
    def final_energy(self):
        """Final energy from the vasp run."""
        try:
            final_istep = self.ionic_steps[-1]
            total_energy = final_istep["e_0_energy"]

            # Addresses a bug in vasprun.xml. See https://www.vasp.at/forum/viewtopic.php?f=3&t=16942
            final_estep = final_istep["electronic_steps"][-1]
            electronic_energy_diff = final_estep["e_0_energy"] - final_estep["e_fr_energy"]
            total_energy_bugfix = np.round(electronic_energy_diff + final_istep["e_fr_energy"], 8)
            if np.abs(total_energy - total_energy_bugfix) > 1e-7:
                return total_energy_bugfix

            return total_energy
        except (IndexError, KeyError):
            warnings.warn(
                "Calculation does not have a total energy. "
                "Possibly a GW or similar kind of run. A value of "
                "infinity is returned."
            )
            return float("inf")

    @property
    def complete_dos(self):
        """
        A complete dos object which incorporates the total dos and all
        projected dos.
        """
        final_struct = self.final_structure
        pdoss = {final_struct[i]: pdos for i, pdos in enumerate(self.pdos)}
        return CompleteDos(self.final_structure, self.tdos, pdoss)

    @property
    def complete_dos_normalized(self) -> CompleteDos:
        """
        A CompleteDos object which incorporates the total DOS and all projected DOS.
        Normalized by the volume of the unit cell with units of states/eV/unit cell
        volume.
        """
        final_struct = self.final_structure
        pdoss = {final_struct[i]: pdos for i, pdos in enumerate(self.pdos)}
        return CompleteDos(self.final_structure, self.tdos, pdoss, normalize=True)

    @property
    def hubbards(self) -> dict[str, float]:
        """Hubbard U values used if a vasprun is a GGA+U run. Otherwise an empty dict."""
        symbols = [s.split()[1] for s in self.potcar_symbols]
        symbols = [re.split(r"_", s)[0] for s in symbols]
        if not self.incar.get("LDAU", False):
            return {}
        us = self.incar.get("LDAUU", self.parameters.get("LDAUU"))
        js = self.incar.get("LDAUJ", self.parameters.get("LDAUJ"))
        if len(js) != len(us):
            js = [0] * len(us)
        if len(us) == len(symbols):
            return {symbols[idx]: us[idx] - js[idx] for idx in range(len(symbols))}
        if sum(us) == 0 and sum(js) == 0:
            return {}
        raise VaspParseError("Length of U value parameters and atomic symbols are mismatched")

    @property
    def run_type(self):
        """
        Returns the run type. Currently detects GGA, metaGGA, HF, HSE, B3LYP,
        and hybrid functionals based on relevant INCAR tags. LDA is assigned if
        PAW POTCARs are used and no other functional is detected.

        Hubbard U terms and vdW corrections are detected automatically as well.
        """
        GGA_TYPES = {
            "RE": "revPBE",
            "PE": "PBE",
            "PS": "PBEsol",
            "RP": "revPBE+Padé",
            "AM": "AM05",
            "OR": "optPBE",
            "BO": "optB88",
            "MK": "optB86b",
            "--": "GGA",
        }

        METAGGA_TYPES = {
            "TPSS": "TPSS",
            "RTPSS": "revTPSS",
            "M06L": "M06-L",
            "MBJ": "modified Becke-Johnson",
            "SCAN": "SCAN",
            "R2SCAN": "R2SCAN",
            "RSCAN": "RSCAN",
            "MS0": "MadeSimple0",
            "MS1": "MadeSimple1",
            "MS2": "MadeSimple2",
        }

        IVDW_TYPES = {
            1: "DFT-D2",
            10: "DFT-D2",
            11: "DFT-D3",
            12: "DFT-D3-BJ",
            2: "TS",
            20: "TS",
            21: "TS-H",
            202: "MBD",
            4: "dDsC",
        }

        if self.parameters.get("AEXX", 1.00) == 1.00:
            rt = "HF"
        elif self.parameters.get("HFSCREEN", 0.30) == 0.30:
            rt = "HSE03"
        elif self.parameters.get("HFSCREEN", 0.20) == 0.20:
            rt = "HSE06"
        elif self.parameters.get("AEXX", 0.20) == 0.20:
            rt = "B3LYP"
        elif self.parameters.get("LHFCALC", True):
            rt = "PBEO or other Hybrid Functional"
        elif self.incar.get("METAGGA") and self.incar.get("METAGGA") not in [
            "--",
            "None",
        ]:
            incar_tag = self.incar.get("METAGGA", "").strip().upper()
            rt = METAGGA_TYPES.get(incar_tag, incar_tag)
        elif self.parameters.get("GGA"):
            incar_tag = self.parameters.get("GGA", "").strip().upper()
            rt = GGA_TYPES.get(incar_tag, incar_tag)
        elif self.potcar_symbols[0].split()[0] == "PAW":
            rt = "LDA"
        else:
            rt = "unknown"
            warnings.warn("Unknown run type!")

        if self.is_hubbard or self.parameters.get("LDAU", True):
            rt += "+U"

        if self.parameters.get("LUSE_VDW", False):
            rt += "+rVV10"
        elif self.incar.get("IVDW") in IVDW_TYPES:
            rt += "+vdW-" + IVDW_TYPES[self.incar.get("IVDW")]
        elif self.incar.get("IVDW"):
            rt += "+vdW-unknown"

        return rt

    @property
    def is_hubbard(self) -> bool:
        """True if run is a DFT+U run."""
        if len(self.hubbards) == 0:
            return False
        return sum(self.hubbards.values()) > 1e-8

    @property
    def is_spin(self) -> bool:
        """True if run is spin-polarized."""
        return self.parameters.get("ISPIN", 1) == 2

    @property
    def md_n_steps(self) -> int:
        """Number of steps for md runs."""
        # if ML enabled count all the actual MD steps
        if self.md_data:
            return len(self.md_data)
        return self.nionic_steps

    def get_computed_entry(self, inc_structure=True, parameters=None, data=None, entry_id: str | None = None):
        """
        Returns a ComputedEntry or ComputedStructureEntry from the Vasprun.

        Args:
            inc_structure (bool): Set to True if you want
                ComputedStructureEntries to be returned instead of
                ComputedEntries.
            parameters (list): Input parameters to include. It has to be one of
                the properties supported by the Vasprun object. If
                parameters is None, a default set of parameters that are
                necessary for typical post-processing will be set.
            data (list): Output data to include. Has to be one of the properties
                supported by the Vasprun object.
            entry_id (str): Specify an entry id for the ComputedEntry. Defaults to
                "vasprun-{current datetime}"

        Returns:
            ComputedStructureEntry/ComputedEntry
        """
        if entry_id is None:
            entry_id = f"vasprun-{datetime.datetime.now()}"
        param_names = {
            "is_hubbard",
            "hubbards",
            "potcar_symbols",
            "potcar_spec",
            "run_type",
        }
        if parameters:
            param_names.update(parameters)
        params = {p: getattr(self, p) for p in param_names}
        data = {p: getattr(self, p) for p in data} if data is not None else {}

        if inc_structure:
            return ComputedStructureEntry(
                self.final_structure, self.final_energy, parameters=params, data=data, entry_id=entry_id
            )
        return ComputedEntry(
            self.final_structure.composition, self.final_energy, parameters=params, data=data, entry_id=entry_id
        )

    def get_band_structure(
        self,
        kpoints_filename: str | None = None,
        efermi: float | Literal["smart"] | None = None,
        line_mode: bool = False,
        force_hybrid_mode: bool = False,
        ignore_kpoints_opt: bool = False,
    ) -> BandStructureSymmLine | BandStructure:
        """Get the band structure as a BandStructure object.

        Args:
            kpoints_filename: Full path of the KPOINTS file from which
                the band structure is generated.
                If none is provided, the code will try to intelligently
                determine the appropriate KPOINTS file by substituting the
                filename of the vasprun.xml with KPOINTS (or KPOINTS_OPT).
                The latter is the default behavior.
            efermi: The Fermi energy associated with the bandstructure, in eV. By
                default (None), uses the value reported by VASP in vasprun.xml. To
                manually set the Fermi energy, pass a float. Pass 'smart' to use the
                `calculate_efermi()` method, which calculates the Fermi level by first
                checking whether it lies within a small tolerance (by default 0.001 eV)
                of a band edge) If it does, the Fermi level is placed in the center of
                the bandgap. Otherwise, the value is identical to the value reported by
                VASP.
            line_mode: Force the band structure to be considered as
                a run along symmetry lines. (Default: False)
            force_hybrid_mode: Makes it possible to read in self-consistent band
                structure calculations for every type of functional. (Default: False)
            ignore_kpoints_opt: Normally, if KPOINTS_OPT data exists, it has
                the band structure data. Set this flag to ignore it. (Default: False)

        Returns:
            a BandStructure object (or more specifically a
            BandStructureSymmLine object if the run is detected to be a run
            along symmetry lines)

            Two types of runs along symmetry lines are accepted: non-sc with
            Line-Mode in the KPOINT file or hybrid, self-consistent with a
            uniform grid+a few kpoints along symmetry lines (explicit KPOINTS
            file) (it's not possible to run a non-sc band structure with hybrid
            functionals). The explicit KPOINTS file needs to have data on the
            kpoint label as commentary.

            If VASP was rum with KPOINTS_OPT, it reads the data from that
            file unless told otherwise. This overrides hybrid mode.
        """
        use_kpoints_opt = not ignore_kpoints_opt and (getattr(self, "actual_kpoints_opt", None) is not None)
        if not kpoints_filename:
            kpts_path = os.path.join(os.path.dirname(self.filename), "KPOINTS_OPT" if use_kpoints_opt else "KPOINTS")
            kpoints_filename = zpath(kpts_path)
        if kpoints_filename and not os.path.isfile(kpoints_filename) and line_mode is True:
            raise VaspParseError("KPOINTS not found but needed to obtain band structure along symmetry lines.")

        if efermi == "smart":
            e_fermi = self.calculate_efermi()
        elif efermi is None:
            e_fermi = self.efermi
        else:
            e_fermi = efermi

        kpoint_file: Kpoints = None  # type: ignore
        if kpoints_filename and os.path.exists(kpoints_filename):
            kpoint_file = Kpoints.from_file(kpoints_filename)
        lattice_new = Lattice(self.final_structure.lattice.reciprocal_lattice.matrix)

        if use_kpoints_opt:
            kpoints = [np.array(kpt) for kpt in self.actual_kpoints_opt]
        else:
            kpoints = [np.array(kpt) for kpt in self.actual_kpoints]

        p_eig_vals: defaultdict[Spin, list] = defaultdict(list)
        eigenvals: defaultdict[Spin, list] = defaultdict(list)

        nkpts = len(kpoints)

        if use_kpoints_opt:
            eig_vals = self.eigenvalues_kpoints_opt
            projected_eig_vals = self.projected_eigenvalues_kpoints_opt
        else:
            eig_vals = self.eigenvalues
            projected_eig_vals = self.projected_eigenvalues

        for spin, val in eig_vals.items():
            val = np.swapaxes(val, 0, 1)
            eigenvals[spin] = val[:, :, 0]

            if projected_eig_vals:
                proj_eig_vals = projected_eig_vals[spin]
                # Original axes for self.projected_eigenvalues are kpoints, band, ion, orb.
                # For BS input, we need band, kpoints, orb, ion.
                proj_eig_vals = np.swapaxes(proj_eig_vals, 0, 1)  # Swap kpoint and band axes
                proj_eig_vals = np.swapaxes(proj_eig_vals, 2, 3)  # Swap ion and orb axes

                p_eig_vals[spin] = proj_eig_vals

        # check if we have an hybrid band structure computation
        # for this we look at the presence of the LHFCALC tag
        # (but hybrid mode is redundant if using kpoints_opt)
        hybrid_band = False
        if self.parameters.get("LHFCALC", False) or 0.0 in self.actual_kpoints_weights:
            hybrid_band = True

        if kpoint_file is not None and kpoint_file.style == Kpoints.supported_modes.Line_mode:
            line_mode = True

        if line_mode:
            labels_dict = {}
            if (hybrid_band or force_hybrid_mode) and not use_kpoints_opt:
                start_bs_index = 0
                for i in range(len(self.actual_kpoints)):
                    if self.actual_kpoints_weights[i] == 0.0:
                        start_bs_index = i
                        break
                for i in range(start_bs_index, len(kpoint_file.kpts)):
                    if kpoint_file.labels[i] is not None:
                        labels_dict[kpoint_file.labels[i]] = kpoint_file.kpts[i]
                # remake the data only considering line band structure k-points
                # (weight = 0.0 kpoints)
                nbands = len(eigenvals[Spin.up])
                kpoints = kpoints[start_bs_index:nkpts]
                up_eigen = [eigenvals[Spin.up][i][start_bs_index:nkpts] for i in range(nbands)]
                if self.projected_eigenvalues:
                    p_eig_vals[Spin.up] = [p_eig_vals[Spin.up][i][start_bs_index:nkpts] for i in range(nbands)]
                if self.is_spin:
                    down_eigen = [eigenvals[Spin.down][i][start_bs_index:nkpts] for i in range(nbands)]
                    eigenvals[Spin.up] = up_eigen
                    eigenvals[Spin.down] = down_eigen
                    if self.projected_eigenvalues:
                        p_eig_vals[Spin.down] = [p_eig_vals[Spin.down][i][start_bs_index:nkpts] for i in range(nbands)]
                else:
                    eigenvals[Spin.up] = up_eigen
            else:
                if "" in kpoint_file.labels:
                    raise Exception(
                        "A band structure along symmetry lines "
                        "requires a label for each kpoint. "
                        "Check your KPOINTS file"
                    )
                labels_dict = dict(zip(kpoint_file.labels, kpoint_file.kpts))
                labels_dict.pop(None, None)
            return BandStructureSymmLine(
                kpoints,
                eigenvals,
                lattice_new,
                e_fermi,
                labels_dict,
                structure=self.final_structure,
                projections=p_eig_vals,
            )
        return BandStructure(
            kpoints,  # type: ignore[arg-type]
            eigenvals,  # type: ignore[arg-type]
            lattice_new,
            e_fermi,
            structure=self.final_structure,
            projections=p_eig_vals,  # type: ignore[arg-type]
        )

    @property
    def eigenvalue_band_properties(self):
        """
        Band properties from the eigenvalues as a tuple,
        (band gap, cbm, vbm, is_band_gap_direct). In the case of separate_spins=True,
        the band gap, cbm, vbm, and is_band_gap_direct are each lists of length 2,
        with index 0 representing the spin-up channel and index 1 representing
        the spin-down channel.
        """
        vbm = -float("inf")
        vbm_kpoint = None
        cbm = float("inf")
        cbm_kpoint = None
        vbm_spins = []
        vbm_spins_kpoints = []
        cbm_spins = []
        cbm_spins_kpoints = []
        if self.separate_spins and len(self.eigenvalues) != 2:
            raise ValueError("The separate_spins flag can only be True if ISPIN = 2")

        for d in self.eigenvalues.values():
            if self.separate_spins:
                vbm = -float("inf")
                cbm = float("inf")
            for k, val in enumerate(d):
                for eigenval, occu in val:
                    if occu > self.occu_tol and eigenval > vbm:
                        vbm = eigenval
                        vbm_kpoint = k
                    elif occu <= self.occu_tol and eigenval < cbm:
                        cbm = eigenval
                        cbm_kpoint = k
            if self.separate_spins:
                vbm_spins.append(vbm)
                vbm_spins_kpoints.append(vbm_kpoint)
                cbm_spins.append(cbm)
                cbm_spins_kpoints.append(cbm_kpoint)
        if self.separate_spins:
            return (
                [max(cbm_spins[0] - vbm_spins[0], 0), max(cbm_spins[1] - vbm_spins[1], 0)],
                [cbm_spins[0], cbm_spins[1]],
                [vbm_spins[0], vbm_spins[1]],
                [vbm_spins_kpoints[0] == cbm_spins_kpoints[0], vbm_spins_kpoints[1] == cbm_spins_kpoints[1]],
            )
        return max(cbm - vbm, 0), cbm, vbm, vbm_kpoint == cbm_kpoint

    def calculate_efermi(self, tol: float = 0.001):
        """
        Calculate the Fermi level using a robust algorithm.

        Sometimes VASP can put the Fermi level just inside of a band due to issues in
        the way band occupancies are handled. This algorithm tries to detect and correct
        for this bug.

        Slightly more details are provided here: https://www.vasp.at/forum/viewtopic.php?f=4&t=17981
        """
        # drop weights and set shape nbands, nkpoints
        all_eigs = np.concatenate([eigs[:, :, 0].transpose(1, 0) for eigs in self.eigenvalues.values()])

        def crosses_band(fermi):
            eigs_below = np.any(all_eigs < fermi, axis=1)
            eigs_above = np.any(all_eigs > fermi, axis=1)
            return np.any(eigs_above & eigs_below)

        def get_vbm_cbm(fermi):
            return np.max(all_eigs[all_eigs < fermi]), np.min(all_eigs[all_eigs > fermi])

        if not crosses_band(self.efermi):
            # Fermi doesn't cross a band; safe to use VASP Fermi level
            return self.efermi

        # if the Fermi level crosses a band, check if we are very close to band gap;
        # if so, then likely this is a VASP tetrahedron bug
        if not crosses_band(self.efermi + tol):
            # efermi placed slightly in the valence band
            # set Fermi level half way between valence and conduction bands
            vbm, cbm = get_vbm_cbm(self.efermi + tol)
            return (cbm + vbm) / 2

        if not crosses_band(self.efermi - tol):
            # efermi placed slightly in the conduction band
            # set Fermi level half way between valence and conduction bands
            vbm, cbm = get_vbm_cbm(self.efermi - tol)
            return (cbm + vbm) / 2

        # it is actually a metal
        return self.efermi

    def get_potcars(self, path: str | Path) -> Potcar | None:
        """
        Returns the POTCAR from the specified path.

        Args:
            path (str | Path): The path to search for POTCARs.

        Returns:
            Potcar | None: The POTCAR from the specified path or None if not found/no path specified.
        """

        if not path:
            return None

        if isinstance(path, (str, Path)) and "POTCAR" in str(path):
            potcar_paths = [str(path)]
        else:
            search_path = os.path.split(self.filename)[0] if path is True else str(path)
            potcar_paths = [
                f"{search_path}/{fn}" for fn in os.listdir(search_path) if fn.startswith("POTCAR") and ".spec" not in fn
            ]

        for potcar_path in potcar_paths:
            try:
                potcar = Potcar.from_file(potcar_path)
                if {d.header for d in potcar} == set(self.potcar_symbols):
                    return potcar
            except Exception:
                continue

        warnings.warn("No POTCAR file with matching TITEL fields was found in\n" + "\n  ".join(potcar_paths))

        return None

    def get_trajectory(self):
        """
        This method returns a Trajectory object, which is an alternative
        representation of self.structures into a single object. Forces are
        added to the Trajectory as site properties.

        Returns:
            Trajectory: from pymatgen.core.trajectory
        """
        # required due to circular imports
        # TODO: fix pymatgen.core.trajectory so it does not load from io.vasp(!)
        from pymatgen.core.trajectory import Trajectory

        structs = []
        steps_list = self.md_data or self.ionic_steps
        for step in steps_list:
            struct = step["structure"].copy()
            struct.add_site_property("forces", step["forces"])
            structs.append(struct)
        return Trajectory.from_structures(structs, constant_lattice=False)

    def update_potcar_spec(self, path):
        """
        Args:
            path: Path to search for POTCARs

        Returns:
            Potcar spec from path.
        """
        if potcar := self.get_potcars(path):
            self.potcar_spec = [
                {"titel": sym, "hash": ps.md5_header_hash, "summary_stats": ps._summary_stats}
                for sym in self.potcar_symbols
                for ps in potcar
                if ps.symbol == sym.split()[1]
            ]

    def update_charge_from_potcar(self, path):
        """
        Sets the charge of a structure based on the POTCARs found.

        :param path: Path to search for POTCARs
        """
        potcar = self.get_potcars(path)

        if potcar and self.incar.get("ALGO", "") not in ["GW0", "G0W0", "GW", "BSE"]:
            nelect = self.parameters["NELECT"]
            if len(potcar) == len(self.initial_structure.composition.element_composition):
                potcar_nelect = sum(
                    self.initial_structure.composition.element_composition[ps.element] * ps.ZVAL for ps in potcar
                )
            else:
                nums = [len(list(g)) for _, g in itertools.groupby(self.atomic_symbols)]
                potcar_nelect = sum(ps.ZVAL * num for ps, num in zip(potcar, nums))
            charge = potcar_nelect - nelect

            for s in self.structures:
                s._charge = charge
            if hasattr(self, "initial_structure"):
                self.initial_structure._charge = charge
            if hasattr(self, "final_structure"):
                self.final_structure._charge = charge

    def as_dict(self):
        """JSON-serializable dict representation."""
        dct = {
            "vasp_version": self.vasp_version,
            "has_vasp_completed": self.converged,
            "nsites": len(self.final_structure),
        }
        comp = self.final_structure.composition
        dct["unit_cell_formula"] = comp.as_dict()
        dct["reduced_cell_formula"] = Composition(comp.reduced_formula).as_dict()
        dct["pretty_formula"] = comp.reduced_formula
        symbols = [s.split()[1] for s in self.potcar_symbols]
        symbols = [re.split(r"_", s)[0] for s in symbols]
        dct["is_hubbard"] = self.is_hubbard
        dct["hubbards"] = self.hubbards

        unique_symbols = sorted(set(self.atomic_symbols))
        dct["elements"] = unique_symbols
        dct["nelements"] = len(unique_symbols)

        dct["run_type"] = self.run_type

        vin = {
            "incar": dict(self.incar.items()),
            "crystal": self.initial_structure.as_dict(),
            "kpoints": self.kpoints.as_dict(),
        }
        actual_kpts = [
            {
                "abc": list(self.actual_kpoints[idx]),
                "weight": self.actual_kpoints_weights[idx],
            }
            for idx in range(len(self.actual_kpoints))
        ]
        vin["kpoints"]["actual_points"] = actual_kpts
        vin["nkpoints"] = len(actual_kpts)
        if actual_kpoints_opt := getattr(self, "actual_kpoints_opt", None):
            vin["kpoints_opt"] = self.kpoints_opt.as_dict()
            actual_kpts = [
                {
                    "abc": list(actual_kpoints_opt[idx]),
                    "weight": self.actual_kpoints_weights_opt[idx],
                }
                for idx in range(len(actual_kpoints_opt))
            ]
            vin["kpoints_opt"]["actual_kpoints"] = actual_kpts
            vin["nkpoints_opt"] = len(actual_kpts)
        vin["potcar"] = [s.split(" ")[1] for s in self.potcar_symbols]
        vin["potcar_spec"] = self.potcar_spec
        vin["potcar_type"] = [s.split(" ")[0] for s in self.potcar_symbols]
        vin["parameters"] = dict(self.parameters.items())
        vin["lattice_rec"] = self.final_structure.lattice.reciprocal_lattice.as_dict()
        dct["input"] = vin

        n_sites = len(self.final_structure)

        try:
            vout = {
                "ionic_steps": self.ionic_steps,
                "final_energy": self.final_energy,
                "final_energy_per_atom": self.final_energy / n_sites,
                "crystal": self.final_structure.as_dict(),
                "efermi": self.efermi,
            }
        except (ArithmeticError, TypeError):
            vout = {
                "ionic_steps": self.ionic_steps,
                "final_energy": self.final_energy,
                "final_energy_per_atom": None,
                "crystal": self.final_structure.as_dict(),
                "efermi": self.efermi,
            }

        if self.eigenvalues:
            eigen = {str(spin): v.tolist() for spin, v in self.eigenvalues.items()}
            vout["eigenvalues"] = eigen
            (gap, cbm, vbm, is_direct) = self.eigenvalue_band_properties
            vout.update({"bandgap": gap, "cbm": cbm, "vbm": vbm, "is_gap_direct": is_direct})

            if self.projected_eigenvalues:
                vout["projected_eigenvalues"] = {
                    str(spin): v.tolist() for spin, v in self.projected_eigenvalues.items()
                }

            if self.projected_magnetisation is not None:
                vout["projected_magnetisation"] = self.projected_magnetisation.tolist()

        if self.eigenvalues_kpoints_opt:
            eigen = {str(spin): v.tolist() for spin, v in self.eigenvalues_kpoints_opt.items()}
            vout["eigenvalues_kpoints_opt"] = eigen
            # TODO implement kpoints_opt eigenvalue_band_proprties.
            # (gap, cbm, vbm, is_direct) = self.eigenvalue_band_properties
            # vout.update({"bandgap": gap, "cbm": cbm, "vbm": vbm, "is_gap_direct": is_direct})

            if self.projected_eigenvalues_kpoints_opt:
                vout["projected_eigenvalues_kpoints_opt"] = {
                    str(spin): v.tolist() for spin, v in self.projected_eigenvalues_kpoints_opt.items()
                }

            if self.projected_magnetisation_kpoints_opt is not None:
                vout["projected_magnetisation_kpoints_opt"] = self.projected_magnetisation_kpoints_opt.tolist()

        vout["epsilon_static"] = self.epsilon_static
        vout["epsilon_static_wolfe"] = self.epsilon_static_wolfe
        vout["epsilon_ionic"] = self.epsilon_ionic
        dct["output"] = vout
        return jsanitize(dct, strict=True)

    def _parse_params(self, elem):
        params = {}
        for c in elem:
            name = c.attrib.get("name")
            if c.tag not in ("i", "v"):
                p = self._parse_params(c)
                if name == "response functions":
                    # Delete duplicate fields from "response functions",
                    # which overrides the values in the root params.
                    p = {k: v for k, v in p.items() if k not in params}
                params.update(p)
            else:
                ptype = c.attrib.get("type")
                val = c.text.strip() if c.text else ""
                try:
                    if c.tag == "i":
                        params[name] = _parse_parameters(ptype, val)
                    else:
                        params[name] = _parse_v_parameters(ptype, val, self.filename, name)
                except Exception as exc:
                    if name == "RANDOM_SEED":
                        # Handles the case where RANDOM SEED > 99999, which results in *****
                        params[name] = None
                    else:
                        raise exc
        elem.clear()
        return Incar(params)

    @staticmethod
    def _parse_atominfo(elem):
        for a in elem.findall("array"):
            if a.attrib["name"] == "atoms":
                atomic_symbols = [rc.find("c").text.strip() for rc in a.find("set")]
            elif a.attrib["name"] == "atomtypes":
                potcar_symbols = [rc.findall("c")[4].text.strip() for rc in a.find("set")]

        # ensure atomic symbols are valid elements
        def parse_atomic_symbol(symbol):
            try:
                return str(Element(symbol))
            # vasprun.xml uses X instead of Xe for xenon
            except ValueError as e:
                if symbol == "X":
                    return "Xe"
                if symbol == "r":
                    return "Zr"
                raise e

        elem.clear()
        return [parse_atomic_symbol(sym) for sym in atomic_symbols], potcar_symbols

    @staticmethod
    def _parse_kpoints(elem):
        e = elem
        if elem.find("generation"):
            e = elem.find("generation")
        k = Kpoints("Kpoints from vasprun.xml")
        k.style = Kpoints.supported_modes.from_str(e.attrib.get("param", "Reciprocal"))
        for v in e.findall("v"):
            name = v.attrib.get("name")
            tokens = v.text.split()
            if name == "divisions":
                k.kpts = [[int(i) for i in tokens]]
            elif name == "usershift":
                k.kpts_shift = [float(i) for i in tokens]
            elif name in {"genvec1", "genvec2", "genvec3", "shift"}:
                setattr(k, name, [float(i) for i in tokens])
        for va in elem.findall("varray"):
            name = va.attrib["name"]
            if name == "kpointlist":
                actual_kpoints = _parse_vasp_array(va)
            elif name == "weights":
                weights = [i[0] for i in _parse_vasp_array(va)]
        elem.clear()
        if k.style == Kpoints.supported_modes.Reciprocal:
            k = Kpoints(
                comment="Kpoints from vasprun.xml",
                style=Kpoints.supported_modes.Reciprocal,
                num_kpts=len(k.kpts),
                kpts=actual_kpoints,
                kpts_weights=weights,
            )
        return k, actual_kpoints, weights

    def _parse_structure(self, elem):
        latt = _parse_vasp_array(elem.find("crystal").find("varray"))
        pos = _parse_vasp_array(elem.find("varray"))
        struct = Structure(latt, self.atomic_symbols, pos)
        sdyn = elem.find("varray/[@name='selective']")
        if sdyn:
            struct.add_site_property("selective_dynamics", _parse_vasp_array(sdyn))
        return struct

    @staticmethod
    def _parse_diel(elem):
        imag = [
            [_vasprun_float(line) for line in r.text.split()]
            for r in elem.find("imag").find("array").find("set").findall("r")
        ]
        real = [
            [_vasprun_float(line) for line in r.text.split()]
            for r in elem.find("real").find("array").find("set").findall("r")
        ]
        elem.clear()
        return [e[0] for e in imag], [e[1:] for e in real], [e[1:] for e in imag]

    @staticmethod
    def _parse_optical_transition(elem):
        for va in elem.findall("varray"):
            if va.attrib.get("name") == "opticaltransitions":
                # optical transitions array contains oscillator strength and probability of transition
                oscillator_strength = np.array(_parse_vasp_array(va))[0:]
                probability_transition = np.array(_parse_vasp_array(va))[0:, 1]
        return oscillator_strength, probability_transition

    def _parse_chemical_shielding_calculation(self, elem):
        calculation = []
        istep = {}
        try:
            struct = self._parse_structure(elem.find("structure"))
        except AttributeError:  # not all calculations have a structure
            struct = None
        for va in elem.findall("varray"):
            istep[va.attrib["name"]] = _parse_vasp_array(va)
        istep["structure"] = struct
        istep["electronic_steps"] = []
        calculation.append(istep)
        for scstep in elem.findall("scstep"):
            try:
                d = {i.attrib["name"]: _vasprun_float(i.text) for i in scstep.find("energy").findall("i")}
                cur_ene = d["e_fr_energy"]
                min_steps = 1 if len(calculation) >= 1 else self.parameters.get("NELMIN", 5)
                if len(calculation[-1]["electronic_steps"]) <= min_steps:
                    calculation[-1]["electronic_steps"].append(d)
                else:
                    last_ene = calculation[-1]["electronic_steps"][-1]["e_fr_energy"]
                    if abs(cur_ene - last_ene) < 1.0:
                        calculation[-1]["electronic_steps"].append(d)
                    else:
                        calculation.append({"electronic_steps": [d]})
            except AttributeError:  # not all calculations have an energy
                pass
        calculation[-1].update(calculation[-1]["electronic_steps"][-1])
        return calculation

    def _parse_calculation(self, elem):
        try:
            istep = {i.attrib["name"]: _vasprun_float(i.text) for i in elem.find("energy").findall("i")}
        except AttributeError:  # not all calculations have an energy
            istep = {}
        esteps = []
        for scstep in elem.findall("scstep"):
            try:
                d = {i.attrib["name"]: _vasprun_float(i.text) for i in scstep.find("energy").findall("i")}
                esteps.append(d)
            except AttributeError:  # not all calculations have an energy
                pass
        try:
            struct = self._parse_structure(elem.find("structure"))
        except AttributeError:  # not all calculations have a structure
            struct = None
        for va in elem.findall("varray"):
            istep[va.attrib["name"]] = _parse_vasp_array(va)
        istep["electronic_steps"] = esteps
        istep["structure"] = struct
        elem.clear()
        return istep

    @staticmethod
    def _parse_dos(elem):
        efermi = float(elem.find("i").text)
        energies = None
        tdensities = {}
        idensities = {}

        for s in elem.find("total").find("array").find("set").findall("set"):
            data = np.array(_parse_vasp_array(s))
            energies = data[:, 0]
            spin = Spin.up if s.attrib["comment"] == "spin 1" else Spin.down
            tdensities[spin] = data[:, 1]
            idensities[spin] = data[:, 2]

        pdoss = []
        partial = elem.find("partial")
        if partial is not None:
            orbs = [ss.text for ss in partial.find("array").findall("field")]
            orbs.pop(0)
            lm = any("x" in s for s in orbs)
            for s in partial.find("array").find("set").findall("set"):
                pdos = defaultdict(dict)

                for ss in s.findall("set"):
                    spin = Spin.up if ss.attrib["comment"] == "spin 1" else Spin.down
                    data = np.array(_parse_vasp_array(ss))
                    _nrow, ncol = data.shape
                    for j in range(1, ncol):
                        orb = Orbital(j - 1) if lm else OrbitalType(j - 1)
                        pdos[orb][spin] = data[:, j]
                pdoss.append(pdos)
        elem.clear()
        return (
            Dos(efermi, energies, tdensities),
            Dos(efermi, energies, idensities),
            pdoss,
        )

    @staticmethod
    def _parse_eigen(elem):
        eigenvalues = defaultdict(list)
        for s in elem.find("array").find("set").findall("set"):
            spin = Spin.up if s.attrib["comment"] == "spin 1" else Spin.down
            for ss in s.findall("set"):
                eigenvalues[spin].append(_parse_vasp_array(ss))
        eigenvalues = {spin: np.array(v) for spin, v in eigenvalues.items()}
        elem.clear()
        return eigenvalues

    @staticmethod
    def _parse_projected_eigen(elem):
        root = elem.find("array").find("set")
        proj_eigen = defaultdict(list)
        for s in root.findall("set"):
            spin = int(re.match(r"spin(\d+)", s.attrib["comment"]).group(1))

            # Force spin to be +1 or -1
            for ss in s.findall("set"):
                dk = []
                for sss in ss.findall("set"):
                    db = _parse_vasp_array(sss)
                    dk.append(db)
                proj_eigen[spin].append(dk)
        proj_eigen = {spin: np.array(v) for spin, v in proj_eigen.items()}

        if len(proj_eigen) > 2:
            # non-collinear magentism (also spin-orbit coupling) enabled, last three
            # "spin channels" are the projected magnetization of the orbitals in the
            # x, y, and z Cartesian coordinates
            proj_mag = np.stack([proj_eigen.pop(i) for i in range(2, 5)], axis=-1)
            proj_eigen = {Spin.up: proj_eigen[1]}
        else:
            proj_eigen = {Spin.up if k == 1 else Spin.down: v for k, v in proj_eigen.items()}
            proj_mag = None

        elem.clear()
        return proj_eigen, proj_mag

    @staticmethod
    def _parse_dynmat(elem):
        hessian = []
        eigenvalues = []
        eigenvectors = []
        for v in elem.findall("v"):
            if v.attrib["name"] == "eigenvalues":
                eigenvalues = [float(i) for i in v.text.split()]
        for va in elem.findall("varray"):
            if va.attrib["name"] == "hessian":
                for v in va.findall("v"):
                    hessian.append([float(i) for i in v.text.split()])
            elif va.attrib["name"] == "eigenvectors":
                for v in va.findall("v"):
                    eigenvectors.append([float(i) for i in v.text.split()])
        return hessian, eigenvalues, eigenvectors


class BSVasprun(Vasprun):
    """
    A highly optimized version of Vasprun that parses only eigenvalues for
    bandstructures. All other properties like structures, parameters,
    etc. are ignored.
    """

    def __init__(
        self,
        filename: str,
        parse_projected_eigen: bool | str = False,
        parse_potcar_file: bool | str = False,
        occu_tol: float = 1e-8,
        separate_spins: bool = False,
    ):
        """
        Args:
            filename: Filename to parse
            parse_projected_eigen: Whether to parse the projected
                eigenvalues. Defaults to False. Set to True to obtain projected
                eigenvalues. **Note that this can take an extreme amount of time
                and memory.** So use this wisely.
            parse_potcar_file: Whether to parse the potcar file to read
                the potcar hashes for the potcar_spec attribute. Defaults to True,
                where no hashes will be determined and the potcar_spec dictionaries
                will read {"symbol": ElSymbol, "hash": None}. By Default, looks in
                the same directory as the vasprun.xml, with same extensions as
                Vasprun.xml. If a string is provided, looks at that filepath.
            occu_tol: Sets the minimum tol for the determination of the
                vbm and cbm. Usually the default of 1e-8 works well enough,
                but there may be pathological cases.
            separate_spins (bool): Whether the band gap, CBM, and VBM should be
                reported for each individual spin channel. Defaults to False,
                which computes the eigenvalue band properties independent of
                the spin orientation. If True, the calculation must be spin-polarized.
        """
        self.filename = filename
        self.occu_tol = occu_tol
        self.separate_spins = separate_spins

        with zopen(filename, mode="rt") as file:
            self.efermi = None
            parsed_header = False
            in_kpoints_opt = False
            self.eigenvalues = self.projected_eigenvalues = None
<<<<<<< HEAD
            self.efermi_opt = None
            self.eigenvalues_kpoints_opt = None
            self.projected_eigenvalues_kpoints_opt = None
            for event, elem in ET.iterparse(f, events=["start", "end"]):
=======
            for _, elem in ET.iterparse(file):
>>>>>>> 7e0c8f4d
                tag = elem.tag
                if event == "start":
                    # The start event tells us when we have entered blocks
                    if (
                        tag == "eigenvalues_kpoints_opt"
                        or tag == "projected_kpoints_opt"
                        or (tag == "dos" and elem.attrib.get("comment") == "kpoints_opt")
                    ):
                        in_kpoints_opt = True
                else:  # if event == "end":
                    if not parsed_header:
                        if tag == "generator":
                            self.generator = self._parse_params(elem)
                        elif tag == "incar":
                            self.incar = self._parse_params(elem)
                        elif tag == "kpoints":
                            (
                                self.kpoints,
                                self.actual_kpoints,
                                self.actual_kpoints_weights,
                            ) = self._parse_kpoints(elem)
                        elif tag == "parameters":
                            self.parameters = self._parse_params(elem)
                        elif tag == "atominfo":
                            self.atomic_symbols, self.potcar_symbols = self._parse_atominfo(elem)
                            self.potcar_spec = [
                                {"titel": p, "hash": None, "summary_stats": {}} for p in self.potcar_symbols
                            ]
                            parsed_header = True
                    elif tag == "i" and elem.attrib.get("name") == "efermi":
                        if in_kpoints_opt:
                            self.efermi_opt = float(elem.text)
                            in_kpoints_opt = False
                        else:
                            self.efermi = float(elem.text)
                    elif tag == "eigenvalues" and not in_kpoints_opt:
                        self.eigenvalues = self._parse_eigen(elem)
                    elif parse_projected_eigen and tag == "projected" and not in_kpoints_opt:
                        self.projected_eigenvalues, self.projected_magnetisation = self._parse_projected_eigen(elem)
                    elif tag == "eigenvalues_kpoints_opt" or tag == "projected_kpoints_opt":
                        in_kpoints_opt = False
                        # projected_kpoints_opt includes occupation information whereas
                        # eigenvalues_kpoints_opt doesn't.
                        self.eigenvalues_kpoints_opt = self._parse_eigen(elem.find("eigenvalues"))
                        if tag == "eigenvalues_kpoints_opt":
                            (
                                self.kpoints_opt,
                                self.actual_kpoints_opt,
                                self.actual_kpoints_weights_opt,
                            ) = self._parse_kpoints(elem.find("kpoints"))
                        elif parse_projected_eigen:  # and tag == "projected_kpoints_opt": (implied)
                            (
                                self.projected_eigenvalues_kpoints_opt,
                                self.projected_magnetisation_kpoints_opt,
                            ) = self._parse_projected_eigen(elem)
                    elif tag == "structure" and elem.attrib.get("name") == "finalpos":
                        self.final_structure = self._parse_structure(elem)
        self.vasp_version = self.generator["version"]
        if parse_potcar_file:
            self.update_potcar_spec(parse_potcar_file)

    def as_dict(self):
        """JSON-serializable dict representation."""
        dct = {
            "vasp_version": self.vasp_version,
            "has_vasp_completed": True,
            "nsites": len(self.final_structure),
        }
        comp = self.final_structure.composition
        dct["unit_cell_formula"] = comp.as_dict()
        dct["reduced_cell_formula"] = Composition(comp.reduced_formula).as_dict()
        dct["pretty_formula"] = comp.reduced_formula
        dct["is_hubbard"] = self.is_hubbard
        dct["hubbards"] = self.hubbards

        unique_symbols = sorted(set(self.atomic_symbols))
        dct["elements"] = unique_symbols
        dct["nelements"] = len(unique_symbols)

        dct["run_type"] = self.run_type

        vin = {
            "incar": dict(self.incar),
            "crystal": self.final_structure.as_dict(),
            "kpoints": self.kpoints.as_dict(),
        }
        actual_kpts = [
            {
                "abc": list(self.actual_kpoints[i]),
                "weight": self.actual_kpoints_weights[i],
            }
            for i in range(len(self.actual_kpoints))
        ]
        vin["kpoints"]["actual_points"] = actual_kpts
        if hasattr(self, "actual_kpoints_opt") and self.actual_kpoints_opt:
            vin["kpoints_opt"] = self.kpoints_opt.as_dict()
            actual_kpts = [
                {
                    "abc": list(self.actual_kpoints_opt[idx]),
                    "weight": self.actual_kpoints_weights_opt[idx],
                }
                for idx in range(len(self.actual_kpoints_opt))
            ]
            vin["kpoints_opt"]["actual_kpoints"] = actual_kpts
            vin["nkpoints_opt"] = len(actual_kpts)
        vin["potcar"] = [s.split(" ")[1] for s in self.potcar_symbols]
        vin["potcar_spec"] = self.potcar_spec
        vin["potcar_type"] = [s.split(" ")[0] for s in self.potcar_symbols]
        vin["parameters"] = dict(self.parameters)
        vin["lattice_rec"] = self.final_structure.lattice.reciprocal_lattice.as_dict()
        dct["input"] = vin

        vout = {"crystal": self.final_structure.as_dict(), "efermi": self.efermi}

        if self.eigenvalues:
            eigen = defaultdict(dict)
            for spin, values in self.eigenvalues.items():
                for i, v in enumerate(values):
                    eigen[i][str(spin)] = v
            vout["eigenvalues"] = eigen
            (gap, cbm, vbm, is_direct) = self.eigenvalue_band_properties
            vout.update({"bandgap": gap, "cbm": cbm, "vbm": vbm, "is_gap_direct": is_direct})

            if self.projected_eigenvalues:
                peigen = [{} for _ in eigen]
                for spin, v in self.projected_eigenvalues.items():
                    for kpoint_index, vv in enumerate(v):
                        if str(spin) not in peigen[kpoint_index]:
                            peigen[kpoint_index][str(spin)] = vv
                vout["projected_eigenvalues"] = peigen

        if self.eigenvalues_kpoints_opt:
            eigen = {str(spin): v.tolist() for spin, v in self.eigenvalues_kpoints_opt.items()}
            vout["eigenvalues_kpoints_opt"] = eigen
            # TODO implement kpoints_opt eigenvalue_band_proprties.
            # (gap, cbm, vbm, is_direct) = self.eigenvalue_band_properties
            # vout.update({"bandgap": gap, "cbm": cbm, "vbm": vbm, "is_gap_direct": is_direct})

            if self.projected_eigenvalues_kpoints_opt:
                vout["projected_eigenvalues_kpoints_opt"] = {
                    str(spin): v.tolist() for spin, v in self.projected_eigenvalues_kpoints_opt.items()
                }

        dct["output"] = vout
        return jsanitize(dct, strict=True)


class Outcar:
    """
    Parser for data in OUTCAR that is not available in Vasprun.xml.

    Note, this class works a bit differently than most of the other
    VaspObjects, since the OUTCAR can be very different depending on which
    "type of run" performed.

    Creating the OUTCAR class with a filename reads "regular parameters" that
    are always present.

    Attributes:
        magnetization (tuple): Magnetization on each ion as a tuple of dict, e.g.,
            ({"d": 0.0, "p": 0.003, "s": 0.002, "tot": 0.005}, ... )
        chemical_shielding (dict): Chemical shielding on each ion as a dictionary with core and valence contributions.
        unsym_cs_tensor (list): Unsymmetrized chemical shielding tensor matrixes on each ion as a list.
            e.g., [[[sigma11, sigma12, sigma13], [sigma21, sigma22, sigma23], [sigma31, sigma32, sigma33]], ...]
        cs_g0_contribution (np.array): G=0 contribution to chemical shielding. 2D rank 3 matrix.
        cs_core_contribution (dict): Core contribution to chemical shielding. dict. e.g.,
            {'Mg': -412.8, 'C': -200.5, 'O': -271.1}
        efg (tuple): Electric Field Gradient (EFG) tensor on each ion as a tuple of dict, e.g.,
            ({"cq": 0.1, "eta", 0.2, "nuclear_quadrupole_moment": 0.3}, {"cq": 0.7, "eta", 0.8,
            "nuclear_quadrupole_moment": 0.9}, ...)
        charge (tuple): Charge on each ion as a tuple of dict, e.g.,
            ({"p": 0.154, "s": 0.078, "d": 0.0, "tot": 0.232}, ...)
        is_stopped (bool): True if OUTCAR is from a stopped run (using STOPCAR, see VASP Manual).
        run_stats (dict): Various useful run stats as a dict including "System time (sec)", "Total CPU time used (sec)",
            "Elapsed time (sec)", "Maximum memory used (kb)", "Average memory used (kb)", "User time (sec)", "cores".
        elastic_tensor (np.array): Total elastic moduli (Kbar) is given in a 6x6 array matrix.
        drift (np.array): Total drift for each step in eV/Atom.
        ngf (tuple): Dimensions for the Augmentation grid.
        sampling_radii (np.array): Size of the sampling radii in VASP for the test charges for the electrostatic
            potential at each atom. Total array size is the number of elements present in the calculation.
        electrostatic_potential (np.array): Average electrostatic potential at each atomic position in order of
            the atoms in POSCAR.
        final_energy_contribs (dict): Individual contributions to the total final energy as a dictionary.
            Include contributions from keys, e.g.:
            {'DENC': -505778.5184347, 'EATOM': 15561.06492564, 'EBANDS': -804.53201231, 'EENTRO': -0.08932659,
            'EXHF': 0.0, 'Ediel_sol': 0.0, 'PAW double counting': 664.6726974100002, 'PSCENC': 742.48691646,
            'TEWEN': 489742.86847338, 'XCENC': -169.64189814}
        efermi (float): Fermi energy.
        filename (str): Filename.
        final_energy (float): Final energy after extrapolation of sigma back to 0, i.e. energy(sigma->0).
        final_energy_wo_entrp (float): Final energy before extrapolation of sigma, i.e. energy without entropy.
        final_fr_energy (float): Final "free energy", i.e. free energy TOTEN.
        has_onsite_density_matrices (bool): Boolean for if onsite density matrices have been set.
        lcalcpol (bool): If LCALCPOL has been set.
        lepsilon (bool): If LEPSILON has been set.
        nelect (float): Returns the number of electrons in the calculation.
        spin (bool): If spin-polarization was enabled via ISPIN.
        total_mag (float): Total magnetization (in terms of the number of unpaired electrons).

    One can then call a specific reader depending on the type of run being
    performed. These are currently: read_igpar(), read_lepsilon() and
    read_lcalcpol(), read_core_state_eign(), read_avg_core_pot().

    See the documentation of those methods for more documentation.

    Authors: Rickard Armiento, Shyue Ping Ong
    """

    def __init__(self, filename):
        """
        Args:
            filename (str): OUTCAR filename to parse.
        """
        self.filename = filename
        self.is_stopped = False

        # Assume a compilation with parallelization enabled.
        # Will be checked later.
        # If VASP is compiled in serial, the OUTCAR is written slightly differently.
        serial_compilation = False

        # data from end of OUTCAR
        charge = []
        mag_x = []
        mag_y = []
        mag_z = []
        header = []
        run_stats = {}
        total_mag = nelect = efermi = e_fr_energy = e_wo_entrp = e0 = None

        time_patt = re.compile(r"\((sec|kb)\)")
        efermi_patt = re.compile(r"E-fermi\s*:\s*(\S+)")
        nelect_patt = re.compile(r"number of electron\s+(\S+)\s+magnetization")
        mag_patt = re.compile(r"number of electron\s+\S+\s+magnetization\s+(\S+)")
        e_fr_energy_pattern = re.compile(r"free  energy   TOTEN\s+=\s+([\d\-\.]+)")
        e_wo_entrp_pattern = re.compile(r"energy  without entropy\s*=\s+([\d\-\.]+)")
        e0_pattern = re.compile(r"energy\(sigma->0\)\s*=\s+([\d\-\.]+)")

        all_lines = []
        for line in reverse_readfile(self.filename):
            clean = line.strip()
            all_lines.append(clean)
            if clean.find("soft stop encountered!  aborting job") != -1:
                self.is_stopped = True
            else:
                if time_patt.search(line):
                    tok = line.strip().split(":")
                    try:
                        # try-catch because VASP 6.2.0 may print
                        # Average memory used (kb):          N/A
                        # which cannot be parsed as float
                        run_stats[tok[0].strip()] = float(tok[1].strip())
                    except ValueError:
                        run_stats[tok[0].strip()] = None
                    continue
                m = efermi_patt.search(clean)
                if m:
                    try:
                        # try-catch because VASP sometimes prints
                        # 'E-fermi: ********     XC(G=0):  -6.1327
                        # alpha+bet : -1.8238'
                        efermi = float(m.group(1))
                        continue
                    except ValueError:
                        efermi = None
                        continue
                m = nelect_patt.search(clean)
                if m:
                    nelect = float(m.group(1))
                m = mag_patt.search(clean)
                if m:
                    total_mag = float(m.group(1))

                if e_fr_energy is None:
                    m = e_fr_energy_pattern.search(clean)
                    if m:
                        e_fr_energy = float(m.group(1))
                if e_wo_entrp is None:
                    m = e_wo_entrp_pattern.search(clean)
                    if m:
                        e_wo_entrp = float(m.group(1))
                if e0 is None:
                    m = e0_pattern.search(clean)
                    if m:
                        e0 = float(m.group(1))
            if all([nelect, total_mag is not None, efermi is not None, run_stats]):
                break

        # For single atom systems, VASP doesn't print a total line, so
        # reverse parsing is very difficult
        read_charge = False
        read_mag_x = False
        read_mag_y = False  # for SOC calculations only
        read_mag_z = False
        all_lines.reverse()
        for clean in all_lines:
            if read_charge or read_mag_x or read_mag_y or read_mag_z:
                if clean.startswith("# of ion"):
                    header = re.split(r"\s{2,}", clean.strip())
                    header.pop(0)
                else:
                    m = re.match(r"\s*(\d+)\s+(([\d\.\-]+)\s+)+", clean)
                    if m:
                        tokens = [float(i) for i in re.findall(r"[\d\.\-]+", clean)]
                        tokens.pop(0)
                        if read_charge:
                            charge.append(dict(zip(header, tokens)))
                        elif read_mag_x:
                            mag_x.append(dict(zip(header, tokens)))
                        elif read_mag_y:
                            mag_y.append(dict(zip(header, tokens)))
                        elif read_mag_z:
                            mag_z.append(dict(zip(header, tokens)))
                    elif clean.startswith("tot"):
                        read_charge = False
                        read_mag_x = False
                        read_mag_y = False
                        read_mag_z = False
            if clean == "total charge":
                charge = []
                read_charge = True
                read_mag_x, read_mag_y, read_mag_z = False, False, False
            elif clean == "magnetization (x)":
                mag_x = []
                read_mag_x = True
                read_charge, read_mag_y, read_mag_z = False, False, False
            elif clean == "magnetization (y)":
                mag_y = []
                read_mag_y = True
                read_charge, read_mag_x, read_mag_z = False, False, False
            elif clean == "magnetization (z)":
                mag_z = []
                read_mag_z = True
                read_charge, read_mag_x, read_mag_y = False, False, False
            elif re.search("electrostatic", clean):
                read_charge, read_mag_x, read_mag_y, read_mag_z = (
                    False,
                    False,
                    False,
                    False,
                )

        # merge x, y and z components of magmoms if present (SOC calculation)
        if mag_y and mag_z:
            # TODO: detect spin axis
            mag = []
            for idx in range(len(mag_x)):
                mag.append({key: Magmom([mag_x[idx][key], mag_y[idx][key], mag_z[idx][key]]) for key in mag_x[0]})
        else:
            mag = mag_x

        # data from beginning of OUTCAR
        run_stats["cores"] = None
        with zopen(filename, mode="rt") as file:
            for line in file:
                if "serial" in line:
                    # activate the serial parallelization
                    run_stats["cores"] = 1
                    serial_compilation = True
                    break
                if "running" in line:
                    if line.split()[1] == "on":
                        run_stats["cores"] = int(line.split()[2])
                    else:
                        run_stats["cores"] = int(line.split()[1])
                    break

        self.run_stats = run_stats
        self.magnetization = tuple(mag)
        self.charge = tuple(charge)
        self.efermi = efermi
        self.nelect = nelect
        self.total_mag = total_mag
        self.final_energy = e0
        self.final_energy_wo_entrp = e_wo_entrp
        self.final_fr_energy = e_fr_energy
        self.data = {}

        # Read "total number of plane waves", NPLWV:
        self.read_pattern(
            {"nplwv": r"total plane-waves  NPLWV =\s+(\*{6}|\d+)"},
            terminate_on_match=True,
        )
        try:
            self.data["nplwv"] = [[int(self.data["nplwv"][0][0])]]
        except ValueError:
            self.data["nplwv"] = [[None]]

        nplwvs_at_kpoints = [
            n
            for [n] in self.read_table_pattern(
                r"\n{3}-{104}\n{3}",
                r".+plane waves:\s+(\*{6,}|\d+)",
                r"maximum number of plane-waves"
                if serial_compilation
                else r"maximum and minimum number of plane-waves",
                last_one_only=False,
                first_one_only=True,
            )
        ]
        self.data["nplwvs_at_kpoints"] = [None for n in nplwvs_at_kpoints]
        for n, nplwv in enumerate(nplwvs_at_kpoints):
            try:
                self.data["nplwvs_at_kpoints"][n] = int(nplwv)
            except ValueError:
                pass

        # Read the drift:
        self.read_pattern(
            {"drift": r"total drift:\s+([\.\-\d]+)\s+([\.\-\d]+)\s+([\.\-\d]+)"},
            terminate_on_match=False,
            postprocess=float,
        )
        self.drift = self.data.get("drift", [])

        # Check if calculation is spin polarized
        self.spin = False
        self.read_pattern({"spin": "ISPIN  =      2"})
        if self.data.get("spin", []):
            self.spin = True

        # Check if calculation is noncollinear
        self.noncollinear = False
        self.read_pattern({"noncollinear": "LNONCOLLINEAR =      T"})
        if self.data.get("noncollinear", []):
            self.noncollinear = False

        # Check if the calculation type is DFPT
        self.dfpt = False
        self.read_pattern(
            {"ibrion": r"IBRION =\s+([\-\d]+)"},
            terminate_on_match=True,
            postprocess=int,
        )
        if self.data.get("ibrion", [[0]])[0][0] > 6:
            self.dfpt = True
            self.read_internal_strain_tensor()

        # Check to see if LEPSILON is true and read piezo data if so
        self.lepsilon = False
        self.read_pattern({"epsilon": "LEPSILON=     T"})
        if self.data.get("epsilon", []):
            self.lepsilon = True
            self.read_lepsilon()
            # only read ionic contribution if DFPT is turned on
            if self.dfpt:
                self.read_lepsilon_ionic()

        # Check to see if LCALCPOL is true and read polarization data if so
        self.lcalcpol = False
        self.read_pattern({"calcpol": "LCALCPOL   =     T"})
        if self.data.get("calcpol", []):
            self.lcalcpol = True
            self.read_lcalcpol()
            self.read_pseudo_zval()

        # Read electrostatic potential
        self.electrostatic_potential = self.ngf = self.sampling_radii = None
        self.read_pattern({"electrostatic": r"average \(electrostatic\) potential at core"})
        if self.data.get("electrostatic", []):
            self.read_electrostatic_potential()

        self.nmr_cs = False
        self.read_pattern({"nmr_cs": r"LCHIMAG   =     (T)"})
        if self.data.get("nmr_cs"):
            self.nmr_cs = True
            self.read_chemical_shielding()
            self.read_cs_g0_contribution()
            self.read_cs_core_contribution()
            self.read_cs_raw_symmetrized_tensors()

        self.nmr_efg = False
        self.read_pattern({"nmr_efg": r"NMR quadrupolar parameters"})
        if self.data.get("nmr_efg"):
            self.nmr_efg = True
            self.read_nmr_efg()
            self.read_nmr_efg_tensor()

        self.has_onsite_density_matrices = False
        self.read_pattern(
            {"has_onsite_density_matrices": r"onsite density matrix"},
            terminate_on_match=True,
        )
        if "has_onsite_density_matrices" in self.data:
            self.has_onsite_density_matrices = True
            self.read_onsite_density_matrices()

        # Store the individual contributions to the final total energy
        final_energy_contribs = {}
        for key in [
            "PSCENC",
            "TEWEN",
            "DENC",
            "EXHF",
            "XCENC",
            "PAW double counting",
            "EENTRO",
            "EBANDS",
            "EATOM",
            "Ediel_sol",
        ]:
            if key == "PAW double counting":
                self.read_pattern({key: rf"{key}\s+=\s+([\.\-\d]+)\s+([\.\-\d]+)"})
            else:
                self.read_pattern({key: rf"{key}\s+=\s+([\d\-\.]+)"})
            if not self.data[key]:
                continue
            final_energy_contribs[key] = sum(map(float, self.data[key][-1]))
        self.final_energy_contribs = final_energy_contribs

    def read_pattern(self, patterns, reverse=False, terminate_on_match=False, postprocess=str):
        r"""
        General pattern reading. Uses monty's regrep method. Takes the same
        arguments.

        Args:
            patterns (dict): A dict of patterns, e.g.,
                {"energy": r"energy\\(sigma->0\\)\\s+=\\s+([\\d\\-.]+)"}.
            reverse (bool): Read files in reverse. Defaults to false. Useful for
                large files, esp OUTCARs, especially when used with
                terminate_on_match.
            terminate_on_match (bool): Whether to terminate when there is at
                least one match in each key in pattern.
            postprocess (callable): A post processing function to convert all
                matches. Defaults to str, i.e., no change.

        Renders accessible:
            Any attribute in patterns. For example,
            {"energy": r"energy\\(sigma->0\\)\\s+=\\s+([\\d\\-.]+)"} will set the
            value of self.data["energy"] = [[-1234], [-3453], ...], to the
            results from regex and postprocess. Note that the returned values
            are lists of lists, because you can grep multiple items on one line.
        """
        matches = regrep(
            self.filename,
            patterns,
            reverse=reverse,
            terminate_on_match=terminate_on_match,
            postprocess=postprocess,
        )
        for k in patterns:
            self.data[k] = [i[0] for i in matches.get(k, [])]

    def read_table_pattern(
        self,
        header_pattern,
        row_pattern,
        footer_pattern,
        postprocess=str,
        attribute_name=None,
        last_one_only=True,
        first_one_only=False,
    ):
        r"""
        Parse table-like data. A table composes of three parts: header,
        main body, footer. All the data matches "row pattern" in the main body
        will be returned.

        Args:
            header_pattern (str): The regular expression pattern matches the
                table header. This pattern should match all the text
                immediately before the main body of the table. For multiple
                sections table match the text until the section of
                interest. MULTILINE and DOTALL options are enforced, as a
                result, the "." meta-character will also match "\n" in this
                section.
            row_pattern (str): The regular expression matches a single line in
                the table. Capture interested field using regular expression
                groups.
            footer_pattern (str): The regular expression matches the end of the
                table. E.g. a long dash line.
            postprocess (callable): A post processing function to convert all
                matches. Defaults to str, i.e., no change.
            attribute_name (str): Name of this table. If present the parsed data
                will be attached to "data. e.g. self.data["efg"] = [...]
            last_one_only (bool): All the tables will be parsed, if this option
                is set to True, only the last table will be returned. The
                enclosing list will be removed. i.e. Only a single table will
                be returned. Default to be True. Incompatible with first_one_only.
            first_one_only (bool): Only the first occurrence of the table will be
                parsed and the parsing procedure will stop. The enclosing list
                will be removed. i.e. Only a single table will be returned.
                Incompatible with last_one_only.

        Returns:
            List of tables. 1) A table is a list of rows. 2) A row if either a list of
            attribute values in case the capturing group is defined without name in
            row_pattern, or a dict in case that named capturing groups are defined by
            row_pattern.
        """
        if last_one_only and first_one_only:
            raise ValueError("last_one_only and first_one_only options are incompatible")

        with zopen(self.filename, mode="rt") as file:
            text = file.read()
        table_pattern_text = header_pattern + r"\s*^(?P<table_body>(?:\s+" + row_pattern + r")+)\s+" + footer_pattern
        table_pattern = re.compile(table_pattern_text, re.MULTILINE | re.DOTALL)
        rp = re.compile(row_pattern)
        tables = []
        for mt in table_pattern.finditer(text):
            table_body_text = mt.group("table_body")
            table_contents = []
            for line in table_body_text.split("\n"):
                ml = rp.search(line)
                # skip empty lines
                if not ml:
                    continue
                d = ml.groupdict()
                if len(d) > 0:
                    processed_line = {k: postprocess(v) for k, v in d.items()}
                else:
                    processed_line = [postprocess(v) for v in ml.groups()]
                table_contents.append(processed_line)
            tables.append(table_contents)
            if first_one_only:
                break
        retained_data = tables[-1] if last_one_only or first_one_only else tables
        if attribute_name is not None:
            self.data[attribute_name] = retained_data
        return retained_data

    def read_electrostatic_potential(self):
        """Parses the eletrostatic potential for the last ionic step."""
        pattern = {"ngf": r"\s+dimension x,y,z NGXF=\s+([\.\-\d]+)\sNGYF=\s+([\.\-\d]+)\sNGZF=\s+([\.\-\d]+)"}
        self.read_pattern(pattern, postprocess=int)
        self.ngf = self.data.get("ngf", [[]])[0]

        pattern = {"radii": r"the test charge radii are((?:\s+[\.\-\d]+)+)"}
        self.read_pattern(pattern, reverse=True, terminate_on_match=True, postprocess=str)
        self.sampling_radii = [*map(float, self.data["radii"][0][0].split())]

        header_pattern = r"\(the norm of the test charge is\s+[\.\-\d]+\)"
        table_pattern = r"((?:\s+\d+\s*[\.\-\d]+)+)"
        footer_pattern = r"\s+E-fermi :"

        pots = self.read_table_pattern(header_pattern, table_pattern, footer_pattern)
        pots = "".join(itertools.chain.from_iterable(pots))

        pots = re.findall(r"\s+\d+\s*([\.\-\d]+)+", pots)

        self.electrostatic_potential = [*map(float, pots)]

    @staticmethod
    def _parse_sci_notation(line):
        """
        Method to parse lines with values in scientific notation and potentially
        without spaces in between the values. This assumes that the scientific
        notation always lists two digits for the exponent, e.g. 3.535E-02

        Args:
            line: line to parse.

        Returns:
            list[float]: numbers if found, empty ist if not
        """
        m = re.findall(r"[\.\-\d]+E[\+\-]\d{2}", line)
        if m:
            return [float(t) for t in m]
        return []

    def read_freq_dielectric(self):
        """
        Parses the frequency dependent dielectric function (obtained with
        LOPTICS). Frequencies (in eV) are in self.frequencies, and dielectric
        tensor function is given as self.dielectric_tensor_function.
        """
        plasma_pattern = r"plasma frequency squared.*"
        dielectric_pattern = (
            r"frequency dependent\s+IMAGINARY "
            r"DIELECTRIC FUNCTION \(independent particle, "
            r"no local field effects\)(\sdensity-density)*$"
        )
        row_pattern = r"\s+".join([r"([\.\-\d]+)"] * 3)
        plasma_frequencies = defaultdict(list)
        read_plasma = False
        read_dielectric = False
        energies = []
        data = {"REAL": [], "IMAGINARY": []}
        count = 0
        component = "IMAGINARY"
        with zopen(self.filename, mode="rt") as file:
            for line in file:
                line = line.strip()
                if re.match(plasma_pattern, line):
                    read_plasma = "intraband" if "intraband" in line else "interband"
                elif re.match(dielectric_pattern, line):
                    read_plasma = False
                    read_dielectric = True
                    row_pattern = r"\s+".join([r"([\.\-\d]+)"] * 7)

                if read_plasma and re.match(row_pattern, line):
                    plasma_frequencies[read_plasma].append([float(t) for t in line.strip().split()])
                elif read_plasma and Outcar._parse_sci_notation(line):
                    plasma_frequencies[read_plasma].append(Outcar._parse_sci_notation(line))
                elif read_dielectric:
                    tokens = None
                    if re.match(row_pattern, line.strip()):
                        tokens = line.strip().split()
                    elif Outcar._parse_sci_notation(line.strip()):
                        tokens = Outcar._parse_sci_notation(line.strip())
                    elif re.match(r"\s*-+\s*", line):
                        count += 1

                    if tokens:
                        if component == "IMAGINARY":
                            energies.append(float(tokens[0]))
                        xx, yy, zz, xy, yz, xz = (float(t) for t in tokens[1:])
                        matrix = [[xx, xy, xz], [xy, yy, yz], [xz, yz, zz]]
                        data[component].append(matrix)

                    if count == 2:
                        component = "REAL"
                    elif count == 3:
                        break

        self.plasma_frequencies = {k: np.array(v[:3]) for k, v in plasma_frequencies.items()}
        self.dielectric_energies = np.array(energies)
        self.dielectric_tensor_function = np.array(data["REAL"]) + 1j * np.array(data["IMAGINARY"])

    def read_chemical_shielding(self):
        """
        Parse the NMR chemical shieldings data. Only the second part "absolute, valence and core"
        will be parsed. And only the three right most field (ISO_SHIELDING, SPAN, SKEW) will be retrieved.

        Returns:
            List of chemical shieldings in the order of atoms from the OUTCAR. Maryland notation is adopted.
        """
        header_pattern = (
            r"\s+CSA tensor \(J\. Mason, Solid State Nucl\. Magn\. Reson\. 2, "
            r"285 \(1993\)\)\s+"
            r"\s+-{50,}\s+"
            r"\s+EXCLUDING G=0 CONTRIBUTION\s+INCLUDING G=0 CONTRIBUTION\s+"
            r"\s+-{20,}\s+-{20,}\s+"
            r"\s+ATOM\s+ISO_SHIFT\s+SPAN\s+SKEW\s+ISO_SHIFT\s+SPAN\s+SKEW\s+"
            r"-{50,}\s*$"
        )
        first_part_pattern = r"\s+\(absolute, valence only\)\s+$"
        swallon_valence_body_pattern = r".+?\(absolute, valence and core\)\s+$"
        row_pattern = r"\d+(?:\s+[-]?\d+\.\d+){3}\s+" + r"\s+".join([r"([-]?\d+\.\d+)"] * 3)
        footer_pattern = r"-{50,}\s*$"
        h1 = header_pattern + first_part_pattern
        cs_valence_only = self.read_table_pattern(
            h1, row_pattern, footer_pattern, postprocess=float, last_one_only=True
        )
        h2 = header_pattern + swallon_valence_body_pattern
        cs_valence_and_core = self.read_table_pattern(
            h2, row_pattern, footer_pattern, postprocess=float, last_one_only=True
        )
        self.data["chemical_shielding"] = {
            "valence_only": cs_valence_only,
            "valence_and_core": cs_valence_and_core,
        }

    def read_cs_g0_contribution(self):
        """
        Parse the  G0 contribution of NMR chemical shielding.

        Returns:
            G0 contribution matrix as list of list.
        """
        header_pattern = (
            r"^\s+G\=0 CONTRIBUTION TO CHEMICAL SHIFT \(field along BDIR\)\s+$\n"
            r"^\s+-{50,}$\n"
            r"^\s+BDIR\s+X\s+Y\s+Z\s*$\n"
            r"^\s+-{50,}\s*$\n"
        )
        row_pattern = r"(?:\d+)\s+" + r"\s+".join([r"([-]?\d+\.\d+)"] * 3)
        footer_pattern = r"\s+-{50,}\s*$"
        self.read_table_pattern(
            header_pattern,
            row_pattern,
            footer_pattern,
            postprocess=float,
            last_one_only=True,
            attribute_name="cs_g0_contribution",
        )

    def read_cs_core_contribution(self):
        """
        Parse the core contribution of NMR chemical shielding.

        Returns:
            list[list]: G0 contribution matrix.
        """
        header_pattern = r"^\s+Core NMR properties\s*$\n\n^\s+typ\s+El\s+Core shift \(ppm\)\s*$\n^\s+-{20,}$\n"
        row_pattern = r"\d+\s+(?P<element>[A-Z][a-z]?\w?)\s+(?P<shift>[-]?\d+\.\d+)"
        footer_pattern = r"\s+-{20,}\s*$"
        self.read_table_pattern(
            header_pattern,
            row_pattern,
            footer_pattern,
            postprocess=str,
            last_one_only=True,
            attribute_name="cs_core_contribution",
        )
        core_contrib = {d["element"]: float(d["shift"]) for d in self.data["cs_core_contribution"]}
        self.data["cs_core_contribution"] = core_contrib

    def read_cs_raw_symmetrized_tensors(self):
        """
        Parse the matrix form of NMR tensor before corrected to table.

        Returns:
            nsymmetrized tensors list in the order of atoms.
        """
        header_pattern = r"\s+-{50,}\s+\s+Absolute Chemical Shift tensors\s+\s+-{50,}$"
        first_part_pattern = r"\s+UNSYMMETRIZED TENSORS\s+$"
        row_pattern = r"\s+".join([r"([-]?\d+\.\d+)"] * 3)
        unsym_footer_pattern = r"^\s+SYMMETRIZED TENSORS\s+$"

        with zopen(self.filename, mode="rt") as file:
            text = file.read()
        unsym_table_pattern_text = header_pattern + first_part_pattern + r"(?P<table_body>.+)" + unsym_footer_pattern
        table_pattern = re.compile(unsym_table_pattern_text, re.MULTILINE | re.DOTALL)
        rp = re.compile(row_pattern)
        m = table_pattern.search(text)
        if m:
            table_text = m.group("table_body")
            micro_header_pattern = r"ion\s+\d+"
            micro_table_pattern_text = micro_header_pattern + r"\s*^(?P<table_body>(?:\s*" + row_pattern + r")+)\s+"
            micro_table_pattern = re.compile(micro_table_pattern_text, re.MULTILINE | re.DOTALL)
            unsym_tensors = []
            for mt in micro_table_pattern.finditer(table_text):
                table_body_text = mt.group("table_body")
                tensor_matrix = []
                for line in table_body_text.rstrip().split("\n"):
                    ml = rp.search(line)
                    processed_line = [float(v) for v in ml.groups()]
                    tensor_matrix.append(processed_line)
                unsym_tensors.append(tensor_matrix)
            self.data["unsym_cs_tensor"] = unsym_tensors
        else:
            raise ValueError("NMR UNSYMMETRIZED TENSORS is not found")

    def read_nmr_efg_tensor(self):
        """
        Parses the NMR Electric Field Gradient Raw Tensors.

        Returns:
            A list of Electric Field Gradient Tensors in the order of Atoms from OUTCAR
        """
        header_pattern = (
            r"Electric field gradients \(V/A\^2\)\n-*\n ion\s+V_xx\s+V_yy\s+V_zz\s+V_xy\s+V_xz\s+V_yz\n-*\n"
        )

        row_pattern = r"\d+\s+([-\d\.]+)\s+([-\d\.]+)\s+([-\d\.]+)\s+([-\d\.]+)\s+([-\d\.]+)\s+([-\d\.]+)"
        footer_pattern = r"-*\n"

        data = self.read_table_pattern(header_pattern, row_pattern, footer_pattern, postprocess=float)
        tensors = [make_symmetric_matrix_from_upper_tri(d) for d in data]
        self.data["unsym_efg_tensor"] = tensors
        return tensors

    def read_nmr_efg(self):
        """
        Parse the NMR Electric Field Gradient interpreted values.

        Returns:
            Electric Field Gradient tensors as a list of dict in the order of atoms from OUTCAR.
            Each dict key/value pair corresponds to a component of the tensors.
        """
        header_pattern = (
            r"^\s+NMR quadrupolar parameters\s+$\n"
            r"^\s+Cq : quadrupolar parameter\s+Cq=e[*]Q[*]V_zz/h$\n"
            r"^\s+eta: asymmetry parameters\s+\(V_yy - V_xx\)/ V_zz$\n"
            r"^\s+Q  : nuclear electric quadrupole moment in mb \(millibarn\)$\n"
            r"^-{50,}$\n"
            r"^\s+ion\s+Cq\(MHz\)\s+eta\s+Q \(mb\)\s+$\n"
            r"^-{50,}\s*$\n"
        )
        row_pattern = (
            r"\d+\s+(?P<cq>[-]?\d+\.\d+)\s+(?P<eta>[-]?\d+\.\d+)\s+(?P<nuclear_quadrupole_moment>[-]?\d+\.\d+)"
        )
        footer_pattern = r"-{50,}\s*$"
        self.read_table_pattern(
            header_pattern,
            row_pattern,
            footer_pattern,
            postprocess=float,
            last_one_only=True,
            attribute_name="efg",
        )

    def read_elastic_tensor(self):
        """
        Parse the elastic tensor data.

        Returns:
            6x6 array corresponding to the elastic tensor from the OUTCAR.
        """
        header_pattern = r"TOTAL ELASTIC MODULI \(kBar\)\s+Direction\s+([X-Z][X-Z]\s+)+\-+"
        row_pattern = r"[X-Z][X-Z]\s+" + r"\s+".join([r"(\-*[\.\d]+)"] * 6)
        footer_pattern = r"\-+"
        et_table = self.read_table_pattern(header_pattern, row_pattern, footer_pattern, postprocess=float)
        self.data["elastic_tensor"] = et_table

    def read_piezo_tensor(self):
        """Parse the piezo tensor data."""
        header_pattern = r"PIEZOELECTRIC TENSOR  for field in x, y, z\s+\(C/m\^2\)\s+([X-Z][X-Z]\s+)+\-+"
        row_pattern = r"[x-z]\s+" + r"\s+".join([r"(\-*[\.\d]+)"] * 6)
        footer_pattern = r"BORN EFFECTIVE"
        pt_table = self.read_table_pattern(header_pattern, row_pattern, footer_pattern, postprocess=float)
        self.data["piezo_tensor"] = pt_table

    def read_onsite_density_matrices(self):
        """
        Parse the onsite density matrices, returns list with index corresponding
        to atom index in Structure.
        """
        # matrix size will vary depending on if d or f orbitals are present
        # therefore regex assumes f, but filter out None values if d

        header_pattern = r"spin component  1\n"
        row_pattern = r"[^\S\r\n]*(?:(-?[\d.]+))" + r"(?:[^\S\r\n]*(-?[\d.]+)[^\S\r\n]*)?" * 6 + r".*?"
        footer_pattern = r"\nspin component  2"
        spin1_component = self.read_table_pattern(
            header_pattern,
            row_pattern,
            footer_pattern,
            postprocess=lambda x: float(x) if x else None,
            last_one_only=False,
        )

        # filter out None values
        spin1_component = [[[e for e in row if e is not None] for row in matrix] for matrix in spin1_component]

        # and repeat for Spin.down

        header_pattern = r"spin component  2\n"
        row_pattern = r"[^\S\r\n]*(?:([\d.-]+))" + r"(?:[^\S\r\n]*(-?[\d.]+)[^\S\r\n]*)?" * 6 + r".*?"
        footer_pattern = r"\n occupancies and eigenvectors"
        spin2_component = self.read_table_pattern(
            header_pattern,
            row_pattern,
            footer_pattern,
            postprocess=lambda x: float(x) if x else None,
            last_one_only=False,
        )

        spin2_component = [[[e for e in row if e is not None] for row in matrix] for matrix in spin2_component]

        self.data["onsite_density_matrices"] = [
            {Spin.up: spin1_component[idx], Spin.down: spin2_component[idx]} for idx in range(len(spin1_component))
        ]

    def read_corrections(self, reverse=True, terminate_on_match=True):
        """
        Reads the dipol qudropol corrections into the
        Outcar.data["dipol_quadrupol_correction"].

        Args:
            reverse (bool): Whether to start from end of OUTCAR. Defaults to True.
            terminate_on_match (bool): Whether to terminate once match is found. Defaults to True.
        """
        patterns = {"dipol_quadrupol_correction": r"dipol\+quadrupol energy correction\s+([\d\-\.]+)"}
        self.read_pattern(
            patterns,
            reverse=reverse,
            terminate_on_match=terminate_on_match,
            postprocess=float,
        )
        self.data["dipol_quadrupol_correction"] = self.data["dipol_quadrupol_correction"][0][0]

    def read_neb(self, reverse=True, terminate_on_match=True):
        """
        Reads NEB data. This only works with OUTCARs from both normal
        VASP NEB calculations or from the CI NEB method implemented by
        Henkelman et al.

        Args:
            reverse (bool): Read files in reverse. Defaults to false. Useful for
                large files, esp OUTCARs, especially when used with
                terminate_on_match. Defaults to True here since we usually
                want only the final value.
            terminate_on_match (bool): Whether to terminate when there is at
                least one match in each key in pattern. Defaults to True here
                since we usually want only the final value.

        Renders accessible:
            tangent_force - Final tangent force.
            energy - Final energy.
            These can be accessed under Outcar.data[key]
        """
        patterns = {
            "energy": r"energy\(sigma->0\)\s+=\s+([\d\-\.]+)",
            "tangent_force": r"(NEB: projections on to tangent \(spring, REAL\)\s+\S+|tangential force \(eV/A\))\s+"
            r"([\d\-\.]+)",
        }
        self.read_pattern(
            patterns,
            reverse=reverse,
            terminate_on_match=terminate_on_match,
            postprocess=str,
        )
        self.data["energy"] = float(self.data["energy"][0][0])
        if self.data.get("tangent_force"):
            self.data["tangent_force"] = float(self.data["tangent_force"][0][1])

    def read_igpar(self):
        """
        Renders accessible:
            er_ev = e<r>_ev (dictionary with Spin.up/Spin.down as keys)
            er_bp = e<r>_bp (dictionary with Spin.up/Spin.down as keys)
            er_ev_tot = spin up + spin down summed
            er_bp_tot = spin up + spin down summed
            p_elc = spin up + spin down summed
            p_ion = spin up + spin down summed.

        (See VASP section "LBERRY,  IGPAR,  NPPSTR,  DIPOL tags" for info on
        what these are).
        """
        # variables to be filled
        self.er_ev = {}  # will  be  dict (Spin.up/down) of array(3*float)
        self.er_bp = {}  # will  be  dics (Spin.up/down) of array(3*float)
        self.er_ev_tot = None  # will be array(3*float)
        self.er_bp_tot = None  # will be array(3*float)
        self.p_elec = self.p_ion = None
        try:
            search = []

            # Nonspin cases
            def er_ev(results, match):
                results.er_ev[Spin.up] = np.array(map(float, match.groups()[1:4])) / 2
                results.er_ev[Spin.down] = results.er_ev[Spin.up]
                results.context = 2

            search.append(
                [
                    r"^ *e<r>_ev=\( *([-0-9.Ee+]*) *([-0-9.Ee+]*) *([-0-9.Ee+]*) *\)",
                    None,
                    er_ev,
                ]
            )

            def er_bp(results, match):
                results.er_bp[Spin.up] = np.array([float(match.group(i)) for i in range(1, 4)]) / 2
                results.er_bp[Spin.down] = results.er_bp[Spin.up]

            search.append(
                [
                    r"^ *e<r>_bp=\( *([-0-9.Ee+]*) *([-0-9.Ee+]*) *([-0-9.Ee+]*) *\)",
                    lambda results, _line: results.context == 2,
                    er_bp,
                ]
            )

            # Spin cases
            def er_ev_up(results, match):
                results.er_ev[Spin.up] = np.array([float(match.group(i)) for i in range(1, 4)])
                results.context = Spin.up

            search.append(
                [
                    r"^.*Spin component 1 *e<r>_ev=\( *([-0-9.Ee+]*) *([-0-9.Ee+]*) *([-0-9.Ee+]*) *\)",
                    None,
                    er_ev_up,
                ]
            )

            def er_bp_up(results, match):
                results.er_bp[Spin.up] = np.array(
                    [
                        float(match.group(1)),
                        float(match.group(2)),
                        float(match.group(3)),
                    ]
                )

            search.append(
                [
                    r"^ *e<r>_bp=\( *([-0-9.Ee+]*) *([-0-9.Ee+]*) *([-0-9.Ee+]*) *\)",
                    lambda results, _line: results.context == Spin.up,
                    er_bp_up,
                ]
            )

            def er_ev_dn(results, match):
                results.er_ev[Spin.down] = np.array(
                    [
                        float(match.group(1)),
                        float(match.group(2)),
                        float(match.group(3)),
                    ]
                )
                results.context = Spin.down

            search.append(
                [
                    r"^.*Spin component 2 *e<r>_ev=\( *([-0-9.Ee+]*) *([-0-9.Ee+]*) *([-0-9.Ee+]*) *\)",
                    None,
                    er_ev_dn,
                ]
            )

            def er_bp_dn(results, match):
                results.er_bp[Spin.down] = np.array([float(match.group(i)) for i in range(1, 4)])

            search.append(
                [
                    r"^ *e<r>_bp=\( *([-0-9.Ee+]*) *([-0-9.Ee+]*) *([-0-9.Ee+]*) *\)",
                    lambda results, _line: results.context == Spin.down,
                    er_bp_dn,
                ]
            )

            # Always present spin/non-spin
            def p_elc(results, match):
                results.p_elc = np.array([float(match.group(i)) for i in range(1, 4)])

            search.append(
                [
                    r"^.*Total electronic dipole moment: "
                    r"*p\[elc\]=\( *([-0-9.Ee+]*) *([-0-9.Ee+]*) "
                    r"*([-0-9.Ee+]*) *\)",
                    None,
                    p_elc,
                ]
            )

            def p_ion(results, match):
                results.p_ion = np.array([float(match.group(i)) for i in range(1, 4)])

            search.append(
                [
                    r"^.*ionic dipole moment: *p\[ion\]=\( *([-0-9.Ee+]*) *([-0-9.Ee+]*) *([-0-9.Ee+]*) *\)",
                    None,
                    p_ion,
                ]
            )

            self.context = None
            self.er_ev = {Spin.up: None, Spin.down: None}
            self.er_bp = {Spin.up: None, Spin.down: None}

            micro_pyawk(self.filename, search, self)

            if self.er_ev[Spin.up] is not None and self.er_ev[Spin.down] is not None:
                self.er_ev_tot = self.er_ev[Spin.up] + self.er_ev[Spin.down]

            if self.er_bp[Spin.up] is not None and self.er_bp[Spin.down] is not None:
                self.er_bp_tot = self.er_bp[Spin.up] + self.er_bp[Spin.down]

        except Exception:
            self.er_ev_tot = self.er_bp_tot = None
            raise Exception("IGPAR OUTCAR could not be parsed.")

    def read_internal_strain_tensor(self):
        """
        Reads the internal strain tensor and populates self.internal_strain_tensor with an array of voigt notation
            tensors for each site.
        """
        search = []

        def internal_strain_start(results, match):
            results.internal_strain_ion = int(match.group(1)) - 1
            results.internal_strain_tensor.append(np.zeros((3, 6)))

        search.append(
            [
                r"INTERNAL STRAIN TENSOR FOR ION\s+(\d+)\s+for displacements in x,y,z  \(eV/Angst\):",
                None,
                internal_strain_start,
            ]
        )

        def internal_strain_data(results, match):
            if match.group(1).lower() == "x":
                index = 0
            elif match.group(1).lower() == "y":
                index = 1
            elif match.group(1).lower() == "z":
                index = 2
            else:
                raise Exception(f"Couldn't parse row index from symbol for internal strain tensor: {match.group(1)}")
            results.internal_strain_tensor[results.internal_strain_ion][index] = np.array(
                [float(match.group(i)) for i in range(2, 8)]
            )
            if index == 2:
                results.internal_strain_ion = None

        search.append(
            [
                r"^\s+([x,y,z])\s+" + r"([-]?\d+\.\d+)\s+" * 6,
                lambda results, _line: results.internal_strain_ion is not None,
                internal_strain_data,
            ]
        )

        self.internal_strain_ion = None
        self.internal_strain_tensor = []
        micro_pyawk(self.filename, search, self)

    def read_lepsilon(self):
        """
        Reads an LEPSILON run.

        # TODO: Document the actual variables.
        """
        try:
            search = []

            def dielectric_section_start(results, match):
                results.dielectric_index = -1

            search.append(
                [
                    r"MACROSCOPIC STATIC DIELECTRIC TENSOR \(",
                    None,
                    dielectric_section_start,
                ]
            )

            def dielectric_section_start2(results, match):
                results.dielectric_index = 0

            search.append(
                [
                    r"-------------------------------------",
                    lambda results, _line: results.dielectric_index == -1,
                    dielectric_section_start2,
                ]
            )

            def dielectric_data(results, match):
                results.dielectric_tensor[results.dielectric_index, :] = np.array(
                    [float(match.group(i)) for i in range(1, 4)]
                )
                results.dielectric_index += 1

            search.append(
                [
                    r"^ *([-0-9.Ee+]+) +([-0-9.Ee+]+) +([-0-9.Ee+]+) *$",
                    lambda results, _line: results.dielectric_index >= 0
                    if results.dielectric_index is not None
                    else None,
                    dielectric_data,
                ]
            )

            def dielectric_section_stop(results, match):
                results.dielectric_index = None

            search.append(
                [
                    r"-------------------------------------",
                    lambda results, _line: results.dielectric_index >= 1
                    if results.dielectric_index is not None
                    else None,
                    dielectric_section_stop,
                ]
            )

            self.dielectric_index = None
            self.dielectric_tensor = np.zeros((3, 3))

            def piezo_section_start(results, _match):
                results.piezo_index = 0

            search.append(
                [
                    r"PIEZOELECTRIC TENSOR  for field in x, y, z        \(C/m\^2\)",
                    None,
                    piezo_section_start,
                ]
            )

            def piezo_data(results, match):
                results.piezo_tensor[results.piezo_index, :] = np.array([float(match.group(i)) for i in range(1, 7)])
                results.piezo_index += 1

            search.append(
                [
                    r"^ *[xyz] +([-0-9.Ee+]+) +([-0-9.Ee+]+)"
                    r" +([-0-9.Ee+]+) *([-0-9.Ee+]+) +([-0-9.Ee+]+) +([-0-9.Ee+]+)*$",
                    lambda results, _line: results.piezo_index >= 0 if results.piezo_index is not None else None,
                    piezo_data,
                ]
            )

            def piezo_section_stop(results, _match):
                results.piezo_index = None

            search.append(
                [
                    r"-------------------------------------",
                    lambda results, _line: results.piezo_index >= 1 if results.piezo_index is not None else None,
                    piezo_section_stop,
                ]
            )

            self.piezo_index = None
            self.piezo_tensor = np.zeros((3, 6))

            def born_section_start(results, _match):
                results.born_ion = -1

            search.append([r"BORN EFFECTIVE CHARGES ", None, born_section_start])

            def born_ion(results, match):
                results.born_ion = int(match.group(1)) - 1
                results.born.append(np.zeros((3, 3)))

            search.append(
                [
                    r"ion +([0-9]+)",
                    lambda results, _line: results.born_ion is not None,
                    born_ion,
                ]
            )

            def born_data(results, match):
                results.born[results.born_ion][int(match.group(1)) - 1, :] = np.array(
                    [float(match.group(i)) for i in range(2, 5)]
                )

            search.append(
                [
                    r"^ *([1-3]+) +([-0-9.Ee+]+) +([-0-9.Ee+]+) +([-0-9.Ee+]+)$",
                    lambda results, _line: results.born_ion >= 0 if results.born_ion is not None else results.born_ion,
                    born_data,
                ]
            )

            def born_section_stop(results, _match):
                results.born_ion = None

            search.append(
                [
                    r"-------------------------------------",
                    lambda results, _line: results.born_ion >= 1 if results.born_ion is not None else results.born_ion,
                    born_section_stop,
                ]
            )

            self.born_ion = None
            self.born = []

            micro_pyawk(self.filename, search, self)

            self.born = np.array(self.born)

            self.dielectric_tensor = self.dielectric_tensor.tolist()
            self.piezo_tensor = self.piezo_tensor.tolist()

        except Exception:
            raise Exception("LEPSILON OUTCAR could not be parsed.")

    def read_lepsilon_ionic(self):
        """
        Reads an LEPSILON run, the ionic component.

        # TODO: Document the actual variables.
        """
        try:
            search = []

            def dielectric_section_start(results, _match):
                results.dielectric_ionic_index = -1

            search.append(
                [
                    r"MACROSCOPIC STATIC DIELECTRIC TENSOR IONIC",
                    None,
                    dielectric_section_start,
                ]
            )

            def dielectric_section_start2(results, _match):
                results.dielectric_ionic_index = 0

            search.append(
                [
                    r"-------------------------------------",
                    lambda results, _line: results.dielectric_ionic_index == -1
                    if results.dielectric_ionic_index is not None
                    else results.dielectric_ionic_index,
                    dielectric_section_start2,
                ]
            )

            def dielectric_data(results, match):
                results.dielectric_ionic_tensor[results.dielectric_ionic_index, :] = np.array(
                    [float(match.group(i)) for i in range(1, 4)]
                )
                results.dielectric_ionic_index += 1

            search.append(
                [
                    r"^ *([-0-9.Ee+]+) +([-0-9.Ee+]+) +([-0-9.Ee+]+) *$",
                    lambda results, _line: results.dielectric_ionic_index >= 0
                    if results.dielectric_ionic_index is not None
                    else results.dielectric_ionic_index,
                    dielectric_data,
                ]
            )

            def dielectric_section_stop(results, _match):
                results.dielectric_ionic_index = None

            search.append(
                [
                    r"-------------------------------------",
                    lambda results, _line: results.dielectric_ionic_index >= 1
                    if results.dielectric_ionic_index is not None
                    else results.dielectric_ionic_index,
                    dielectric_section_stop,
                ]
            )

            self.dielectric_ionic_index = None
            self.dielectric_ionic_tensor = np.zeros((3, 3))

            def piezo_section_start(results, _match):
                results.piezo_ionic_index = 0

            search.append(
                [
                    r"PIEZOELECTRIC TENSOR IONIC CONTR  for field in x, y, z        ",
                    None,
                    piezo_section_start,
                ]
            )

            def piezo_data(results, match):
                results.piezo_ionic_tensor[results.piezo_ionic_index, :] = np.array(
                    [float(match.group(i)) for i in range(1, 7)]
                )
                results.piezo_ionic_index += 1

            search.append(
                [
                    r"^ *[xyz] +([-0-9.Ee+]+) +([-0-9.Ee+]+)"
                    r" +([-0-9.Ee+]+) *([-0-9.Ee+]+) +([-0-9.Ee+]+) +([-0-9.Ee+]+)*$",
                    lambda results, _line: results.piezo_ionic_index >= 0
                    if results.piezo_ionic_index is not None
                    else results.piezo_ionic_index,
                    piezo_data,
                ]
            )

            def piezo_section_stop(results, _match):
                results.piezo_ionic_index = None

            search.append(
                [
                    "-------------------------------------",
                    lambda results, _line: results.piezo_ionic_index >= 1
                    if results.piezo_ionic_index is not None
                    else results.piezo_ionic_index,
                    piezo_section_stop,
                ]
            )

            self.piezo_ionic_index = None
            self.piezo_ionic_tensor = np.zeros((3, 6))

            micro_pyawk(self.filename, search, self)

            self.dielectric_ionic_tensor = self.dielectric_ionic_tensor.tolist()
            self.piezo_ionic_tensor = self.piezo_ionic_tensor.tolist()

        except Exception:
            raise Exception("ionic part of LEPSILON OUTCAR could not be parsed.")

    def read_lcalcpol(self):
        """
        Reads the lcalpol.

        # TODO: Document the actual variables.
        """
        self.p_elec = self.p_sp1 = self.p_sp2 = self.p_ion = None
        try:
            search = []

            # Always present spin/non-spin
            def p_elec(results, match):
                results.p_elec = np.array(
                    [
                        float(match.group(1)),
                        float(match.group(2)),
                        float(match.group(3)),
                    ]
                )

            search.append(
                [
                    r"^.*Total electronic dipole moment: "
                    r"*p\[elc\]=\( *([-0-9.Ee+]*) *([-0-9.Ee+]*) "
                    r"*([-0-9.Ee+]*) *\)",
                    None,
                    p_elec,
                ]
            )

            # If spin-polarized (and not noncollinear)
            # save spin-polarized electronic values
            if self.spin and not self.noncollinear:

                def p_sp1(results, match):
                    results.p_sp1 = np.array(
                        [
                            float(match.group(1)),
                            float(match.group(2)),
                            float(match.group(3)),
                        ]
                    )

                search.append(
                    [
                        r"^.*p\[sp1\]=\( *([-0-9.Ee+]*) *([-0-9.Ee+]*) *([-0-9.Ee+]*) *\)",
                        None,
                        p_sp1,
                    ]
                )

                def p_sp2(results, match):
                    results.p_sp2 = np.array(
                        [
                            float(match.group(1)),
                            float(match.group(2)),
                            float(match.group(3)),
                        ]
                    )

                search.append(
                    [
                        r"^.*p\[sp2\]=\( *([-0-9.Ee+]*) *([-0-9.Ee+]*) *([-0-9.Ee+]*) *\)",
                        None,
                        p_sp2,
                    ]
                )

            def p_ion(results, match):
                results.p_ion = np.array(
                    [
                        float(match.group(1)),
                        float(match.group(2)),
                        float(match.group(3)),
                    ]
                )

            search.append(
                [
                    r"^.*Ionic dipole moment: *p\[ion\]=\( *([-0-9.Ee+]*) *([-0-9.Ee+]*) *([-0-9.Ee+]*) *\)",
                    None,
                    p_ion,
                ]
            )

            micro_pyawk(self.filename, search, self)

            # fix polarization units in new versions of vasp
            regex = r"^.*Ionic dipole moment: .*"
            search = [[regex, None, lambda x, y: x.append(y.group(0))]]
            r = micro_pyawk(self.filename, search, [])

            if "|e|" in r[0]:
                self.p_elec *= -1
                self.p_ion *= -1
                if self.spin and not self.noncollinear:
                    self.p_sp1 *= -1
                    self.p_sp2 *= -1

        except Exception as exc:
            print(exc.args)
            raise Exception("LCALCPOL OUTCAR could not be parsed.") from exc

    def read_pseudo_zval(self):
        """Create pseudopotential ZVAL dictionary."""

        try:

            def atom_symbols(results, match):
                element_symbol = match.group(1)
                if not hasattr(results, "atom_symbols"):
                    results.atom_symbols = []
                results.atom_symbols.append(element_symbol.strip())

            def zvals(results, match):
                zvals = match.group(1)
                results.zvals = map(float, re.findall(r"-?\d+\.\d*", zvals))

            search = []
            search.extend((["(?<=VRHFIN =)(.*)(?=:)", None, atom_symbols], ["^\\s+ZVAL.*=(.*)", None, zvals]))

            micro_pyawk(self.filename, search, self)

            zval_dict = {}
            for x, y in zip(self.atom_symbols, self.zvals):
                zval_dict.update({x: y})
            self.zval_dict = zval_dict

            # Clean-up
            del self.atom_symbols
            del self.zvals
        except Exception:
            raise Exception("ZVAL dict could not be parsed.")

    def read_core_state_eigen(self):
        """
        Read the core state eigenenergies at each ionic step.

        Returns:
            A list of dict over the atom such as [{"AO":[core state eig]}].
            The core state eigenenergie list for each AO is over all ionic
            step.

        Example:
            The core state eigenenergie of the 2s AO of the 6th atom of the
            structure at the last ionic step is [5]["2s"][-1]
        """
        with zopen(self.filename, mode="rt") as foutcar:
            line = foutcar.readline()
            while line != "":
                line = foutcar.readline()
                if "NIONS =" in line:
                    natom = int(line.split("NIONS =")[1])
                    cl = [defaultdict(list) for i in range(natom)]
                if "the core state eigen" in line:
                    iat = -1
                    while line != "":
                        line = foutcar.readline()
                        # don't know number of lines to parse without knowing
                        # specific species, so stop parsing when we reach
                        # "E-fermi" instead
                        if "E-fermi" in line:
                            break
                        data = line.split()
                        # data will contain odd number of elements if it is
                        # the start of a new entry, or even number of elements
                        # if it continues the previous entry
                        if len(data) % 2 == 1:
                            iat += 1  # started parsing a new ion
                            data = data[1:]  # remove element with ion number
                        for i in range(0, len(data), 2):
                            cl[iat][data[i]].append(float(data[i + 1]))
        return cl

    def read_avg_core_poten(self):
        """
        Read the core potential at each ionic step.

        Returns:
            A list for each ionic step containing a list of the average core
            potentials for each atom: [[avg core pot]].

        Example:
            The average core potential of the 2nd atom of the structure at the
            last ionic step is: [-1][1]
        """
        with zopen(self.filename, mode="rt") as foutcar:
            line = foutcar.readline()
            aps = []
            while line != "":
                line = foutcar.readline()
                if "the norm of the test charge is" in line:
                    ap = []
                    while line != "":
                        line = foutcar.readline()
                        # don't know number of lines to parse without knowing
                        # specific species, so stop parsing when we reach
                        # "E-fermi" instead
                        if "E-fermi" in line:
                            aps.append(ap)
                            break

                        # the average core potentials of up to 5 elements are
                        # given per line; the potentials are separated by several
                        # spaces and numbered from 1 to natoms; the potentials are
                        # parsed in a fixed width format
                        npots = int((len(line) - 1) / 17)
                        for i in range(npots):
                            start = i * 17
                            ap.append(float(line[start + 8 : start + 17]))

        return aps

    def as_dict(self):
        """MSONable dict."""
        dct = {
            "@module": type(self).__module__,
            "@class": type(self).__name__,
            "efermi": self.efermi,
            "run_stats": self.run_stats,
            "magnetization": self.magnetization,
            "charge": self.charge,
            "total_magnetization": self.total_mag,
            "nelect": self.nelect,
            "is_stopped": self.is_stopped,
            "drift": self.drift,
            "ngf": self.ngf,
            "sampling_radii": self.sampling_radii,
            "electrostatic_potential": self.electrostatic_potential,
        }

        if self.lepsilon:
            dct.update(
                {
                    "piezo_tensor": self.piezo_tensor,
                    "dielectric_tensor": self.dielectric_tensor,
                    "born": self.born,
                }
            )

        if self.dfpt:
            dct["internal_strain_tensor"] = self.internal_strain_tensor

        if self.dfpt and self.lepsilon:
            dct.update(
                piezo_ionic_tensor=self.piezo_ionic_tensor,
                dielectric_ionic_tensor=self.dielectric_ionic_tensor,
            )

        if self.lcalcpol:
            dct.update({"p_elec": self.p_elec, "p_ion": self.p_ion})
            if self.spin and not self.noncollinear:
                dct.update({"p_sp1": self.p_sp1, "p_sp2": self.p_sp2})
            dct["zval_dict"] = self.zval_dict

        if self.nmr_cs:
            dct.update(
                nmr_cs={
                    "valence and core": self.data["chemical_shielding"]["valence_and_core"],
                    "valence_only": self.data["chemical_shielding"]["valence_only"],
                    "g0": self.data["cs_g0_contribution"],
                    "core": self.data["cs_core_contribution"],
                    "raw": self.data["unsym_cs_tensor"],
                }
            )

        if self.nmr_efg:
            dct.update(
                nmr_efg={
                    "raw": self.data["unsym_efg_tensor"],
                    "parameters": self.data["efg"],
                }
            )

        if self.has_onsite_density_matrices:
            # cast Spin to str for consistency with electronic_structure
            # TODO: improve handling of Enum (de)serialization in monty
            onsite_density_matrices = [{str(k): v for k, v in d.items()} for d in self.data["onsite_density_matrices"]]
            dct["onsite_density_matrices"] = onsite_density_matrices

        return dct

    def read_fermi_contact_shift(self):
        """
        Output example:
        Fermi contact (isotropic) hyperfine coupling parameter (MHz)
        -------------------------------------------------------------
        ion      A_pw      A_1PS     A_1AE     A_1c      A_tot
        -------------------------------------------------------------
         1      -0.002    -0.002    -0.051     0.000    -0.052
         2      -0.002    -0.002    -0.051     0.000    -0.052
         3       0.056     0.056     0.321    -0.048     0.321
        -------------------------------------------------------------
        , which corresponds to
        [[-0.002, -0.002, -0.051, 0.0, -0.052],
         [-0.002, -0.002, -0.051, 0.0, -0.052],
         [0.056, 0.056, 0.321, -0.048, 0.321]] from 'fch' data.
        """
        # Fermi contact (isotropic) hyperfine coupling parameter (MHz)
        header_pattern1 = (
            r"\s*Fermi contact \(isotropic\) hyperfine coupling parameter \(MHz\)\s+"
            r"\s*\-+"
            r"\s*ion\s+A_pw\s+A_1PS\s+A_1AE\s+A_1c\s+A_tot\s+"
            r"\s*\-+"
        )
        row_pattern1 = r"(?:\d+)\s+" + r"\s+".join([r"([-]?\d+\.\d+)"] * 5)
        footer_pattern = r"\-+"
        fch_table = self.read_table_pattern(
            header_pattern1,
            row_pattern1,
            footer_pattern,
            postprocess=float,
            last_one_only=True,
        )

        # Dipolar hyperfine coupling parameters (MHz)
        header_pattern2 = (
            r"\s*Dipolar hyperfine coupling parameters \(MHz\)\s+"
            r"\s*\-+"
            r"\s*ion\s+A_xx\s+A_yy\s+A_zz\s+A_xy\s+A_xz\s+A_yz\s+"
            r"\s*\-+"
        )
        row_pattern2 = r"(?:\d+)\s+" + r"\s+".join([r"([-]?\d+\.\d+)"] * 6)
        dh_table = self.read_table_pattern(
            header_pattern2,
            row_pattern2,
            footer_pattern,
            postprocess=float,
            last_one_only=True,
        )

        # Total hyperfine coupling parameters after diagonalization (MHz)
        header_pattern3 = (
            r"\s*Total hyperfine coupling parameters after diagonalization \(MHz\)\s+"
            r"\s*\(convention: \|A_zz\| > \|A_xx\| > \|A_yy\|\)\s+"
            r"\s*\-+"
            r"\s*ion\s+A_xx\s+A_yy\s+A_zz\s+asymmetry \(A_yy - A_xx\)/ A_zz\s+"
            r"\s*\-+"
        )
        row_pattern3 = r"(?:\d+)\s+" + r"\s+".join([r"([-]?\d+\.\d+)"] * 4)
        th_table = self.read_table_pattern(
            header_pattern3,
            row_pattern3,
            footer_pattern,
            postprocess=float,
            last_one_only=True,
        )

        fc_shift_table = {"fch": fch_table, "dh": dh_table, "th": th_table}

        self.data["fermi_contact_shift"] = fc_shift_table


class VolumetricData(BaseVolumetricData):
    """
    Container for volumetric data that allows
    for reading/writing with Poscar-type data.
    """

    @staticmethod
    def parse_file(filename):
        """
        Convenience method to parse a generic volumetric data file in the vasp
        like format. Used by subclasses for parsing file.

        Args:
            filename (str): Path of file to parse

        Returns:
            (poscar, data)
        """

        poscar_read = False
        poscar_string = []
        dataset = []
        all_dataset = []
        # for holding any strings in input that are not Poscar
        # or VolumetricData (typically augmentation charges)
        all_dataset_aug = {}
        dim = dimline = None
        read_dataset = False
        ngrid_pts = 0
        data_count = 0
        poscar = None
        with zopen(filename, mode="rt") as file:
            for line in file:
                original_line = line
                line = line.strip()
                if read_dataset:
                    for tok in line.split():
                        if data_count < ngrid_pts:
                            # This complicated procedure is necessary because
                            # vasp outputs x as the fastest index, followed by y
                            # then z.
                            no_x = data_count // dim[0]
                            dataset[data_count % dim[0], no_x % dim[1], no_x // dim[1]] = float(tok)
                            data_count += 1
                    if data_count >= ngrid_pts:
                        read_dataset = False
                        data_count = 0
                        all_dataset.append(dataset)
                elif not poscar_read:
                    if line != "" or len(poscar_string) == 0:
                        poscar_string.append(line)
                    elif line == "":
                        poscar = Poscar.from_str("\n".join(poscar_string))
                        poscar_read = True
                elif not dim:
                    dim = [int(i) for i in line.split()]
                    ngrid_pts = dim[0] * dim[1] * dim[2]
                    dimline = line
                    read_dataset = True
                    dataset = np.zeros(dim)
                elif line == dimline:
                    # when line == dimline, expect volumetric data to follow
                    # so set read_dataset to True
                    read_dataset = True
                    dataset = np.zeros(dim)
                else:
                    # store any extra lines that were not part of the
                    # volumetric data so we know which set of data the extra
                    # lines are associated with
                    key = len(all_dataset) - 1
                    if key not in all_dataset_aug:
                        all_dataset_aug[key] = []
                    all_dataset_aug[key].append(original_line)
            if len(all_dataset) == 4:
                data = {
                    "total": all_dataset[0],
                    "diff_x": all_dataset[1],
                    "diff_y": all_dataset[2],
                    "diff_z": all_dataset[3],
                }
                data_aug = {
                    "total": all_dataset_aug.get(0),
                    "diff_x": all_dataset_aug.get(1),
                    "diff_y": all_dataset_aug.get(2),
                    "diff_z": all_dataset_aug.get(3),
                }

                # construct a "diff" dict for scalar-like magnetization density,
                # referenced to an arbitrary direction (using same method as
                # pymatgen.electronic_structure.core.Magmom, see
                # Magmom documentation for justification for this)
                # TODO: re-examine this, and also similar behavior in
                # Magmom - @mkhorton
                # TODO: does CHGCAR change with different SAXIS?
                diff_xyz = np.array([data["diff_x"], data["diff_y"], data["diff_z"]])
                diff_xyz = diff_xyz.reshape((3, dim[0] * dim[1] * dim[2]))
                ref_direction = np.array([1.01, 1.02, 1.03])
                ref_sign = np.sign(np.dot(ref_direction, diff_xyz))
                diff = np.multiply(np.linalg.norm(diff_xyz, axis=0), ref_sign)
                data["diff"] = diff.reshape((dim[0], dim[1], dim[2]))

            elif len(all_dataset) == 2:
                data = {"total": all_dataset[0], "diff": all_dataset[1]}
                data_aug = {
                    "total": all_dataset_aug.get(0),
                    "diff": all_dataset_aug.get(1),
                }
            else:
                data = {"total": all_dataset[0]}
                data_aug = {"total": all_dataset_aug.get(0)}
            return poscar, data, data_aug

    def write_file(self, file_name: str | Path, vasp4_compatible: bool = False) -> None:
        """
        Write the VolumetricData object to a vasp compatible file.

        Args:
            file_name (str): Path to a file
            vasp4_compatible (bool): True if the format is vasp4 compatible
        """

        def _print_fortran_float(flt):
            """Fortran codes print floats with a leading zero in scientific
            notation. When writing CHGCAR files, we adopt this convention
            to ensure written CHGCAR files are byte-to-byte identical to
            their input files as far as possible.

            Args:
                flt (float): Float to print.

            Returns:
                str: String representation of float in Fortran format.
            """
            s = f"{flt:.10E}"
            if flt >= 0:
                return f"0.{s[0]}{s[2:12]}E{int(s[13:]) + 1:+03}"
            return f"-.{s[1]}{s[3:13]}E{int(s[14:]) + 1:+03}"

        with zopen(file_name, mode="wt") as file:
            poscar = Poscar(self.structure)

            # use original name if it's been set (e.g. from Chgcar)
            comment = getattr(self, "name", poscar.comment)

            lines = comment + "\n"
            lines += "   1.00000000000000\n"
            for vec in self.structure.lattice.matrix:
                lines += f" {vec[0]:12.6f}{vec[1]:12.6f}{vec[2]:12.6f}\n"
            if not vasp4_compatible:
                lines += "".join(f"{s:5}" for s in poscar.site_symbols) + "\n"
            lines += "".join(f"{x:6}" for x in poscar.natoms) + "\n"
            lines += "Direct\n"
            for site in self.structure:
                dim, b, c = site.frac_coords
                lines += f"{dim:10.6f}{b:10.6f}{c:10.6f}\n"
            lines += " \n"
            file.write(lines)
            dim = self.dim

            def write_spin(data_type):
                lines = []
                count = 0
                file.write(f"   {dim[0]}   {dim[1]}   {dim[2]}\n")
                for k, j, i in itertools.product(list(range(dim[2])), list(range(dim[1])), list(range(dim[0]))):
                    lines.append(_print_fortran_float(self.data[data_type][i, j, k]))
                    count += 1
                    if count % 5 == 0:
                        file.write(" " + "".join(lines) + "\n")
                        lines = []
                    else:
                        lines.append(" ")
                if count % 5 != 0:
                    file.write(" " + "".join(lines) + " \n")

                data = self.data_aug.get(data_type, [])
                if isinstance(data, Iterable):
                    file.write("".join(data))

            write_spin("total")
            if self.is_spin_polarized and self.is_soc:
                write_spin("diff_x")
                write_spin("diff_y")
                write_spin("diff_z")
            elif self.is_spin_polarized:
                write_spin("diff")


class Locpot(VolumetricData):
    """Simple object for reading a LOCPOT file."""

    def __init__(self, poscar, data):
        """
        Args:
            poscar (Poscar): Poscar object containing structure.
            data: Actual data.
        """
        super().__init__(poscar.structure, data)
        self.name = poscar.comment

    @classmethod
    def from_file(cls, filename, **kwargs):
        """Read a LOCPOT file.

        Args:
            filename (str): Path to LOCPOT file.

        Returns:
            Locpot
        """
        (poscar, data, _data_aug) = VolumetricData.parse_file(filename)
        return cls(poscar, data, **kwargs)


class Chgcar(VolumetricData):
    """Simple object for reading a CHGCAR file."""

    def __init__(self, poscar, data, data_aug=None):
        """
        Args:
            poscar (Poscar | Structure): Object containing structure.
            data: Actual data.
            data_aug: Augmentation charge data.
        """
        # allow for poscar or structure files to be passed
        if isinstance(poscar, Poscar):
            struct = poscar.structure
            self.poscar = poscar
            self.name = poscar.comment
        elif isinstance(poscar, Structure):
            struct = poscar
            self.poscar = Poscar(poscar)
            self.name = None

        super().__init__(struct, data, data_aug=data_aug)
        self._distance_matrix = {}

    @classmethod
    def from_file(cls, filename: str):
        """Read a CHGCAR file.

        Args:
            filename (str): Path to CHGCAR file.

        Returns:
            Chgcar
        """
        poscar, data, data_aug = VolumetricData.parse_file(filename)
        return cls(poscar, data, data_aug=data_aug)

    @property
    def net_magnetization(self):
        """Net magnetization from Chgcar"""
        if self.is_spin_polarized:
            return np.sum(self.data["diff"])
        return None


class Elfcar(VolumetricData):
    """
    Read an ELFCAR file which contains the Electron Localization Function (ELF)
    as calculated by VASP.

    For ELF, "total" key refers to Spin.up, and "diff" refers to Spin.down.

    This also contains information on the kinetic energy density.
    """

    def __init__(self, poscar, data):
        """
        Args:
            poscar (Poscar or Structure): Object containing structure.
            data: Actual data.
        """
        # allow for poscar or structure files to be passed
        if isinstance(poscar, Poscar):
            tmp_struct = poscar.structure
            self.poscar = poscar
        elif isinstance(poscar, Structure):
            tmp_struct = poscar
            self.poscar = Poscar(poscar)

        super().__init__(tmp_struct, data)
        # TODO: modify VolumetricData so that the correct keys can be used.
        # for ELF, instead of "total" and "diff" keys we have
        # "Spin.up" and "Spin.down" keys
        # I believe this is correct, but there's not much documentation -mkhorton
        self.data = data

    @classmethod
    def from_file(cls, filename):
        """
        Reads a ELFCAR file.

        :param filename: Filename

        Returns:
            Elfcar
        """
        (poscar, data, _data_aug) = VolumetricData.parse_file(filename)
        return cls(poscar, data)

    def get_alpha(self):
        """Get the parameter alpha where ELF = 1/(1+alpha^2)."""
        alpha_data = {}
        for k, v in self.data.items():
            alpha = 1 / v
            alpha = alpha - 1
            alpha = np.sqrt(alpha)
            alpha_data[k] = alpha
        return VolumetricData(self.structure, alpha_data)


class Procar:
    """
    Object for reading a PROCAR file.

    Attributes:
        data (dict): The PROCAR data of the form below. It should VASP uses 1-based indexing,
            but all indices are converted to 0-based here.
            { spin: nd.array accessed with (k-point index, band index, ion index, orbital index) }
        weights (np.array): The weights associated with each k-point as an nd.array of length nkpoints.
        phase_factors (dict): Phase factors, where present (e.g. LORBIT = 12). A dict of the form:
            { spin: complex nd.array accessed with (k-point index, band index, ion index, orbital index) }
        nbands (int): Number of bands.
        nkpoints (int): Number of k-points.
        nions (int): Number of ions.
    """

    def __init__(self, filename):
        """
        Args:
            filename: Name of file containing PROCAR.
        """
        headers = None

        with zopen(filename, mode="rt") as file_handle:
            preambleexpr = re.compile(r"# of k-points:\s*(\d+)\s+# of bands:\s*(\d+)\s+# of ions:\s*(\d+)")
            kpointexpr = re.compile(r"^k-point\s+(\d+).*weight = ([0-9\.]+)")
            bandexpr = re.compile(r"^band\s+(\d+)")
            ionexpr = re.compile(r"^ion.*")
            expr = re.compile(r"^([0-9]+)\s+")
            current_kpoint = 0
            current_band = 0
            done = False
            spin = Spin.down
            weights = None

            for line in file_handle:
                line = line.strip()
                if bandexpr.match(line):
                    m = bandexpr.match(line)
                    current_band = int(m.group(1)) - 1
                    done = False
                elif kpointexpr.match(line):
                    m = kpointexpr.match(line)
                    current_kpoint = int(m.group(1)) - 1
                    weights[current_kpoint] = float(m.group(2))
                    if current_kpoint == 0:
                        spin = Spin.up if spin == Spin.down else Spin.down
                    done = False
                elif headers is None and ionexpr.match(line):
                    headers = line.split()
                    headers.pop(0)
                    headers.pop(-1)

                    data = defaultdict(lambda: np.zeros((n_kpoints, n_bands, n_ions, len(headers))))

                    phase_factors = defaultdict(
                        lambda: np.full(
                            (n_kpoints, n_bands, n_ions, len(headers)),
                            np.NaN,
                            dtype=np.complex128,
                        )
                    )
                elif expr.match(line):
                    tokens = line.split()
                    index = int(tokens.pop(0)) - 1
                    num_data = np.array([float(t) for t in tokens[: len(headers)]])
                    if not done:
                        data[spin][current_kpoint, current_band, index, :] = num_data
                    elif len(tokens) > len(headers):
                        # new format of PROCAR (vasp 5.4.4)
                        num_data = np.array([float(t) for t in tokens[: 2 * len(headers)]])
                        for orb in range(len(headers)):
                            phase_factors[spin][current_kpoint, current_band, index, orb] = complex(
                                num_data[2 * orb], num_data[2 * orb + 1]
                            )
                    elif np.isnan(phase_factors[spin][current_kpoint, current_band, index, 0]):
                        # old format of PROCAR (vasp 5.4.1 and before)
                        phase_factors[spin][current_kpoint, current_band, index, :] = num_data
                    else:
                        phase_factors[spin][current_kpoint, current_band, index, :] += 1j * num_data
                elif line.startswith("tot"):
                    done = True
                elif preambleexpr.match(line):
                    m = preambleexpr.match(line)
                    n_kpoints = int(m.group(1))
                    n_bands = int(m.group(2))
                    n_ions = int(m.group(3))
                    weights = np.zeros(n_kpoints)

            self.nkpoints = n_kpoints
            self.nbands = n_bands
            self.nions = n_ions
            self.weights = weights
            self.orbitals = headers
            self.data = data
            self.phase_factors = phase_factors

    def get_projection_on_elements(self, structure: Structure):
        """
        Method returning a dictionary of projections on elements.

        Args:
            structure (Structure): Input structure.

        Returns:
            a dictionary in the {Spin.up:[k index][b index][{Element:values}]]
        """
        dico: dict[Spin, list] = {}
        for spin in self.data:
            dico[spin] = [[defaultdict(float) for i in range(self.nkpoints)] for j in range(self.nbands)]

        for iat in range(self.nions):
            name = structure.species[iat].symbol
            for spin, d in self.data.items():
                for k, b in itertools.product(range(self.nkpoints), range(self.nbands)):
                    dico[spin][b][k][name] += np.sum(d[k, b, iat, :])

        return dico

    def get_occupation(self, atom_index, orbital):
        """
        Returns the occupation for a particular orbital of a particular atom.

        Args:
            atom_num (int): Index of atom in the PROCAR. It should be noted
                that VASP uses 1-based indexing for atoms, but this is
                converted to 0-based indexing in this parser to be
                consistent with representation of structures in pymatgen.
            orbital (str): An orbital. If it is a single character, e.g., s,
                p, d or f, the sum of all s-type, p-type, d-type or f-type
                orbitals occupations are returned respectively. If it is a
                specific orbital, e.g., px, dxy, etc., only the occupation
                of that orbital is returned.

        Returns:
            Sum occupation of orbital of atom.
        """
        orbital_index = self.orbitals.index(orbital)
        return {
            spin: np.sum(d[:, :, atom_index, orbital_index] * self.weights[:, None]) for spin, d in self.data.items()
        }


class Oszicar:
    """
    A basic parser for an OSZICAR output from VASP. In general, while the
    OSZICAR is useful for a quick look at the output from a VASP run, we
    recommend that you use the Vasprun parser instead, which gives far richer
    information about a run.

    Attributes:
        electronic_steps (list): All electronic steps as a list of list of dict. e.g.,
            [[{"rms": 160.0, "E": 4507.24605593, "dE": 4507.2, "N": 1, "deps": -17777.0, "ncg": 16576}, ...], [....]
            where electronic_steps[index] refers the list of electronic steps in one ionic_step,
            electronic_steps[index][subindex] refers to a particular electronic step at subindex in ionic step at
            index. The dict of properties depends on the type of VASP run, but in general, "E", "dE" and "rms" should
            be present in almost all runs.
        ionic_steps (list): All ionic_steps as a list of dict, e.g.,
            [{"dE": -526.36, "E0": -526.36024, "mag": 0.0, "F": -526.36024}, ...]
            This is the typical output from VASP at the end of each ionic step. The stored dict might be different
            depending on the type of VASP run.
    """

    def __init__(self, filename):
        """
        Args:
            filename (str): Filename of file to parse.
        """
        electronic_steps = []
        ionic_steps = []
        ionic_general_pattern = re.compile(r"(\w+)=\s*(\S+)")
        electronic_pattern = re.compile(r"\s*\w+\s*:(.*)")

        def smart_convert(header, num):
            try:
                if header in ("N", "ncg"):
                    return int(num)
                return float(num)
            except ValueError:
                return "--"

        header = []
        with zopen(filename, mode="rt") as fid:
            for line in fid:
                m = electronic_pattern.match(line.strip())
                if m:
                    tokens = m.group(1).split()
                    data = {header[i]: smart_convert(header[i], tokens[i]) for i in range(len(tokens))}
                    if tokens[0] == "1":
                        electronic_steps.append([data])
                    else:
                        electronic_steps[-1].append(data)
                elif re.match(r"^\s*N\s+E\s*", line.strip()):
                    header = line.strip().replace("d eps", "deps").split()
                elif line.strip() != "":
                    # remove space first and apply field agnostic extraction
                    matches = re.findall(ionic_general_pattern, re.sub(r"d E ", "dE", line))
                    ionic_steps.append({key: float(value) for key, value in matches})

        self.electronic_steps = electronic_steps
        self.ionic_steps = ionic_steps

    @property
    def all_energies(self):
        """
        Compilation of all energies from all electronic steps and ionic steps
        as a tuple of list of energies, e.g.,
        ((4507.24605593, 143.824705755, -512.073149912, ...), ...).
        """
        all_energies = []
        for i in range(len(self.electronic_steps)):
            energies = [step["E"] for step in self.electronic_steps[i]]
            energies.append(self.ionic_steps[i]["F"])
            all_energies.append(tuple(energies))
        return tuple(all_energies)

    @property  # type: ignore
    @unitized("eV")
    def final_energy(self):
        """Final energy from run."""
        return self.ionic_steps[-1]["E0"]

    def as_dict(self):
        """MSONable dict"""
        return {
            "electronic_steps": self.electronic_steps,
            "ionic_steps": self.ionic_steps,
        }


class VaspParseError(ParseError):
    """Exception class for VASP parsing."""


def get_band_structure_from_vasp_multiple_branches(dir_name, efermi=None, projections=False):
    """
    This method is used to get band structure info from a VASP directory. It
    takes into account that the run can be divided in several branches named
    "branch_x". If the run has not been divided in branches the method will
    turn to parsing vasprun.xml directly.

    The method returns None is there's a parsing error

    Args:
        dir_name: Directory containing all bandstructure runs.
        efermi: Efermi for bandstructure.
        projections: True if you want to get the data on site projections if
            any. Note that this is sometimes very large

    Returns:
        A BandStructure Object
    """
    # TODO: Add better error handling!!!
    if os.path.exists(f"{dir_name}/branch_0"):
        # get all branch dir names
        branch_dir_names = [os.path.abspath(d) for d in glob(f"{dir_name}/branch_*") if os.path.isdir(d)]

        # sort by the directory name (e.g, branch_10)
        sorted_branch_dir_names = sorted(branch_dir_names, key=lambda x: int(x.split("_")[-1]))

        # populate branches with Bandstructure instances
        branches = []
        for dname in sorted_branch_dir_names:
            xml_file = f"{dname}/vasprun.xml"
            if os.path.exists(xml_file):
                run = Vasprun(xml_file, parse_projected_eigen=projections)
                branches.append(run.get_band_structure(efermi=efermi))
            else:
                # It might be better to throw an exception
                warnings.warn(f"Skipping {dname}. Unable to find {xml_file}")

        return get_reconstructed_band_structure(branches, efermi)

    xml_file = f"{dir_name}/vasprun.xml"
    # Better handling of Errors
    if os.path.exists(xml_file):
        return Vasprun(xml_file, parse_projected_eigen=projections).get_band_structure(
            kpoints_filename=None, efermi=efermi
        )

    return None


class Xdatcar:
    """
    Class representing an XDATCAR file. Only tested with VASP 5.x files.

    Attributes:
        structures (list): List of structures parsed from XDATCAR.
        comment (str): Optional comment string.

    Authors: Ram Balachandran
    """

    def __init__(self, filename, ionicstep_start=1, ionicstep_end=None, comment=None):
        """
        Init a Xdatcar.

        Args:
            filename (str): Filename of input XDATCAR file.
            ionicstep_start (int): Starting number of ionic step.
            ionicstep_end (int): Ending number of ionic step.
            comment (str): Optional comment attached to this set of structures.
        """
        preamble = None
        coords_str = []
        structures = []
        preamble_done = False
        if ionicstep_start < 1:
            raise Exception("Start ionic step cannot be less than 1")
        if ionicstep_end is not None and ionicstep_start < 1:
            raise Exception("End ionic step cannot be less than 1")

        ionicstep_cnt = 1
        with zopen(filename, mode="rt") as file:
            for line in file:
                line = line.strip()
                if preamble is None:
                    preamble = [line]
                    title = line
                elif title == line:
                    preamble_done = False
                    p = Poscar.from_str("\n".join([*preamble, "Direct", *coords_str]))
                    if ionicstep_end is None:
                        if ionicstep_cnt >= ionicstep_start:
                            structures.append(p.structure)
                    else:
                        if ionicstep_start <= ionicstep_cnt < ionicstep_end:
                            structures.append(p.structure)
                        if ionicstep_cnt >= ionicstep_end:
                            break
                    ionicstep_cnt += 1
                    coords_str = []
                    preamble = [line]
                elif not preamble_done:
                    if line == "" or "Direct configuration=" in line:
                        preamble_done = True
                        tmp_preamble = [preamble[0]]
                        for i in range(1, len(preamble)):
                            if preamble[0] != preamble[i]:
                                tmp_preamble.append(preamble[i])
                            else:
                                break
                        preamble = tmp_preamble
                    else:
                        preamble.append(line)
                elif line == "" or "Direct configuration=" in line:
                    p = Poscar.from_str("\n".join([*preamble, "Direct", *coords_str]))
                    if ionicstep_end is None:
                        if ionicstep_cnt >= ionicstep_start:
                            structures.append(p.structure)
                    else:
                        if ionicstep_start <= ionicstep_cnt < ionicstep_end:
                            structures.append(p.structure)
                        if ionicstep_cnt >= ionicstep_end:
                            break
                    ionicstep_cnt += 1
                    coords_str = []
                else:
                    coords_str.append(line)
            p = Poscar.from_str("\n".join([*preamble, "Direct", *coords_str]))
            if ionicstep_end is None:
                if ionicstep_cnt >= ionicstep_start:
                    structures.append(p.structure)
            elif ionicstep_start <= ionicstep_cnt < ionicstep_end:
                structures.append(p.structure)
        self.structures = structures
        self.comment = comment or self.structures[0].formula

    @property
    def site_symbols(self):
        """
        Sequence of symbols associated with the Xdatcar. Similar to 6th line in
        vasp 5+ Xdatcar.
        """
        syms = [site.specie.symbol for site in self.structures[0]]
        return [a[0] for a in itertools.groupby(syms)]

    @property
    def natoms(self):
        """
        Sequence of number of sites of each type associated with the Poscar.
        Similar to 7th line in vasp 5+ Xdatcar.
        """
        syms = [site.specie.symbol for site in self.structures[0]]
        return [len(tuple(a[1])) for a in itertools.groupby(syms)]

    def concatenate(self, filename, ionicstep_start=1, ionicstep_end=None):
        """
        Concatenate structures in file to Xdatcar.

        Args:
            filename (str): Filename of XDATCAR file to be concatenated.
            ionicstep_start (int): Starting number of ionic step.
            ionicstep_end (int): Ending number of ionic step.
        TODO (rambalachandran): Requires a check to ensure if the new concatenating file
            has the same lattice structure and atoms as the Xdatcar class.
        """
        preamble = None
        coords_str = []
        structures = self.structures
        preamble_done = False
        if ionicstep_start < 1:
            raise Exception("Start ionic step cannot be less than 1")
        if ionicstep_end is not None and ionicstep_start < 1:
            raise Exception("End ionic step cannot be less than 1")

        ionicstep_cnt = 1
        with zopen(filename, mode="rt") as file:
            for line in file:
                line = line.strip()
                if preamble is None:
                    preamble = [line]
                elif not preamble_done:
                    if line == "" or "Direct configuration=" in line:
                        preamble_done = True
                        tmp_preamble = [preamble[0]]
                        for i in range(1, len(preamble)):
                            if preamble[0] != preamble[i]:
                                tmp_preamble.append(preamble[i])
                            else:
                                break
                        preamble = tmp_preamble
                    else:
                        preamble.append(line)
                elif line == "" or "Direct configuration=" in line:
                    p = Poscar.from_str("\n".join([*preamble, "Direct", *coords_str]))
                    if ionicstep_end is None:
                        if ionicstep_cnt >= ionicstep_start:
                            structures.append(p.structure)
                    elif ionicstep_start <= ionicstep_cnt < ionicstep_end:
                        structures.append(p.structure)
                    ionicstep_cnt += 1
                    coords_str = []
                else:
                    coords_str.append(line)
            p = Poscar.from_str("\n".join([*preamble, "Direct", *coords_str]))
            if ionicstep_end is None:
                if ionicstep_cnt >= ionicstep_start:
                    structures.append(p.structure)
            elif ionicstep_start <= ionicstep_cnt < ionicstep_end:
                structures.append(p.structure)
        self.structures = structures

    def get_str(self, ionicstep_start: int = 1, ionicstep_end: int | None = None, significant_figures: int = 8) -> str:
        """
        Write  Xdatcar class to a string.

        Args:
            ionicstep_start (int): Starting number of ionic step.
            ionicstep_end (int): Ending number of ionic step.
            significant_figures (int): Number of significant figures.
        """
        if ionicstep_start < 1:
            raise Exception("Start ionic step cannot be less than 1")
        if ionicstep_end is not None and ionicstep_end < 1:
            raise Exception("End ionic step cannot be less than 1")
        latt = self.structures[0].lattice
        if np.linalg.det(latt.matrix) < 0:
            latt = Lattice(-latt.matrix)
        lines = [self.comment, "1.0", str(latt)]
        lines.extend((" ".join(self.site_symbols), " ".join(str(x) for x in self.natoms)))
        format_str = f"{{:.{significant_figures}f}}"
        ionicstep_cnt = 1
        output_cnt = 1
        for cnt, structure in enumerate(self.structures):
            ionicstep_cnt = cnt + 1
            if ionicstep_end is None:
                if ionicstep_cnt >= ionicstep_start:
                    lines.append(f"Direct configuration={' ' * (7 - len(str(output_cnt)))}{output_cnt}")
                    for site in structure:
                        coords = site.frac_coords
                        line = " ".join(format_str.format(c) for c in coords)
                        lines.append(line)
                    output_cnt += 1
            elif ionicstep_start <= ionicstep_cnt < ionicstep_end:
                lines.append(f"Direct configuration={' ' * (7 - len(str(output_cnt)))}{output_cnt}")
                for site in structure:
                    coords = site.frac_coords
                    line = " ".join(format_str.format(c) for c in coords)
                    lines.append(line)
                output_cnt += 1
        return "\n".join(lines) + "\n"

    def write_file(self, filename, **kwargs):
        """
        Write Xdatcar class into a file.

        Args:
            filename (str): Filename of output XDATCAR file.
            **kwargs: Supported kwargs are the same as those for the
                Xdatcar.get_str method and are passed through directly.
        """
        with zopen(filename, mode="wt") as file:
            file.write(self.get_str(**kwargs))

    def __str__(self):
        return self.get_str()


class Dynmat:
    """
    Object for reading a DYNMAT file.

    Attributes:
        data (dict): A nested dict containing the DYNMAT data of the form:
            [atom <int>][disp <int>]['dispvec'] =
                displacement vector (part of first line in dynmat block, e.g. "0.01 0 0")
            [atom <int>][disp <int>]['dynmat'] =
                    <list> list of dynmat lines for this atom and this displacement

    Authors: Patrick Huck
    """

    def __init__(self, filename):
        """
        Args:
            filename: Name of file containing DYNMAT.
        """
        with zopen(filename, mode="rt") as file:
            lines = list(clean_lines(file.readlines()))
            self._nspecs, self._natoms, self._ndisps = map(int, lines[0].split())
            self._masses = map(float, lines[1].split())
            self.data = defaultdict(dict)
            atom, disp = None, None
            for idx, line in enumerate(lines[2:]):
                v = list(map(float, line.split()))
                if not idx % (self._natoms + 1):
                    atom, disp = map(int, v[:2])
                    if atom not in self.data:
                        self.data[atom] = {}
                    if disp not in self.data[atom]:
                        self.data[atom][disp] = {}
                    self.data[atom][disp]["dispvec"] = v[2:]
                else:
                    if "dynmat" not in self.data[atom][disp]:
                        self.data[atom][disp]["dynmat"] = []
                    self.data[atom][disp]["dynmat"].append(v)

    def get_phonon_frequencies(self):
        """Calculate phonon frequencies."""
        # TODO: the following is most likely not correct or suboptimal
        # hence for demonstration purposes only
        frequencies = []
        for k, v0 in self.data.items():
            for v1 in v0.itervalues():
                vec = map(abs, v1["dynmat"][k - 1])
                frequency = math.sqrt(sum(vec)) * 2.0 * math.pi * 15.633302  # THz
                frequencies.append(frequency)
        return frequencies

    @property
    def nspecs(self):
        """Returns the number of species."""
        return self._nspecs

    @property
    def natoms(self):
        """Returns the number of atoms."""
        return self._natoms

    @property
    def ndisps(self):
        """Returns the number of displacements."""
        return self._ndisps

    @property
    def masses(self):
        """Returns the list of atomic masses."""
        return list(self._masses)


def get_adjusted_fermi_level(efermi, cbm, band_structure):
    """
    When running a band structure computations the Fermi level needs to be
    take from the static run that gave the charge density used for the non-self
    consistent band structure run. Sometimes this Fermi level is however a
    little too low because of the mismatch between the uniform grid used in
    the static run and the band structure k-points (e.g., the VBM is on Gamma
    and the Gamma point is not in the uniform mesh). Here we use a procedure
    consisting in looking for energy levels higher than the static Fermi level
    (but lower than the LUMO) if any of these levels make the band structure
    appears insulating and not metallic anymore, we keep this adjusted fermi
    level. This procedure has shown to detect correctly most insulators.

    Args:
        efermi (float): The Fermi energy of the static run.
        cbm (float): The conduction band minimum of the static run.
        band_structure (BandStructureSymmLine): A band structure object.

    Returns:
        float: A new adjusted Fermi level.
    """
    # make a working copy of band_structure
    bs_working = BandStructureSymmLine.from_dict(band_structure.as_dict())
    if bs_working.is_metal():
        energy = efermi
        while energy < cbm:
            energy += 0.01
            bs_working._efermi = energy
            if not bs_working.is_metal():
                return energy
    return efermi


# a note to future confused people (i.e. myself):
# I use numpy.fromfile instead of scipy.io.FortranFile here because the records
# are of fixed length, so the record length is only written once. In fortran,
# this amounts to using open(..., form='unformatted', recl=recl_len). In
# contrast when you write UNK files, the record length is written at the
# beginning of each record. This allows you to use scipy.io.FortranFile. In
# fortran, this amounts to using open(..., form='unformatted') [i.e. no recl=].
class Wavecar:
    """
    This is a class that contains the (pseudo-) wavefunctions from VASP.

    Coefficients are read from the given WAVECAR file and the corresponding
    G-vectors are generated using the algorithm developed in WaveTrans (see
    acknowledgments below). To understand how the wavefunctions are evaluated,
    please see the evaluate_wavefunc docstring.

    It should be noted that the pseudopotential augmentation is not included in
    the WAVECAR file. As a result, some caution should be exercised when
    deriving value from this information.

    The usefulness of this class is to allow the user to do projections or band
    unfolding style manipulations of the wavefunction. An example of this can
    be seen in the work of Shen et al. 2017
    (https://doi.org/10.1103/PhysRevMaterials.1.065001).

    Attributes:
        filename (str): String of the input file (usually WAVECAR).
        vasp_type (str): String that determines VASP type the WAVECAR was generated with.
            One of 'std', 'gam', 'ncl'.
        nk (int): Number of k-points from the WAVECAR.
        nb (int): Number of bands per k-point.
        encut (float): Energy cutoff (used to define G_{cut}).
        efermi (float): Fermi energy.
        a (np.array): Primitive lattice vectors of the cell (e.g. a_1 = self.a[0, :]).
        b (np.array): Reciprocal lattice vectors of the cell (e.g. b_1 = self.b[0, :]).
        vol (float): The volume of the unit cell in real space.
        kpoints (np.array): The list of k-points read from the WAVECAR file.
        band_energy (list): The list of band eigenenergies (and corresponding occupancies) for each kpoint,
            where the first index corresponds to the index of the k-point (e.g. self.band_energy[kp]).
        Gpoints (list): The list of generated G-points for each k-point (a double list), which
            are used with the coefficients for each k-point and band to recreate
            the wavefunction (e.g. self.Gpoints[kp] is the list of G-points for
            k-point kp). The G-points depend on the k-point and reciprocal lattice
            and therefore are identical for each band at the same k-point. Each
            G-point is represented by integer multipliers (e.g. assuming
            Gpoints[kp][n] == [n_1, n_2, n_3], then
            G_n = n_1*b_1 + n_2*b_2 + n_3*b_3)
        coeffs (list): The list of coefficients for each k-point and band for reconstructing the wavefunction.
            For non-spin-polarized, the first index corresponds to the kpoint and the second corresponds to the band
            (e.g. self.coeffs[kp][b] corresponds to k-point kp and band b). For spin-polarized calculations,
            the first index is for the spin. If the calculation was non-collinear, then self.coeffs[kp][b] will have
            two columns (one for each component of the spinor).

    Acknowledgments:
        This code is based upon the Fortran program, WaveTrans, written by
        R. M. Feenstra and M. Widom from the Dept. of Physics at Carnegie
        Mellon University. To see the original work, please visit:
        https://www.andrew.cmu.edu/user/feenstra/wavetrans/

    Author: Mark Turiansky
    """

    def __init__(self, filename="WAVECAR", verbose=False, precision="normal", vasp_type=None):
        """
        Information is extracted from the given WAVECAR.

        Args:
            filename (str): input file (default: WAVECAR)
            verbose (bool): determines whether processing information is shown
            precision (str): determines how fine the fft mesh is (normal or
                accurate), only the first letter matters
            vasp_type (str): determines the VASP type that is used, allowed
                values are ['std', 'gam', 'ncl'] (only first letter is required)
        """
        self.filename = filename
        valid_types = ["std", "gam", "ncl"]
        initials = {x[0] for x in valid_types}
        if not (vasp_type is None or vasp_type.lower()[0] in initials):
            raise ValueError(
                f"invalid {vasp_type=}, must be one of {valid_types} (we only check the first letter {initials})"
            )
        self.vasp_type = vasp_type

        # c = 0.26246582250210965422
        # 2m/hbar^2 in agreement with VASP
        self._C = 0.262465831
        with open(self.filename, "rb") as file:
            # read the header information
            recl, spin, rtag = np.fromfile(file, dtype=np.float64, count=3).astype(int)
            if verbose:
                print(f"{recl=}, {spin=}, {rtag=}")
            recl8 = int(recl / 8)
            self.spin = spin

            # check to make sure we have precision correct
            valid_rtags = {45200, 45210, 53300, 53310}
            if rtag not in valid_rtags:
                # note that rtag=45200 and 45210 may not work if file was actually
                # generated by old version of VASP, since that would write eigenvalues
                # and occupations in way that does not span FORTRAN records, but
                # reader below appears to assume that record boundaries can be ignored
                # (see OUTWAV vs. OUTWAV_4 in vasp fileio.F)
                raise ValueError(f"Invalid {rtag=}, must be one of {valid_rtags}")

            # padding to end of fortran REC=1
            np.fromfile(file, dtype=np.float64, count=recl8 - 3)

            # extract kpoint, bands, energy, and lattice information
            self.nk, self.nb = np.fromfile(file, dtype=np.float64, count=2).astype(int)
            self.encut = np.fromfile(file, dtype=np.float64, count=1)[0]
            self.a = np.fromfile(file, dtype=np.float64, count=9).reshape((3, 3))
            self.efermi = np.fromfile(file, dtype=np.float64, count=1)[0]
            if verbose:
                print(
                    f"kpoints = {self.nk}, bands = {self.nb}, energy cutoff = {self.encut}, fermi "
                    f"energy= {self.efermi:.04f}\n"
                )
                print(f"primitive lattice vectors = \n{self.a}")

            self.vol = np.dot(self.a[0, :], np.cross(self.a[1, :], self.a[2, :]))
            if verbose:
                print(f"volume = {self.vol}\n")

            # calculate reciprocal lattice
            b = np.array(
                [
                    np.cross(self.a[1, :], self.a[2, :]),
                    np.cross(self.a[2, :], self.a[0, :]),
                    np.cross(self.a[0, :], self.a[1, :]),
                ]
            )
            b = 2 * np.pi * b / self.vol
            self.b = b
            if verbose:
                print(f"reciprocal lattice vectors = \n{b}")
                print(f"reciprocal lattice vector magnitudes = \n{np.linalg.norm(b, axis=1)}\n")

            # calculate maximum number of b vectors in each direction
            self._generate_nbmax()
            if verbose:
                print(f"max number of G values = {self._nbmax}\n\n")
            self.ng = self._nbmax * 3 if precision.lower()[0] == "n" else self._nbmax * 4

            # padding to end of fortran REC=2
            np.fromfile(file, dtype=np.float64, count=recl8 - 13)

            # reading records
            self.Gpoints = [None for _ in range(self.nk)]
            self.kpoints = []
            if spin == 2:
                self.coeffs = [[[None for i in range(self.nb)] for j in range(self.nk)] for _ in range(spin)]
                self.band_energy = [[] for _ in range(spin)]
            else:
                self.coeffs = [[None for i in range(self.nb)] for j in range(self.nk)]
                self.band_energy = []

            for ispin in range(spin):
                if verbose:
                    print(f"reading spin {ispin}")

                for ink in range(self.nk):
                    # information for this kpoint
                    nplane = int(np.fromfile(file, dtype=np.float64, count=1)[0])
                    kpoint = np.fromfile(file, dtype=np.float64, count=3)

                    if ispin == 0:
                        self.kpoints.append(kpoint)
                    else:
                        assert_allclose(self.kpoints[ink], kpoint)

                    if verbose:
                        print(f"kpoint {ink: 4} with {nplane: 5} plane waves at {kpoint}")

                    # energy and occupation information
                    enocc = np.fromfile(file, dtype=np.float64, count=3 * self.nb).reshape((self.nb, 3))
                    if spin == 2:
                        self.band_energy[ispin].append(enocc)
                    else:
                        self.band_energy.append(enocc)

                    if verbose:
                        print("enocc =\n", enocc[:, [0, 2]])

                    # padding to end of record that contains nplane, kpoints, evals and occs
                    np.fromfile(file, dtype=np.float64, count=(recl8 - 4 - 3 * self.nb) % recl8)

                    if self.vasp_type is None:
                        self.Gpoints[ink], extra_gpoints, extra_coeff_inds = self._generate_G_points(kpoint, gamma=True)
                        if len(self.Gpoints[ink]) == nplane:
                            self.vasp_type = "gam"
                        else:
                            self.Gpoints[ink], extra_gpoints, extra_coeff_inds = self._generate_G_points(
                                kpoint, gamma=False
                            )
                            self.vasp_type = "std" if len(self.Gpoints[ink]) == nplane else "ncl"

                        if verbose:
                            print(f"\ndetermined {self.vasp_type = }\n")
                    else:
                        self.Gpoints[ink], extra_gpoints, extra_coeff_inds = self._generate_G_points(
                            kpoint, gamma=self.vasp_type.lower()[0] == "g"
                        )

                    if len(self.Gpoints[ink]) != nplane and 2 * len(self.Gpoints[ink]) != nplane:
                        raise ValueError(
                            f"Incorrect {vasp_type=}. Please open an issue if you are certain this WAVECAR"
                            " was generated with the given vasp_type."
                        )

                    self.Gpoints[ink] = np.array(self.Gpoints[ink] + extra_gpoints, dtype=np.float64)

                    # extract coefficients
                    for inb in range(self.nb):
                        if rtag in (45200, 53300):
                            data = np.fromfile(file, dtype=np.complex64, count=nplane)
                            np.fromfile(file, dtype=np.float64, count=recl8 - nplane)
                        elif rtag in (45210, 53310):
                            # this should handle double precision coefficients
                            # but I don't have a WAVECAR to test it with
                            data = np.fromfile(file, dtype=np.complex128, count=nplane)
                            np.fromfile(file, dtype=np.float64, count=recl8 - 2 * nplane)

                        extra_coeffs = []
                        if len(extra_coeff_inds) > 0:
                            # reconstruct extra coefficients missing from gamma-only executable WAVECAR
                            for G_ind in extra_coeff_inds:
                                # no idea where this factor of sqrt(2) comes from, but empirically
                                # it appears to be necessary
                                data[G_ind] /= np.sqrt(2)
                                extra_coeffs.append(np.conj(data[G_ind]))

                        if spin == 2:
                            self.coeffs[ispin][ink][inb] = np.array(list(data) + extra_coeffs, dtype=np.complex64)
                        else:
                            self.coeffs[ink][inb] = np.array(list(data) + extra_coeffs, dtype=np.complex128)

                        if self.vasp_type.lower()[0] == "n":
                            self.coeffs[ink][inb].shape = (2, nplane // 2)

    def _generate_nbmax(self) -> None:
        """
        Helper function that determines maximum number of b vectors for
        each direction.

        This algorithm is adapted from WaveTrans (see Class docstring). There
        should be no reason for this function to be called outside of
        initialization.
        """
        bmag = np.linalg.norm(self.b, axis=1)
        b = self.b

        # calculate maximum integers in each direction for G
        phi12 = np.arccos(np.dot(b[0, :], b[1, :]) / (bmag[0] * bmag[1]))
        sphi123 = np.dot(b[2, :], np.cross(b[0, :], b[1, :])) / (bmag[2] * np.linalg.norm(np.cross(b[0, :], b[1, :])))
        nbmaxA = np.sqrt(self.encut * self._C) / bmag
        nbmaxA[0] /= np.abs(np.sin(phi12))
        nbmaxA[1] /= np.abs(np.sin(phi12))
        nbmaxA[2] /= np.abs(sphi123)
        nbmaxA += 1

        phi13 = np.arccos(np.dot(b[0, :], b[2, :]) / (bmag[0] * bmag[2]))
        sphi123 = np.dot(b[1, :], np.cross(b[0, :], b[2, :])) / (bmag[1] * np.linalg.norm(np.cross(b[0, :], b[2, :])))
        nbmaxB = np.sqrt(self.encut * self._C) / bmag
        nbmaxB[0] /= np.abs(np.sin(phi13))
        nbmaxB[1] /= np.abs(sphi123)
        nbmaxB[2] /= np.abs(np.sin(phi13))
        nbmaxB += 1

        phi23 = np.arccos(np.dot(b[1, :], b[2, :]) / (bmag[1] * bmag[2]))
        sphi123 = np.dot(b[0, :], np.cross(b[1, :], b[2, :])) / (bmag[0] * np.linalg.norm(np.cross(b[1, :], b[2, :])))
        nbmaxC = np.sqrt(self.encut * self._C) / bmag
        nbmaxC[0] /= np.abs(sphi123)
        nbmaxC[1] /= np.abs(np.sin(phi23))
        nbmaxC[2] /= np.abs(np.sin(phi23))
        nbmaxC += 1

        self._nbmax = np.max([nbmaxA, nbmaxB, nbmaxC], axis=0).astype(int)

    def _generate_G_points(self, kpoint: np.ndarray, gamma: bool = False) -> tuple[list, list, list]:
        """
        Helper function to generate G-points based on nbmax.

        This function iterates over possible G-point values and determines
        if the energy is less than G_{cut}. Valid values are appended to
        the output array. This function should not be called outside of
        initialization.

        Args:
            kpoint (np.array): the array containing the current k-point value
            gamma (bool): determines if G points for gamma-point only executable
                          should be generated

        Returns:
            a list containing valid G-points
        """
        kmax = self._nbmax[0] + 1 if gamma else 2 * self._nbmax[0] + 1

        gpoints = []
        extra_gpoints = []
        extra_coeff_inds = []
        G_ind = 0
        for i in range(2 * self._nbmax[2] + 1):
            i3 = i - 2 * self._nbmax[2] - 1 if i > self._nbmax[2] else i
            for j in range(2 * self._nbmax[1] + 1):
                j2 = j - 2 * self._nbmax[1] - 1 if j > self._nbmax[1] else j
                for k in range(kmax):
                    k1 = k - 2 * self._nbmax[0] - 1 if k > self._nbmax[0] else k
                    if gamma and ((k1 == 0 and j2 < 0) or (k1 == 0 and j2 == 0 and i3 < 0)):
                        continue
                    G = np.array([k1, j2, i3])
                    v = kpoint + G
                    g = np.linalg.norm(np.dot(v, self.b))
                    E = g**2 / self._C
                    if self.encut > E:
                        gpoints.append(G)
                        if gamma and (k1, j2, i3) != (0, 0, 0):
                            extra_gpoints.append(-G)
                            extra_coeff_inds.append(G_ind)
                        G_ind += 1
        return gpoints, extra_gpoints, extra_coeff_inds

    def evaluate_wavefunc(self, kpoint: int, band: int, r: np.ndarray, spin: int = 0, spinor: int = 0) -> np.complex64:
        r"""
        Evaluates the wavefunction for a given position, r.

        The wavefunction is given by the k-point and band. It is evaluated
        at the given position by summing over the components. Formally,

        \psi_n^k (r) = \sum_{i=1}^N c_i^{n,k} \exp (i (k + G_i^{n,k}) \cdot r)

        where \psi_n^k is the wavefunction for the nth band at k-point k, N is
        the number of plane waves, c_i^{n,k} is the ith coefficient that
        corresponds to the nth band and k-point k, and G_i^{n,k} is the ith
        G-point corresponding to k-point k.

        NOTE: This function is very slow; a discrete fourier transform is the
        preferred method of evaluation (see Wavecar.fft_mesh).

        Args:
            kpoint (int): the index of the kpoint where the wavefunction will be evaluated
            band (int): the index of the band where the wavefunction will be evaluated
            r (np.array): the position where the wavefunction will be evaluated
            spin (int): spin index for the desired wavefunction (only for
                ISPIN = 2, default = 0)
            spinor (int): component of the spinor that is evaluated (only used
                if vasp_type == 'ncl')

        Returns:
            a complex value corresponding to the evaluation of the wavefunction
        """
        v = self.Gpoints[kpoint] + self.kpoints[kpoint]
        u = np.dot(np.dot(v, self.b), r)
        if self.vasp_type.lower()[0] == "n":
            c = self.coeffs[kpoint][band][spinor, :]
        elif self.spin == 2:
            c = self.coeffs[spin][kpoint][band]
        else:
            c = self.coeffs[kpoint][band]
        return np.sum(np.dot(c, np.exp(1j * u, dtype=np.complex64))) / np.sqrt(self.vol)

    def fft_mesh(self, kpoint: int, band: int, spin: int = 0, spinor: int = 0, shift: bool = True) -> np.ndarray:
        """
        Places the coefficients of a wavefunction onto an fft mesh.

        Once the mesh has been obtained, a discrete fourier transform can be
        used to obtain real-space evaluation of the wavefunction. The output
        of this function can be passed directly to numpy's fft function. For
        example:

            mesh = Wavecar('WAVECAR').fft_mesh(kpoint, band)
            evals = np.fft.ifftn(mesh)

        Args:
            kpoint (int): the index of the kpoint where the wavefunction will be evaluated
            band (int): the index of the band where the wavefunction will be evaluated
            spin (int): the spin of the wavefunction for the desired
                wavefunction (only for ISPIN = 2, default = 0)
            spinor (int): component of the spinor that is evaluated (only used
                if vasp_type == 'ncl')
            shift (bool): determines if the zero frequency coefficient is
                placed at index (0, 0, 0) or centered

        Returns:
            a numpy ndarray representing the 3D mesh of coefficients
        """
        if self.vasp_type.lower()[0] == "n":
            tcoeffs = self.coeffs[kpoint][band][spinor, :]
        elif self.spin == 2:
            tcoeffs = self.coeffs[spin][kpoint][band]
        else:
            tcoeffs = self.coeffs[kpoint][band]

        mesh = np.zeros(tuple(self.ng), dtype=np.complex_)
        for gp, coeff in zip(self.Gpoints[kpoint], tcoeffs):
            t = tuple(gp.astype(int) + (self.ng / 2).astype(int))
            mesh[t] = coeff

        if shift:
            return np.fft.ifftshift(mesh)
        return mesh

    def get_parchg(
        self,
        poscar: Poscar,
        kpoint: int,
        band: int,
        spin: int | None = None,
        spinor: int | None = None,
        phase: bool = False,
        scale: int = 2,
    ) -> Chgcar:
        """
        Generates a Chgcar object, which is the charge density of the specified
        wavefunction.

        This function generates a Chgcar object with the charge density of the
        wavefunction specified by band and kpoint (and spin, if the WAVECAR
        corresponds to a spin-polarized calculation). The phase tag is a
        feature that is not present in VASP. For a real wavefunction, the phase
        tag being turned on means that the charge density is multiplied by the
        sign of the wavefunction at that point in space. A warning is generated
        if the phase tag is on and the chosen kpoint is not Gamma.

        Note: Augmentation from the PAWs is NOT included in this function. The
        maximal charge density will differ from the PARCHG from VASP, but the
        qualitative shape of the charge density will match.

        Args:
            poscar (pymatgen.io.vasp.inputs.Poscar): Poscar object that has the
                structure associated with the WAVECAR file
            kpoint (int): the index of the kpoint for the wavefunction
            band (int): the index of the band for the wavefunction
            spin (int): optional argument to specify the spin. If the Wavecar
                has ISPIN = 2, spin is None generates a Chgcar with total spin
                and magnetization, and spin == {0, 1} specifies just the spin
                up or down component.
            spinor (int): optional argument to specify the spinor component
                for noncollinear data wavefunctions (allowed values of None,
                0, or 1)
            phase (bool): flag to determine if the charge density is multiplied
                by the sign of the wavefunction. Only valid for real
                wavefunctions.
            scale (int): scaling for the FFT grid. The default value of 2 is at
                least as fine as the VASP default.

        Returns:
            a pymatgen.io.vasp.outputs.Chgcar object
        """
        if phase and not np.all(self.kpoints[kpoint] == 0.0):
            warnings.warn("phase is True should only be used for the Gamma kpoint! I hope you know what you're doing!")

        # scaling of ng for the fft grid, need to restore value at the end
        temp_ng = self.ng
        self.ng = self.ng * scale
        N = np.prod(self.ng)

        data = {}
        if self.spin == 2:
            if spin is not None:
                wfr = np.fft.ifftn(self.fft_mesh(kpoint, band, spin=spin)) * N
                den = np.abs(np.conj(wfr) * wfr)
                if phase:
                    den = np.sign(np.real(wfr)) * den
                data["total"] = den
            else:
                wfr = np.fft.ifftn(self.fft_mesh(kpoint, band, spin=0)) * N
                denup = np.abs(np.conj(wfr) * wfr)
                wfr = np.fft.ifftn(self.fft_mesh(kpoint, band, spin=1)) * N
                dendn = np.abs(np.conj(wfr) * wfr)
                data["total"] = denup + dendn
                data["diff"] = denup - dendn
        else:
            if spinor is not None:
                wfr = np.fft.ifftn(self.fft_mesh(kpoint, band, spinor=spinor)) * N
                den = np.abs(np.conj(wfr) * wfr)
            else:
                wfr = np.fft.ifftn(self.fft_mesh(kpoint, band, spinor=0)) * N
                wfr_t = np.fft.ifftn(self.fft_mesh(kpoint, band, spinor=1)) * N
                den = np.abs(np.conj(wfr) * wfr)
                den += np.abs(np.conj(wfr_t) * wfr_t)

            if phase and not (self.vasp_type.lower()[0] == "n" and spinor is None):
                den = np.sign(np.real(wfr)) * den
            data["total"] = den

        self.ng = temp_ng
        return Chgcar(poscar, data)

    def write_unks(self, directory: str) -> None:
        """
        Write the UNK files to the given directory.

        Writes the cell-periodic part of the bloch wavefunctions from the
        WAVECAR file to each of the UNK files. There will be one UNK file for
        each of the kpoints in the WAVECAR file.

        Note:
            wannier90 expects the full kpoint grid instead of the symmetry-
            reduced one that VASP stores the wavefunctions on. You should run
            a nscf calculation with ISYM=0 to obtain the correct grid.

        Args:
            directory (str): directory where the UNK files are written
        """
        out_dir = Path(directory).expanduser()
        if not out_dir.exists():
            out_dir.mkdir(parents=False)
        elif not out_dir.is_dir():
            raise ValueError("invalid directory")

        N = np.prod(self.ng)
        for ik in range(self.nk):
            fname = f"UNK{ik + 1:05d}."
            if self.vasp_type.lower()[0] == "n":
                data = np.empty((self.nb, 2, *self.ng), dtype=np.complex128)
                for ib in range(self.nb):
                    data[ib, 0, :, :, :] = np.fft.ifftn(self.fft_mesh(ik, ib, spinor=0)) * N
                    data[ib, 1, :, :, :] = np.fft.ifftn(self.fft_mesh(ik, ib, spinor=1)) * N
                Unk(ik + 1, data).write_file(str(out_dir / (fname + "NC")))
            else:
                data = np.empty((self.nb, *self.ng), dtype=np.complex128)
                for ispin in range(self.spin):
                    for ib in range(self.nb):
                        data[ib, :, :, :] = np.fft.ifftn(self.fft_mesh(ik, ib, spin=ispin)) * N
                    Unk(ik + 1, data).write_file(str(out_dir / f"{fname}{ispin + 1}"))


class Eigenval:
    """
    Object for reading EIGENVAL file.

    Attributes:
        filename (str): String containing input filename.
        occu_tol (float): Tolerance for determining occupation in band properties.
        ispin (int): Spin polarization tag.
        nelect (int): Number of electrons.
        nkpt (int): Number of kpoints.
        nbands (int): Number of bands.
        kpoints (list): List of kpoints.
        kpoints_weights (list): Weights of each kpoint in the BZ, should sum to 1.
        eigenvalues (dict): Eigenvalues as a dict of {(spin): np.ndarray(shape=(nkpt, nbands, 2))}.
            This representation is based on actual ordering in VASP and is meant as an intermediate representation
            to be converted into proper objects. The kpoint index is 0-based (unlike the 1-based indexing in VASP).
    """

    def __init__(self, filename, occu_tol=1e-8, separate_spins=False):
        """
        Reads input from filename to construct Eigenval object.

        Args:
            filename (str):     filename of EIGENVAL to read in
            occu_tol (float):   tolerance for determining band gap
            separate_spins (bool):   whether the band gap, CBM, and VBM should be
                reported for each individual spin channel. Defaults to False,
                which computes the eigenvalue band properties independent of
                the spin orientation. If True, the calculation must be spin-polarized.

        Returns:
            a pymatgen.io.vasp.outputs.Eigenval object
        """
        self.filename = filename
        self.occu_tol = occu_tol
        self.separate_spins = separate_spins

        with zopen(filename, mode="r") as file:
            self.ispin = int(file.readline().split()[-1])

            # useless header information
            for _ in range(4):
                file.readline()

            self.nelect, self.nkpt, self.nbands = list(map(int, file.readline().split()))

            self.kpoints = []
            self.kpoints_weights = []
            if self.ispin == 2:
                self.eigenvalues = {
                    Spin.up: np.zeros((self.nkpt, self.nbands, 2)),
                    Spin.down: np.zeros((self.nkpt, self.nbands, 2)),
                }
            else:
                self.eigenvalues = {Spin.up: np.zeros((self.nkpt, self.nbands, 2))}

            ikpt = -1
            for line in file:
                if re.search(r"(\s+[\-+0-9eE.]+){4}", str(line)):
                    ikpt += 1
                    kpt = list(map(float, line.split()))
                    self.kpoints.append(kpt[:-1])
                    self.kpoints_weights.append(kpt[-1])
                    for i in range(self.nbands):
                        sl = list(map(float, file.readline().split()))
                        if len(sl) == 3:
                            self.eigenvalues[Spin.up][ikpt, i, 0] = sl[1]
                            self.eigenvalues[Spin.up][ikpt, i, 1] = sl[2]
                        elif len(sl) == 5:
                            self.eigenvalues[Spin.up][ikpt, i, 0] = sl[1]
                            self.eigenvalues[Spin.up][ikpt, i, 1] = sl[3]
                            self.eigenvalues[Spin.down][ikpt, i, 0] = sl[2]
                            self.eigenvalues[Spin.down][ikpt, i, 1] = sl[4]

    @property
    def eigenvalue_band_properties(self):
        """
        Band properties from the eigenvalues as a tuple,
        (band gap, cbm, vbm, is_band_gap_direct). In the case of separate_spins=True,
        the band gap, cbm, vbm, and is_band_gap_direct are each lists of length 2,
        with index 0 representing the spin-up channel and index 1 representing
        the spin-down channel.
        """
        vbm = -float("inf")
        vbm_kpoint = None
        cbm = float("inf")
        cbm_kpoint = None
        vbm_spins = []
        vbm_spins_kpoints = []
        cbm_spins = []
        cbm_spins_kpoints = []
        if self.separate_spins and len(self.eigenvalues) != 2:
            raise ValueError("The separate_spins flag can only be True if ISPIN = 2")

        for d in self.eigenvalues.values():
            if self.separate_spins:
                vbm = -float("inf")
                cbm = float("inf")
            for k, val in enumerate(d):
                for eigenval, occu in val:
                    if occu > self.occu_tol and eigenval > vbm:
                        vbm = eigenval
                        vbm_kpoint = k
                    elif occu <= self.occu_tol and eigenval < cbm:
                        cbm = eigenval
                        cbm_kpoint = k
            if self.separate_spins:
                vbm_spins.append(vbm)
                vbm_spins_kpoints.append(vbm_kpoint)
                cbm_spins.append(cbm)
                cbm_spins_kpoints.append(cbm_kpoint)
        if self.separate_spins:
            return (
                [max(cbm_spins[0] - vbm_spins[0], 0), max(cbm_spins[1] - vbm_spins[1], 0)],
                [cbm_spins[0], cbm_spins[1]],
                [vbm_spins[0], vbm_spins[1]],
                [vbm_spins_kpoints[0] == cbm_spins_kpoints[0], vbm_spins_kpoints[1] == cbm_spins_kpoints[1]],
            )
        return max(cbm - vbm, 0), cbm, vbm, vbm_kpoint == cbm_kpoint


@dataclass
class Waveder(MSONable):
    """Representation of the WAVEDER file.

    The LOPTICS tag produces a WAVEDER file which contains the derivative of the orbitals with respect to k.
    Since the data is complex, we need to split it into the real and imaginary parts for JSON serialization.

    Note:
        The way that VASP writes the WAVEDER and WAVEDERF has slightly different logic when indexing the bands.
        This results in the formatted WAVDERF only indexing between filled bands. (i.e. all the matrix elements
        are between the states i=1:8 and j=1:8 in a two atom Si calculation, which is likely a VASP bug).
        As such, it is recommended to used the hidden ``LVEL=.True.`` flag in VASP which will force indexing over
        all bands.

    The order of the indices of the data are:
    [
        band index1,
        band index2,
        kpoint index,
        spin index,
        cartesian direction,
    ]

    Attributes:
        cder_real: Real part of the derivative of the orbitals with respect to k.
        cder_imag: Imaginary part of the derivative of the orbitals with respect to k.

    Author: Miguel Dias Costa, Kamal Choudhary, Jimmy-Xuan Shen
    """

    cder_real: np.ndarray
    cder_imag: np.ndarray

    @classmethod
    def from_formatted(cls, filename):
        """Reads the WAVEDERF file and returns a Waveder object.

        Note: This file is only produced when LOPTICS is true AND vasp has been
        recompiled after uncommenting the line that calls
        WRT_CDER_BETWEEN_STATES_FORMATTED in linear_optics.F
        It is recommended to use `from_binary` instead since the binary file is
        much smaller and contains the same information.

        Args:
            filename (str): The name of the WAVEDER file.

        Returns:
            A Waveder object.
        """
        with zopen(filename, mode="rt") as file:
            nspin, nkpts, nbands = file.readline().split()
        # 1 and 4 are the eigenvalues of the bands (this data is missing in the WAVEDER file)
        # 6:12 are the complex matrix elements in each cartesian direction.
        data = np.loadtxt(filename, skiprows=1, usecols=(1, 4, 6, 7, 8, 9, 10, 11))
        data = data.reshape(int(nspin), int(nkpts), int(nbands), int(nbands), 8)  # slowest to fastest
        cder_real = data[:, :, :, :, 2::2]
        cder_imag = data[:, :, :, :, 3::2]
        # change to [band1, band2, kpt, spin, cartesian]
        cder_real = np.transpose(cder_real, (2, 3, 1, 0, 4))
        cder_imag = np.transpose(cder_imag, (2, 3, 1, 0, 4))
        # TODO add eigenvalues?
        return cls(cder_real, cder_imag)

    @classmethod
    def from_binary(cls, filename, data_type="complex64"):
        """Read the WAVEDER file and returns a Waveder object.

        Args:
            filename: Name of file containing WAVEDER.
            data_type: Data type of the WAVEDER file. Default is complex64.
                If the file was generated with the "gamma" version of VASP,
                the data type can be either "float64" or "float32".

        Returns:
            Waveder object.
        """
        with open(filename, "rb") as file:

            def read_data(dtype):
                """Read records from Fortran binary file and convert to np.array of given dtype."""
                data = b""
                while True:
                    prefix = np.fromfile(file, dtype=np.int32, count=1)[0]
                    data += file.read(abs(prefix))
                    suffix = np.fromfile(file, dtype=np.int32, count=1)[0]
                    if abs(prefix) - abs(suffix):
                        raise RuntimeError(
                            f"Read wrong amount of bytes.\nExpected: {prefix}, read: {len(data)}, suffix: {suffix}."
                        )
                    if prefix > 0:
                        break
                return np.frombuffer(data, dtype=dtype)

            nbands, nelect, nk, ispin = read_data(np.int32)
            _ = read_data(np.float_)  # nodes_in_dielectric_function
            _ = read_data(np.float_)  # wplasmon
            me_datatype = np.dtype(data_type)
            cder = read_data(me_datatype)

            cder_data = cder.reshape((3, ispin, nk, nelect, nbands)).T
            return cls(cder_data.real, cder_data.imag)

    @property
    def cder(self):
        """Return the complex derivative of the orbitals with respect to k."""
        if self.cder_real.shape[0] != self.cder_real.shape[1]:  # pragma: no cover
            warnings.warn(
                "Not all band pairs are present in the WAVEDER file."
                "If you want to get all the matrix elements set LVEL=.True. in the INCAR."
            )
        return self.cder_real + 1j * self.cder_imag

    @property
    def nspin(self):
        """Returns the number of spin channels."""
        return self.cder_real.shape[3]

    @property
    def nkpoints(self):
        """Returns the number of k-points."""
        return self.cder_real.shape[2]

    @property
    def nbands(self):
        """Returns the number of bands."""
        return self.cder_real.shape[0]

    def get_orbital_derivative_between_states(self, band_i, band_j, kpoint, spin, cart_dir):
        """
        Method returning a value
        between bands band_i and band_j for k-point index, spin-channel and Cartesian direction.

        Args:
            band_i (int): Index of band i
            band_j (int): Index of band j
            kpoint (int): Index of k-point
            spin   (int): Index of spin-channel (0 or 1)
            cart_dir (int): Index of Cartesian direction (0,1,2)

        Returns:
            a float value
        """
        return self.cder[band_i, band_j, kpoint, spin, cart_dir]


@dataclass
class WSWQ(MSONable):
    r"""
    Class for reading a WSWQ file.
    The WSWQ file is used to calculation the wave function overlaps between
        - W: Wavefunctions in the current directory's WAVECAR file
        - WQ: Wavefunctions stored in a filed named the WAVECAR.qqq.

    The overlap is computed using the overlap operator S
    which make the PAW wavefunctions orthogonormal:
        <W_k,m| S | W_k,n> = \delta_{mn}

    The WSWQ file contains matrix elements of the overlap operator S evaluated
    between the planewave wavefunctions W and WQ:
        COVL_k,mn = < W_s,k,m | S | WQ_s,k,n >

    The indices of WSWQ.data are:
        [spin][kpoint][band_i][band_j]

    Attributes:
        nspin: Number of spin channels
        nkpoints: Number of k-points
        nbands: Number of bands
        me_real: Real part of the overlap matrix elements
        me_imag: Imaginary part of the overlap matrix elements
    """

    nspin: int
    nkpoints: int
    nbands: int
    me_real: np.ndarray
    me_imag: np.ndarray

    @property
    def data(self):
        """Complex overlap matrix."""
        return self.me_real + 1j * self.me_imag

    @classmethod
    def from_file(cls, filename: str) -> WSWQ:
        """Constructs a WSWQ object from a file.

        Args:
            filename (str): Name of WSWQ file.

        Returns:
            WSWQ object.
        """
        # Grab the spin and kpoint values from lines containing "spin"
        spin_res = regrep(
            filename,
            {"spin": r"spin\s*=\s*(\d+)\s?\,\s?kpoint\s*=\s*(\d+)"},
            reverse=True,
            terminate_on_match=True,
            postprocess=int,
        )["spin"]
        (nspin, nkpoints), _ = spin_res[0]
        # Grab the index values from the parts with "i    =" and "j    ="
        ij_res = regrep(
            filename,
            {"ij": r"i\s*=\s*(\d+)\s?\,\s?j\s*=\s*(\d+)"},
            reverse=True,
            terminate_on_match=True,
            postprocess=int,
        )["ij"]
        (nbands, _), _ = ij_res[0]
        # Grab the matrix elements from the parts after the ":"
        data_res = regrep(
            filename,
            {"data": r"\:\s*([-+]?\d*\.\d+)\s+([-+]?\d*\.\d+)"},
            reverse=False,
            terminate_on_match=False,
            postprocess=float,
        )["data"]
        assert len(data_res) == nspin * nkpoints * nbands * nbands

        data = np.array([complex(real_part, img_part) for (real_part, img_part), _ in data_res])

        # NOTE: loop order (slow->fast) spin -> kpoint -> j -> i
        data = data.reshape((nspin, nkpoints, nbands, nbands))
        data = np.swapaxes(data, 2, 3)  # swap i and j
        return cls(nspin=nspin, nkpoints=nkpoints, nbands=nbands, me_real=np.real(data), me_imag=np.imag(data))


class UnconvergedVASPWarning(Warning):
    """Warning for unconverged vasp run."""<|MERGE_RESOLUTION|>--- conflicted
+++ resolved
@@ -1574,14 +1574,10 @@
             parsed_header = False
             in_kpoints_opt = False
             self.eigenvalues = self.projected_eigenvalues = None
-<<<<<<< HEAD
             self.efermi_opt = None
             self.eigenvalues_kpoints_opt = None
             self.projected_eigenvalues_kpoints_opt = None
-            for event, elem in ET.iterparse(f, events=["start", "end"]):
-=======
-            for _, elem in ET.iterparse(file):
->>>>>>> 7e0c8f4d
+            for event, elem in ET.iterparse(file, events=["start", "end"]):
                 tag = elem.tag
                 if event == "start":
                     # The start event tells us when we have entered blocks
