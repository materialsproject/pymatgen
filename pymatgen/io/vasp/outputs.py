"""Classes for reading/manipulating/writing VASP output files."""

from __future__ import annotations

import datetime
import itertools
import logging
import math
import os
import re
import warnings
import xml.etree.ElementTree as ET
from collections import defaultdict
from collections.abc import Iterable
from dataclasses import dataclass
from glob import glob
from io import StringIO
from pathlib import Path
from typing import TYPE_CHECKING, Literal

import numpy as np
from monty.io import reverse_readfile, zopen
from monty.json import MSONable, jsanitize
from monty.os.path import zpath
from monty.re import regrep
from numpy.testing import assert_allclose

from pymatgen.core import Composition, Element, Lattice, Structure
from pymatgen.core.units import unitized
from pymatgen.electronic_structure.bandstructure import (
    BandStructure,
    BandStructureSymmLine,
    get_reconstructed_band_structure,
)
from pymatgen.electronic_structure.core import Magmom, Orbital, OrbitalType, Spin
from pymatgen.electronic_structure.dos import CompleteDos, Dos
from pymatgen.entries.computed_entries import ComputedEntry, ComputedStructureEntry
from pymatgen.io.common import VolumetricData as BaseVolumetricData
from pymatgen.io.core import ParseError
from pymatgen.io.vasp.inputs import Incar, Kpoints, Poscar, Potcar
from pymatgen.io.wannier90 import Unk
from pymatgen.util.io_utils import clean_lines, micro_pyawk
from pymatgen.util.num import make_symmetric_matrix_from_upper_tri

if TYPE_CHECKING:
    from typing_extensions import Self

logger = logging.getLogger(__name__)


def _parse_parameters(val_type, val):
    """
    Helper function to convert a Vasprun parameter into the proper type.
    Boolean, int and float types are converted.

    Args:
        val_type: Value type parsed from vasprun.xml.
        val: Actual string value parsed for vasprun.xml.
    """
    if val_type == "logical":
        return val == "T"
    if val_type == "int":
        return int(val)
    if val_type == "string":
        return val.strip()
    return float(val)


def _parse_v_parameters(val_type, val, filename, param_name):
    """
    Helper function to convert a Vasprun array-type parameter into the proper
    type. Boolean, int and float types are converted.

    Args:
        val_type: Value type parsed from vasprun.xml.
        val: Actual string value parsed for vasprun.xml.
        filename: Fullpath of vasprun.xml. Used for robust error handling.
            E.g., if vasprun.xml contains *** for some Incar parameters,
            the code will try to read from an INCAR file present in the same
            directory.
        param_name: Name of parameter.

    Returns:
        Parsed value.
    """
    err = ValueError("Error in parsing vasprun.xml")
    if val_type == "logical":
        val = [i == "T" for i in val.split()]
    elif val_type == "int":
        try:
            val = [int(i) for i in val.split()]
        except ValueError as exc:
            # Fix for stupid error in vasprun sometimes which displays
            # LDAUL/J as 2****
            val = _parse_from_incar(filename, param_name)
            if val is None:
                raise err from exc
    elif val_type == "string":
        val = val.split()
    else:
        try:
            val = [float(i) for i in val.split()]
        except ValueError as exc:
            # Fix for stupid error in vasprun sometimes which displays
            # MAGMOM as 2****
            val = _parse_from_incar(filename, param_name)
            if val is None:
                raise err from exc
    return val


def _parse_vasp_array(elem) -> list[list[float]]:
    if elem.get("type") == "logical":
        return [[i == "T" for i in v.text.split()] for v in elem]
    return [[_vasprun_float(i) for i in v.text.split()] for v in elem]


def _parse_from_incar(filename: str, key: str) -> str | None:
    """Helper function to parse a parameter from the INCAR."""
    dirname = os.path.dirname(filename)
    for filename in os.listdir(dirname):
        if re.search(r"INCAR", filename):
            warnings.warn(f"INCAR found. Using {key} from INCAR.")
            incar = Incar.from_file(os.path.join(dirname, filename))
            if key in incar:
                return incar[key]
            return None
    return None


def _vasprun_float(flt: float | str) -> float:
    """
    Large numbers are often represented as ********* in the vasprun.
    This function parses these values as np.nan.
    """
    try:
        return float(flt)
    except ValueError as exc:
        flt = flt.strip()  # type: ignore[union-attr]
        if flt == "*" * len(flt):
            warnings.warn("Float overflow (*******) encountered in vasprun")
            return np.nan
        raise exc


@dataclass
class KpointOptProps:
    """Simple container class to store KPOINTS_OPT data in a separate namespace. Used by Vasprun."""

    tdos: Dos | None = None
    idos: Dos | None = None
    pdos: list | None = None
    efermi: float | None = None
    eigenvalues: dict | None = None
    projected_eigenvalues: dict | None = None
    projected_magnetisation: np.ndarray | None = None
    kpoints: Kpoints | None = None
    actual_kpoints: list | None = None
    actual_kpoints_weights: list | None = None
    dos_has_errors: bool | None = None


class Vasprun(MSONable):
    """
    Vastly improved cElementTree-based parser for vasprun.xml files. Uses
    iterparse to support incremental parsing of large files.
    Speedup over Dom is at least 2x for smallish files (~1Mb) to orders of
    magnitude for larger files (~10Mb).

    **VASP results**

    Attributes:
        ionic_steps (list): All ionic steps in the run as a list of {"structure": structure at end of run,
            "electronic_steps": {All electronic step data in vasprun file}, "stresses": stress matrix}.
        tdos (Dos): Total dos calculated at the end of run.
        idos (Dos): Integrated dos calculated at the end of run.
        pdos (list): List of list of PDos objects. Access as pdos[atomindex][orbitalindex].
        efermi (float): Fermi energy.
        eigenvalues (dict): Final eigenvalues as a dict of {(spin, kpoint index):[[eigenvalue, occu]]}.
            The kpoint index is 0-based (unlike the 1-based indexing in VASP).
        projected_eigenvalues (dict): Final projected eigenvalues as a dict of {spin: nd-array}.
            To access a particular value, you need to do
            Vasprun.projected_eigenvalues[spin][kpoint index][band index][atom index][orbital_index].
            The kpoint, band and atom indices are 0-based (unlike the 1-based indexing in VASP).
        projected_magnetisation (np.array): Final projected magnetization as a numpy array with the
            shape (nkpoints, nbands, natoms, norbitals, 3). Where the last axis is the contribution in the
            3 Cartesian directions. This attribute is only set if spin-orbit coupling (LSORBIT = True) or
            non-collinear magnetism (LNONCOLLINEAR = True) is turned on in the INCAR.
        other_dielectric (dict): Dictionary, with the tag comment as key, containing other variants of
            the real and imaginary part of the dielectric constant (e.g., computed by RPA) in function of
            the energy (frequency). Optical properties (e.g. absorption coefficient) can be obtained through this.
            The data is given as a tuple of 3 values containing each of them the energy, the real part tensor,
            and the imaginary part tensor ([energies],[[real_partxx,real_partyy,real_partzz,real_partxy,
            real_partyz,real_partxz]],[[imag_partxx,imag_partyy,imag_partzz,imag_partxy, imag_partyz, imag_partxz]]).
        nionic_steps (int): The total number of ionic steps. This number is always equal to the total number
            of steps in the actual run even if ionic_step_skip is used.
        force_constants (np.array): Force constants computed in phonon DFPT run(IBRION = 8).
            The data is a 4D numpy array of shape (natoms, natoms, 3, 3).
        normalmode_eigenvals (np.array): Normal mode frequencies. 1D numpy array of size 3*natoms.
        normalmode_eigenvecs (np.array): Normal mode eigen vectors. 3D numpy array of shape (3*natoms, natoms, 3).
        md_data (list): Available only for ML MD runs, i.e., INCAR with ML_LMLFF = .TRUE. md_data is a list of
            dict with the following format: [{'energy': {'e_0_energy': -525.07195568, 'e_fr_energy': -525.07195568,
            'e_wo_entrp': -525.07195568, 'kinetic': 3.17809233, 'lattice kinetic': 0.0, 'nosekinetic': 1.323e-5,
            'nosepot': 0.0, 'total': -521.89385012}, 'forces': [[0.17677989, 0.48309874, 1.85806696], ...],
            'structure': Structure object}].
        incar (Incar): Incar object for parameters specified in INCAR file.
        parameters (Incar): Incar object with parameters that vasp actually used, including all defaults.
        kpoints (Kpoints): Kpoints object for KPOINTS specified in run.
        actual_kpoints (list): List of actual kpoints, e.g., [[0.25, 0.125, 0.08333333], [-0.25, 0.125, 0.08333333],
            [0.25, 0.375, 0.08333333], ....].
        actual_kpoints_weights (list): List of kpoint weights, E.g., [0.04166667, 0.04166667, 0.04166667, 0.04166667,
            0.04166667, ....].
        atomic_symbols (list): List of atomic symbols, e.g., ["Li", "Fe", "Fe", "P", "P", "P"].
        potcar_symbols (list): List of POTCAR symbols. e.g., ["PAW_PBE Li 17Jan2003", "PAW_PBE Fe 06Sep2000", ..].
        kpoints_opt_props (object): Object whose attributes are the data from KPOINTS_OPT (if present,
            else None). Attributes of the same name have the same format and meaning as Vasprun (or they are
            None if absent). Attributes are: tdos, idos, pdos, efermi, eigenvalues, projected_eigenvalues,
            projected magnetisation, kpoints, actual_kpoints, actual_kpoints_weights, dos_has_errors.

    Author: Shyue Ping Ong
    """

    def __init__(
        self,
        filename: str | Path,
        ionic_step_skip: int | None = None,
        ionic_step_offset: int = 0,
        parse_dos: bool = True,
        parse_eigen: bool = True,
        parse_projected_eigen: bool = False,
        parse_potcar_file: bool = True,
        occu_tol: float = 1e-8,
        separate_spins: bool = False,
        exception_on_bad_xml: bool = True,
    ) -> None:
        """
        Args:
            filename (str): Filename to parse
            ionic_step_skip (int): If ionic_step_skip is a number > 1,
                only every ionic_step_skip ionic steps will be read for
                structure and energies. This is very useful if you are parsing
                very large vasprun.xml files and you are not interested in every
                single ionic step. Note that the final energies may not be the
                actual final energy in the vasprun.
            ionic_step_offset (int): Used together with ionic_step_skip. If set,
                the first ionic step read will be offset by the amount of
                ionic_step_offset. For example, if you want to start reading
                every 10th structure but only from the 3rd structure onwards,
                set ionic_step_skip to 10 and ionic_step_offset to 3. Main use
                case is when doing statistical structure analysis with
                extremely long time scale multiple VASP calculations of
                varying numbers of steps.
            parse_dos (bool): Whether to parse the dos. Defaults to True. Set
                to False to shave off significant time from the parsing if you
                are not interested in getting those data.
            parse_eigen (bool): Whether to parse the eigenvalues. Defaults to
                True. Set to False to shave off significant time from the
                parsing if you are not interested in getting those data.
            parse_projected_eigen (bool): Whether to parse the projected
                eigenvalues and magnetization. Defaults to False. Set to True to obtain
                projected eigenvalues and magnetization. **Note that this can take an
                extreme amount of time and memory.** So use this wisely.
            parse_potcar_file (bool/str): Whether to parse the potcar file to read
                the potcar hashes for the potcar_spec attribute. Defaults to True,
                where no hashes will be determined and the potcar_spec dictionaries
                will read {"symbol": ElSymbol, "hash": None}. By Default, looks in
                the same directory as the vasprun.xml, with same extensions as
                Vasprun.xml. If a string is provided, looks at that filepath.
            occu_tol (float): Sets the minimum tol for the determination of the
                vbm and cbm. Usually the default of 1e-8 works well enough,
                but there may be pathological cases.
            separate_spins (bool): Whether the band gap, CBM, and VBM should be
                reported for each individual spin channel. Defaults to False,
                which computes the eigenvalue band properties independent of
                the spin orientation. If True, the calculation must be spin-polarized.
            exception_on_bad_xml (bool): Whether to throw a ParseException if a
                malformed XML is detected. Default to True, which ensures only
                proper vasprun.xml are parsed. You can set to False if you want
                partial results (e.g., if you are monitoring a calculation during a
                run), but use the results with care. A warning is issued.
        """
        self.filename = filename
        self.ionic_step_skip = ionic_step_skip
        self.ionic_step_offset = ionic_step_offset
        self.occu_tol = occu_tol
        self.separate_spins = separate_spins
        self.exception_on_bad_xml = exception_on_bad_xml

        with zopen(filename, mode="rt") as file:
            if ionic_step_skip or ionic_step_offset:
                # remove parts of the xml file and parse the string
                run = file.read()
                steps = run.split("<calculation>")
                # The text before the first <calculation> is the preamble!
                preamble = steps.pop(0)
                self.nionic_steps = len(steps)
                new_steps = steps[ionic_step_offset :: int(ionic_step_skip or 1)]
                # add the tailing information in the last step from the run
                to_parse = "<calculation>".join(new_steps)
                if steps[-1] != new_steps[-1]:
                    to_parse = f"{preamble}<calculation>{to_parse}{steps[-1].split('</calculation>')[-1]}"
                else:
                    to_parse = f"{preamble}<calculation>{to_parse}"
                self._parse(
                    StringIO(to_parse),
                    parse_dos=parse_dos,
                    parse_eigen=parse_eigen,
                    parse_projected_eigen=parse_projected_eigen,
                )
            else:
                self._parse(
                    file,
                    parse_dos=parse_dos,
                    parse_eigen=parse_eigen,
                    parse_projected_eigen=parse_projected_eigen,
                )
                self.nionic_steps = len(self.ionic_steps)

            if parse_potcar_file:
                self.update_potcar_spec(parse_potcar_file)
                self.update_charge_from_potcar(parse_potcar_file)

        if self.incar.get("ALGO") not in ["CHI", "BSE"] and not self.converged and self.parameters.get("IBRION") != 0:
            msg = f"{filename} is an unconverged VASP run.\n"
            msg += f"Electronic convergence reached: {self.converged_electronic}.\n"
            msg += f"Ionic convergence reached: {self.converged_ionic}."
            warnings.warn(msg, UnconvergedVASPWarning)

    def _parse(self, stream, parse_dos, parse_eigen, parse_projected_eigen):
        self.efermi = self.eigenvalues = self.projected_eigenvalues = self.projected_magnetisation = None
        self.dielectric_data = {}
        self.other_dielectric = {}
        self.incar = {}
        self.kpoints_opt_props = None

        ionic_steps = []

        md_data = []
        parsed_header = False
        in_kpoints_opt = False
        try:
            # When parsing XML, start tags tell us when we have entered a block
            # while end tags are when we have actually read the data.
            # To know if a particular tag is nested within another block,
            # we have to read the start tags (otherwise we will only learn of
            # the nesting after we have left the data behind).
            # When parsing KPOINTS_OPT data, some of the tags in vasprun.xml
            # can only be distinguished from their regular counterparts by
            # whether they are nested within another block. This is why we
            # must read both start and end tags and have flags to tell us
            # when we have entered or left a block. (2024-01-26)
            for event, elem in ET.iterparse(stream, events=["start", "end"]):
                tag = elem.tag
                if event == "start":
                    # The start event tells us when we have entered blocks
                    if tag == "calculation":
                        parsed_header = True
                    elif tag in ("eigenvalues_kpoints_opt", "projected_kpoints_opt"):
                        in_kpoints_opt = True
                else:  # event == "end":
                    # The end event happens when we have read a block, so have
                    # its data.
                    if not parsed_header:
                        if tag == "generator":
                            self.generator = self._parse_params(elem)
                        elif tag == "incar":
                            self.incar = self._parse_params(elem)
                        elif tag == "kpoints":
                            if not hasattr(self, "kpoints"):
                                self.kpoints, self.actual_kpoints, self.actual_kpoints_weights = self._parse_kpoints(
                                    elem
                                )
                        elif tag == "parameters":
                            self.parameters = self._parse_params(elem)
                        elif tag == "structure" and elem.attrib.get("name") == "initialpos":
                            self.initial_structure = self._parse_structure(elem)
                            self.final_structure = self.initial_structure
                        elif tag == "atominfo":
                            self.atomic_symbols, self.potcar_symbols = self._parse_atominfo(elem)
                            self.potcar_spec = [
                                {"titel": p, "hash": None, "summary_stats": {}} for p in self.potcar_symbols
                            ]
                    if tag == "calculation":
                        parsed_header = True
                        if not self.parameters.get("LCHIMAG", False):
                            ionic_steps.append(self._parse_calculation(elem))
                        else:
                            ionic_steps.extend(self._parse_chemical_shielding_calculation(elem))
                    elif parse_dos and tag == "dos":
                        if elem.get("comment") == "kpoints_opt":
                            if self.kpoints_opt_props is None:
                                self.kpoints_opt_props = KpointOptProps()
                            try:
                                (
                                    self.kpoints_opt_props.tdos,
                                    self.kpoints_opt_props.idos,
                                    self.kpoints_opt_props.pdos,
                                ) = self._parse_dos(elem)
                                self.kpoints_opt_props.efermi = self.kpoints_opt_props.tdos.efermi
                                self.kpoints_opt_props.dos_has_errors = False
                            except Exception:
                                self.kpoints_opt_props.dos_has_errors = True
                        else:
                            try:
                                self.tdos, self.idos, self.pdos = self._parse_dos(elem)
                                self.efermi = self.tdos.efermi
                                self.dos_has_errors = False
                            except Exception:
                                self.dos_has_errors = True
                    elif parse_eigen and tag == "eigenvalues" and not in_kpoints_opt:
                        self.eigenvalues = self._parse_eigen(elem)
                    elif parse_projected_eigen and tag == "projected" and not in_kpoints_opt:
                        self.projected_eigenvalues, self.projected_magnetisation = self._parse_projected_eigen(elem)
                    elif tag in ("eigenvalues_kpoints_opt", "projected_kpoints_opt"):
                        in_kpoints_opt = False
                        if self.kpoints_opt_props is None:
                            self.kpoints_opt_props = KpointOptProps()
                        if parse_eigen:
                            # projected_kpoints_opt includes occupation information whereas
                            # eigenvalues_kpoints_opt doesn't.
                            self.kpoints_opt_props.eigenvalues = self._parse_eigen(elem.find("eigenvalues"))
                        if tag == "eigenvalues_kpoints_opt":
                            (
                                self.kpoints_opt_props.kpoints,
                                self.kpoints_opt_props.actual_kpoints,
                                self.kpoints_opt_props.actual_kpoints_weights,
                            ) = self._parse_kpoints(elem.find("kpoints"))
                        elif parse_projected_eigen:  # and tag == "projected_kpoints_opt": (implied)
                            (
                                self.kpoints_opt_props.projected_eigenvalues,
                                self.kpoints_opt_props.projected_magnetisation,
                            ) = self._parse_projected_eigen(elem)
                    elif tag == "dielectricfunction":
                        if (
                            "comment" not in elem.attrib
                            or elem.attrib["comment"]
                            == "INVERSE MACROSCOPIC DIELECTRIC TENSOR (including local field effects in RPA (Hartree))"
                        ):
                            if "density" not in self.dielectric_data:
                                self.dielectric_data["density"] = self._parse_diel(elem)
                            elif "velocity" not in self.dielectric_data:
                                # "velocity-velocity" is also named
                                # "current-current" in OUTCAR
                                self.dielectric_data["velocity"] = self._parse_diel(elem)
                            else:
                                raise NotImplementedError("This vasprun.xml has >2 unlabelled dielectric functions")
                        else:
                            comment = elem.attrib["comment"]
                            # VASP 6+ has labels for the density and current
                            # derived dielectric constants
                            if comment == "density-density":
                                self.dielectric_data["density"] = self._parse_diel(elem)
                            elif comment == "current-current":
                                self.dielectric_data["velocity"] = self._parse_diel(elem)
                            else:
                                self.other_dielectric[comment] = self._parse_diel(elem)

                    elif tag == "varray" and elem.attrib.get("name") == "opticaltransitions":
                        self.optical_transition = np.array(_parse_vasp_array(elem))
                    elif tag == "structure" and elem.attrib.get("name") == "finalpos":
                        self.final_structure = self._parse_structure(elem)
                    elif tag == "dynmat":
                        hessian, eigenvalues, eigenvectors = self._parse_dynmat(elem)
                        # n_atoms is not the total number of atoms, only those for which force constants were calculated
                        # https://github.com/materialsproject/pymatgen/issues/3084
                        n_atoms = len(hessian) // 3
                        hessian = np.array(hessian)
                        self.force_constants = np.zeros((n_atoms, n_atoms, 3, 3), dtype="double")
                        for ii in range(n_atoms):
                            for jj in range(n_atoms):
                                self.force_constants[ii, jj] = hessian[ii * 3 : (ii + 1) * 3, jj * 3 : (jj + 1) * 3]
                        phonon_eigenvectors = []
                        for ev in eigenvectors:
                            phonon_eigenvectors.append(np.array(ev).reshape(n_atoms, 3))
                        self.normalmode_eigenvals = np.array(eigenvalues)
                        self.normalmode_eigenvecs = np.array(phonon_eigenvectors)
                    elif self.incar.get("ML_LMLFF"):
                        if tag == "structure" and elem.attrib.get("name") is None:
                            md_data.append({})
                            md_data[-1]["structure"] = self._parse_structure(elem)
                        elif tag == "varray" and elem.attrib.get("name") == "forces":
                            md_data[-1]["forces"] = _parse_vasp_array(elem)
                        elif tag == "varray" and elem.attrib.get("name") == "stress":
                            md_data[-1]["stress"] = _parse_vasp_array(elem)
                        elif tag == "energy":
                            d = {i.attrib["name"]: float(i.text) for i in elem.findall("i")}
                            if "kinetic" in d:
                                md_data[-1]["energy"] = {i.attrib["name"]: float(i.text) for i in elem.findall("i")}

        except ET.ParseError as exc:
            if self.exception_on_bad_xml:
                raise exc
            warnings.warn(
                "XML is malformed. Parsing has stopped but partial data is available.",
                UserWarning,
            )
        self.ionic_steps = ionic_steps
        self.md_data = md_data
        self.vasp_version = self.generator["version"]

    @property
    def structures(self) -> list[Structure]:
        """
        Returns:
            List of Structure objects for the structure at each ionic step.
        """
        return [step["structure"] for step in self.ionic_steps]

    @property
    def epsilon_static(self) -> list[float]:
        """
        Property only available for DFPT calculations.

        Returns:
            The static part of the dielectric constant. Present when it's a DFPT run
            (LEPSILON=TRUE)
        """
        return self.ionic_steps[-1].get("epsilon", [])

    @property
    def epsilon_static_wolfe(self) -> list[float]:
        """
        Property only available for DFPT calculations.

        Returns:
            The static part of the dielectric constant without any local field
            effects. Present when it's a DFPT run (LEPSILON=TRUE)
        """
        return self.ionic_steps[-1].get("epsilon_rpa", [])

    @property
    def epsilon_ionic(self) -> list[float]:
        """
        Property only available for DFPT calculations and when IBRION=5, 6, 7 or 8.

        Returns:
            The ionic part of the static dielectric constant. Present when it's a
            DFPT run (LEPSILON=TRUE) and IBRION=5, 6, 7 or 8
        """
        return self.ionic_steps[-1].get("epsilon_ion", [])

    @property
    def dielectric(self):
        """
        Returns:
            The real and imaginary part of the dielectric constant (e.g., computed
            by RPA) in function of the energy (frequency). Optical properties (e.g.
            absorption coefficient) can be obtained through this.
            The data is given as a tuple of 3 values containing each of them
            the energy, the real part tensor, and the imaginary part tensor
            ([energies],[[real_partxx,real_partyy,real_partzz,real_partxy,
            real_partyz,real_partxz]],[[imag_partxx,imag_partyy,imag_partzz,
            imag_partxy, imag_partyz, imag_partxz]]).
        """
        return self.dielectric_data["density"]

    @property
    def optical_absorption_coeff(self) -> list[float] | None:
        """
        Calculate the optical absorption coefficient
        from the dielectric constants. Note that this method is only
        implemented for optical properties calculated with GGA and BSE.

        Returns:
            list[float]: optical absorption coefficient
        """
        if self.dielectric_data["density"]:
            real_avg = [
                sum(self.dielectric_data["density"][1][i][:3]) / 3
                for i in range(len(self.dielectric_data["density"][0]))
            ]
            imag_avg = [
                sum(self.dielectric_data["density"][2][i][:3]) / 3
                for i in range(len(self.dielectric_data["density"][0]))
            ]

            def optical_absorb_coeff(freq, real, imag):
                """
                The optical absorption coefficient calculated in terms of
                equation, the unit is cm^-1.
                """
                hc = 1.23984 * 1e-4  # plank constant times speed of light, in the unit of eV*cm
                return 2 * 3.14159 * np.sqrt(np.sqrt(real**2 + imag**2) - real) * np.sqrt(2) / hc * freq

            return list(
                itertools.starmap(optical_absorb_coeff, zip(self.dielectric_data["density"][0], real_avg, imag_avg))
            )
        return None

    @property
    def converged_electronic(self) -> bool:
        """
        Returns:
            bool: True if electronic step convergence has been reached in the final ionic step.
        """
        final_elec_steps = (
            self.ionic_steps[-1]["electronic_steps"] if self.incar.get("ALGO", "").lower() != "chi" else 0
        )
        # In a response function run there is no ionic steps, there is no scf step
        if self.incar.get("LEPSILON"):
            idx = 1
            to_check = {"e_wo_entrp", "e_fr_energy", "e_0_energy"}
            while set(final_elec_steps[idx]) == to_check:
                idx += 1
            return idx + 1 != self.parameters["NELM"]
        return len(final_elec_steps) < self.parameters["NELM"]

    @property
    def converged_ionic(self) -> bool:
        """
        Returns:
            bool: True if ionic step convergence has been reached, i.e. that vasp
                exited before reaching the max ionic steps for a relaxation run.
                In case IBRION=0 (MD) True if the max ionic steps are reached.
        """
        nsw = self.parameters.get("NSW", 0)
        ibrion = self.parameters.get("IBRION", -1 if nsw in (-1, 0) else 0)
        if ibrion == 0:
            return nsw <= 1 or self.md_n_steps == nsw

        return nsw <= 1 or len(self.ionic_steps) < nsw

    @property
    def converged(self) -> bool:
        """
        Returns:
            bool: True if a relaxation run is both ionically and electronically converged.
        """
        return self.converged_electronic and self.converged_ionic

    @property  # type: ignore
    @unitized("eV")
    def final_energy(self):
        """Final energy from the vasp run."""
        try:
            final_istep = self.ionic_steps[-1]
            total_energy = final_istep["e_0_energy"]

            # Addresses a bug in vasprun.xml. See https://www.vasp.at/forum/viewtopic.php?f=3&t=16942
            final_estep = final_istep["electronic_steps"][-1]
            electronic_energy_diff = final_estep["e_0_energy"] - final_estep["e_fr_energy"]
            total_energy_bugfix = np.round(electronic_energy_diff + final_istep["e_fr_energy"], 8)
            if np.abs(total_energy - total_energy_bugfix) > 1e-7:
                return total_energy_bugfix

            return total_energy
        except (IndexError, KeyError):
            warnings.warn(
                "Calculation does not have a total energy. "
                "Possibly a GW or similar kind of run. A value of "
                "infinity is returned."
            )
            return float("inf")

    @property
    def complete_dos(self):
        """
        A complete dos object which incorporates the total dos and all
        projected dos.
        """
        final_struct = self.final_structure
        pdoss = {final_struct[i]: pdos for i, pdos in enumerate(self.pdos)}
        return CompleteDos(self.final_structure, self.tdos, pdoss)

    @property
    def complete_dos_normalized(self) -> CompleteDos:
        """
        A CompleteDos object which incorporates the total DOS and all projected DOS.
        Normalized by the volume of the unit cell with units of states/eV/unit cell
        volume.
        """
        final_struct = self.final_structure
        pdoss = {final_struct[i]: pdos for i, pdos in enumerate(self.pdos)}
        return CompleteDos(self.final_structure, self.tdos, pdoss, normalize=True)

    @property
    def hubbards(self) -> dict[str, float]:
        """Hubbard U values used if a vasprun is a GGA+U run. Otherwise an empty dict."""
        symbols = [s.split()[1] for s in self.potcar_symbols]
        symbols = [re.split(r"_", s)[0] for s in symbols]
        if not self.incar.get("LDAU", False):
            return {}
        us = self.incar.get("LDAUU", self.parameters.get("LDAUU"))
        js = self.incar.get("LDAUJ", self.parameters.get("LDAUJ"))
        if len(js) != len(us):
            js = [0] * len(us)
        if len(us) == len(symbols):
            return {symbols[idx]: us[idx] - js[idx] for idx in range(len(symbols))}
        if sum(us) == 0 and sum(js) == 0:
            return {}
        raise VaspParseError("Length of U value parameters and atomic symbols are mismatched")

    @property
    def run_type(self):
        """
        Returns the run type. Currently detects GGA, metaGGA, HF, HSE, B3LYP,
        and hybrid functionals based on relevant INCAR tags. LDA is assigned if
        PAW POTCARs are used and no other functional is detected.

        Hubbard U terms and vdW corrections are detected automatically as well.
        """
        GGA_TYPES = {
            "RE": "revPBE",
            "PE": "PBE",
            "PS": "PBEsol",
            "RP": "revPBE+Padé",
            "AM": "AM05",
            "OR": "optPBE",
            "BO": "optB88",
            "MK": "optB86b",
            "--": "GGA",
        }

        METAGGA_TYPES = {
            "TPSS": "TPSS",
            "RTPSS": "revTPSS",
            "M06L": "M06-L",
            "MBJ": "modified Becke-Johnson",
            "SCAN": "SCAN",
            "R2SCAN": "R2SCAN",
            "RSCAN": "RSCAN",
            "MS0": "MadeSimple0",
            "MS1": "MadeSimple1",
            "MS2": "MadeSimple2",
        }

        IVDW_TYPES = {
            1: "DFT-D2",
            10: "DFT-D2",
            11: "DFT-D3",
            12: "DFT-D3-BJ",
            2: "TS",
            20: "TS",
            21: "TS-H",
            202: "MBD",
            4: "dDsC",
        }

        if self.parameters.get("AEXX", 1.00) == 1.00:
            rt = "HF"
        elif self.parameters.get("HFSCREEN", 0.30) == 0.30:
            rt = "HSE03"
        elif self.parameters.get("HFSCREEN", 0.20) == 0.20:
            rt = "HSE06"
        elif self.parameters.get("AEXX", 0.20) == 0.20:
            rt = "B3LYP"
        elif self.parameters.get("LHFCALC", True):
            rt = "PBEO or other Hybrid Functional"
        elif self.incar.get("METAGGA") and self.incar.get("METAGGA") not in [
            "--",
            "None",
        ]:
            incar_tag = self.incar.get("METAGGA", "").strip().upper()
            rt = METAGGA_TYPES.get(incar_tag, incar_tag)
        elif self.parameters.get("GGA"):
            incar_tag = self.parameters.get("GGA", "").strip().upper()
            rt = GGA_TYPES.get(incar_tag, incar_tag)
        elif self.potcar_symbols[0].split()[0] == "PAW":
            rt = "LDA"
        else:
            rt = "unknown"
            warnings.warn("Unknown run type!")

        if self.is_hubbard or self.parameters.get("LDAU", True):
            rt += "+U"

        if self.parameters.get("LUSE_VDW", False):
            rt += "+rVV10"
        elif self.incar.get("IVDW") in IVDW_TYPES:
            rt += "+vdW-" + IVDW_TYPES[self.incar.get("IVDW")]
        elif self.incar.get("IVDW"):
            rt += "+vdW-unknown"

        return rt

    @property
    def is_hubbard(self) -> bool:
        """True if run is a DFT+U run."""
        if len(self.hubbards) == 0:
            return False
        return sum(self.hubbards.values()) > 1e-8

    @property
    def is_spin(self) -> bool:
        """True if run is spin-polarized."""
        return self.parameters.get("ISPIN", 1) == 2

    @property
    def md_n_steps(self) -> int:
        """Number of steps for md runs."""
        # if ML enabled count all the actual MD steps
        if self.md_data:
            return len(self.md_data)
        return self.nionic_steps

    def get_computed_entry(self, inc_structure=True, parameters=None, data=None, entry_id: str | None = None):
        """
        Returns a ComputedEntry or ComputedStructureEntry from the Vasprun.

        Args:
            inc_structure (bool): Set to True if you want
                ComputedStructureEntries to be returned instead of
                ComputedEntries.
            parameters (list): Input parameters to include. It has to be one of
                the properties supported by the Vasprun object. If
                parameters is None, a default set of parameters that are
                necessary for typical post-processing will be set.
            data (list): Output data to include. Has to be one of the properties
                supported by the Vasprun object.
            entry_id (str): Specify an entry id for the ComputedEntry. Defaults to
                "vasprun-{current datetime}"

        Returns:
            ComputedStructureEntry/ComputedEntry
        """
        if entry_id is None:
            entry_id = f"vasprun-{datetime.datetime.now()}"
        param_names = {
            "is_hubbard",
            "hubbards",
            "potcar_symbols",
            "potcar_spec",
            "run_type",
        }
        if parameters:
            param_names.update(parameters)
        params = {p: getattr(self, p) for p in param_names}
        data = {p: getattr(self, p) for p in data} if data is not None else {}

        if inc_structure:
            return ComputedStructureEntry(
                self.final_structure, self.final_energy, parameters=params, data=data, entry_id=entry_id
            )
        return ComputedEntry(
            self.final_structure.composition, self.final_energy, parameters=params, data=data, entry_id=entry_id
        )

    def get_band_structure(
        self,
        kpoints_filename: str | None = None,
        efermi: float | Literal["smart"] | None = None,
        line_mode: bool = False,
        force_hybrid_mode: bool = False,
        ignore_kpoints_opt: bool = False,
    ) -> BandStructureSymmLine | BandStructure:
        """Get the band structure as a BandStructure object.

        Args:
            kpoints_filename: Full path of the KPOINTS file from which
                the band structure is generated.
                If none is provided, the code will try to intelligently
                determine the appropriate KPOINTS file by substituting the
                filename of the vasprun.xml with KPOINTS (or KPOINTS_OPT).
                The latter is the default behavior.
            efermi: The Fermi energy associated with the bandstructure, in eV. By
                default (None), uses the value reported by VASP in vasprun.xml. To
                manually set the Fermi energy, pass a float. Pass 'smart' to use the
                `calculate_efermi()` method, which calculates the Fermi level by first
                checking whether it lies within a small tolerance (by default 0.001 eV)
                of a band edge) If it does, the Fermi level is placed in the center of
                the bandgap. Otherwise, the value is identical to the value reported by
                VASP.
            line_mode: Force the band structure to be considered as
                a run along symmetry lines. (Default: False)
            force_hybrid_mode: Makes it possible to read in self-consistent band
                structure calculations for every type of functional. (Default: False)
            ignore_kpoints_opt: Normally, if KPOINTS_OPT data exists, it has
                the band structure data. Set this flag to ignore it. (Default: False)

        Returns:
            a BandStructure object (or more specifically a
            BandStructureSymmLine object if the run is detected to be a run
            along symmetry lines)

            Two types of runs along symmetry lines are accepted: non-sc with
            Line-Mode in the KPOINT file or hybrid, self-consistent with a
            uniform grid+a few kpoints along symmetry lines (explicit KPOINTS
            file) (it's not possible to run a non-sc band structure with hybrid
            functionals). The explicit KPOINTS file needs to have data on the
            kpoint label as commentary.

            If VASP was run with KPOINTS_OPT, it reads the data from that
            file unless told otherwise. This overrides hybrid mode.
        """
        use_kpoints_opt = not ignore_kpoints_opt and (getattr(self, "kpoints_opt_props", None) is not None)
        if not kpoints_filename:
            kpts_path = os.path.join(os.path.dirname(self.filename), "KPOINTS_OPT" if use_kpoints_opt else "KPOINTS")
            kpoints_filename = zpath(kpts_path)
        if kpoints_filename and not os.path.isfile(kpoints_filename) and line_mode:
            name = "KPOINTS_OPT" if use_kpoints_opt else "KPOINTS"
            raise VaspParseError(f"{name} not found but needed to obtain band structure along symmetry lines.")

        # Note that we're using the Fermi energy of the self-consistent grid
        # run even if we're reading bands from KPOINTS_OPT.
        if efermi == "smart":
            e_fermi = self.calculate_efermi()
        elif efermi is None:
            e_fermi = self.efermi
        else:
            e_fermi = efermi

        kpoint_file: Kpoints = None  # type: ignore
        if kpoints_filename and os.path.isfile(kpoints_filename):
            kpoint_file = Kpoints.from_file(kpoints_filename)
        lattice_new = Lattice(self.final_structure.lattice.reciprocal_lattice.matrix)

        if use_kpoints_opt:
            kpoints = [np.array(kpt) for kpt in self.kpoints_opt_props.actual_kpoints]
        else:
            kpoints = [np.array(kpt) for kpt in self.actual_kpoints]

        p_eig_vals: defaultdict[Spin, list] = defaultdict(list)
        eigenvals: defaultdict[Spin, list] = defaultdict(list)

        n_kpts = len(kpoints)

        if use_kpoints_opt:
            eig_vals = self.kpoints_opt_props.eigenvalues
            projected_eig_vals = self.kpoints_opt_props.projected_eigenvalues
        else:
            eig_vals = self.eigenvalues
            projected_eig_vals = self.projected_eigenvalues

        for spin, val in eig_vals.items():
            val = np.swapaxes(val, 0, 1)
            eigenvals[spin] = val[:, :, 0]

            if projected_eig_vals:
                proj_eig_vals = projected_eig_vals[spin]
                # Original axes for self.projected_eigenvalues are kpoints, band, ion, orb.
                # For BS input, we need band, kpoints, orb, ion.
                proj_eig_vals = np.swapaxes(proj_eig_vals, 0, 1)  # Swap kpoint and band axes
                proj_eig_vals = np.swapaxes(proj_eig_vals, 2, 3)  # Swap ion and orb axes

                p_eig_vals[spin] = proj_eig_vals

        # check if we have an hybrid band structure computation
        # for this we look at the presence of the LHFCALC tag
        # (but hybrid mode is redundant if using kpoints_opt)
        hybrid_band = False
        if self.parameters.get("LHFCALC", False) or 0.0 in self.actual_kpoints_weights:
            hybrid_band = True

        if kpoint_file is not None and kpoint_file.style == Kpoints.supported_modes.Line_mode:
            line_mode = True

        if line_mode:
            labels_dict = {}
            if (hybrid_band or force_hybrid_mode) and not use_kpoints_opt:
                start_bs_index = 0
                for i in range(len(self.actual_kpoints)):
                    if self.actual_kpoints_weights[i] == 0.0:
                        start_bs_index = i
                        break
                for i in range(start_bs_index, len(kpoint_file.kpts)):
                    if kpoint_file.labels[i] is not None:
                        labels_dict[kpoint_file.labels[i]] = kpoint_file.kpts[i]
                # remake the data only considering line band structure k-points
                # (weight = 0.0 kpoints)
                n_bands = len(eigenvals[Spin.up])
                kpoints = kpoints[start_bs_index:n_kpts]
                up_eigen = [eigenvals[Spin.up][i][start_bs_index:n_kpts] for i in range(n_bands)]
                if self.projected_eigenvalues:
                    p_eig_vals[Spin.up] = [p_eig_vals[Spin.up][i][start_bs_index:n_kpts] for i in range(n_bands)]
                if self.is_spin:
                    down_eigen = [eigenvals[Spin.down][i][start_bs_index:n_kpts] for i in range(n_bands)]
                    eigenvals[Spin.up] = up_eigen
                    eigenvals[Spin.down] = down_eigen
                    if self.projected_eigenvalues:
                        p_eig_vals[Spin.down] = [
                            p_eig_vals[Spin.down][i][start_bs_index:n_kpts] for i in range(n_bands)
                        ]
                else:
                    eigenvals[Spin.up] = up_eigen
            else:
                if "" in kpoint_file.labels:
                    raise ValueError(
                        "A band structure along symmetry lines requires a label "
                        "for each kpoint. Check your KPOINTS file"
                    )
                labels_dict = dict(zip(kpoint_file.labels, kpoint_file.kpts))
                labels_dict.pop(None, None)
            return BandStructureSymmLine(
                kpoints,
                eigenvals,
                lattice_new,
                e_fermi,
                labels_dict,
                structure=self.final_structure,
                projections=p_eig_vals,
            )
        return BandStructure(
            kpoints,  # type: ignore[arg-type]
            eigenvals,  # type: ignore[arg-type]
            lattice_new,
            e_fermi,
            structure=self.final_structure,
            projections=p_eig_vals,  # type: ignore[arg-type]
        )

    @property
    def eigenvalue_band_properties(self):
        """
        Band properties from the eigenvalues as a tuple,
        (band gap, cbm, vbm, is_band_gap_direct). In the case of separate_spins=True,
        the band gap, cbm, vbm, and is_band_gap_direct are each lists of length 2,
        with index 0 representing the spin-up channel and index 1 representing
        the spin-down channel.
        """
        vbm = -float("inf")
        vbm_kpoint = None
        cbm = float("inf")
        cbm_kpoint = None
        vbm_spins = []
        vbm_spins_kpoints = []
        cbm_spins = []
        cbm_spins_kpoints = []
        if self.separate_spins and len(self.eigenvalues) != 2:
            raise ValueError("The separate_spins flag can only be True if ISPIN = 2")

        for d in self.eigenvalues.values():
            if self.separate_spins:
                vbm = -float("inf")
                cbm = float("inf")
            for k, val in enumerate(d):
                for eigenval, occu in val:
                    if occu > self.occu_tol and eigenval > vbm:
                        vbm = eigenval
                        vbm_kpoint = k
                    elif occu <= self.occu_tol and eigenval < cbm:
                        cbm = eigenval
                        cbm_kpoint = k
            if self.separate_spins:
                vbm_spins.append(vbm)
                vbm_spins_kpoints.append(vbm_kpoint)
                cbm_spins.append(cbm)
                cbm_spins_kpoints.append(cbm_kpoint)
        if self.separate_spins:
            return (
                [max(cbm_spins[0] - vbm_spins[0], 0), max(cbm_spins[1] - vbm_spins[1], 0)],
                [cbm_spins[0], cbm_spins[1]],
                [vbm_spins[0], vbm_spins[1]],
                [vbm_spins_kpoints[0] == cbm_spins_kpoints[0], vbm_spins_kpoints[1] == cbm_spins_kpoints[1]],
            )
        return max(cbm - vbm, 0), cbm, vbm, vbm_kpoint == cbm_kpoint

    def calculate_efermi(self, tol: float = 0.001):
        """
        Calculate the Fermi level using a robust algorithm.

        Sometimes VASP can put the Fermi level just inside of a band due to issues in
        the way band occupancies are handled. This algorithm tries to detect and correct
        for this bug.

        Slightly more details are provided here: https://www.vasp.at/forum/viewtopic.php?f=4&t=17981
        """
        # drop weights and set shape nbands, nkpoints
        all_eigs = np.concatenate([eigs[:, :, 0].transpose(1, 0) for eigs in self.eigenvalues.values()])

        def crosses_band(fermi):
            eigs_below = np.any(all_eigs < fermi, axis=1)
            eigs_above = np.any(all_eigs > fermi, axis=1)
            return np.any(eigs_above & eigs_below)

        def get_vbm_cbm(fermi):
            return np.max(all_eigs[all_eigs < fermi]), np.min(all_eigs[all_eigs > fermi])

        if not crosses_band(self.efermi):
            # Fermi doesn't cross a band; safe to use VASP Fermi level
            return self.efermi

        # if the Fermi level crosses a band, check if we are very close to band gap;
        # if so, then likely this is a VASP tetrahedron bug
        if not crosses_band(self.efermi + tol):
            # efermi placed slightly in the valence band
            # set Fermi level half way between valence and conduction bands
            vbm, cbm = get_vbm_cbm(self.efermi + tol)
            return (cbm + vbm) / 2

        if not crosses_band(self.efermi - tol):
            # efermi placed slightly in the conduction band
            # set Fermi level half way between valence and conduction bands
            vbm, cbm = get_vbm_cbm(self.efermi - tol)
            return (cbm + vbm) / 2

        # it is actually a metal
        return self.efermi

    def get_potcars(self, path: str | Path | bool) -> Potcar | None:
        """Returns the POTCAR from the specified path.

        Args:
            path (str | Path | bool): If a str or Path, the path to search for POTCARs.
                If a bool, whether to take the search path from the specified vasprun.xml

        Returns:
            Potcar | None: The POTCAR from the specified path or None if not found/no path specified.
        """

        if not path:
            return None

        if isinstance(path, (str, Path)) and "POTCAR" in str(path):
            potcar_paths = [str(path)]
        else:
            # the abspath is needed here in cases where no leading directory is specified,
            # e.g., Vasprun("vasprun.xml"). see gh-3586:
            search_path = os.path.dirname(os.path.abspath(self.filename)) if path is True else str(path)

            potcar_paths = [
                f"{search_path}/{fn}" for fn in os.listdir(search_path) if fn.startswith("POTCAR") and ".spec" not in fn
            ]

        for potcar_path in potcar_paths:
            try:
                potcar = Potcar.from_file(potcar_path)
                if {d.header for d in potcar} == set(self.potcar_symbols):
                    return potcar
            except Exception:
                continue

        warnings.warn("No POTCAR file with matching TITEL fields was found in\n" + "\n  ".join(potcar_paths))

        return None

    def get_trajectory(self):
        """
        This method returns a Trajectory object, which is an alternative
        representation of self.structures into a single object. Forces are
        added to the Trajectory as site properties.

        Returns:
            Trajectory: from pymatgen.core.trajectory
        """
        # required due to circular imports
        # TODO: fix pymatgen.core.trajectory so it does not load from io.vasp(!)
        from pymatgen.core.trajectory import Trajectory

        structs = []
        steps_list = self.md_data or self.ionic_steps
        for step in steps_list:
            struct = step["structure"].copy()
            struct.add_site_property("forces", step["forces"])
            structs.append(struct)
        return Trajectory.from_structures(structs, constant_lattice=False)

    def update_potcar_spec(self, path):
        """
        Args:
            path: Path to search for POTCARs

        Returns:
            Potcar spec from path.
        """
        if potcar := self.get_potcars(path):
            self.potcar_spec = [
                {"titel": sym, "hash": ps.md5_header_hash, "summary_stats": ps._summary_stats}
                for sym in self.potcar_symbols
                for ps in potcar
                if ps.symbol == sym.split()[1]
            ]

    def update_charge_from_potcar(self, path):
        """
        Sets the charge of a structure based on the POTCARs found.

        Args:
            path: Path to search for POTCARs
        """
        potcar = self.get_potcars(path)

        if potcar and self.incar.get("ALGO", "") not in ["GW0", "G0W0", "GW", "BSE"]:
            nelect = self.parameters["NELECT"]
            if len(potcar) == len(self.initial_structure.composition.element_composition):
                potcar_nelect = sum(
                    self.initial_structure.composition.element_composition[ps.element] * ps.ZVAL for ps in potcar
                )
            else:
                nums = [len(list(g)) for _, g in itertools.groupby(self.atomic_symbols)]
                potcar_nelect = sum(ps.ZVAL * num for ps, num in zip(potcar, nums))
            charge = potcar_nelect - nelect

            for s in self.structures:
                s._charge = charge
            if hasattr(self, "initial_structure"):
                self.initial_structure._charge = charge
            if hasattr(self, "final_structure"):
                self.final_structure._charge = charge

    def as_dict(self):
        """JSON-serializable dict representation."""
        dct = {
            "vasp_version": self.vasp_version,
            "has_vasp_completed": self.converged,
            "nsites": len(self.final_structure),
        }
        comp = self.final_structure.composition
        dct["unit_cell_formula"] = comp.as_dict()
        dct["reduced_cell_formula"] = Composition(comp.reduced_formula).as_dict()
        dct["pretty_formula"] = comp.reduced_formula
        symbols = [s.split()[1] for s in self.potcar_symbols]
        symbols = [re.split(r"_", s)[0] for s in symbols]
        dct["is_hubbard"] = self.is_hubbard
        dct["hubbards"] = self.hubbards

        unique_symbols = sorted(set(self.atomic_symbols))
        dct["elements"] = unique_symbols
        dct["nelements"] = len(unique_symbols)

        dct["run_type"] = self.run_type

        vin = {
            "incar": dict(self.incar.items()),
            "crystal": self.initial_structure.as_dict(),
            "kpoints": self.kpoints.as_dict(),
        }
        actual_kpts = [
            {
                "abc": list(self.actual_kpoints[idx]),
                "weight": self.actual_kpoints_weights[idx],
            }
            for idx in range(len(self.actual_kpoints))
        ]
        vin["kpoints"]["actual_points"] = actual_kpts
        vin["nkpoints"] = len(actual_kpts)
        if kpt_opt_props := getattr(self, "kpoints_opt_props", None):
            vin["kpoints_opt"] = kpt_opt_props.kpoints.as_dict()
            actual_kpts = [
                {
                    "abc": list(kpt_opt_props.actual_kpoints[idx]),
                    "weight": kpt_opt_props.actual_kpoints_weights[idx],
                }
                for idx in range(len(kpt_opt_props.actual_kpoints))
            ]
            vin["kpoints_opt"]["actual_kpoints"] = actual_kpts
            vin["nkpoints_opt"] = len(actual_kpts)
        vin["potcar"] = [s.split(" ")[1] for s in self.potcar_symbols]
        vin["potcar_spec"] = self.potcar_spec
        vin["potcar_type"] = [s.split(" ")[0] for s in self.potcar_symbols]
        vin["parameters"] = dict(self.parameters.items())
        vin["lattice_rec"] = self.final_structure.lattice.reciprocal_lattice.as_dict()
        dct["input"] = vin

        n_sites = len(self.final_structure)

        try:
            vout = {
                "ionic_steps": self.ionic_steps,
                "final_energy": self.final_energy,
                "final_energy_per_atom": self.final_energy / n_sites,
                "crystal": self.final_structure.as_dict(),
                "efermi": self.efermi,
            }
        except (ArithmeticError, TypeError):
            vout = {
                "ionic_steps": self.ionic_steps,
                "final_energy": self.final_energy,
                "final_energy_per_atom": None,
                "crystal": self.final_structure.as_dict(),
                "efermi": self.efermi,
            }

        if self.eigenvalues:
            eigen = {str(spin): v.tolist() for spin, v in self.eigenvalues.items()}
            vout["eigenvalues"] = eigen
            gap, cbm, vbm, is_direct = self.eigenvalue_band_properties
            vout.update({"bandgap": gap, "cbm": cbm, "vbm": vbm, "is_gap_direct": is_direct})

            if self.projected_eigenvalues:
                vout["projected_eigenvalues"] = {
                    str(spin): v.tolist() for spin, v in self.projected_eigenvalues.items()
                }

            if self.projected_magnetisation is not None:
                vout["projected_magnetisation"] = self.projected_magnetisation.tolist()

        if kpt_opt_props and kpt_opt_props.eigenvalues:
            eigen = {str(spin): v.tolist() for spin, v in kpt_opt_props.eigenvalues.items()}
            vout["eigenvalues_kpoints_opt"] = eigen
            # TODO implement kpoints_opt eigenvalue_band_proprties.
            # gap, cbm, vbm, is_direct = self.eigenvalue_band_properties
            # vout.update({"bandgap": gap, "cbm": cbm, "vbm": vbm, "is_gap_direct": is_direct})

            if kpt_opt_props.projected_eigenvalues:
                vout["projected_eigenvalues_kpoints_opt"] = {
                    str(spin): v.tolist() for spin, v in kpt_opt_props.projected_eigenvalues.items()
                }

            if kpt_opt_props.projected_magnetisation is not None:
                vout["projected_magnetisation_kpoints_opt"] = kpt_opt_props.projected_magnetisation.tolist()

        vout["epsilon_static"] = self.epsilon_static
        vout["epsilon_static_wolfe"] = self.epsilon_static_wolfe
        vout["epsilon_ionic"] = self.epsilon_ionic
        dct["output"] = vout
        return jsanitize(dct, strict=True)

    def _parse_params(self, elem):
        params = {}
        for c in elem:
            name = c.attrib.get("name")
            if c.tag not in ("i", "v"):
                p = self._parse_params(c)
                if name == "response functions":
                    # Delete duplicate fields from "response functions",
                    # which overrides the values in the root params.
                    p = {k: v for k, v in p.items() if k not in params}
                params.update(p)
            else:
                ptype = c.attrib.get("type")
                val = c.text.strip() if c.text else ""
                try:
                    if c.tag == "i":
                        params[name] = _parse_parameters(ptype, val)
                    else:
                        params[name] = _parse_v_parameters(ptype, val, self.filename, name)
                except Exception as exc:
                    if name == "RANDOM_SEED":
                        # Handles the case where RANDOM SEED > 99999, which results in *****
                        params[name] = None
                    else:
                        raise exc
        elem.clear()
        return Incar(params)

    @staticmethod
    def _parse_atominfo(elem):
        atomic_symbols = []
        potcar_symbols = []

        for a in elem.findall("array"):
            if a.attrib["name"] == "atoms":
                atomic_symbols = [rc.find("c").text.strip() for rc in a.find("set")]
            elif a.attrib["name"] == "atomtypes":
                potcar_symbols = [rc.findall("c")[4].text.strip() for rc in a.find("set")]

        # ensure atomic symbols are valid elements
        def parse_atomic_symbol(symbol):
            try:
                return str(Element(symbol))
            # vasprun.xml uses X instead of Xe for xenon
            except ValueError as exc:
                if symbol == "X":
                    return "Xe"
                if symbol == "r":
                    return "Zr"
                raise exc

        elem.clear()
        return [parse_atomic_symbol(sym) for sym in atomic_symbols], potcar_symbols

    @staticmethod
    def _parse_kpoints(elem):
        e = elem
        if elem.find("generation"):
            e = elem.find("generation")
        k = Kpoints("Kpoints from vasprun.xml")
        k.style = Kpoints.supported_modes.from_str(e.attrib.get("param", "Reciprocal"))

        for v in e.findall("v"):
            name = v.attrib.get("name")
            tokens = v.text.split()
            if name == "divisions":
                k.kpts = [[int(i) for i in tokens]]
            elif name == "usershift":
                k.kpts_shift = [float(i) for i in tokens]
            elif name in {"genvec1", "genvec2", "genvec3", "shift"}:
                setattr(k, name, [float(i) for i in tokens])

        actual_kpoints = []
        weights = []
        for va in elem.findall("varray"):
            name = va.attrib["name"]
            if name == "kpointlist":
                actual_kpoints = _parse_vasp_array(va)
            elif name == "weights":
                weights = [i[0] for i in _parse_vasp_array(va)]
        elem.clear()

        if k.style == Kpoints.supported_modes.Reciprocal:
            k = Kpoints(
                comment="Kpoints from vasprun.xml",
                style=Kpoints.supported_modes.Reciprocal,
                num_kpts=len(k.kpts),
                kpts=actual_kpoints,
                kpts_weights=weights,
            )
        return k, actual_kpoints, weights

    def _parse_structure(self, elem):
        lattice = _parse_vasp_array(elem.find("crystal").find("varray"))
        pos = _parse_vasp_array(elem.find("varray"))
        struct = Structure(lattice, self.atomic_symbols, pos)
        selective_dyn = elem.find("varray/[@name='selective']")
        if selective_dyn:
            struct.add_site_property("selective_dynamics", _parse_vasp_array(selective_dyn))
        return struct

    @staticmethod
    def _parse_diel(elem):
        imag = [
            [_vasprun_float(line) for line in r.text.split()]
            for r in elem.find("imag").find("array").find("set").findall("r")
        ]
        real = [
            [_vasprun_float(line) for line in r.text.split()]
            for r in elem.find("real").find("array").find("set").findall("r")
        ]
        elem.clear()
        return [e[0] for e in imag], [e[1:] for e in real], [e[1:] for e in imag]

    @staticmethod
    def _parse_optical_transition(elem):
        for va in elem.findall("varray"):
            if va.attrib.get("name") == "opticaltransitions":
                # optical transitions array contains oscillator strength and probability of transition
                oscillator_strength = np.array(_parse_vasp_array(va))[:]
                probability_transition = np.array(_parse_vasp_array(va))[:, 1]

                return oscillator_strength, probability_transition
        return None

    def _parse_chemical_shielding_calculation(self, elem):
        calculation = []
        istep = {}
        try:
            struct = self._parse_structure(elem.find("structure"))
        except AttributeError:  # not all calculations have a structure
            struct = None
        for va in elem.findall("varray"):
            istep[va.attrib["name"]] = _parse_vasp_array(va)
        istep["structure"] = struct
        istep["electronic_steps"] = []
        calculation.append(istep)
        for scstep in elem.findall("scstep"):
            try:
                e_steps_dict = {i.attrib["name"]: _vasprun_float(i.text) for i in scstep.find("energy").findall("i")}
                cur_ene = e_steps_dict["e_fr_energy"]
                min_steps = 1 if len(calculation) >= 1 else self.parameters.get("NELMIN", 5)
                if len(calculation[-1]["electronic_steps"]) <= min_steps:
                    calculation[-1]["electronic_steps"].append(e_steps_dict)
                else:
                    last_ene = calculation[-1]["electronic_steps"][-1]["e_fr_energy"]
                    if abs(cur_ene - last_ene) < 1.0:
                        calculation[-1]["electronic_steps"].append(e_steps_dict)
                    else:
                        calculation.append({"electronic_steps": [e_steps_dict]})
            except AttributeError:  # not all calculations have an energy
                pass
        calculation[-1].update(calculation[-1]["electronic_steps"][-1])
        return calculation

    def _parse_calculation(self, elem):
        try:
            istep = {i.attrib["name"]: _vasprun_float(i.text) for i in elem.find("energy").findall("i")}
        except AttributeError:  # not all calculations have an energy
            istep = {}
        esteps = []
        for scstep in elem.findall("scstep"):
            try:
                e_step_dict = {i.attrib["name"]: _vasprun_float(i.text) for i in scstep.find("energy").findall("i")}
                esteps.append(e_step_dict)
            except AttributeError:  # not all calculations have an energy
                pass
        try:
            struct = self._parse_structure(elem.find("structure"))
        except AttributeError:  # not all calculations have a structure
            struct = None
        for va in elem.findall("varray"):
            istep[va.attrib["name"]] = _parse_vasp_array(va)
        istep["electronic_steps"] = esteps
        istep["structure"] = struct
        elem.clear()
        return istep

    @staticmethod
    def _parse_dos(elem):
        efermi = float(elem.find("i").text)
        energies = None
        tdensities = {}
        idensities = {}

        for s in elem.find("total").find("array").find("set").findall("set"):
            data = np.array(_parse_vasp_array(s))
            energies = data[:, 0]
            spin = Spin.up if s.attrib["comment"] == "spin 1" else Spin.down
            tdensities[spin] = data[:, 1]
            idensities[spin] = data[:, 2]

        pdoss = []
        partial = elem.find("partial")
        if partial is not None:
            orbs = [ss.text for ss in partial.find("array").findall("field")]
            orbs.pop(0)
            lm = any("x" in s for s in orbs)
            for s in partial.find("array").find("set").findall("set"):
                pdos = defaultdict(dict)

                for ss in s.findall("set"):
                    spin = Spin.up if ss.attrib["comment"] == "spin 1" else Spin.down
                    data = np.array(_parse_vasp_array(ss))
                    _nrow, ncol = data.shape
                    for j in range(1, ncol):
                        orb = Orbital(j - 1) if lm else OrbitalType(j - 1)
                        pdos[orb][spin] = data[:, j]
                pdoss.append(pdos)
        elem.clear()
        return (
            Dos(efermi, energies, tdensities),
            Dos(efermi, energies, idensities),
            pdoss,
        )

    @staticmethod
    def _parse_eigen(elem):
        eigenvalues = defaultdict(list)
        for s in elem.find("array").find("set").findall("set"):
            spin = Spin.up if s.attrib["comment"] == "spin 1" else Spin.down
            for ss in s.findall("set"):
                eigenvalues[spin].append(_parse_vasp_array(ss))
        eigenvalues = {spin: np.array(v) for spin, v in eigenvalues.items()}
        elem.clear()
        return eigenvalues

    @staticmethod
    def _parse_projected_eigen(elem):
        root = elem.find("array").find("set")
        proj_eigen = defaultdict(list)
        for s in root.findall("set"):
            spin = int(re.match(r"spin(\d+)", s.attrib["comment"]).group(1))

            # Force spin to be +1 or -1
            for ss in s.findall("set"):
                dk = []
                for sss in ss.findall("set"):
                    db = _parse_vasp_array(sss)
                    dk.append(db)
                proj_eigen[spin].append(dk)
        proj_eigen = {spin: np.array(v) for spin, v in proj_eigen.items()}

        if len(proj_eigen) > 2:
            # non-collinear magentism (also spin-orbit coupling) enabled, last three
            # "spin channels" are the projected magnetization of the orbitals in the
            # x, y, and z Cartesian coordinates
            proj_mag = np.stack([proj_eigen.pop(i) for i in range(2, 5)], axis=-1)
            proj_eigen = {Spin.up: proj_eigen[1]}
        else:
            proj_eigen = {Spin.up if k == 1 else Spin.down: v for k, v in proj_eigen.items()}
            proj_mag = None

        elem.clear()
        return proj_eigen, proj_mag

    @staticmethod
    def _parse_dynmat(elem):
        hessian = []
        eigenvalues = []
        eigenvectors = []
        for v in elem.findall("v"):
            if v.attrib["name"] == "eigenvalues":
                eigenvalues = [float(i) for i in v.text.split()]
        for va in elem.findall("varray"):
            if va.attrib["name"] == "hessian":
                for v in va.findall("v"):
                    hessian.append([float(i) for i in v.text.split()])
            elif va.attrib["name"] == "eigenvectors":
                for v in va.findall("v"):
                    eigenvectors.append([float(i) for i in v.text.split()])
        return hessian, eigenvalues, eigenvectors


class BSVasprun(Vasprun):
    """
    A highly optimized version of Vasprun that parses only eigenvalues for
    bandstructures. All other properties like structures, parameters,
    etc. are ignored.
    """

    def __init__(
        self,
        filename: str,
        parse_projected_eigen: bool | str = False,
        parse_potcar_file: bool | str = False,
        occu_tol: float = 1e-8,
        separate_spins: bool = False,
    ) -> None:
        """
        Args:
            filename: Filename to parse
            parse_projected_eigen: Whether to parse the projected
                eigenvalues. Defaults to False. Set to True to obtain projected
                eigenvalues. **Note that this can take an extreme amount of time
                and memory.** So use this wisely.
            parse_potcar_file: Whether to parse the potcar file to read
                the potcar hashes for the potcar_spec attribute. Defaults to True,
                where no hashes will be determined and the potcar_spec dictionaries
                will read {"symbol": ElSymbol, "hash": None}. By Default, looks in
                the same directory as the vasprun.xml, with same extensions as
                Vasprun.xml. If a string is provided, looks at that filepath.
            occu_tol: Sets the minimum tol for the determination of the
                vbm and cbm. Usually the default of 1e-8 works well enough,
                but there may be pathological cases.
            separate_spins (bool): Whether the band gap, CBM, and VBM should be
                reported for each individual spin channel. Defaults to False,
                which computes the eigenvalue band properties independent of
                the spin orientation. If True, the calculation must be spin-polarized.
        """
        self.filename = filename
        self.occu_tol = occu_tol
        self.separate_spins = separate_spins

        with zopen(filename, mode="rt") as file:
            self.efermi = None
            parsed_header = False
            in_kpoints_opt = False
            self.eigenvalues = self.projected_eigenvalues = None
            self.kpoints_opt_props = None
            for event, elem in ET.iterparse(file, events=["start", "end"]):
                tag = elem.tag
                if event == "start":
                    # The start event tells us when we have entered blocks
                    if (
                        tag == "eigenvalues_kpoints_opt"
                        or tag == "projected_kpoints_opt"
                        or (tag == "dos" and elem.attrib.get("comment") == "kpoints_opt")
                    ):
                        in_kpoints_opt = True
                elif not parsed_header:
                    if tag == "generator":
                        self.generator = self._parse_params(elem)
                    elif tag == "incar":
                        self.incar = self._parse_params(elem)
                    elif tag == "kpoints":
                        self.kpoints, self.actual_kpoints, self.actual_kpoints_weights = self._parse_kpoints(elem)
                    elif tag == "parameters":
                        self.parameters = self._parse_params(elem)
                    elif tag == "atominfo":
                        self.atomic_symbols, self.potcar_symbols = self._parse_atominfo(elem)
                        self.potcar_spec = [
                            {"titel": p, "hash": None, "summary_stats": {}} for p in self.potcar_symbols
                        ]
                        parsed_header = True
                elif tag == "i" and elem.attrib.get("name") == "efermi":
                    if in_kpoints_opt:
                        if self.kpoints_opt_props is None:
                            self.kpoints_opt_props = KpointOptProps()
                        self.kpoints_opt_props.efermi = float(elem.text)
                        in_kpoints_opt = False
                    else:
                        self.efermi = float(elem.text)
                elif tag == "eigenvalues" and not in_kpoints_opt:
                    self.eigenvalues = self._parse_eigen(elem)
                elif parse_projected_eigen and tag == "projected" and not in_kpoints_opt:
                    self.projected_eigenvalues, self.projected_magnetisation = self._parse_projected_eigen(elem)
                elif tag in ("eigenvalues_kpoints_opt", "projected_kpoints_opt"):
                    if self.kpoints_opt_props is None:
                        self.kpoints_opt_props = KpointOptProps()
                    in_kpoints_opt = False
                    # projected_kpoints_opt includes occupation information whereas
                    # eigenvalues_kpoints_opt doesn't.
                    self.kpoints_opt_props.eigenvalues = self._parse_eigen(elem.find("eigenvalues"))
                    if tag == "eigenvalues_kpoints_opt":
                        (
                            self.kpoints_opt_props.kpoints,
                            self.kpoints_opt_props.actual_kpoints,
                            self.kpoints_opt_props.actual_kpoints_weights,
                        ) = self._parse_kpoints(elem.find("kpoints"))
                    elif parse_projected_eigen:  # and tag == "projected_kpoints_opt": (implied)
                        (
                            self.kpoints_opt_props.projected_eigenvalues,
                            self.kpoints_opt_props.projected_magnetisation,
                        ) = self._parse_projected_eigen(elem)
                elif tag == "structure" and elem.attrib.get("name") == "finalpos":
                    self.final_structure = self._parse_structure(elem)
        self.vasp_version = self.generator["version"]
        if parse_potcar_file:
            self.update_potcar_spec(parse_potcar_file)

    def as_dict(self):
        """JSON-serializable dict representation."""
        dct = {
            "vasp_version": self.vasp_version,
            "has_vasp_completed": True,
            "nsites": len(self.final_structure),
        }
        comp = self.final_structure.composition
        dct["unit_cell_formula"] = comp.as_dict()
        dct["reduced_cell_formula"] = Composition(comp.reduced_formula).as_dict()
        dct["pretty_formula"] = comp.reduced_formula
        dct["is_hubbard"] = self.is_hubbard
        dct["hubbards"] = self.hubbards

        unique_symbols = sorted(set(self.atomic_symbols))
        dct["elements"] = unique_symbols
        dct["nelements"] = len(unique_symbols)

        dct["run_type"] = self.run_type

        vin = {
            "incar": dict(self.incar),
            "crystal": self.final_structure.as_dict(),
            "kpoints": self.kpoints.as_dict(),
        }
        actual_kpts = [
            {
                "abc": list(self.actual_kpoints[i]),
                "weight": self.actual_kpoints_weights[i],
            }
            for i in range(len(self.actual_kpoints))
        ]
        vin["kpoints"]["actual_points"] = actual_kpts
        if kpt_opt_props := getattr(self, "kpoints_opt_props", None):
            vin["kpoints_opt"] = kpt_opt_props.kpoints.as_dict()
            actual_kpts = [
                {
                    "abc": list(kpt_opt_props.actual_kpoints[idx]),
                    "weight": kpt_opt_props.actual_kpoints_weights[idx],
                }
                for idx in range(len(kpt_opt_props.actual_kpoints))
            ]
            vin["kpoints_opt"]["actual_kpoints"] = actual_kpts
            vin["nkpoints_opt"] = len(actual_kpts)
        vin["potcar"] = [s.split(" ")[1] for s in self.potcar_symbols]
        vin["potcar_spec"] = self.potcar_spec
        vin["potcar_type"] = [s.split(" ")[0] for s in self.potcar_symbols]
        vin["parameters"] = dict(self.parameters)
        vin["lattice_rec"] = self.final_structure.lattice.reciprocal_lattice.as_dict()
        dct["input"] = vin

        vout = {"crystal": self.final_structure.as_dict(), "efermi": self.efermi}

        if self.eigenvalues:
            eigen = defaultdict(dict)
            for spin, values in self.eigenvalues.items():
                for idx, val in enumerate(values):
                    eigen[idx][str(spin)] = val
            vout["eigenvalues"] = eigen
            gap, cbm, vbm, is_direct = self.eigenvalue_band_properties
            vout.update({"bandgap": gap, "cbm": cbm, "vbm": vbm, "is_gap_direct": is_direct})

            if self.projected_eigenvalues:
                peigen = [{} for _ in eigen]
                for spin, val in self.projected_eigenvalues.items():
                    for kpoint_index, vv in enumerate(val):
                        if str(spin) not in peigen[kpoint_index]:
                            peigen[kpoint_index][str(spin)] = vv
                vout["projected_eigenvalues"] = peigen

        if kpt_opt_props and kpt_opt_props.eigenvalues:
            eigen = {str(spin): v.tolist() for spin, v in kpt_opt_props.eigenvalues.items()}
            vout["eigenvalues_kpoints_opt"] = eigen
            # TODO implement kpoints_opt eigenvalue_band_proprties.
            # gap, cbm, vbm, is_direct = self.eigenvalue_band_properties
            # vout.update({"bandgap": gap, "cbm": cbm, "vbm": vbm, "is_gap_direct": is_direct})

            if kpt_opt_props.projected_eigenvalues:
                vout["projected_eigenvalues_kpoints_opt"] = {
                    str(spin): v.tolist() for spin, v in kpt_opt_props.projected_eigenvalues.items()
                }

        dct["output"] = vout
        return jsanitize(dct, strict=True)


class Outcar:
    """
    Parser for data in OUTCAR that is not available in Vasprun.xml.

    Note, this class works a bit differently than most of the other
    VaspObjects, since the OUTCAR can be very different depending on which
    "type of run" performed.

    Creating the OUTCAR class with a filename reads "regular parameters" that
    are always present.

    Attributes:
        magnetization (tuple): Magnetization on each ion as a tuple of dict, e.g.,
            ({"d": 0.0, "p": 0.003, "s": 0.002, "tot": 0.005}, ... )
        chemical_shielding (dict): Chemical shielding on each ion as a dictionary with core and valence contributions.
        unsym_cs_tensor (list): Unsymmetrized chemical shielding tensor matrixes on each ion as a list.
            e.g., [[[sigma11, sigma12, sigma13], [sigma21, sigma22, sigma23], [sigma31, sigma32, sigma33]], ...]
        cs_g0_contribution (np.array): G=0 contribution to chemical shielding. 2D rank 3 matrix.
        cs_core_contribution (dict): Core contribution to chemical shielding. dict. e.g.,
            {'Mg': -412.8, 'C': -200.5, 'O': -271.1}
        efg (tuple): Electric Field Gradient (EFG) tensor on each ion as a tuple of dict, e.g.,
            ({"cq": 0.1, "eta", 0.2, "nuclear_quadrupole_moment": 0.3}, {"cq": 0.7, "eta", 0.8,
            "nuclear_quadrupole_moment": 0.9}, ...)
        charge (tuple): Charge on each ion as a tuple of dict, e.g.,
            ({"p": 0.154, "s": 0.078, "d": 0.0, "tot": 0.232}, ...)
        is_stopped (bool): True if OUTCAR is from a stopped run (using STOPCAR, see VASP Manual).
        run_stats (dict): Various useful run stats as a dict including "System time (sec)", "Total CPU time used (sec)",
            "Elapsed time (sec)", "Maximum memory used (kb)", "Average memory used (kb)", "User time (sec)", "cores".
        elastic_tensor (np.array): Total elastic moduli (Kbar) is given in a 6x6 array matrix.
        drift (np.array): Total drift for each step in eV/Atom.
        ngf (tuple): Dimensions for the Augmentation grid.
        sampling_radii (np.array): Size of the sampling radii in VASP for the test charges for the electrostatic
            potential at each atom. Total array size is the number of elements present in the calculation.
        electrostatic_potential (np.array): Average electrostatic potential at each atomic position in order of
            the atoms in POSCAR.
        final_energy_contribs (dict): Individual contributions to the total final energy as a dictionary.
            Include contributions from keys, e.g.:
            {'DENC': -505778.5184347, 'EATOM': 15561.06492564, 'EBANDS': -804.53201231, 'EENTRO': -0.08932659,
            'EXHF': 0.0, 'Ediel_sol': 0.0, 'PAW double counting': 664.6726974100002, 'PSCENC': 742.48691646,
            'TEWEN': 489742.86847338, 'XCENC': -169.64189814}
        efermi (float): Fermi energy.
        filename (str): Filename.
        final_energy (float): Final energy after extrapolation of sigma back to 0, i.e. energy(sigma->0).
        final_energy_wo_entrp (float): Final energy before extrapolation of sigma, i.e. energy without entropy.
        final_fr_energy (float): Final "free energy", i.e. free energy TOTEN.
        has_onsite_density_matrices (bool): Boolean for if onsite density matrices have been set.
        lcalcpol (bool): If LCALCPOL has been set.
        lepsilon (bool): If LEPSILON has been set.
        nelect (float): Returns the number of electrons in the calculation.
        spin (bool): If spin-polarization was enabled via ISPIN.
        total_mag (float): Total magnetization (in terms of the number of unpaired electrons).

    One can then call a specific reader depending on the type of run being
    performed. These are currently: read_igpar(), read_lepsilon() and
    read_lcalcpol(), read_core_state_eign(), read_avg_core_pot().

    See the documentation of those methods for more documentation.

    Authors: Rickard Armiento, Shyue Ping Ong
    """

    def __init__(self, filename) -> None:
        """
        Args:
            filename (str): OUTCAR filename to parse.
        """
        self.filename = filename
        self.is_stopped = False

        # Assume a compilation with parallelization enabled.
        # Will be checked later.
        # If VASP is compiled in serial, the OUTCAR is written slightly differently.
        serial_compilation = False

        # data from end of OUTCAR
        charge = []
        mag_x = []
        mag_y = []
        mag_z = []
        header = []
        run_stats = {}
        total_mag = nelect = efermi = e_fr_energy = e_wo_entrp = e0 = None

        time_patt = re.compile(r"\((sec|kb)\)")
        efermi_patt = re.compile(r"E-fermi\s*:\s*(\S+)")
        nelect_patt = re.compile(r"number of electron\s+(\S+)\s+magnetization")
        mag_patt = re.compile(r"number of electron\s+\S+\s+magnetization\s+(\S+)")
        e_fr_energy_pattern = re.compile(r"free  energy   TOTEN\s+=\s+([\d\-\.]+)")
        e_wo_entrp_pattern = re.compile(r"energy  without entropy\s*=\s+([\d\-\.]+)")
        e0_pattern = re.compile(r"energy\(sigma->0\)\s*=\s+([\d\-\.]+)")

        all_lines = []
        for line in reverse_readfile(self.filename):
            clean = line.strip()
            all_lines.append(clean)
            if clean.find("soft stop encountered!  aborting job") != -1:
                self.is_stopped = True
            else:
                if time_patt.search(line):
                    tok = line.strip().split(":")
                    try:
                        # try-catch because VASP 6.2.0 may print
                        # Average memory used (kb):          N/A
                        # which cannot be parsed as float
                        run_stats[tok[0].strip()] = float(tok[1].strip())
                    except ValueError:
                        run_stats[tok[0].strip()] = None
                    continue

                if match := efermi_patt.search(clean):
                    try:
                        # try-catch because VASP sometimes prints
                        # 'E-fermi: ********     XC(G=0):  -6.1327
                        # alpha+bet : -1.8238'
                        efermi = float(match.group(1))
                        continue
                    except ValueError:
                        efermi = None
                        continue
                if match := nelect_patt.search(clean):
                    nelect = float(match.group(1))

                if match := mag_patt.search(clean):
                    total_mag = float(match.group(1))

                if e_fr_energy is None and (match := e_fr_energy_pattern.search(clean)):
                    e_fr_energy = float(match.group(1))
                if e_wo_entrp is None and (match := e_wo_entrp_pattern.search(clean)):
                    e_wo_entrp = float(match.group(1))
                if e0 is None and (match := e0_pattern.search(clean)):
                    e0 = float(match.group(1))
            if all([nelect, total_mag is not None, efermi is not None, run_stats]):
                break

        # For single atom systems, VASP doesn't print a total line, so
        # reverse parsing is very difficult
        read_charge = False
        read_mag_x = False
        read_mag_y = False  # for SOC calculations only
        read_mag_z = False
        all_lines.reverse()
        for clean in all_lines:
            if read_charge or read_mag_x or read_mag_y or read_mag_z:
                if clean.startswith("# of ion"):
                    header = re.split(r"\s{2,}", clean.strip())
                    header.pop(0)
                elif match := re.match(r"\s*(\d+)\s+(([\d\.\-]+)\s+)+", clean):
                    tokens = [float(i) for i in re.findall(r"[\d\.\-]+", clean)]
                    tokens.pop(0)
                    if read_charge:
                        charge.append(dict(zip(header, tokens)))
                    elif read_mag_x:
                        mag_x.append(dict(zip(header, tokens)))
                    elif read_mag_y:
                        mag_y.append(dict(zip(header, tokens)))
                    elif read_mag_z:
                        mag_z.append(dict(zip(header, tokens)))
                elif clean.startswith("tot"):
                    read_charge = False
                    read_mag_x = False
                    read_mag_y = False
                    read_mag_z = False
            if clean == "total charge":
                charge = []
                read_charge = True
                read_mag_x, read_mag_y, read_mag_z = False, False, False
            elif clean == "magnetization (x)":
                mag_x = []
                read_mag_x = True
                read_charge, read_mag_y, read_mag_z = False, False, False
            elif clean == "magnetization (y)":
                mag_y = []
                read_mag_y = True
                read_charge, read_mag_x, read_mag_z = False, False, False
            elif clean == "magnetization (z)":
                mag_z = []
                read_mag_z = True
                read_charge, read_mag_x, read_mag_y = False, False, False
            elif re.search("electrostatic", clean):
                read_charge, read_mag_x, read_mag_y, read_mag_z = (
                    False,
                    False,
                    False,
                    False,
                )

        # merge x, y and z components of magmoms if present (SOC calculation)
        if mag_y and mag_z:
            # TODO: detect spin axis
            mag = []
            for idx in range(len(mag_x)):
                mag.append({key: Magmom([mag_x[idx][key], mag_y[idx][key], mag_z[idx][key]]) for key in mag_x[0]})
        else:
            mag = mag_x

        # data from beginning of OUTCAR
        run_stats["cores"] = None
        with zopen(filename, mode="rt") as file:
            for line in file:
                if "serial" in line:
                    # activate the serial parallelization
                    run_stats["cores"] = 1
                    serial_compilation = True
                    break
                if "running" in line:
                    if line.split()[1] == "on":
                        run_stats["cores"] = int(line.split()[2])
                    else:
                        run_stats["cores"] = int(line.split()[1])
                    break

        self.run_stats = run_stats
        self.magnetization = tuple(mag)
        self.charge = tuple(charge)
        self.efermi = efermi
        self.nelect = nelect
        self.total_mag = total_mag
        self.final_energy = e0
        self.final_energy_wo_entrp = e_wo_entrp
        self.final_fr_energy = e_fr_energy
        self.data: dict = {}

        # Read "total number of plane waves", NPLWV:
        self.read_pattern(
            {"nplwv": r"total plane-waves  NPLWV =\s+(\*{6}|\d+)"},
            terminate_on_match=True,
        )
        try:
            self.data["nplwv"] = [[int(self.data["nplwv"][0][0])]]
        except ValueError:
            self.data["nplwv"] = [[None]]

        nplwvs_at_kpoints = [
            n
            for [n] in self.read_table_pattern(
                r"\n{3}-{104}\n{3}",
                r".+plane waves:\s+(\*{6,}|\d+)",
                r"maximum number of plane-waves"
                if serial_compilation
                else r"maximum and minimum number of plane-waves",
                last_one_only=False,
                first_one_only=True,
            )
        ]
        self.data["nplwvs_at_kpoints"] = [None for n in nplwvs_at_kpoints]
        for n, nplwv in enumerate(nplwvs_at_kpoints):
            try:
                self.data["nplwvs_at_kpoints"][n] = int(nplwv)
            except ValueError:
                pass

        # Read the drift:
        self.read_pattern(
            {"drift": r"total drift:\s+([\.\-\d]+)\s+([\.\-\d]+)\s+([\.\-\d]+)"},
            terminate_on_match=False,
            postprocess=float,
        )
        self.drift = self.data.get("drift", [])

        # Check if calculation is spin polarized
        self.spin = False
        self.read_pattern({"spin": "ISPIN  =      2"})
        if self.data.get("spin", []):
            self.spin = True

        # Check if calculation is noncollinear
        self.noncollinear = False
        self.read_pattern({"noncollinear": "LNONCOLLINEAR =      T"})
        if self.data.get("noncollinear", []):
            self.noncollinear = False

        # Check if the calculation type is DFPT
        self.dfpt = False
        self.read_pattern(
            {"ibrion": r"IBRION =\s+([\-\d]+)"},
            terminate_on_match=True,
            postprocess=int,
        )
        if self.data.get("ibrion", [[0]])[0][0] > 6:
            self.dfpt = True
            self.read_internal_strain_tensor()

        # Check to see if LEPSILON is true and read piezo data if so
        self.lepsilon = False
        self.read_pattern({"epsilon": "LEPSILON=     T"})
        if self.data.get("epsilon", []):
            self.lepsilon = True
            self.read_lepsilon()
            # only read ionic contribution if DFPT is turned on
            if self.dfpt:
                self.read_lepsilon_ionic()

        # Check to see if LCALCPOL is true and read polarization data if so
        self.lcalcpol = False
        self.read_pattern({"calcpol": "LCALCPOL   =     T"})
        if self.data.get("calcpol", []):
            self.lcalcpol = True
            self.read_lcalcpol()
            self.read_pseudo_zval()

        # Read electrostatic potential
        self.electrostatic_potential = self.ngf = self.sampling_radii = None
        self.read_pattern({"electrostatic": r"average \(electrostatic\) potential at core"})
        if self.data.get("electrostatic", []):
            self.read_electrostatic_potential()

        self.nmr_cs = False
        self.read_pattern({"nmr_cs": r"LCHIMAG   =     (T)"})
        if self.data.get("nmr_cs"):
            self.nmr_cs = True
            self.read_chemical_shielding()
            self.read_cs_g0_contribution()
            self.read_cs_core_contribution()
            self.read_cs_raw_symmetrized_tensors()

        self.nmr_efg = False
        self.read_pattern({"nmr_efg": r"NMR quadrupolar parameters"})
        if self.data.get("nmr_efg"):
            self.nmr_efg = True
            self.read_nmr_efg()
            self.read_nmr_efg_tensor()

        self.has_onsite_density_matrices = False
        self.read_pattern(
            {"has_onsite_density_matrices": r"onsite density matrix"},
            terminate_on_match=True,
        )
        if "has_onsite_density_matrices" in self.data:
            self.has_onsite_density_matrices = True
            self.read_onsite_density_matrices()

        # Store the individual contributions to the final total energy
        final_energy_contribs = {}
        for key in [
            "PSCENC",
            "TEWEN",
            "DENC",
            "EXHF",
            "XCENC",
            "PAW double counting",
            "EENTRO",
            "EBANDS",
            "EATOM",
            "Ediel_sol",
        ]:
            if key == "PAW double counting":
                self.read_pattern({key: rf"{key}\s+=\s+([\.\-\d]+)\s+([\.\-\d]+)"})
            else:
                self.read_pattern({key: rf"{key}\s+=\s+([\d\-\.]+)"})
            if not self.data[key]:
                continue
            final_energy_contribs[key] = sum(map(float, self.data[key][-1]))
        self.final_energy_contribs = final_energy_contribs

    def read_pattern(self, patterns, reverse=False, terminate_on_match=False, postprocess=str):
        r"""
        General pattern reading. Uses monty's regrep method. Takes the same
        arguments.

        Args:
            patterns (dict): A dict of patterns, e.g.,
                {"energy": r"energy\\(sigma->0\\)\\s+=\\s+([\\d\\-.]+)"}.
            reverse (bool): Read files in reverse. Defaults to false. Useful for
                large files, esp OUTCARs, especially when used with
                terminate_on_match.
            terminate_on_match (bool): Whether to terminate when there is at
                least one match in each key in pattern.
            postprocess (callable): A post processing function to convert all
                matches. Defaults to str, i.e., no change.

        Renders accessible:
            Any attribute in patterns. For example,
            {"energy": r"energy\\(sigma->0\\)\\s+=\\s+([\\d\\-.]+)"} will set the
            value of self.data["energy"] = [[-1234], [-3453], ...], to the
            results from regex and postprocess. Note that the returned values
            are lists of lists, because you can grep multiple items on one line.
        """
        matches = regrep(
            self.filename,
            patterns,
            reverse=reverse,
            terminate_on_match=terminate_on_match,
            postprocess=postprocess,
        )
        for k in patterns:
            self.data[k] = [i[0] for i in matches.get(k, [])]

    def read_table_pattern(
        self,
        header_pattern,
        row_pattern,
        footer_pattern,
        postprocess=str,
        attribute_name=None,
        last_one_only=True,
        first_one_only=False,
    ):
        r"""
        Parse table-like data. A table composes of three parts: header,
        main body, footer. All the data matches "row pattern" in the main body
        will be returned.

        Args:
            header_pattern (str): The regular expression pattern matches the
                table header. This pattern should match all the text
                immediately before the main body of the table. For multiple
                sections table match the text until the section of
                interest. MULTILINE and DOTALL options are enforced, as a
                result, the "." meta-character will also match "\n" in this
                section.
            row_pattern (str): The regular expression matches a single line in
                the table. Capture interested field using regular expression
                groups.
            footer_pattern (str): The regular expression matches the end of the
                table. E.g. a long dash line.
            postprocess (callable): A post processing function to convert all
                matches. Defaults to str, i.e., no change.
            attribute_name (str): Name of this table. If present the parsed data
                will be attached to "data. e.g. self.data["efg"] = [...]
            last_one_only (bool): All the tables will be parsed, if this option
                is set to True, only the last table will be returned. The
                enclosing list will be removed. i.e. Only a single table will
                be returned. Default to be True. Incompatible with first_one_only.
            first_one_only (bool): Only the first occurrence of the table will be
                parsed and the parsing procedure will stop. The enclosing list
                will be removed. i.e. Only a single table will be returned.
                Incompatible with last_one_only.

        Returns:
            List of tables. 1) A table is a list of rows. 2) A row if either a list of
            attribute values in case the capturing group is defined without name in
            row_pattern, or a dict in case that named capturing groups are defined by
            row_pattern.
        """
        if last_one_only and first_one_only:
            raise ValueError("last_one_only and first_one_only options are incompatible")

        with zopen(self.filename, mode="rt") as file:
            text = file.read()
        table_pattern_text = header_pattern + r"\s*^(?P<table_body>(?:\s+" + row_pattern + r")+)\s+" + footer_pattern
        table_pattern = re.compile(table_pattern_text, re.MULTILINE | re.DOTALL)
        rp = re.compile(row_pattern)
        tables = []
        for mt in table_pattern.finditer(text):
            table_body_text = mt.group("table_body")
            table_contents = []
            for line in table_body_text.split("\n"):
                ml = rp.search(line)
                # skip empty lines
                if not ml:
                    continue
                d = ml.groupdict()
                if len(d) > 0:
                    processed_line = {k: postprocess(v) for k, v in d.items()}
                else:
                    processed_line = [postprocess(v) for v in ml.groups()]
                table_contents.append(processed_line)
            tables.append(table_contents)
            if first_one_only:
                break
        retained_data = tables[-1] if last_one_only or first_one_only else tables
        if attribute_name is not None:
            self.data[attribute_name] = retained_data
        return retained_data

    def read_electrostatic_potential(self):
        """Parses the eletrostatic potential for the last ionic step."""
        pattern = {"ngf": r"\s+dimension x,y,z NGXF=\s+([\.\-\d]+)\sNGYF=\s+([\.\-\d]+)\sNGZF=\s+([\.\-\d]+)"}
        self.read_pattern(pattern, postprocess=int)
        self.ngf = self.data.get("ngf", [[]])[0]

        pattern = {"radii": r"the test charge radii are((?:\s+[\.\-\d]+)+)"}
        self.read_pattern(pattern, reverse=True, terminate_on_match=True, postprocess=str)
        self.sampling_radii = [*map(float, self.data["radii"][0][0].split())]

        header_pattern = r"\(the norm of the test charge is\s+[\.\-\d]+\)"
        table_pattern = r"((?:\s+\d+\s*[\.\-\d]+)+)"
        footer_pattern = r"\s+E-fermi :"

        pots = self.read_table_pattern(header_pattern, table_pattern, footer_pattern)
        pots = "".join(itertools.chain.from_iterable(pots))

        pots = re.findall(r"\s+\d+\s*([\.\-\d]+)+", pots)

        self.electrostatic_potential = [*map(float, pots)]

    @staticmethod
    def _parse_sci_notation(line):
        """
        Method to parse lines with values in scientific notation and potentially
        without spaces in between the values. This assumes that the scientific
        notation always lists two digits for the exponent, e.g. 3.535E-02

        Args:
            line: line to parse.

        Returns:
            list[float]: numbers if found, empty ist if not
        """
        if match := re.findall(r"[\.\-\d]+E[\+\-]\d{2}", line):
            return [float(t) for t in match]
        return []

    def read_freq_dielectric(self):
        """
        Parses the frequency dependent dielectric function (obtained with
        LOPTICS). Frequencies (in eV) are in self.frequencies, and dielectric
        tensor function is given as self.dielectric_tensor_function.
        """
        plasma_pattern = r"plasma frequency squared.*"
        dielectric_pattern = (
            r"frequency dependent\s+IMAGINARY "
            r"DIELECTRIC FUNCTION \(independent particle, "
            r"no local field effects\)(\sdensity-density)*$"
        )
        row_pattern = r"\s+".join([r"([\.\-\d]+)"] * 3)
        plasma_frequencies = defaultdict(list)
        read_plasma = False
        read_dielectric = False
        energies = []
        data = {"REAL": [], "IMAGINARY": []}
        count = 0
        component = "IMAGINARY"
        with zopen(self.filename, mode="rt") as file:
            for line in file:
                line = line.strip()
                if re.match(plasma_pattern, line):
                    read_plasma = "intraband" if "intraband" in line else "interband"
                elif re.match(dielectric_pattern, line):
                    read_plasma = False
                    read_dielectric = True
                    row_pattern = r"\s+".join([r"([\.\-\d]+)"] * 7)

                if read_plasma and re.match(row_pattern, line):
                    plasma_frequencies[read_plasma].append([float(t) for t in line.strip().split()])
                elif read_plasma and Outcar._parse_sci_notation(line):
                    plasma_frequencies[read_plasma].append(Outcar._parse_sci_notation(line))
                elif read_dielectric:
                    tokens = None
                    if re.match(row_pattern, line.strip()):
                        tokens = line.strip().split()
                    elif Outcar._parse_sci_notation(line.strip()):
                        tokens = Outcar._parse_sci_notation(line.strip())
                    elif re.match(r"\s*-+\s*", line):
                        count += 1

                    if tokens:
                        if component == "IMAGINARY":
                            energies.append(float(tokens[0]))
                        xx, yy, zz, xy, yz, xz = (float(t) for t in tokens[1:])
                        matrix = [[xx, xy, xz], [xy, yy, yz], [xz, yz, zz]]
                        data[component].append(matrix)

                    if count == 2:
                        component = "REAL"
                    elif count == 3:
                        break

        self.plasma_frequencies = {k: np.array(v[:3]) for k, v in plasma_frequencies.items()}
        self.dielectric_energies = np.array(energies)
        self.dielectric_tensor_function = np.array(data["REAL"]) + 1j * np.array(data["IMAGINARY"])

    def read_chemical_shielding(self):
        """
        Parse the NMR chemical shieldings data. Only the second part "absolute, valence and core"
        will be parsed. And only the three right most field (ISO_SHIELDING, SPAN, SKEW) will be retrieved.

        Returns:
            List of chemical shieldings in the order of atoms from the OUTCAR. Maryland notation is adopted.
        """
        header_pattern = (
            r"\s+CSA tensor \(J\. Mason, Solid State Nucl\. Magn\. Reson\. 2, "
            r"285 \(1993\)\)\s+"
            r"\s+-{50,}\s+"
            r"\s+EXCLUDING G=0 CONTRIBUTION\s+INCLUDING G=0 CONTRIBUTION\s+"
            r"\s+-{20,}\s+-{20,}\s+"
            r"\s+ATOM\s+ISO_SHIFT\s+SPAN\s+SKEW\s+ISO_SHIFT\s+SPAN\s+SKEW\s+"
            r"-{50,}\s*$"
        )
        first_part_pattern = r"\s+\(absolute, valence only\)\s+$"
        swallon_valence_body_pattern = r".+?\(absolute, valence and core\)\s+$"
        row_pattern = r"\d+(?:\s+[-]?\d+\.\d+){3}\s+" + r"\s+".join([r"([-]?\d+\.\d+)"] * 3)
        footer_pattern = r"-{50,}\s*$"
        h1 = header_pattern + first_part_pattern
        cs_valence_only = self.read_table_pattern(
            h1, row_pattern, footer_pattern, postprocess=float, last_one_only=True
        )
        h2 = header_pattern + swallon_valence_body_pattern
        cs_valence_and_core = self.read_table_pattern(
            h2, row_pattern, footer_pattern, postprocess=float, last_one_only=True
        )
        self.data["chemical_shielding"] = {
            "valence_only": cs_valence_only,
            "valence_and_core": cs_valence_and_core,
        }

    def read_cs_g0_contribution(self):
        """
        Parse the  G0 contribution of NMR chemical shielding.

        Returns:
            G0 contribution matrix as list of list.
        """
        header_pattern = (
            r"^\s+G\=0 CONTRIBUTION TO CHEMICAL SHIFT \(field along BDIR\)\s+$\n"
            r"^\s+-{50,}$\n"
            r"^\s+BDIR\s+X\s+Y\s+Z\s*$\n"
            r"^\s+-{50,}\s*$\n"
        )
        row_pattern = r"(?:\d+)\s+" + r"\s+".join([r"([-]?\d+\.\d+)"] * 3)
        footer_pattern = r"\s+-{50,}\s*$"
        self.read_table_pattern(
            header_pattern,
            row_pattern,
            footer_pattern,
            postprocess=float,
            last_one_only=True,
            attribute_name="cs_g0_contribution",
        )

    def read_cs_core_contribution(self):
        """
        Parse the core contribution of NMR chemical shielding.

        Returns:
            list[list]: G0 contribution matrix.
        """
        header_pattern = r"^\s+Core NMR properties\s*$\n\n^\s+typ\s+El\s+Core shift \(ppm\)\s*$\n^\s+-{20,}$\n"
        row_pattern = r"\d+\s+(?P<element>[A-Z][a-z]?\w?)\s+(?P<shift>[-]?\d+\.\d+)"
        footer_pattern = r"\s+-{20,}\s*$"
        self.read_table_pattern(
            header_pattern,
            row_pattern,
            footer_pattern,
            postprocess=str,
            last_one_only=True,
            attribute_name="cs_core_contribution",
        )
        core_contrib = {d["element"]: float(d["shift"]) for d in self.data["cs_core_contribution"]}
        self.data["cs_core_contribution"] = core_contrib

    def read_cs_raw_symmetrized_tensors(self):
        """
        Parse the matrix form of NMR tensor before corrected to table.

        Returns:
            nsymmetrized tensors list in the order of atoms.
        """
        header_pattern = r"\s+-{50,}\s+\s+Absolute Chemical Shift tensors\s+\s+-{50,}$"
        first_part_pattern = r"\s+UNSYMMETRIZED TENSORS\s+$"
        row_pattern = r"\s+".join([r"([-]?\d+\.\d+)"] * 3)
        unsym_footer_pattern = r"^\s+SYMMETRIZED TENSORS\s+$"

        with zopen(self.filename, mode="rt") as file:
            text = file.read()
        unsym_table_pattern_text = header_pattern + first_part_pattern + r"(?P<table_body>.+)" + unsym_footer_pattern
        table_pattern = re.compile(unsym_table_pattern_text, re.MULTILINE | re.DOTALL)
        rp = re.compile(row_pattern)
        m = table_pattern.search(text)
        if m:
            table_text = m.group("table_body")
            micro_header_pattern = r"ion\s+\d+"
            micro_table_pattern_text = micro_header_pattern + r"\s*^(?P<table_body>(?:\s*" + row_pattern + r")+)\s+"
            micro_table_pattern = re.compile(micro_table_pattern_text, re.MULTILINE | re.DOTALL)
            unsym_tensors = []
            for mt in micro_table_pattern.finditer(table_text):
                table_body_text = mt.group("table_body")
                tensor_matrix = []
                for line in table_body_text.rstrip().split("\n"):
                    ml = rp.search(line)
                    processed_line = [float(v) for v in ml.groups()]
                    tensor_matrix.append(processed_line)
                unsym_tensors.append(tensor_matrix)
            self.data["unsym_cs_tensor"] = unsym_tensors
        else:
            raise ValueError("NMR UNSYMMETRIZED TENSORS is not found")

    def read_nmr_efg_tensor(self):
        """
        Parses the NMR Electric Field Gradient Raw Tensors.

        Returns:
            A list of Electric Field Gradient Tensors in the order of Atoms from OUTCAR
        """
        header_pattern = (
            r"Electric field gradients \(V/A\^2\)\n-*\n ion\s+V_xx\s+V_yy\s+V_zz\s+V_xy\s+V_xz\s+V_yz\n-*\n"
        )

        row_pattern = r"\d+\s+([-\d\.]+)\s+([-\d\.]+)\s+([-\d\.]+)\s+([-\d\.]+)\s+([-\d\.]+)\s+([-\d\.]+)"
        footer_pattern = r"-*\n"

        data = self.read_table_pattern(header_pattern, row_pattern, footer_pattern, postprocess=float)
        tensors = [make_symmetric_matrix_from_upper_tri(d) for d in data]
        self.data["unsym_efg_tensor"] = tensors
        return tensors

    def read_nmr_efg(self):
        """
        Parse the NMR Electric Field Gradient interpreted values.

        Returns:
            Electric Field Gradient tensors as a list of dict in the order of atoms from OUTCAR.
            Each dict key/value pair corresponds to a component of the tensors.
        """
        header_pattern = (
            r"^\s+NMR quadrupolar parameters\s+$\n"
            r"^\s+Cq : quadrupolar parameter\s+Cq=e[*]Q[*]V_zz/h$\n"
            r"^\s+eta: asymmetry parameters\s+\(V_yy - V_xx\)/ V_zz$\n"
            r"^\s+Q  : nuclear electric quadrupole moment in mb \(millibarn\)$\n"
            r"^-{50,}$\n"
            r"^\s+ion\s+Cq\(MHz\)\s+eta\s+Q \(mb\)\s+$\n"
            r"^-{50,}\s*$\n"
        )
        row_pattern = (
            r"\d+\s+(?P<cq>[-]?\d+\.\d+)\s+(?P<eta>[-]?\d+\.\d+)\s+(?P<nuclear_quadrupole_moment>[-]?\d+\.\d+)"
        )
        footer_pattern = r"-{50,}\s*$"
        self.read_table_pattern(
            header_pattern,
            row_pattern,
            footer_pattern,
            postprocess=float,
            last_one_only=True,
            attribute_name="efg",
        )

    def read_elastic_tensor(self):
        """
        Parse the elastic tensor data.

        Returns:
            6x6 array corresponding to the elastic tensor from the OUTCAR.
        """
        header_pattern = r"TOTAL ELASTIC MODULI \(kBar\)\s+Direction\s+([X-Z][X-Z]\s+)+\-+"
        row_pattern = r"[X-Z][X-Z]\s+" + r"\s+".join([r"(\-*[\.\d]+)"] * 6)
        footer_pattern = r"\-+"
        et_table = self.read_table_pattern(header_pattern, row_pattern, footer_pattern, postprocess=float)
        self.data["elastic_tensor"] = et_table

    def read_piezo_tensor(self):
        """Parse the piezo tensor data."""
        header_pattern = r"PIEZOELECTRIC TENSOR  for field in x, y, z\s+\(C/m\^2\)\s+([X-Z][X-Z]\s+)+\-+"
        row_pattern = r"[x-z]\s+" + r"\s+".join([r"(\-*[\.\d]+)"] * 6)
        footer_pattern = r"BORN EFFECTIVE"
        pt_table = self.read_table_pattern(header_pattern, row_pattern, footer_pattern, postprocess=float)
        self.data["piezo_tensor"] = pt_table

    def read_onsite_density_matrices(self):
        """
        Parse the onsite density matrices, returns list with index corresponding
        to atom index in Structure.
        """
        # matrix size will vary depending on if d or f orbitals are present
        # therefore regex assumes f, but filter out None values if d

        header_pattern = r"spin component  1\n"
        row_pattern = r"[^\S\r\n]*(?:(-?[\d.]+))" + r"(?:[^\S\r\n]*(-?[\d.]+)[^\S\r\n]*)?" * 6 + r".*?"
        footer_pattern = r"\nspin component  2"
        spin1_component = self.read_table_pattern(
            header_pattern,
            row_pattern,
            footer_pattern,
            postprocess=lambda x: float(x) if x else None,
            last_one_only=False,
        )

        # filter out None values
        spin1_component = [[[e for e in row if e is not None] for row in matrix] for matrix in spin1_component]

        # and repeat for Spin.down

        header_pattern = r"spin component  2\n"
        row_pattern = r"[^\S\r\n]*(?:([\d.-]+))" + r"(?:[^\S\r\n]*(-?[\d.]+)[^\S\r\n]*)?" * 6 + r".*?"
        footer_pattern = r"\n occupancies and eigenvectors"
        spin2_component = self.read_table_pattern(
            header_pattern,
            row_pattern,
            footer_pattern,
            postprocess=lambda x: float(x) if x else None,
            last_one_only=False,
        )

        spin2_component = [[[e for e in row if e is not None] for row in matrix] for matrix in spin2_component]

        self.data["onsite_density_matrices"] = [
            {Spin.up: spin1_component[idx], Spin.down: spin2_component[idx]} for idx in range(len(spin1_component))
        ]

    def read_corrections(self, reverse=True, terminate_on_match=True):
        """
        Reads the dipol qudropol corrections into the
        Outcar.data["dipol_quadrupol_correction"].

        Args:
            reverse (bool): Whether to start from end of OUTCAR. Defaults to True.
            terminate_on_match (bool): Whether to terminate once match is found. Defaults to True.
        """
        patterns = {"dipol_quadrupol_correction": r"dipol\+quadrupol energy correction\s+([\d\-\.]+)"}
        self.read_pattern(
            patterns,
            reverse=reverse,
            terminate_on_match=terminate_on_match,
            postprocess=float,
        )
        self.data["dipol_quadrupol_correction"] = self.data["dipol_quadrupol_correction"][0][0]

    def read_neb(self, reverse=True, terminate_on_match=True):
        """
        Reads NEB data. This only works with OUTCARs from both normal
        VASP NEB calculations or from the CI NEB method implemented by
        Henkelman et al.

        Args:
            reverse (bool): Read files in reverse. Defaults to false. Useful for
                large files, esp OUTCARs, especially when used with
                terminate_on_match. Defaults to True here since we usually
                want only the final value.
            terminate_on_match (bool): Whether to terminate when there is at
                least one match in each key in pattern. Defaults to True here
                since we usually want only the final value.

        Renders accessible:
            tangent_force - Final tangent force.
            energy - Final energy.
            These can be accessed under Outcar.data[key]
        """
        patterns = {
            "energy": r"energy\(sigma->0\)\s+=\s+([\d\-\.]+)",
            "tangent_force": r"(NEB: projections on to tangent \(spring, REAL\)\s+\S+|tangential force \(eV/A\))\s+"
            r"([\d\-\.]+)",
        }
        self.read_pattern(
            patterns,
            reverse=reverse,
            terminate_on_match=terminate_on_match,
            postprocess=str,
        )
        self.data["energy"] = float(self.data["energy"][0][0])
        if self.data.get("tangent_force"):
            self.data["tangent_force"] = float(self.data["tangent_force"][0][1])

    def read_igpar(self):
        """
        Renders accessible:
            er_ev = e<r>_ev (dictionary with Spin.up/Spin.down as keys)
            er_bp = e<r>_bp (dictionary with Spin.up/Spin.down as keys)
            er_ev_tot = spin up + spin down summed
            er_bp_tot = spin up + spin down summed
            p_elc = spin up + spin down summed
            p_ion = spin up + spin down summed.

        (See VASP section "LBERRY,  IGPAR,  NPPSTR,  DIPOL tags" for info on
        what these are).
        """
        # variables to be filled
        self.er_ev = {}  # will  be  dict (Spin.up/down) of array(3*float)
        self.er_bp = {}  # will  be  dics (Spin.up/down) of array(3*float)
        self.er_ev_tot = None  # will be array(3*float)
        self.er_bp_tot = None  # will be array(3*float)
        self.p_elec = self.p_ion = None
        try:
            search = []

            # Nonspin cases
            def er_ev(results, match):
                results.er_ev[Spin.up] = np.array(map(float, match.groups()[1:4])) / 2
                results.er_ev[Spin.down] = results.er_ev[Spin.up]
                results.context = 2

            search.append(
                [
                    r"^ *e<r>_ev=\( *([-0-9.Ee+]*) *([-0-9.Ee+]*) *([-0-9.Ee+]*) *\)",
                    None,
                    er_ev,
                ]
            )

            def er_bp(results, match):
                results.er_bp[Spin.up] = np.array([float(match.group(i)) for i in range(1, 4)]) / 2
                results.er_bp[Spin.down] = results.er_bp[Spin.up]

            search.append(
                [
                    r"^ *e<r>_bp=\( *([-0-9.Ee+]*) *([-0-9.Ee+]*) *([-0-9.Ee+]*) *\)",
                    lambda results, _line: results.context == 2,
                    er_bp,
                ]
            )

            # Spin cases
            def er_ev_up(results, match):
                results.er_ev[Spin.up] = np.array([float(match.group(i)) for i in range(1, 4)])
                results.context = Spin.up

            search.append(
                [
                    r"^.*Spin component 1 *e<r>_ev=\( *([-0-9.Ee+]*) *([-0-9.Ee+]*) *([-0-9.Ee+]*) *\)",
                    None,
                    er_ev_up,
                ]
            )

            def er_bp_up(results, match):
                results.er_bp[Spin.up] = np.array(
                    [
                        float(match.group(1)),
                        float(match.group(2)),
                        float(match.group(3)),
                    ]
                )

            search.append(
                [
                    r"^ *e<r>_bp=\( *([-0-9.Ee+]*) *([-0-9.Ee+]*) *([-0-9.Ee+]*) *\)",
                    lambda results, _line: results.context == Spin.up,
                    er_bp_up,
                ]
            )

            def er_ev_dn(results, match):
                results.er_ev[Spin.down] = np.array(
                    [
                        float(match.group(1)),
                        float(match.group(2)),
                        float(match.group(3)),
                    ]
                )
                results.context = Spin.down

            search.append(
                [
                    r"^.*Spin component 2 *e<r>_ev=\( *([-0-9.Ee+]*) *([-0-9.Ee+]*) *([-0-9.Ee+]*) *\)",
                    None,
                    er_ev_dn,
                ]
            )

            def er_bp_dn(results, match):
                results.er_bp[Spin.down] = np.array([float(match.group(i)) for i in range(1, 4)])

            search.append(
                [
                    r"^ *e<r>_bp=\( *([-0-9.Ee+]*) *([-0-9.Ee+]*) *([-0-9.Ee+]*) *\)",
                    lambda results, _line: results.context == Spin.down,
                    er_bp_dn,
                ]
            )

            # Always present spin/non-spin
            def p_elc(results, match):
                results.p_elc = np.array([float(match.group(i)) for i in range(1, 4)])

            search.append(
                [
                    r"^.*Total electronic dipole moment: "
                    r"*p\[elc\]=\( *([-0-9.Ee+]*) *([-0-9.Ee+]*) "
                    r"*([-0-9.Ee+]*) *\)",
                    None,
                    p_elc,
                ]
            )

            def p_ion(results, match):
                results.p_ion = np.array([float(match.group(i)) for i in range(1, 4)])

            search.append(
                [
                    r"^.*ionic dipole moment: *p\[ion\]=\( *([-0-9.Ee+]*) *([-0-9.Ee+]*) *([-0-9.Ee+]*) *\)",
                    None,
                    p_ion,
                ]
            )

            self.context = None
            self.er_ev = {Spin.up: None, Spin.down: None}
            self.er_bp = {Spin.up: None, Spin.down: None}

            micro_pyawk(self.filename, search, self)

            if self.er_ev[Spin.up] is not None and self.er_ev[Spin.down] is not None:
                self.er_ev_tot = self.er_ev[Spin.up] + self.er_ev[Spin.down]

            if self.er_bp[Spin.up] is not None and self.er_bp[Spin.down] is not None:
                self.er_bp_tot = self.er_bp[Spin.up] + self.er_bp[Spin.down]

        except Exception:
            raise RuntimeError("IGPAR OUTCAR could not be parsed.")

    def read_internal_strain_tensor(self):
        """
        Reads the internal strain tensor and populates self.internal_strain_tensor with an array of voigt notation
            tensors for each site.
        """
        search = []

        def internal_strain_start(results, match):
            results.internal_strain_ion = int(match.group(1)) - 1
            results.internal_strain_tensor.append(np.zeros((3, 6)))

        search.append(
            [
                r"INTERNAL STRAIN TENSOR FOR ION\s+(\d+)\s+for displacements in x,y,z  \(eV/Angst\):",
                None,
                internal_strain_start,
            ]
        )

        def internal_strain_data(results, match):
            if match.group(1).lower() == "x":
                index = 0
            elif match.group(1).lower() == "y":
                index = 1
            elif match.group(1).lower() == "z":
                index = 2
            else:
                raise IndexError(f"Couldn't parse row index from symbol for internal strain tensor: {match.group(1)}")
            results.internal_strain_tensor[results.internal_strain_ion][index] = np.array(
                [float(match.group(i)) for i in range(2, 8)]
            )
            if index == 2:
                results.internal_strain_ion = None

        search.append(
            [
                r"^\s+([x,y,z])\s+" + r"([-]?\d+\.\d+)\s+" * 6,
                lambda results, _line: results.internal_strain_ion is not None,
                internal_strain_data,
            ]
        )

        self.internal_strain_ion = None
        self.internal_strain_tensor = []
        micro_pyawk(self.filename, search, self)

    def read_lepsilon(self):
        """
        Reads an LEPSILON run.

        # TODO: Document the actual variables.
        """
        try:
            search = []

            def dielectric_section_start(results, match):
                results.dielectric_index = -1

            search.append(
                [
                    r"MACROSCOPIC STATIC DIELECTRIC TENSOR \(",
                    None,
                    dielectric_section_start,
                ]
            )

            def dielectric_section_start2(results, match):
                results.dielectric_index = 0

            search.append(
                [
                    r"-------------------------------------",
                    lambda results, _line: results.dielectric_index == -1,
                    dielectric_section_start2,
                ]
            )

            def dielectric_data(results, match):
                results.dielectric_tensor[results.dielectric_index, :] = np.array(
                    [float(match.group(i)) for i in range(1, 4)]
                )
                results.dielectric_index += 1

            search.append(
                [
                    r"^ *([-0-9.Ee+]+) +([-0-9.Ee+]+) +([-0-9.Ee+]+) *$",
                    lambda results, _line: results.dielectric_index >= 0
                    if results.dielectric_index is not None
                    else None,
                    dielectric_data,
                ]
            )

            def dielectric_section_stop(results, match):
                results.dielectric_index = None

            search.append(
                [
                    r"-------------------------------------",
                    lambda results, _line: results.dielectric_index >= 1
                    if results.dielectric_index is not None
                    else None,
                    dielectric_section_stop,
                ]
            )

            self.dielectric_index = None
            self.dielectric_tensor = np.zeros((3, 3))

            def piezo_section_start(results, _match):
                results.piezo_index = 0

            search.append(
                [
                    r"PIEZOELECTRIC TENSOR  for field in x, y, z        \(C/m\^2\)",
                    None,
                    piezo_section_start,
                ]
            )

            def piezo_data(results, match):
                results.piezo_tensor[results.piezo_index, :] = np.array([float(match.group(i)) for i in range(1, 7)])
                results.piezo_index += 1

            search.append(
                [
                    r"^ *[xyz] +([-0-9.Ee+]+) +([-0-9.Ee+]+)"
                    r" +([-0-9.Ee+]+) *([-0-9.Ee+]+) +([-0-9.Ee+]+) +([-0-9.Ee+]+)*$",
                    lambda results, _line: results.piezo_index >= 0 if results.piezo_index is not None else None,
                    piezo_data,
                ]
            )

            def piezo_section_stop(results, _match):
                results.piezo_index = None

            search.append(
                [
                    r"-------------------------------------",
                    lambda results, _line: results.piezo_index >= 1 if results.piezo_index is not None else None,
                    piezo_section_stop,
                ]
            )

            self.piezo_index = None
            self.piezo_tensor = np.zeros((3, 6))

            def born_section_start(results, _match):
                results.born_ion = -1

            search.append([r"BORN EFFECTIVE CHARGES ", None, born_section_start])

            def born_ion(results, match):
                results.born_ion = int(match.group(1)) - 1
                results.born.append(np.zeros((3, 3)))

            search.append(
                [
                    r"ion +([0-9]+)",
                    lambda results, _line: results.born_ion is not None,
                    born_ion,
                ]
            )

            def born_data(results, match):
                results.born[results.born_ion][int(match.group(1)) - 1, :] = np.array(
                    [float(match.group(i)) for i in range(2, 5)]
                )

            search.append(
                [
                    r"^ *([1-3]+) +([-0-9.Ee+]+) +([-0-9.Ee+]+) +([-0-9.Ee+]+)$",
                    lambda results, _line: results.born_ion >= 0 if results.born_ion is not None else results.born_ion,
                    born_data,
                ]
            )

            def born_section_stop(results, _match):
                results.born_ion = None

            search.append(
                [
                    r"-------------------------------------",
                    lambda results, _line: results.born_ion >= 1 if results.born_ion is not None else results.born_ion,
                    born_section_stop,
                ]
            )

            self.born_ion = None
            self.born = []

            micro_pyawk(self.filename, search, self)

            self.born = np.array(self.born)

            self.dielectric_tensor = self.dielectric_tensor.tolist()
            self.piezo_tensor = self.piezo_tensor.tolist()

        except Exception:
            raise RuntimeError("LEPSILON OUTCAR could not be parsed.")

    def read_lepsilon_ionic(self):
        """
        Reads an LEPSILON run, the ionic component.

        # TODO: Document the actual variables.
        """
        try:
            search = []

            def dielectric_section_start(results, _match):
                results.dielectric_ionic_index = -1

            search.append(
                [
                    r"MACROSCOPIC STATIC DIELECTRIC TENSOR IONIC",
                    None,
                    dielectric_section_start,
                ]
            )

            def dielectric_section_start2(results, _match):
                results.dielectric_ionic_index = 0

            search.append(
                [
                    r"-------------------------------------",
                    lambda results, _line: results.dielectric_ionic_index == -1
                    if results.dielectric_ionic_index is not None
                    else results.dielectric_ionic_index,
                    dielectric_section_start2,
                ]
            )

            def dielectric_data(results, match):
                results.dielectric_ionic_tensor[results.dielectric_ionic_index, :] = np.array(
                    [float(match.group(i)) for i in range(1, 4)]
                )
                results.dielectric_ionic_index += 1

            search.append(
                [
                    r"^ *([-0-9.Ee+]+) +([-0-9.Ee+]+) +([-0-9.Ee+]+) *$",
                    lambda results, _line: results.dielectric_ionic_index >= 0
                    if results.dielectric_ionic_index is not None
                    else results.dielectric_ionic_index,
                    dielectric_data,
                ]
            )

            def dielectric_section_stop(results, _match):
                results.dielectric_ionic_index = None

            search.append(
                [
                    r"-------------------------------------",
                    lambda results, _line: results.dielectric_ionic_index >= 1
                    if results.dielectric_ionic_index is not None
                    else results.dielectric_ionic_index,
                    dielectric_section_stop,
                ]
            )

            self.dielectric_ionic_index = None
            self.dielectric_ionic_tensor = np.zeros((3, 3))

            def piezo_section_start(results, _match):
                results.piezo_ionic_index = 0

            search.append(
                [
                    r"PIEZOELECTRIC TENSOR IONIC CONTR  for field in x, y, z        ",
                    None,
                    piezo_section_start,
                ]
            )

            def piezo_data(results, match):
                results.piezo_ionic_tensor[results.piezo_ionic_index, :] = np.array(
                    [float(match.group(i)) for i in range(1, 7)]
                )
                results.piezo_ionic_index += 1

            search.append(
                [
                    r"^ *[xyz] +([-0-9.Ee+]+) +([-0-9.Ee+]+)"
                    r" +([-0-9.Ee+]+) *([-0-9.Ee+]+) +([-0-9.Ee+]+) +([-0-9.Ee+]+)*$",
                    lambda results, _line: results.piezo_ionic_index >= 0
                    if results.piezo_ionic_index is not None
                    else results.piezo_ionic_index,
                    piezo_data,
                ]
            )

            def piezo_section_stop(results, _match):
                results.piezo_ionic_index = None

            search.append(
                [
                    "-------------------------------------",
                    lambda results, _line: results.piezo_ionic_index >= 1
                    if results.piezo_ionic_index is not None
                    else results.piezo_ionic_index,
                    piezo_section_stop,
                ]
            )

            self.piezo_ionic_index = None
            self.piezo_ionic_tensor = np.zeros((3, 6))

            micro_pyawk(self.filename, search, self)

            self.dielectric_ionic_tensor = self.dielectric_ionic_tensor.tolist()
            self.piezo_ionic_tensor = self.piezo_ionic_tensor.tolist()

        except Exception:
            raise RuntimeError("ionic part of LEPSILON OUTCAR could not be parsed.")

    def read_lcalcpol(self):
        """
        Reads the lcalpol.

        # TODO: Document the actual variables.
        """
        self.p_elec = self.p_sp1 = self.p_sp2 = self.p_ion = None
        try:
            search = []

            # Always present spin/non-spin
            def p_elec(results, match):
                results.p_elec = np.array(
                    [
                        float(match.group(1)),
                        float(match.group(2)),
                        float(match.group(3)),
                    ]
                )

            search.append(
                [
                    r"^.*Total electronic dipole moment: "
                    r"*p\[elc\]=\( *([-0-9.Ee+]*) *([-0-9.Ee+]*) "
                    r"*([-0-9.Ee+]*) *\)",
                    None,
                    p_elec,
                ]
            )

            # If spin-polarized (and not noncollinear)
            # save spin-polarized electronic values
            if self.spin and not self.noncollinear:

                def p_sp1(results, match):
                    results.p_sp1 = np.array(
                        [
                            float(match.group(1)),
                            float(match.group(2)),
                            float(match.group(3)),
                        ]
                    )

                search.append(
                    [
                        r"^.*p\[sp1\]=\( *([-0-9.Ee+]*) *([-0-9.Ee+]*) *([-0-9.Ee+]*) *\)",
                        None,
                        p_sp1,
                    ]
                )

                def p_sp2(results, match):
                    results.p_sp2 = np.array(
                        [
                            float(match.group(1)),
                            float(match.group(2)),
                            float(match.group(3)),
                        ]
                    )

                search.append(
                    [
                        r"^.*p\[sp2\]=\( *([-0-9.Ee+]*) *([-0-9.Ee+]*) *([-0-9.Ee+]*) *\)",
                        None,
                        p_sp2,
                    ]
                )

            def p_ion(results, match):
                results.p_ion = np.array(
                    [
                        float(match.group(1)),
                        float(match.group(2)),
                        float(match.group(3)),
                    ]
                )

            search.append(
                [
                    r"^.*Ionic dipole moment: *p\[ion\]=\( *([-0-9.Ee+]*) *([-0-9.Ee+]*) *([-0-9.Ee+]*) *\)",
                    None,
                    p_ion,
                ]
            )

            micro_pyawk(self.filename, search, self)

            # fix polarization units in new versions of vasp
            regex = r"^.*Ionic dipole moment: .*"
            search = [[regex, None, lambda x, y: x.append(y.group(0))]]
            results = micro_pyawk(self.filename, search, [])

            if "|e|" in results[0]:
                self.p_elec *= -1
                self.p_ion *= -1
                if self.spin and not self.noncollinear:
                    self.p_sp1 *= -1
                    self.p_sp2 *= -1

        except Exception as exc:
            print(exc.args)
            raise RuntimeError("LCALCPOL OUTCAR could not be parsed.") from exc

    def read_pseudo_zval(self):
        """Create pseudopotential ZVAL dictionary."""

        try:

            def atom_symbols(results, match):
                element_symbol = match.group(1)
                if not hasattr(results, "atom_symbols"):
                    results.atom_symbols = []
                results.atom_symbols.append(element_symbol.strip())

            def zvals(results, match):
                zvals = match.group(1)
                results.zvals = map(float, re.findall(r"-?\d+\.\d*", zvals))

            search = []
            search.extend((["(?<=VRHFIN =)(.*)(?=:)", None, atom_symbols], ["^\\s+ZVAL.*=(.*)", None, zvals]))

            micro_pyawk(self.filename, search, self)

            zval_dict = {}
            for x, y in zip(self.atom_symbols, self.zvals):
                zval_dict[x] = y
            self.zval_dict = zval_dict

            # Clean-up
            del self.atom_symbols
            del self.zvals
        except Exception:
            raise RuntimeError("ZVAL dict could not be parsed.")

    def read_core_state_eigen(self):
        """
        Read the core state eigenenergies at each ionic step.

        Returns:
            A list of dict over the atom such as [{"AO":[core state eig]}].
            The core state eigenenergie list for each AO is over all ionic
            step.

        Example:
            The core state eigenenergie of the 2s AO of the 6th atom of the
            structure at the last ionic step is [5]["2s"][-1]
        """
        with zopen(self.filename, mode="rt") as foutcar:
            line = foutcar.readline()
            cl = []

            while line != "":
                line = foutcar.readline()

                if "NIONS =" in line:
                    natom = int(line.split("NIONS =")[1])
                    cl = [defaultdict(list) for _ in range(natom)]

                if "the core state eigen" in line:
                    iat = -1
                    while line != "":
                        line = foutcar.readline()
                        # don't know number of lines to parse without knowing
                        # specific species, so stop parsing when we reach
                        # "E-fermi" instead
                        if "E-fermi" in line:
                            break
                        data = line.split()
                        # data will contain odd number of elements if it is
                        # the start of a new entry, or even number of elements
                        # if it continues the previous entry
                        if len(data) % 2 == 1:
                            iat += 1  # started parsing a new ion
                            data = data[1:]  # remove element with ion number
                        for i in range(0, len(data), 2):
                            cl[iat][data[i]].append(float(data[i + 1]))
        return cl

    def read_avg_core_poten(self):
        """
        Read the core potential at each ionic step.

        Returns:
            A list for each ionic step containing a list of the average core
            potentials for each atom: [[avg core pot]].

        Example:
            The average core potential of the 2nd atom of the structure at the
            last ionic step is: [-1][1]
        """
        with zopen(self.filename, mode="rt") as foutcar:
            line = foutcar.readline()
            aps = []
            while line != "":
                line = foutcar.readline()
                if "the norm of the test charge is" in line:
                    ap = []
                    while line != "":
                        line = foutcar.readline()
                        # don't know number of lines to parse without knowing
                        # specific species, so stop parsing when we reach
                        # "E-fermi" instead
                        if "E-fermi" in line:
                            aps.append(ap)
                            break

                        # the average core potentials of up to 5 elements are
                        # given per line; the potentials are separated by several
                        # spaces and numbered from 1 to natoms; the potentials are
                        # parsed in a fixed width format
                        npots = int((len(line) - 1) / 17)
                        for i in range(npots):
                            start = i * 17
                            ap.append(float(line[start + 8 : start + 17]))

        return aps

    def as_dict(self):
        """MSONable dict."""
        dct = {
            "@module": type(self).__module__,
            "@class": type(self).__name__,
            "efermi": self.efermi,
            "run_stats": self.run_stats,
            "magnetization": self.magnetization,
            "charge": self.charge,
            "total_magnetization": self.total_mag,
            "nelect": self.nelect,
            "is_stopped": self.is_stopped,
            "drift": self.drift,
            "ngf": self.ngf,
            "sampling_radii": self.sampling_radii,
            "electrostatic_potential": self.electrostatic_potential,
        }

        if self.lepsilon:
            dct.update(
                {
                    "piezo_tensor": self.piezo_tensor,
                    "dielectric_tensor": self.dielectric_tensor,
                    "born": self.born,
                }
            )

        if self.dfpt:
            dct["internal_strain_tensor"] = self.internal_strain_tensor

        if self.dfpt and self.lepsilon:
            dct.update(
                piezo_ionic_tensor=self.piezo_ionic_tensor,
                dielectric_ionic_tensor=self.dielectric_ionic_tensor,
            )

        if self.lcalcpol:
            dct.update({"p_elec": self.p_elec, "p_ion": self.p_ion})
            if self.spin and not self.noncollinear:
                dct.update({"p_sp1": self.p_sp1, "p_sp2": self.p_sp2})
            dct["zval_dict"] = self.zval_dict

        if self.nmr_cs:
            dct.update(
                nmr_cs={
                    "valence and core": self.data["chemical_shielding"]["valence_and_core"],
                    "valence_only": self.data["chemical_shielding"]["valence_only"],
                    "g0": self.data["cs_g0_contribution"],
                    "core": self.data["cs_core_contribution"],
                    "raw": self.data["unsym_cs_tensor"],
                }
            )

        if self.nmr_efg:
            dct.update(
                nmr_efg={
                    "raw": self.data["unsym_efg_tensor"],
                    "parameters": self.data["efg"],
                }
            )

        if self.has_onsite_density_matrices:
            # cast Spin to str for consistency with electronic_structure
            # TODO: improve handling of Enum (de)serialization in monty
            onsite_density_matrices = [{str(k): v for k, v in d.items()} for d in self.data["onsite_density_matrices"]]
            dct["onsite_density_matrices"] = onsite_density_matrices

        return dct

    def read_fermi_contact_shift(self):
        """
        Output example:
        Fermi contact (isotropic) hyperfine coupling parameter (MHz)
        -------------------------------------------------------------
        ion      A_pw      A_1PS     A_1AE     A_1c      A_tot
        -------------------------------------------------------------
         1      -0.002    -0.002    -0.051     0.000    -0.052
         2      -0.002    -0.002    -0.051     0.000    -0.052
         3       0.056     0.056     0.321    -0.048     0.321
        -------------------------------------------------------------
        , which corresponds to
        [[-0.002, -0.002, -0.051, 0.0, -0.052],
         [-0.002, -0.002, -0.051, 0.0, -0.052],
         [0.056, 0.056, 0.321, -0.048, 0.321]] from 'fch' data.
        """
        # Fermi contact (isotropic) hyperfine coupling parameter (MHz)
        header_pattern1 = (
            r"\s*Fermi contact \(isotropic\) hyperfine coupling parameter \(MHz\)\s+"
            r"\s*\-+"
            r"\s*ion\s+A_pw\s+A_1PS\s+A_1AE\s+A_1c\s+A_tot\s+"
            r"\s*\-+"
        )
        row_pattern1 = r"(?:\d+)\s+" + r"\s+".join([r"([-]?\d+\.\d+)"] * 5)
        footer_pattern = r"\-+"
        fch_table = self.read_table_pattern(
            header_pattern1,
            row_pattern1,
            footer_pattern,
            postprocess=float,
            last_one_only=True,
        )

        # Dipolar hyperfine coupling parameters (MHz)
        header_pattern2 = (
            r"\s*Dipolar hyperfine coupling parameters \(MHz\)\s+"
            r"\s*\-+"
            r"\s*ion\s+A_xx\s+A_yy\s+A_zz\s+A_xy\s+A_xz\s+A_yz\s+"
            r"\s*\-+"
        )
        row_pattern2 = r"(?:\d+)\s+" + r"\s+".join([r"([-]?\d+\.\d+)"] * 6)
        dh_table = self.read_table_pattern(
            header_pattern2,
            row_pattern2,
            footer_pattern,
            postprocess=float,
            last_one_only=True,
        )

        # Total hyperfine coupling parameters after diagonalization (MHz)
        header_pattern3 = (
            r"\s*Total hyperfine coupling parameters after diagonalization \(MHz\)\s+"
            r"\s*\(convention: \|A_zz\| > \|A_xx\| > \|A_yy\|\)\s+"
            r"\s*\-+"
            r"\s*ion\s+A_xx\s+A_yy\s+A_zz\s+asymmetry \(A_yy - A_xx\)/ A_zz\s+"
            r"\s*\-+"
        )
        row_pattern3 = r"(?:\d+)\s+" + r"\s+".join([r"([-]?\d+\.\d+)"] * 4)
        th_table = self.read_table_pattern(
            header_pattern3,
            row_pattern3,
            footer_pattern,
            postprocess=float,
            last_one_only=True,
        )

        fc_shift_table = {"fch": fch_table, "dh": dh_table, "th": th_table}

        self.data["fermi_contact_shift"] = fc_shift_table


class VolumetricData(BaseVolumetricData):
    """
    Container for volumetric data that allows
    for reading/writing with Poscar-type data.
    """

    @staticmethod
    def parse_file(filename: str) -> tuple[Poscar, dict, dict]:
        """
        Convenience method to parse a generic volumetric data file in the vasp
        like format. Used by subclasses for parsing file.

        Args:
            filename (str): Path of file to parse

        Returns:
            tuple[Poscar, dict, dict]: Poscar object, data dict, data_aug dict
        """
        poscar_read = False
        poscar_string: list[str] = []
        dataset: np.ndarray = np.zeros((1, 1, 1))
        all_dataset: list[np.ndarray] = []
        # for holding any strings in input that are not Poscar
        # or VolumetricData (typically augmentation charges)
        all_dataset_aug: dict[int, list[str]] = {}
        dim: list[int] = []
        dimline = ""
        read_dataset = False
        ngrid_pts = 0
        data_count = 0
        poscar = None
        with zopen(filename, mode="rt") as file:
            for line in file:
                original_line = line
                line = line.strip()
                if read_dataset:
                    for tok in line.split():
                        if data_count < ngrid_pts:
                            # This complicated procedure is necessary because
                            # vasp outputs x as the fastest index, followed by y
                            # then z.
                            no_x = data_count // dim[0]
                            dataset[data_count % dim[0], no_x % dim[1], no_x // dim[1]] = float(tok)
                            data_count += 1
                    if data_count >= ngrid_pts:
                        read_dataset = False
                        data_count = 0
                        all_dataset.append(dataset)
                elif not poscar_read:
                    if line != "" or len(poscar_string) == 0:
                        poscar_string.append(line)
                    elif line == "":
                        poscar = Poscar.from_str("\n".join(poscar_string))
                        poscar_read = True
                elif not dim:
                    dim = [int(i) for i in line.split()]
                    ngrid_pts = dim[0] * dim[1] * dim[2]
                    dimline = line
                    read_dataset = True
                    dataset = np.zeros(dim)
                elif line == dimline:
                    # when line == dimline, expect volumetric data to follow
                    # so set read_dataset to True
                    read_dataset = True
                    dataset = np.zeros(dim)
                else:
                    # store any extra lines that were not part of the
                    # volumetric data so we know which set of data the extra
                    # lines are associated with
                    key = len(all_dataset) - 1
                    if key not in all_dataset_aug:
                        all_dataset_aug[key] = []
                    all_dataset_aug[key].append(original_line)
            if len(all_dataset) == 4:
                data = {
                    "total": all_dataset[0],
                    "diff_x": all_dataset[1],
                    "diff_y": all_dataset[2],
                    "diff_z": all_dataset[3],
                }
                data_aug = {
                    "total": all_dataset_aug.get(0),
                    "diff_x": all_dataset_aug.get(1),
                    "diff_y": all_dataset_aug.get(2),
                    "diff_z": all_dataset_aug.get(3),
                }

                # construct a "diff" dict for scalar-like magnetization density,
                # referenced to an arbitrary direction (using same method as
                # pymatgen.electronic_structure.core.Magmom, see
                # Magmom documentation for justification for this)
                # TODO: re-examine this, and also similar behavior in
                # Magmom - @mkhorton
                # TODO: does CHGCAR change with different SAXIS?
                diff_xyz = np.array([data["diff_x"], data["diff_y"], data["diff_z"]])
                diff_xyz = diff_xyz.reshape((3, dim[0] * dim[1] * dim[2]))
                ref_direction = np.array([1.01, 1.02, 1.03])
                ref_sign = np.sign(np.dot(ref_direction, diff_xyz))
                diff = np.multiply(np.linalg.norm(diff_xyz, axis=0), ref_sign)
                data["diff"] = diff.reshape((dim[0], dim[1], dim[2]))

            elif len(all_dataset) == 2:
                data = {"total": all_dataset[0], "diff": all_dataset[1]}
                data_aug = {
                    "total": all_dataset_aug.get(0),
                    "diff": all_dataset_aug.get(1),
                }
            else:
                data = {"total": all_dataset[0]}
                data_aug = {"total": all_dataset_aug.get(0)}
            return poscar, data, data_aug  # type: ignore[return-value]

    def write_file(self, file_name: str | Path, vasp4_compatible: bool = False) -> None:
        """
        Write the VolumetricData object to a vasp compatible file.

        Args:
            file_name (str): Path to a file
            vasp4_compatible (bool): True if the format is vasp4 compatible
        """

        def _print_fortran_float(flt):
            """Fortran codes print floats with a leading zero in scientific
            notation. When writing CHGCAR files, we adopt this convention
            to ensure written CHGCAR files are byte-to-byte identical to
            their input files as far as possible.

            Args:
                flt (float): Float to print.

            Returns:
                str: String representation of float in Fortran format.
            """
            flt_str = f"{flt:.10E}"
            if flt >= 0:
                return f"0.{flt_str[0]}{flt_str[2:12]}E{int(flt_str[13:]) + 1:+03}"
            return f"-.{flt_str[1]}{flt_str[3:13]}E{int(flt_str[14:]) + 1:+03}"

        with zopen(file_name, mode="wt") as file:
            poscar = Poscar(self.structure)

            # use original name if it's been set (e.g. from Chgcar)
            comment = getattr(self, "name", poscar.comment)

            lines = comment + "\n"
            lines += "   1.00000000000000\n"
            for vec in self.structure.lattice.matrix:
                lines += f" {vec[0]:12.6f}{vec[1]:12.6f}{vec[2]:12.6f}\n"
            if not vasp4_compatible:
                lines += "".join(f"{s:5}" for s in poscar.site_symbols) + "\n"
            lines += "".join(f"{x:6}" for x in poscar.natoms) + "\n"
            lines += "Direct\n"
            for site in self.structure:
                dim, b, c = site.frac_coords
                lines += f"{dim:10.6f}{b:10.6f}{c:10.6f}\n"
            lines += " \n"
            file.write(lines)
            dim = self.dim

            def write_spin(data_type):
                lines = []
                count = 0
                file.write(f"   {dim[0]}   {dim[1]}   {dim[2]}\n")
                for k, j, i in itertools.product(list(range(dim[2])), list(range(dim[1])), list(range(dim[0]))):
                    lines.append(_print_fortran_float(self.data[data_type][i, j, k]))
                    count += 1
                    if count % 5 == 0:
                        file.write(" " + "".join(lines) + "\n")
                        lines = []
                    else:
                        lines.append(" ")
                if count % 5 != 0:
                    file.write(" " + "".join(lines) + " \n")

                data = self.data_aug.get(data_type, [])
                if isinstance(data, Iterable):
                    file.write("".join(data))

            write_spin("total")
            if self.is_spin_polarized:
                if self.is_soc:
                    write_spin("diff_x")
                    write_spin("diff_y")
                    write_spin("diff_z")
                else:
                    write_spin("diff")


class Locpot(VolumetricData):
    """Simple object for reading a LOCPOT file."""

    def __init__(self, poscar: Poscar, data: np.ndarray, **kwargs) -> None:
        """
        Args:
            poscar (Poscar): Poscar object containing structure.
            data (np.ndarray): Actual data.
        """
        super().__init__(poscar.structure, data, **kwargs)
        self.name = poscar.comment

    @classmethod
    def from_file(cls, filename: str, **kwargs) -> Self:
        """Read a LOCPOT file.

        Args:
            filename (str): Path to LOCPOT file.

        Returns:
            Locpot
        """
        poscar, data, _data_aug = VolumetricData.parse_file(filename)
        return cls(poscar, data, **kwargs)


class Chgcar(VolumetricData):
    """Simple object for reading a CHGCAR file."""

    def __init__(self, poscar, data, data_aug=None) -> None:
        """
        Args:
            poscar (Poscar | Structure): Object containing structure.
            data: Actual data.
            data_aug: Augmentation charge data.
        """
        # allow for poscar or structure files to be passed
        if isinstance(poscar, Poscar):
            struct = poscar.structure
            self.poscar = poscar
            self.name = poscar.comment
        elif isinstance(poscar, Structure):
            struct = poscar
            self.poscar = Poscar(poscar)
            self.name = None
        else:
            raise TypeError("Unsupported POSCAR type.")

        super().__init__(struct, data, data_aug=data_aug)
        self._distance_matrix = {}

    @classmethod
    def from_file(cls, filename: str) -> Self:
        """Read a CHGCAR file.

        Args:
            filename (str): Path to CHGCAR file.

        Returns:
            Chgcar
        """
        poscar, data, data_aug = VolumetricData.parse_file(filename)
        return cls(poscar, data, data_aug=data_aug)

    @property
    def net_magnetization(self):
        """Net magnetization from Chgcar"""
        return np.sum(self.data["diff"]) if self.is_spin_polarized else None


class Elfcar(VolumetricData):
    """
    Read an ELFCAR file which contains the Electron Localization Function (ELF)
    as calculated by VASP.

    For ELF, "total" key refers to Spin.up, and "diff" refers to Spin.down.

    This also contains information on the kinetic energy density.
    """

    def __init__(self, poscar, data) -> None:
        """
        Args:
            poscar (Poscar or Structure): Object containing structure.
            data: Actual data.
        """
        # allow for poscar or structure files to be passed
        if isinstance(poscar, Poscar):
            tmp_struct = poscar.structure
            self.poscar = poscar
        elif isinstance(poscar, Structure):
            tmp_struct = poscar
            self.poscar = Poscar(poscar)
        else:
            raise TypeError("Unsupported POSCAR type.")

        super().__init__(tmp_struct, data)
        # TODO: modify VolumetricData so that the correct keys can be used.
        # for ELF, instead of "total" and "diff" keys we have
        # "Spin.up" and "Spin.down" keys
        # I believe this is correct, but there's not much documentation -mkhorton
        self.data = data

    @classmethod
    def from_file(cls, filename: str) -> Self:
        """
        Reads a ELFCAR file.

        Args:
            filename: Filename

        Returns:
            Elfcar
        """
        poscar, data, _data_aug = VolumetricData.parse_file(filename)
        return cls(poscar, data)

    def get_alpha(self):
        """Get the parameter alpha where ELF = 1/(1+alpha^2)."""
        alpha_data = {}
        for key, val in self.data.items():
            alpha = 1 / val
            alpha = alpha - 1
            alpha = np.sqrt(alpha)
            alpha_data[key] = alpha
        return VolumetricData(self.structure, alpha_data)


class Procar:
    """
    Object for reading a PROCAR file.

    Attributes:
        data (dict): The PROCAR data of the form below. It should VASP uses 1-based indexing,
            but all indices are converted to 0-based here.
            { spin: nd.array accessed with (k-point index, band index, ion index, orbital index) }
        weights (np.array): The weights associated with each k-point as an nd.array of length nkpoints.
        phase_factors (dict): Phase factors, where present (e.g. LORBIT = 12). A dict of the form:
            { spin: complex nd.array accessed with (k-point index, band index, ion index, orbital index) }
        nbands (int): Number of bands.
        nkpoints (int): Number of k-points.
        nions (int): Number of ions.
    """

    def __init__(self, filename) -> None:
        """
        Args:
            filename: Name of file containing PROCAR.
        """
        headers = None

        with zopen(filename, mode="rt") as file_handle:
            preamble_expr = re.compile(r"# of k-points:\s*(\d+)\s+# of bands:\s*(\d+)\s+# of ions:\s*(\d+)")
            kpoint_expr = re.compile(r"^k-point\s+(\d+).*weight = ([0-9\.]+)")
            band_expr = re.compile(r"^band\s+(\d+)")
            ion_expr = re.compile(r"^ion.*")
            expr = re.compile(r"^([0-9]+)\s+")
            current_kpoint = 0
            current_band = 0
            done = False
            spin = Spin.down

            weights = None
            n_kpoints = None
            n_bands = None
            n_ions = None
            weights = []
            headers = None
            data = None
            phase_factors = None

            for line in file_handle:
                line = line.strip()
                if band_expr.match(line):
                    match = band_expr.match(line)
                    current_band = int(match.group(1)) - 1
                    done = False
                elif kpoint_expr.match(line):
                    match = kpoint_expr.match(line)
                    current_kpoint = int(match.group(1)) - 1
                    weights[current_kpoint] = float(match.group(2))
                    if current_kpoint == 0:
                        spin = Spin.up if spin == Spin.down else Spin.down
                    done = False
                elif headers is None and ion_expr.match(line):
                    headers = line.split()
                    headers.pop(0)
                    headers.pop(-1)

                    data: defaultdict = defaultdict(lambda: np.zeros((n_kpoints, n_bands, n_ions, len(headers))))

                    phase_factors: defaultdict = defaultdict(
                        lambda: np.full((n_kpoints, n_bands, n_ions, len(headers)), np.nan, dtype=np.complex128)
                    )
                elif expr.match(line):
                    tokens = line.split()
                    index = int(tokens.pop(0)) - 1
                    num_data = np.array([float(t) for t in tokens[: len(headers)]])
                    if not done:
                        data[spin][current_kpoint, current_band, index, :] = num_data
                    elif len(tokens) > len(headers):
                        # new format of PROCAR (vasp 5.4.4)
                        num_data = np.array([float(t) for t in tokens[: 2 * len(headers)]])
                        for orb in range(len(headers)):
                            phase_factors[spin][current_kpoint, current_band, index, orb] = complex(
                                num_data[2 * orb], num_data[2 * orb + 1]
                            )
                    elif np.isnan(phase_factors[spin][current_kpoint, current_band, index, 0]):
                        # old format of PROCAR (vasp 5.4.1 and before)
                        phase_factors[spin][current_kpoint, current_band, index, :] = num_data
                    else:
                        phase_factors[spin][current_kpoint, current_band, index, :] += 1j * num_data
                elif line.startswith("tot"):
                    done = True
                elif preamble_expr.match(line):
                    match = preamble_expr.match(line)
                    n_kpoints = int(match.group(1))
                    n_bands = int(match.group(2))
                    n_ions = int(match.group(3))
                    weights = np.zeros(n_kpoints)

            self.nkpoints = n_kpoints
            self.nbands = n_bands
            self.nions = n_ions
            self.weights = weights
            self.orbitals = headers
            self.data = data
            self.phase_factors = phase_factors

    def get_projection_on_elements(self, structure: Structure):
        """
        Method returning a dictionary of projections on elements.

        Args:
            structure (Structure): Input structure.

        Returns:
            a dictionary in the {Spin.up:[k index][b index][{Element:values}]]
        """
        dico: dict[Spin, list] = {}
        for spin in self.data:
            dico[spin] = [[defaultdict(float) for _ in range(self.nkpoints)] for _ in range(self.nbands)]

        for iat in range(self.nions):
            name = structure.species[iat].symbol
            for spin, d in self.data.items():
                for k, b in itertools.product(range(self.nkpoints), range(self.nbands)):
                    dico[spin][b][k][name] += np.sum(d[k, b, iat, :])

        return dico

    def get_occupation(self, atom_index, orbital):
        """
        Returns the occupation for a particular orbital of a particular atom.

        Args:
            atom_num (int): Index of atom in the PROCAR. It should be noted
                that VASP uses 1-based indexing for atoms, but this is
                converted to 0-based indexing in this parser to be
                consistent with representation of structures in pymatgen.
            orbital (str): An orbital. If it is a single character, e.g., s,
                p, d or f, the sum of all s-type, p-type, d-type or f-type
                orbitals occupations are returned respectively. If it is a
                specific orbital, e.g., px, dxy, etc., only the occupation
                of that orbital is returned.

        Returns:
            Sum occupation of orbital of atom.
        """
        orbital_index = self.orbitals.index(orbital)
        return {
            spin: np.sum(d[:, :, atom_index, orbital_index] * self.weights[:, None]) for spin, d in self.data.items()
        }


class Oszicar:
    """
    A basic parser for an OSZICAR output from VASP. In general, while the
    OSZICAR is useful for a quick look at the output from a VASP run, we
    recommend that you use the Vasprun parser instead, which gives far richer
    information about a run.

    Attributes:
        electronic_steps (list): All electronic steps as a list of list of dict. e.g.,
            [[{"rms": 160.0, "E": 4507.24605593, "dE": 4507.2, "N": 1, "deps": -17777.0, "ncg": 16576}, ...], [....]
            where electronic_steps[index] refers the list of electronic steps in one ionic_step,
            electronic_steps[index][subindex] refers to a particular electronic step at subindex in ionic step at
            index. The dict of properties depends on the type of VASP run, but in general, "E", "dE" and "rms" should
            be present in almost all runs.
        ionic_steps (list): All ionic_steps as a list of dict, e.g.,
            [{"dE": -526.36, "E0": -526.36024, "mag": 0.0, "F": -526.36024}, ...]
            This is the typical output from VASP at the end of each ionic step. The stored dict might be different
            depending on the type of VASP run.
    """

    def __init__(self, filename) -> None:
        """
        Args:
            filename (str): Filename of file to parse.
        """
        electronic_steps = []
        ionic_steps = []
        ionic_general_pattern = re.compile(r"(\w+)=\s*(\S+)")
        electronic_pattern = re.compile(r"\s*\w+\s*:(.*)")

        def smart_convert(header, num):
            try:
                if header in ("N", "ncg"):
                    return int(num)
                return float(num)
            except ValueError:
                return "--"

        header: list = []
        with zopen(filename, mode="rt") as fid:
            for line in fid:
                m = electronic_pattern.match(line.strip())
                if m:
                    tokens = m.group(1).split()
                    data = {header[i]: smart_convert(header[i], tokens[i]) for i in range(len(tokens))}
                    if tokens[0] == "1":
                        electronic_steps.append([data])
                    else:
                        electronic_steps[-1].append(data)
                elif re.match(r"^\s*N\s+E\s*", line.strip()):
                    header = line.strip().replace("d eps", "deps").split()
                elif line.strip() != "":
                    # remove space first and apply field agnostic extraction
                    matches = re.findall(ionic_general_pattern, re.sub(r"d E ", "dE", line))
                    ionic_steps.append({key: float(value) for key, value in matches})

        self.electronic_steps = electronic_steps
        self.ionic_steps = ionic_steps

    @property
    def all_energies(self):
        """
        Compilation of all energies from all electronic steps and ionic steps
        as a tuple of list of energies, e.g.,
        ((4507.24605593, 143.824705755, -512.073149912, ...), ...).
        """
        all_energies = []
        for i in range(len(self.electronic_steps)):
            energies = [step["E"] for step in self.electronic_steps[i]]
            energies.append(self.ionic_steps[i]["F"])
            all_energies.append(tuple(energies))
        return tuple(all_energies)

    @property  # type: ignore
    @unitized("eV")
    def final_energy(self):
        """Final energy from run."""
        return self.ionic_steps[-1]["E0"]

    def as_dict(self):
        """MSONable dict"""
        return {
            "electronic_steps": self.electronic_steps,
            "ionic_steps": self.ionic_steps,
        }


class VaspParseError(ParseError):
    """Exception class for VASP parsing."""


def get_band_structure_from_vasp_multiple_branches(dir_name, efermi=None, projections=False):
    """
    This method is used to get band structure info from a VASP directory. It
    takes into account that the run can be divided in several branches named
    "branch_x". If the run has not been divided in branches the method will
    turn to parsing vasprun.xml directly.

    The method returns None is there's a parsing error

    Args:
        dir_name: Directory containing all bandstructure runs.
        efermi: Efermi for bandstructure.
        projections: True if you want to get the data on site projections if
            any. Note that this is sometimes very large

    Returns:
        A BandStructure Object
    """
    # TODO: Add better error handling!!!
    if os.path.isfile(f"{dir_name}/branch_0"):
        # get all branch dir names
        branch_dir_names = [os.path.abspath(d) for d in glob(f"{dir_name}/branch_*") if os.path.isdir(d)]

        # sort by the directory name (e.g, branch_10)
        sorted_branch_dir_names = sorted(branch_dir_names, key=lambda x: int(x.split("_")[-1]))

        # populate branches with Bandstructure instances
        branches = []
        for dname in sorted_branch_dir_names:
            xml_file = f"{dname}/vasprun.xml"
            if os.path.isfile(xml_file):
                run = Vasprun(xml_file, parse_projected_eigen=projections)
                branches.append(run.get_band_structure(efermi=efermi))
            else:
                # It might be better to throw an exception
                warnings.warn(f"Skipping {dname}. Unable to find {xml_file}")

        return get_reconstructed_band_structure(branches, efermi)

    xml_file = f"{dir_name}/vasprun.xml"
    # Better handling of Errors
    if os.path.isfile(xml_file):
        return Vasprun(xml_file, parse_projected_eigen=projections).get_band_structure(
            kpoints_filename=None, efermi=efermi
        )

    return None


class Xdatcar:
    """
    Class representing an XDATCAR file. Only tested with VASP 5.x files.

    Attributes:
        structures (list): List of structures parsed from XDATCAR.
        comment (str): Optional comment string.

    Authors: Ram Balachandran
    """

    def __init__(self, filename, ionicstep_start=1, ionicstep_end=None, comment=None) -> None:
        """
        Init a Xdatcar.

        Args:
            filename (str): Filename of input XDATCAR file.
            ionicstep_start (int): Starting number of ionic step.
            ionicstep_end (int): Ending number of ionic step.
            comment (str): Optional comment attached to this set of structures.
        """
        preamble = None
        coords_str: list = []
        structures: list = []
        preamble_done: bool = False
        if ionicstep_start < 1:
            raise ValueError("Start ionic step cannot be less than 1")
        if ionicstep_end is not None and ionicstep_end < 1:
            raise ValueError("End ionic step cannot be less than 1")

        ionicstep_cnt = 1
        with zopen(filename, mode="rt") as file:
            title = None
            for line in file:
                line = line.strip()
                if preamble is None:
                    preamble = [line]
                    title = line
                elif title == line:
                    preamble_done = False
                    poscar = Poscar.from_str("\n".join([*preamble, "Direct", *coords_str]))
                    if ionicstep_end is None:
                        if ionicstep_cnt >= ionicstep_start:
                            structures.append(poscar.structure)
                    else:
                        if ionicstep_start <= ionicstep_cnt < ionicstep_end:
                            structures.append(poscar.structure)
                        if ionicstep_cnt >= ionicstep_end:
                            break
                    ionicstep_cnt += 1
                    coords_str = []
                    preamble = [line]
                elif not preamble_done:
                    if line == "" or "Direct configuration=" in line:
                        preamble_done = True
                        tmp_preamble = [preamble[0]]
                        for i in range(1, len(preamble)):
                            if preamble[0] != preamble[i]:
                                tmp_preamble.append(preamble[i])
                            else:
                                break
                        preamble = tmp_preamble
                    else:
                        preamble.append(line)
                elif line == "" or "Direct configuration=" in line:
                    poscar = Poscar.from_str("\n".join([*preamble, "Direct", *coords_str]))
                    if ionicstep_end is None:
                        if ionicstep_cnt >= ionicstep_start:
                            structures.append(poscar.structure)
                    else:
                        if ionicstep_start <= ionicstep_cnt < ionicstep_end:
                            structures.append(poscar.structure)
                        if ionicstep_cnt >= ionicstep_end:
                            break
                    ionicstep_cnt += 1
                    coords_str = []
                else:
                    coords_str.append(line)
            poscar = Poscar.from_str("\n".join([*preamble, "Direct", *coords_str]))
            if ionicstep_end is None:
                if ionicstep_cnt >= ionicstep_start:
                    structures.append(poscar.structure)
            elif ionicstep_start <= ionicstep_cnt < ionicstep_end:
                structures.append(poscar.structure)
        self.structures = structures
        self.comment = comment or self.structures[0].formula

    @property
    def site_symbols(self):
        """
        Sequence of symbols associated with the Xdatcar. Similar to 6th line in
        vasp 5+ Xdatcar.
        """
        syms = [site.specie.symbol for site in self.structures[0]]
        return [a[0] for a in itertools.groupby(syms)]

    @property
    def natoms(self):
        """
        Sequence of number of sites of each type associated with the Poscar.
        Similar to 7th line in vasp 5+ Xdatcar.
        """
        syms = [site.specie.symbol for site in self.structures[0]]
        return [len(tuple(a[1])) for a in itertools.groupby(syms)]

    def concatenate(self, filename, ionicstep_start=1, ionicstep_end=None):
        """
        Concatenate structures in file to Xdatcar.

        Args:
            filename (str): Filename of XDATCAR file to be concatenated.
            ionicstep_start (int): Starting number of ionic step.
            ionicstep_end (int): Ending number of ionic step.
        TODO (rambalachandran): Requires a check to ensure if the new concatenating file
            has the same lattice structure and atoms as the Xdatcar class.
        """
        preamble = None
        coords_str = []
        structures = self.structures
        preamble_done = False
        if ionicstep_start < 1:
            raise ValueError("Start ionic step cannot be less than 1")
        if ionicstep_end is not None and ionicstep_end < 1:
            raise ValueError("End ionic step cannot be less than 1")

        ionicstep_cnt = 1
        with zopen(filename, mode="rt") as file:
            for line in file:
                line = line.strip()
                if preamble is None:
                    preamble = [line]
                elif not preamble_done:
                    if line == "" or "Direct configuration=" in line:
                        preamble_done = True
                        tmp_preamble = [preamble[0]]
                        for i in range(1, len(preamble)):
                            if preamble[0] != preamble[i]:
                                tmp_preamble.append(preamble[i])
                            else:
                                break
                        preamble = tmp_preamble
                    else:
                        preamble.append(line)
                elif line == "" or "Direct configuration=" in line:
                    poscar = Poscar.from_str("\n".join([*preamble, "Direct", *coords_str]))
                    if ionicstep_end is None:
                        if ionicstep_cnt >= ionicstep_start:
                            structures.append(poscar.structure)
                    elif ionicstep_start <= ionicstep_cnt < ionicstep_end:
                        structures.append(poscar.structure)
                    ionicstep_cnt += 1
                    coords_str = []
                else:
                    coords_str.append(line)
            poscar = Poscar.from_str("\n".join([*preamble, "Direct", *coords_str]))
            if ionicstep_end is None:
                if ionicstep_cnt >= ionicstep_start:
                    structures.append(poscar.structure)
            elif ionicstep_start <= ionicstep_cnt < ionicstep_end:
                structures.append(poscar.structure)
        self.structures = structures

    def get_str(self, ionicstep_start: int = 1, ionicstep_end: int | None = None, significant_figures: int = 8) -> str:
        """
        Write  Xdatcar class to a string.

        Args:
            ionicstep_start (int): Starting number of ionic step.
            ionicstep_end (int): Ending number of ionic step.
            significant_figures (int): Number of significant figures.
        """
        if ionicstep_start < 1:
            raise ValueError("Start ionic step cannot be less than 1")
        if ionicstep_end is not None and ionicstep_end < 1:
            raise ValueError("End ionic step cannot be less than 1")
        lattice = self.structures[0].lattice
        if np.linalg.det(lattice.matrix) < 0:
            lattice = Lattice(-lattice.matrix)
        lines = [self.comment, "1.0", str(lattice)]
        lines.extend((" ".join(self.site_symbols), " ".join(str(x) for x in self.natoms)))
        format_str = f"{{:.{significant_figures}f}}"
        ionicstep_cnt = 1
        output_cnt = 1
        for cnt, structure in enumerate(self.structures, start=1):
            ionicstep_cnt = cnt
            if ionicstep_end is None:
                if ionicstep_cnt >= ionicstep_start:
                    lines.append(f"Direct configuration={' ' * (7 - len(str(output_cnt)))}{output_cnt}")
                    for site in structure:
                        coords = site.frac_coords
                        line = " ".join(format_str.format(c) for c in coords)
                        lines.append(line)
                    output_cnt += 1
            elif ionicstep_start <= ionicstep_cnt < ionicstep_end:
                lines.append(f"Direct configuration={' ' * (7 - len(str(output_cnt)))}{output_cnt}")
                for site in structure:
                    coords = site.frac_coords
                    line = " ".join(format_str.format(c) for c in coords)
                    lines.append(line)
                output_cnt += 1
        return "\n".join(lines) + "\n"

    def write_file(self, filename, **kwargs):
        """
        Write Xdatcar class into a file.

        Args:
            filename (str): Filename of output XDATCAR file.
            **kwargs: Supported kwargs are the same as those for the
                Xdatcar.get_str method and are passed through directly.
        """
        with zopen(filename, mode="wt") as file:
            file.write(self.get_str(**kwargs))

    def __str__(self) -> str:
        return self.get_str()


class Dynmat:
    """
    Object for reading a DYNMAT file.

    Attributes:
        data (dict): A nested dict containing the DYNMAT data of the form:
            [atom <int>][disp <int>]['dispvec'] =
                displacement vector (part of first line in dynmat block, e.g. "0.01 0 0")
            [atom <int>][disp <int>]['dynmat'] =
                    <list> list of dynmat lines for this atom and this displacement

    Authors: Patrick Huck
    """

    def __init__(self, filename) -> None:
        """
        Args:
            filename: Name of file containing DYNMAT.
        """
        with zopen(filename, mode="rt") as file:
            lines = list(clean_lines(file.readlines()))
            self._nspecs, self._natoms, self._ndisps = map(int, lines[0].split())
            self._masses = map(float, lines[1].split())
            self.data: defaultdict = defaultdict(dict)
            atom, disp = None, None
            for idx, line in enumerate(lines[2:]):
                v = list(map(float, line.split()))
                if not idx % (self._natoms + 1):
                    atom, disp = map(int, v[:2])
                    if atom not in self.data:
                        self.data[atom] = {}
                    if disp not in self.data[atom]:
                        self.data[atom][disp] = {}
                    self.data[atom][disp]["dispvec"] = v[2:]
                else:
                    if "dynmat" not in self.data[atom][disp]:
                        self.data[atom][disp]["dynmat"] = []
                    self.data[atom][disp]["dynmat"].append(v)

    def get_phonon_frequencies(self):
        """Calculate phonon frequencies."""
        # TODO: the following is most likely not correct or suboptimal
        # hence for demonstration purposes only
        frequencies = []
        for k, v0 in self.data.items():
            for v1 in v0.itervalues():
                vec = map(abs, v1["dynmat"][k - 1])
                frequency = math.sqrt(sum(vec)) * 2.0 * math.pi * 15.633302  # THz
                frequencies.append(frequency)
        return frequencies

    @property
    def nspecs(self):
        """Returns the number of species."""
        return self._nspecs

    @property
    def natoms(self):
        """Returns the number of atoms."""
        return self._natoms

    @property
    def ndisps(self):
        """Returns the number of displacements."""
        return self._ndisps

    @property
    def masses(self):
        """Returns the list of atomic masses."""
        return list(self._masses)


def get_adjusted_fermi_level(efermi, cbm, band_structure):
    """
    When running a band structure computations the Fermi level needs to be
    take from the static run that gave the charge density used for the non-self
    consistent band structure run. Sometimes this Fermi level is however a
    little too low because of the mismatch between the uniform grid used in
    the static run and the band structure k-points (e.g., the VBM is on Gamma
    and the Gamma point is not in the uniform mesh). Here we use a procedure
    consisting in looking for energy levels higher than the static Fermi level
    (but lower than the LUMO) if any of these levels make the band structure
    appears insulating and not metallic anymore, we keep this adjusted fermi
    level. This procedure has shown to detect correctly most insulators.

    Args:
        efermi (float): The Fermi energy of the static run.
        cbm (float): The conduction band minimum of the static run.
        band_structure (BandStructureSymmLine): A band structure object.

    Returns:
        float: A new adjusted Fermi level.
    """
    # make a working copy of band_structure
    bs_working = BandStructureSymmLine.from_dict(band_structure.as_dict())
    if bs_working.is_metal():
        energy = efermi
        while energy < cbm:
            energy += 0.01
            bs_working._efermi = energy
            if not bs_working.is_metal():
                return energy
    return efermi


# a note to future confused people (i.e. myself):
# I use numpy.fromfile instead of scipy.io.FortranFile here because the records
# are of fixed length, so the record length is only written once. In fortran,
# this amounts to using open(..., form='unformatted', recl=recl_len). In
# contrast when you write UNK files, the record length is written at the
# beginning of each record. This allows you to use scipy.io.FortranFile. In
# fortran, this amounts to using open(..., form='unformatted') [i.e. no recl=].
class Wavecar:
    """
    This is a class that contains the (pseudo-) wavefunctions from VASP.

    Coefficients are read from the given WAVECAR file and the corresponding
    G-vectors are generated using the algorithm developed in WaveTrans (see
    acknowledgments below). To understand how the wavefunctions are evaluated,
    please see the evaluate_wavefunc docstring.

    It should be noted that the pseudopotential augmentation is not included in
    the WAVECAR file. As a result, some caution should be exercised when
    deriving value from this information.

    The usefulness of this class is to allow the user to do projections or band
    unfolding style manipulations of the wavefunction. An example of this can
    be seen in the work of Shen et al. 2017
    (https://doi.org/10.1103/PhysRevMaterials.1.065001).

    Attributes:
        filename (str): String of the input file (usually WAVECAR).
        vasp_type (str): String that determines VASP type the WAVECAR was generated with.
            One of 'std', 'gam', 'ncl'.
        nk (int): Number of k-points from the WAVECAR.
        nb (int): Number of bands per k-point.
        encut (float): Energy cutoff (used to define G_{cut}).
        efermi (float): Fermi energy.
        a (np.array): Primitive lattice vectors of the cell (e.g. a_1 = self.a[0, :]).
        b (np.array): Reciprocal lattice vectors of the cell (e.g. b_1 = self.b[0, :]).
        vol (float): The volume of the unit cell in real space.
        kpoints (np.array): The list of k-points read from the WAVECAR file.
        band_energy (list): The list of band eigenenergies (and corresponding occupancies) for each kpoint,
            where the first index corresponds to the index of the k-point (e.g. self.band_energy[kp]).
        Gpoints (list): The list of generated G-points for each k-point (a double list), which
            are used with the coefficients for each k-point and band to recreate
            the wavefunction (e.g. self.Gpoints[kp] is the list of G-points for
            k-point kp). The G-points depend on the k-point and reciprocal lattice
            and therefore are identical for each band at the same k-point. Each
            G-point is represented by integer multipliers (e.g. assuming
            Gpoints[kp][n] == [n_1, n_2, n_3], then
            G_n = n_1*b_1 + n_2*b_2 + n_3*b_3)
        coeffs (list): The list of coefficients for each k-point and band for reconstructing the wavefunction.
            For non-spin-polarized, the first index corresponds to the kpoint and the second corresponds to the band
            (e.g. self.coeffs[kp][b] corresponds to k-point kp and band b). For spin-polarized calculations,
            the first index is for the spin. If the calculation was non-collinear, then self.coeffs[kp][b] will have
            two columns (one for each component of the spinor).

    Acknowledgments:
        This code is based upon the Fortran program, WaveTrans, written by
        R. M. Feenstra and M. Widom from the Dept. of Physics at Carnegie
        Mellon University. To see the original work, please visit:
        https://www.andrew.cmu.edu/user/feenstra/wavetrans/

    Author: Mark Turiansky
    """

    def __init__(self, filename="WAVECAR", verbose=False, precision="normal", vasp_type=None) -> None:
        """
        Information is extracted from the given WAVECAR.

        Args:
            filename (str): input file (default: WAVECAR)
            verbose (bool): determines whether processing information is shown
            precision (str): determines how fine the fft mesh is (normal or
                accurate), only the first letter matters
            vasp_type (str): determines the VASP type that is used, allowed
                values are ['std', 'gam', 'ncl'] (only first letter is required)
        """
        self.filename = filename
        valid_types = {"std", "gam", "ncl"}
        initials = {x[0] for x in valid_types}
        if vasp_type is not None and vasp_type.lower()[0] not in initials:
            raise ValueError(
                f"invalid {vasp_type=}, must be one of {valid_types} (we only check the first letter {initials})"
            )
        self.vasp_type = vasp_type

        # c = 0.26246582250210965422
        # 2m/hbar^2 in agreement with VASP
        self._C = 0.262465831
        with open(self.filename, "rb") as file:
            # read the header information
            recl, spin, rtag = np.fromfile(file, dtype=np.float64, count=3).astype(int)
            if verbose:
                print(f"{recl=}, {spin=}, {rtag=}")
            recl8 = int(recl / 8)
            self.spin = spin

            # check to make sure we have precision correct
            valid_rtags = {45200, 45210, 53300, 53310}
            if rtag not in valid_rtags:
                # note that rtag=45200 and 45210 may not work if file was actually
                # generated by old version of VASP, since that would write eigenvalues
                # and occupations in way that does not span FORTRAN records, but
                # reader below appears to assume that record boundaries can be ignored
                # (see OUTWAV vs. OUTWAV_4 in vasp fileio.F)
                raise ValueError(f"Invalid {rtag=}, must be one of {valid_rtags}")

            # padding to end of fortran REC=1
            np.fromfile(file, dtype=np.float64, count=recl8 - 3)

            # extract kpoint, bands, energy, and lattice information
            self.nk, self.nb = np.fromfile(file, dtype=np.float64, count=2).astype(int)
            self.encut = np.fromfile(file, dtype=np.float64, count=1)[0]
            self.a = np.fromfile(file, dtype=np.float64, count=9).reshape((3, 3))
            self.efermi = np.fromfile(file, dtype=np.float64, count=1)[0]
            if verbose:
                print(
                    f"kpoints = {self.nk}, bands = {self.nb}, energy cutoff = {self.encut}, fermi "
                    f"energy= {self.efermi:.04f}\n"
                )
                print(f"primitive lattice vectors = \n{self.a}")

            self.vol = np.dot(self.a[0, :], np.cross(self.a[1, :], self.a[2, :]))
            if verbose:
                print(f"volume = {self.vol}\n")

            # calculate reciprocal lattice
            b = np.array(
                [
                    np.cross(self.a[1, :], self.a[2, :]),
                    np.cross(self.a[2, :], self.a[0, :]),
                    np.cross(self.a[0, :], self.a[1, :]),
                ]
            )
            b = 2 * np.pi * b / self.vol
            self.b = b
            if verbose:
                print(f"reciprocal lattice vectors = \n{b}")
                print(f"reciprocal lattice vector magnitudes = \n{np.linalg.norm(b, axis=1)}\n")

            # calculate maximum number of b vectors in each direction
            self._generate_nbmax()
            if verbose:
                print(f"max number of G values = {self._nbmax}\n\n")
            self.ng = self._nbmax * 3 if precision.lower()[0] == "n" else self._nbmax * 4

            # padding to end of fortran REC=2
            np.fromfile(file, dtype=np.float64, count=recl8 - 13)

            # reading records
            self.Gpoints = [None for _ in range(self.nk)]
            self.kpoints = []
            if spin == 2:
<<<<<<< HEAD
                self.coeffs = [[[None for i in range(self.nb)] for j in range(self.nk)] for _ in range(spin)]
                self.band_energy: list = [[] for _ in range(spin)]
=======
                self.coeffs = [[[None for _ in range(self.nb)] for _ in range(self.nk)] for _ in range(spin)]
                self.band_energy = [[] for _ in range(spin)]
>>>>>>> 0e57abf3
            else:
                self.coeffs = [[None for i in range(self.nb)] for j in range(self.nk)]
                self.band_energy = []

            for ispin in range(spin):
                if verbose:
                    print(f"reading spin {ispin}")

                for ink in range(self.nk):
                    # information for this kpoint
                    nplane = int(np.fromfile(file, dtype=np.float64, count=1)[0])
                    kpoint = np.fromfile(file, dtype=np.float64, count=3)

                    if ispin == 0:
                        self.kpoints.append(kpoint)
                    else:
                        assert_allclose(self.kpoints[ink], kpoint)

                    if verbose:
                        print(f"kpoint {ink: 4} with {nplane: 5} plane waves at {kpoint}")

                    # energy and occupation information
                    enocc = np.fromfile(file, dtype=np.float64, count=3 * self.nb).reshape((self.nb, 3))
                    if spin == 2:
                        self.band_energy[ispin].append(enocc)
                    else:
                        self.band_energy.append(enocc)

                    if verbose:
                        print("enocc =\n", enocc[:, [0, 2]])

                    # padding to end of record that contains nplane, kpoints, evals and occs
                    np.fromfile(file, dtype=np.float64, count=(recl8 - 4 - 3 * self.nb) % recl8)

                    if self.vasp_type is None:
                        self.Gpoints[ink], extra_gpoints, extra_coeff_inds = self._generate_G_points(kpoint, gamma=True)
                        if len(self.Gpoints[ink]) == nplane:
                            self.vasp_type = "gam"
                        else:
                            self.Gpoints[ink], extra_gpoints, extra_coeff_inds = self._generate_G_points(
                                kpoint, gamma=False
                            )
                            self.vasp_type = "std" if len(self.Gpoints[ink]) == nplane else "ncl"

                        if verbose:
                            print(f"\ndetermined {self.vasp_type = }\n")
                    else:
                        self.Gpoints[ink], extra_gpoints, extra_coeff_inds = self._generate_G_points(
                            kpoint, gamma=self.vasp_type.lower()[0] == "g"
                        )

                    if len(self.Gpoints[ink]) != nplane and 2 * len(self.Gpoints[ink]) != nplane:
                        raise ValueError(
                            f"Incorrect {vasp_type=}. Please open an issue if you are certain this WAVECAR"
                            " was generated with the given vasp_type."
                        )

                    self.Gpoints[ink] = np.array(self.Gpoints[ink] + extra_gpoints, dtype=np.float64)

                    # extract coefficients
                    for inb in range(self.nb):
                        if rtag in (45200, 53300):
                            data = np.fromfile(file, dtype=np.complex64, count=nplane)
                            np.fromfile(file, dtype=np.float64, count=recl8 - nplane)
                        elif rtag in (45210, 53310):
                            # this should handle double precision coefficients
                            # but I don't have a WAVECAR to test it with
                            data = np.fromfile(file, dtype=np.complex128, count=nplane)
                            np.fromfile(file, dtype=np.float64, count=recl8 - 2 * nplane)
                        else:
                            raise RuntimeError("Invalid rtag value.")

                        extra_coeffs = []
                        if len(extra_coeff_inds) > 0:
                            # reconstruct extra coefficients missing from gamma-only executable WAVECAR
                            for G_ind in extra_coeff_inds:
                                # no idea where this factor of sqrt(2) comes from, but empirically
                                # it appears to be necessary
                                data[G_ind] /= np.sqrt(2)
                                extra_coeffs.append(np.conj(data[G_ind]))

                        if spin == 2:
                            self.coeffs[ispin][ink][inb] = np.array(list(data) + extra_coeffs, dtype=np.complex64)
                        else:
                            self.coeffs[ink][inb] = np.array(list(data) + extra_coeffs, dtype=np.complex128)

                        if self.vasp_type.lower()[0] == "n":
                            self.coeffs[ink][inb].shape = (2, nplane // 2)

    def _generate_nbmax(self) -> None:
        """
        Helper function that determines maximum number of b vectors for
        each direction.

        This algorithm is adapted from WaveTrans (see Class docstring). There
        should be no reason for this function to be called outside of
        initialization.
        """
        bmag = np.linalg.norm(self.b, axis=1)
        b = self.b

        # calculate maximum integers in each direction for G
        phi12 = np.arccos(np.dot(b[0, :], b[1, :]) / (bmag[0] * bmag[1]))
        sphi123 = np.dot(b[2, :], np.cross(b[0, :], b[1, :])) / (bmag[2] * np.linalg.norm(np.cross(b[0, :], b[1, :])))
        nbmaxA = np.sqrt(self.encut * self._C) / bmag
        nbmaxA[0] /= np.abs(np.sin(phi12))
        nbmaxA[1] /= np.abs(np.sin(phi12))
        nbmaxA[2] /= np.abs(sphi123)
        nbmaxA += 1

        phi13 = np.arccos(np.dot(b[0, :], b[2, :]) / (bmag[0] * bmag[2]))
        sphi123 = np.dot(b[1, :], np.cross(b[0, :], b[2, :])) / (bmag[1] * np.linalg.norm(np.cross(b[0, :], b[2, :])))
        nbmaxB = np.sqrt(self.encut * self._C) / bmag
        nbmaxB[0] /= np.abs(np.sin(phi13))
        nbmaxB[1] /= np.abs(sphi123)
        nbmaxB[2] /= np.abs(np.sin(phi13))
        nbmaxB += 1

        phi23 = np.arccos(np.dot(b[1, :], b[2, :]) / (bmag[1] * bmag[2]))
        sphi123 = np.dot(b[0, :], np.cross(b[1, :], b[2, :])) / (bmag[0] * np.linalg.norm(np.cross(b[1, :], b[2, :])))
        nbmaxC = np.sqrt(self.encut * self._C) / bmag
        nbmaxC[0] /= np.abs(sphi123)
        nbmaxC[1] /= np.abs(np.sin(phi23))
        nbmaxC[2] /= np.abs(np.sin(phi23))
        nbmaxC += 1

        self._nbmax = np.max([nbmaxA, nbmaxB, nbmaxC], axis=0).astype(int)

    def _generate_G_points(self, kpoint: np.ndarray, gamma: bool = False) -> tuple[list, list, list]:
        """
        Helper function to generate G-points based on nbmax.

        This function iterates over possible G-point values and determines
        if the energy is less than G_{cut}. Valid values are appended to
        the output array. This function should not be called outside of
        initialization.

        Args:
            kpoint (np.array): the array containing the current k-point value
            gamma (bool): determines if G points for gamma-point only executable
                          should be generated

        Returns:
            a list containing valid G-points
        """
        kmax = self._nbmax[0] + 1 if gamma else 2 * self._nbmax[0] + 1

        gpoints = []
        extra_gpoints = []
        extra_coeff_inds = []
        G_ind = 0
        for i in range(2 * self._nbmax[2] + 1):
            i3 = i - 2 * self._nbmax[2] - 1 if i > self._nbmax[2] else i
            for j in range(2 * self._nbmax[1] + 1):
                j2 = j - 2 * self._nbmax[1] - 1 if j > self._nbmax[1] else j
                for k in range(kmax):
                    k1 = k - 2 * self._nbmax[0] - 1 if k > self._nbmax[0] else k
                    if gamma and ((k1 == 0 and j2 < 0) or (k1 == 0 and j2 == 0 and i3 < 0)):
                        continue
                    G = np.array([k1, j2, i3])
                    v = kpoint + G
                    g = np.linalg.norm(np.dot(v, self.b))
                    E = g**2 / self._C
                    if self.encut > E:
                        gpoints.append(G)
                        if gamma and (k1, j2, i3) != (0, 0, 0):
                            extra_gpoints.append(-G)
                            extra_coeff_inds.append(G_ind)
                        G_ind += 1
        return gpoints, extra_gpoints, extra_coeff_inds

    def evaluate_wavefunc(self, kpoint: int, band: int, r: np.ndarray, spin: int = 0, spinor: int = 0) -> np.complex64:
        r"""
        Evaluates the wavefunction for a given position, r.

        The wavefunction is given by the k-point and band. It is evaluated
        at the given position by summing over the components. Formally,

        \psi_n^k (r) = \sum_{i=1}^N c_i^{n,k} \exp (i (k + G_i^{n,k}) \cdot r)

        where \psi_n^k is the wavefunction for the nth band at k-point k, N is
        the number of plane waves, c_i^{n,k} is the ith coefficient that
        corresponds to the nth band and k-point k, and G_i^{n,k} is the ith
        G-point corresponding to k-point k.

        NOTE: This function is very slow; a discrete fourier transform is the
        preferred method of evaluation (see Wavecar.fft_mesh).

        Args:
            kpoint (int): the index of the kpoint where the wavefunction will be evaluated
            band (int): the index of the band where the wavefunction will be evaluated
            r (np.array): the position where the wavefunction will be evaluated
            spin (int): spin index for the desired wavefunction (only for
                ISPIN = 2, default = 0)
            spinor (int): component of the spinor that is evaluated (only used
                if vasp_type == 'ncl')

        Returns:
            a complex value corresponding to the evaluation of the wavefunction
        """
        v = self.Gpoints[kpoint] + self.kpoints[kpoint]
        u = np.dot(np.dot(v, self.b), r)
        if self.vasp_type.lower()[0] == "n":
            c = self.coeffs[kpoint][band][spinor, :]
        elif self.spin == 2:
            c = self.coeffs[spin][kpoint][band]
        else:
            c = self.coeffs[kpoint][band]
        return np.sum(np.dot(c, np.exp(1j * u, dtype=np.complex64))) / np.sqrt(self.vol)

    def fft_mesh(self, kpoint: int, band: int, spin: int = 0, spinor: int = 0, shift: bool = True) -> np.ndarray:
        """
        Places the coefficients of a wavefunction onto an fft mesh.

        Once the mesh has been obtained, a discrete fourier transform can be
        used to obtain real-space evaluation of the wavefunction. The output
        of this function can be passed directly to numpy's fft function. For
        example:

            mesh = Wavecar('WAVECAR').fft_mesh(kpoint, band)
            evals = np.fft.ifftn(mesh)

        Args:
            kpoint (int): the index of the kpoint where the wavefunction will be evaluated
            band (int): the index of the band where the wavefunction will be evaluated
            spin (int): the spin of the wavefunction for the desired
                wavefunction (only for ISPIN = 2, default = 0)
            spinor (int): component of the spinor that is evaluated (only used
                if vasp_type == 'ncl')
            shift (bool): determines if the zero frequency coefficient is
                placed at index (0, 0, 0) or centered

        Returns:
            a numpy ndarray representing the 3D mesh of coefficients
        """
        if self.vasp_type.lower()[0] == "n":
            tcoeffs = self.coeffs[kpoint][band][spinor, :]
        elif self.spin == 2:
            tcoeffs = self.coeffs[spin][kpoint][band]
        else:
            tcoeffs = self.coeffs[kpoint][band]

        mesh = np.zeros(tuple(self.ng), dtype=np.complex128)
        for gp, coeff in zip(self.Gpoints[kpoint], tcoeffs):
            t = tuple(gp.astype(int) + (self.ng / 2).astype(int))
            mesh[t] = coeff

        return np.fft.ifftshift(mesh) if shift else mesh

    def get_parchg(
        self,
        poscar: Poscar,
        kpoint: int,
        band: int,
        spin: int | None = None,
        spinor: int | None = None,
        phase: bool = False,
        scale: int = 2,
    ) -> Chgcar:
        """
        Generates a Chgcar object, which is the charge density of the specified
        wavefunction.

        This function generates a Chgcar object with the charge density of the
        wavefunction specified by band and kpoint (and spin, if the WAVECAR
        corresponds to a spin-polarized calculation). The phase tag is a
        feature that is not present in VASP. For a real wavefunction, the phase
        tag being turned on means that the charge density is multiplied by the
        sign of the wavefunction at that point in space. A warning is generated
        if the phase tag is on and the chosen kpoint is not Gamma.

        Note: Augmentation from the PAWs is NOT included in this function. The
        maximal charge density will differ from the PARCHG from VASP, but the
        qualitative shape of the charge density will match.

        Args:
            poscar (pymatgen.io.vasp.inputs.Poscar): Poscar object that has the
                structure associated with the WAVECAR file
            kpoint (int): the index of the kpoint for the wavefunction
            band (int): the index of the band for the wavefunction
            spin (int): optional argument to specify the spin. If the Wavecar
                has ISPIN = 2, spin is None generates a Chgcar with total spin
                and magnetization, and spin == {0, 1} specifies just the spin
                up or down component.
            spinor (int): optional argument to specify the spinor component
                for noncollinear data wavefunctions (allowed values of None,
                0, or 1)
            phase (bool): flag to determine if the charge density is multiplied
                by the sign of the wavefunction. Only valid for real
                wavefunctions.
            scale (int): scaling for the FFT grid. The default value of 2 is at
                least as fine as the VASP default.

        Returns:
            a pymatgen.io.vasp.outputs.Chgcar object
        """
        if phase and not np.all(self.kpoints[kpoint] == 0.0):
            warnings.warn("phase is True should only be used for the Gamma kpoint! I hope you know what you're doing!")

        # scaling of ng for the fft grid, need to restore value at the end
        temp_ng = self.ng
        self.ng = self.ng * scale
        N = np.prod(self.ng)

        data = {}
        if self.spin == 2:
            if spin is not None:
                wfr = np.fft.ifftn(self.fft_mesh(kpoint, band, spin=spin)) * N
                den = np.abs(np.conj(wfr) * wfr)
                if phase:
                    den = np.sign(np.real(wfr)) * den
                data["total"] = den
            else:
                wfr = np.fft.ifftn(self.fft_mesh(kpoint, band, spin=0)) * N
                denup = np.abs(np.conj(wfr) * wfr)
                wfr = np.fft.ifftn(self.fft_mesh(kpoint, band, spin=1)) * N
                dendn = np.abs(np.conj(wfr) * wfr)
                data["total"] = denup + dendn
                data["diff"] = denup - dendn
        else:
            if spinor is not None:
                wfr = np.fft.ifftn(self.fft_mesh(kpoint, band, spinor=spinor)) * N
                den = np.abs(np.conj(wfr) * wfr)
            else:
                wfr = np.fft.ifftn(self.fft_mesh(kpoint, band, spinor=0)) * N
                wfr_t = np.fft.ifftn(self.fft_mesh(kpoint, band, spinor=1)) * N
                den = np.abs(np.conj(wfr) * wfr)
                den += np.abs(np.conj(wfr_t) * wfr_t)

            if phase and (self.vasp_type.lower()[0] != "n" or spinor is not None):
                den = np.sign(np.real(wfr)) * den
            data["total"] = den

        self.ng = temp_ng
        return Chgcar(poscar, data)

    def write_unks(self, directory: str) -> None:
        """
        Write the UNK files to the given directory.

        Writes the cell-periodic part of the bloch wavefunctions from the
        WAVECAR file to each of the UNK files. There will be one UNK file for
        each of the kpoints in the WAVECAR file.

        Note:
            wannier90 expects the full kpoint grid instead of the symmetry-
            reduced one that VASP stores the wavefunctions on. You should run
            a nscf calculation with ISYM=0 to obtain the correct grid.

        Args:
            directory (str): directory where the UNK files are written
        """
        out_dir = Path(directory).expanduser()
        if not out_dir.exists():
            out_dir.mkdir(parents=False)
        elif not out_dir.is_dir():
            raise ValueError("invalid directory")

        N = np.prod(self.ng)
        for ik in range(self.nk):
            fname = f"UNK{ik + 1:05d}."
            if self.vasp_type.lower()[0] == "n":
                data = np.empty((self.nb, 2, *self.ng), dtype=np.complex128)
                for ib in range(self.nb):
                    data[ib, 0, :, :, :] = np.fft.ifftn(self.fft_mesh(ik, ib, spinor=0)) * N
                    data[ib, 1, :, :, :] = np.fft.ifftn(self.fft_mesh(ik, ib, spinor=1)) * N
                Unk(ik + 1, data).write_file(str(out_dir / f"{fname}NC"))
            else:
                data = np.empty((self.nb, *self.ng), dtype=np.complex128)
                for ispin in range(self.spin):
                    for ib in range(self.nb):
                        data[ib, :, :, :] = np.fft.ifftn(self.fft_mesh(ik, ib, spin=ispin)) * N
                    Unk(ik + 1, data).write_file(str(out_dir / f"{fname}{ispin + 1}"))


class Eigenval:
    """
    Object for reading EIGENVAL file.

    Attributes:
        filename (str): String containing input filename.
        occu_tol (float): Tolerance for determining occupation in band properties.
        ispin (int): Spin polarization tag.
        nelect (int): Number of electrons.
        nkpt (int): Number of kpoints.
        nbands (int): Number of bands.
        kpoints (list): List of kpoints.
        kpoints_weights (list): Weights of each kpoint in the BZ, should sum to 1.
        eigenvalues (dict): Eigenvalues as a dict of {(spin): np.ndarray(shape=(nkpt, nbands, 2))}.
            This representation is based on actual ordering in VASP and is meant as an intermediate representation
            to be converted into proper objects. The kpoint index is 0-based (unlike the 1-based indexing in VASP).
    """

    def __init__(self, filename, occu_tol=1e-8, separate_spins=False) -> None:
        """
        Reads input from filename to construct Eigenval object.

        Args:
            filename (str):     filename of EIGENVAL to read in
            occu_tol (float):   tolerance for determining band gap
            separate_spins (bool):   whether the band gap, CBM, and VBM should be
                reported for each individual spin channel. Defaults to False,
                which computes the eigenvalue band properties independent of
                the spin orientation. If True, the calculation must be spin-polarized.
        """
        self.filename = filename
        self.occu_tol = occu_tol
        self.separate_spins = separate_spins

        with zopen(filename, mode="r") as file:
            self.ispin = int(file.readline().split()[-1])

            # useless header information
            for _ in range(4):
                file.readline()

            self.nelect, self.nkpt, self.nbands = list(map(int, file.readline().split()))

            self.kpoints = []
            self.kpoints_weights = []
            if self.ispin == 2:
                self.eigenvalues = {
                    Spin.up: np.zeros((self.nkpt, self.nbands, 2)),
                    Spin.down: np.zeros((self.nkpt, self.nbands, 2)),
                }
            else:
                self.eigenvalues = {Spin.up: np.zeros((self.nkpt, self.nbands, 2))}

            ikpt = -1
            for line in file:
                if re.search(r"(\s+[\-+0-9eE.]+){4}", str(line)):
                    ikpt += 1
                    kpt = list(map(float, line.split()))
                    self.kpoints.append(kpt[:-1])
                    self.kpoints_weights.append(kpt[-1])
                    for i in range(self.nbands):
                        sl = list(map(float, file.readline().split()))
                        if len(sl) == 3:
                            self.eigenvalues[Spin.up][ikpt, i, 0] = sl[1]
                            self.eigenvalues[Spin.up][ikpt, i, 1] = sl[2]
                        elif len(sl) == 5:
                            self.eigenvalues[Spin.up][ikpt, i, 0] = sl[1]
                            self.eigenvalues[Spin.up][ikpt, i, 1] = sl[3]
                            self.eigenvalues[Spin.down][ikpt, i, 0] = sl[2]
                            self.eigenvalues[Spin.down][ikpt, i, 1] = sl[4]

    @property
    def eigenvalue_band_properties(self):
        """
        Band properties from the eigenvalues as a tuple,
        (band gap, cbm, vbm, is_band_gap_direct). In the case of separate_spins=True,
        the band gap, cbm, vbm, and is_band_gap_direct are each lists of length 2,
        with index 0 representing the spin-up channel and index 1 representing
        the spin-down channel.
        """
        vbm = -float("inf")
        vbm_kpoint = None
        cbm = float("inf")
        cbm_kpoint = None
        vbm_spins = []
        vbm_spins_kpoints = []
        cbm_spins = []
        cbm_spins_kpoints = []
        if self.separate_spins and len(self.eigenvalues) != 2:
            raise ValueError("The separate_spins flag can only be True if ISPIN = 2")

        for d in self.eigenvalues.values():
            if self.separate_spins:
                vbm = -float("inf")
                cbm = float("inf")
            for k, val in enumerate(d):
                for eigenval, occu in val:
                    if occu > self.occu_tol and eigenval > vbm:
                        vbm = eigenval
                        vbm_kpoint = k
                    elif occu <= self.occu_tol and eigenval < cbm:
                        cbm = eigenval
                        cbm_kpoint = k
            if self.separate_spins:
                vbm_spins.append(vbm)
                vbm_spins_kpoints.append(vbm_kpoint)
                cbm_spins.append(cbm)
                cbm_spins_kpoints.append(cbm_kpoint)
        if self.separate_spins:
            return (
                [max(cbm_spins[0] - vbm_spins[0], 0), max(cbm_spins[1] - vbm_spins[1], 0)],
                [cbm_spins[0], cbm_spins[1]],
                [vbm_spins[0], vbm_spins[1]],
                [vbm_spins_kpoints[0] == cbm_spins_kpoints[0], vbm_spins_kpoints[1] == cbm_spins_kpoints[1]],
            )
        return max(cbm - vbm, 0), cbm, vbm, vbm_kpoint == cbm_kpoint


@dataclass
class Waveder(MSONable):
    """Representation of the WAVEDER file.

    The LOPTICS tag produces a WAVEDER file which contains the derivative of the orbitals with respect to k.
    Since the data is complex, we need to split it into the real and imaginary parts for JSON serialization.

    Note:
        The way that VASP writes the WAVEDER and WAVEDERF has slightly different logic when indexing the bands.
        This results in the formatted WAVDERF only indexing between filled bands. (i.e. all the matrix elements
        are between the states i=1:8 and j=1:8 in a two atom Si calculation, which is likely a VASP bug).
        As such, it is recommended to used the hidden ``LVEL=.True.`` flag in VASP which will force indexing over
        all bands.

    The order of the indices of the data are:
    [
        band index1,
        band index2,
        kpoint index,
        spin index,
        cartesian direction,
    ]

    Attributes:
        cder_real: Real part of the derivative of the orbitals with respect to k.
        cder_imag: Imaginary part of the derivative of the orbitals with respect to k.

    Author: Miguel Dias Costa, Kamal Choudhary, Jimmy-Xuan Shen
    """

    cder_real: np.ndarray
    cder_imag: np.ndarray

    @classmethod
    def from_formatted(cls, filename: str) -> Self:
        """Reads the WAVEDERF file and returns a Waveder object.

        Note: This file is only produced when LOPTICS is true AND vasp has been
        recompiled after uncommenting the line that calls
        WRT_CDER_BETWEEN_STATES_FORMATTED in linear_optics.F
        It is recommended to use `from_binary` instead since the binary file is
        much smaller and contains the same information.

        Args:
            filename (str): The name of the WAVEDER file.

        Returns:
            A Waveder object.
        """
        with zopen(filename, mode="rt") as file:
            nspin, nkpts, nbands = file.readline().split()
        # 1 and 4 are the eigenvalues of the bands (this data is missing in the WAVEDER file)
        # 6:12 are the complex matrix elements in each cartesian direction.
        data = np.loadtxt(filename, skiprows=1, usecols=(1, 4, 6, 7, 8, 9, 10, 11))
        data = data.reshape(int(nspin), int(nkpts), int(nbands), int(nbands), 8)  # slowest to fastest
        cder_real = data[:, :, :, :, 2::2]
        cder_imag = data[:, :, :, :, 3::2]
        # change to [band1, band2, kpt, spin, cartesian]
        cder_real = np.transpose(cder_real, (2, 3, 1, 0, 4))
        cder_imag = np.transpose(cder_imag, (2, 3, 1, 0, 4))
        # TODO add eigenvalues?
        return cls(cder_real, cder_imag)

    @classmethod
    def from_binary(cls, filename: str, data_type: str = "complex64") -> Self:
        """Read the WAVEDER file and returns a Waveder object.

        Args:
            filename: Name of file containing WAVEDER.
            data_type: Data type of the WAVEDER file. Default is complex64.
                If the file was generated with the "gamma" version of VASP,
                the data type can be either "float64" or "float32".

        Returns:
            Waveder object.
        """
        with open(filename, "rb") as file:

            def read_data(dtype):
                """Read records from Fortran binary file and convert to np.array of given dtype."""
                data = b""
                while True:
                    prefix = np.fromfile(file, dtype=np.int32, count=1)[0]
                    data += file.read(abs(prefix))
                    suffix = np.fromfile(file, dtype=np.int32, count=1)[0]
                    if abs(prefix) - abs(suffix):
                        raise RuntimeError(
                            f"Read wrong amount of bytes.\nExpected: {prefix}, read: {len(data)}, suffix: {suffix}."
                        )
                    if prefix > 0:
                        break
                return np.frombuffer(data, dtype=dtype)

            nbands, nelect, nk, ispin = read_data(np.int32)
            _ = read_data(np.float64)  # nodes_in_dielectric_function
            _ = read_data(np.float64)  # wplasmon
            me_datatype = np.dtype(data_type)
            cder = read_data(me_datatype)

            cder_data = cder.reshape((3, ispin, nk, nelect, nbands)).T
            return cls(cder_data.real, cder_data.imag)

    @property
    def cder(self):
        """Return the complex derivative of the orbitals with respect to k."""
        if self.cder_real.shape[0] != self.cder_real.shape[1]:  # pragma: no cover
            warnings.warn(
                "Not all band pairs are present in the WAVEDER file."
                "If you want to get all the matrix elements set LVEL=.True. in the INCAR."
            )
        return self.cder_real + 1j * self.cder_imag

    @property
    def nspin(self):
        """Returns the number of spin channels."""
        return self.cder_real.shape[3]

    @property
    def nkpoints(self):
        """Returns the number of k-points."""
        return self.cder_real.shape[2]

    @property
    def nbands(self):
        """Returns the number of bands."""
        return self.cder_real.shape[0]

    def get_orbital_derivative_between_states(self, band_i, band_j, kpoint, spin, cart_dir):
        """
        Method returning a value
        between bands band_i and band_j for k-point index, spin-channel and Cartesian direction.

        Args:
            band_i (int): Index of band i
            band_j (int): Index of band j
            kpoint (int): Index of k-point
            spin   (int): Index of spin-channel (0 or 1)
            cart_dir (int): Index of Cartesian direction (0,1,2)

        Returns:
            a float value
        """
        return self.cder[band_i, band_j, kpoint, spin, cart_dir]


@dataclass
class WSWQ(MSONable):
    r"""
    Class for reading a WSWQ file.
    The WSWQ file is used to calculation the wave function overlaps between
        - W: Wavefunctions in the current directory's WAVECAR file
        - WQ: Wavefunctions stored in a filed named the WAVECAR.qqq.

    The overlap is computed using the overlap operator S
    which make the PAW wavefunctions orthogonormal:
        <W_k,m| S | W_k,n> = \delta_{mn}

    The WSWQ file contains matrix elements of the overlap operator S evaluated
    between the planewave wavefunctions W and WQ:
        COVL_k,mn = < W_s,k,m | S | WQ_s,k,n >

    The indices of WSWQ.data are:
        [spin][kpoint][band_i][band_j]

    Attributes:
        nspin: Number of spin channels
        nkpoints: Number of k-points
        nbands: Number of bands
        me_real: Real part of the overlap matrix elements
        me_imag: Imaginary part of the overlap matrix elements
    """

    nspin: int
    nkpoints: int
    nbands: int
    me_real: np.ndarray
    me_imag: np.ndarray

    @property
    def data(self):
        """Complex overlap matrix."""
        return self.me_real + 1j * self.me_imag

    @classmethod
    def from_file(cls, filename: str) -> Self:
        """Constructs a WSWQ object from a file.

        Args:
            filename (str): Name of WSWQ file.

        Returns:
            WSWQ object.
        """
        # Grab the spin and kpoint values from lines containing "spin"
        spin_res = regrep(
            filename,
            {"spin": r"spin\s*=\s*(\d+)\s?\,\s?kpoint\s*=\s*(\d+)"},
            reverse=True,
            terminate_on_match=True,
            postprocess=int,
        )["spin"]
        (nspin, nkpoints), _ = spin_res[0]
        # Grab the index values from the parts with "i    =" and "j    ="
        ij_res = regrep(
            filename,
            {"ij": r"i\s*=\s*(\d+)\s?\,\s?j\s*=\s*(\d+)"},
            reverse=True,
            terminate_on_match=True,
            postprocess=int,
        )["ij"]
        (nbands, _), _ = ij_res[0]
        # Grab the matrix elements from the parts after the ":"
        data_res = regrep(
            filename,
            {"data": r"\:\s*([-+]?\d*\.\d+)\s+([-+]?\d*\.\d+)"},
            reverse=False,
            terminate_on_match=False,
            postprocess=float,
        )["data"]
        assert len(data_res) == nspin * nkpoints * nbands * nbands

        data = np.array([complex(real_part, img_part) for (real_part, img_part), _ in data_res])

        # NOTE: loop order (slow->fast) spin -> kpoint -> j -> i
        data = data.reshape((nspin, nkpoints, nbands, nbands))
        data = np.swapaxes(data, 2, 3)  # swap i and j
        return cls(nspin=nspin, nkpoints=nkpoints, nbands=nbands, me_real=np.real(data), me_imag=np.imag(data))


class UnconvergedVASPWarning(Warning):
    """Warning for unconverged vasp run."""<|MERGE_RESOLUTION|>--- conflicted
+++ resolved
@@ -4501,13 +4501,8 @@
             self.Gpoints = [None for _ in range(self.nk)]
             self.kpoints = []
             if spin == 2:
-<<<<<<< HEAD
-                self.coeffs = [[[None for i in range(self.nb)] for j in range(self.nk)] for _ in range(spin)]
+                self.coeffs = [[[None for _ in range(self.nb)] for _ in range(self.nk)] for _ in range(spin)]
                 self.band_energy: list = [[] for _ in range(spin)]
-=======
-                self.coeffs = [[[None for _ in range(self.nb)] for _ in range(self.nk)] for _ in range(spin)]
-                self.band_energy = [[] for _ in range(spin)]
->>>>>>> 0e57abf3
             else:
                 self.coeffs = [[None for i in range(self.nb)] for j in range(self.nk)]
                 self.band_energy = []
