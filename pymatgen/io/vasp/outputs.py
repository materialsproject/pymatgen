"""Classes for reading/manipulating/writing VASP output files."""

from __future__ import annotations

import datetime
import itertools
import logging
import math
import os
import re
import warnings
import xml.etree.ElementTree as ET
from collections import defaultdict
from dataclasses import dataclass
from glob import glob
from io import StringIO
from pathlib import Path
from typing import Literal

import numpy as np
from monty.io import reverse_readfile, zopen
from monty.json import MSONable, jsanitize
from monty.os.path import zpath
from monty.re import regrep

from pymatgen.core.composition import Composition
from pymatgen.core.lattice import Lattice
from pymatgen.core.periodic_table import Element
from pymatgen.core.structure import Structure
from pymatgen.core.units import unitized
from pymatgen.electronic_structure.bandstructure import (
    BandStructure,
    BandStructureSymmLine,
    get_reconstructed_band_structure,
)
from pymatgen.electronic_structure.core import Magmom, Orbital, OrbitalType, Spin
from pymatgen.electronic_structure.dos import CompleteDos, Dos
from pymatgen.entries.computed_entries import ComputedEntry, ComputedStructureEntry
from pymatgen.io.common import VolumetricData as BaseVolumetricData
from pymatgen.io.core import ParseError
from pymatgen.io.vasp.inputs import Incar, Kpoints, Poscar, Potcar
from pymatgen.io.wannier90 import Unk
from pymatgen.util.io_utils import clean_lines, micro_pyawk
from pymatgen.util.num import make_symmetric_matrix_from_upper_tri

logger = logging.getLogger(__name__)


def _parse_parameters(val_type, val):
    """
    Helper function to convert a Vasprun parameter into the proper type.
    Boolean, int and float types are converted.

    Args:
        val_type: Value type parsed from vasprun.xml.
        val: Actual string value parsed for vasprun.xml.
    """
    if val_type == "logical":
        return val == "T"
    if val_type == "int":
        return int(val)
    if val_type == "string":
        return val.strip()
    return float(val)


def _parse_v_parameters(val_type, val, filename, param_name):
    """
    Helper function to convert a Vasprun array-type parameter into the proper
    type. Boolean, int and float types are converted.

    Args:
        val_type: Value type parsed from vasprun.xml.
        val: Actual string value parsed for vasprun.xml.
        filename: Fullpath of vasprun.xml. Used for robust error handling.
            E.g., if vasprun.xml contains *** for some Incar parameters,
            the code will try to read from an INCAR file present in the same
            directory.
        param_name: Name of parameter.

    Returns:
        Parsed value.
    """
    err = ValueError("Error in parsing vasprun.xml")
    if val_type == "logical":
        val = [i == "T" for i in val.split()]
    elif val_type == "int":
        try:
            val = [int(i) for i in val.split()]
        except ValueError:
            # Fix for stupid error in vasprun sometimes which displays
            # LDAUL/J as 2****
            val = _parse_from_incar(filename, param_name)
            if val is None:
                raise err
    elif val_type == "string":
        val = val.split()
    else:
        try:
            val = [float(i) for i in val.split()]
        except ValueError:
            # Fix for stupid error in vasprun sometimes which displays
            # MAGMOM as 2****
            val = _parse_from_incar(filename, param_name)
            if val is None:
                raise err
    return val


def _parse_varray(elem):
    if elem.get("type") == "logical":
        m = [[i == "T" for i in v.text.split()] for v in elem]
    else:
        m = [[_vasprun_float(i) for i in v.text.split()] for v in elem]
    return m


def _parse_from_incar(filename, key):
    """Helper function to parse a parameter from the INCAR."""
    dirname = os.path.dirname(filename)
    for f in os.listdir(dirname):
        if re.search(r"INCAR", f):
            warnings.warn("INCAR found. Using " + key + " from INCAR.")
            incar = Incar.from_file(os.path.join(dirname, f))
            if key in incar:
                return incar[key]
            return None
    return None


def _vasprun_float(f):
    """
    Large numbers are often represented as ********* in the vasprun.
    This function parses these values as np.nan.
    """
    try:
        return float(f)
    except ValueError as e:
        f = f.strip()
        if f == "*" * len(f):
            warnings.warn("Float overflow (*******) encountered in vasprun")
            return np.nan
        raise e


class Vasprun(MSONable):
    """
    Vastly improved cElementTree-based parser for vasprun.xml files. Uses
    iterparse to support incremental parsing of large files.
    Speedup over Dom is at least 2x for smallish files (~1Mb) to orders of
    magnitude for larger files (~10Mb).

    **VASP results**

    .. attribute:: ionic_steps

        All ionic steps in the run as a list of
        {"structure": structure at end of run,
        "electronic_steps": {All electronic step data in vasprun file},
        "stresses": stress matrix}

    .. attribute:: tdos

        Total dos calculated at the end of run.

    .. attribute:: idos

        Integrated dos calculated at the end of run.

    .. attribute:: pdos

        List of list of PDos objects. Access as pdos[atomindex][orbitalindex]

    .. attribute:: efermi

        Fermi energy

    .. attribute:: eigenvalues

        Available only if parse_eigen=True. Final eigenvalues as a dict of
        {(spin, kpoint index):[[eigenvalue, occu]]}.
        This representation is based on actual ordering in VASP and is meant as
        an intermediate representation to be converted into proper objects. The
        kpoint index is 0-based (unlike the 1-based indexing in VASP).

    .. attribute:: projected_eigenvalues

        Final projected eigenvalues as a dict of {spin: nd-array}. To access
        a particular value, you need to do
        Vasprun.projected_eigenvalues[spin][kpoint index][band index][atom index][orbital_index]
        This representation is based on actual ordering in VASP and is meant as
        an intermediate representation to be converted into proper objects. The
        kpoint, band and atom indices are 0-based (unlike the 1-based indexing
        in VASP).

    .. attribute:: projected_magnetisation

        Final projected magnetisation as a numpy array with the shape (nkpoints, nbands,
        natoms, norbitals, 3). Where the last axis is the contribution in the 3
        Cartesian directions. This attribute is only set if spin-orbit coupling
        (LSORBIT = True) or non-collinear magnetism (LNONCOLLINEAR = True) is turned
        on in the INCAR.

    .. attribute:: other_dielectric

        Dictionary, with the tag comment as key, containing other variants of
        the real and imaginary part of the dielectric constant (e.g., computed
        by RPA) in function of the energy (frequency). Optical properties (e.g.
        absorption coefficient) can be obtained through this.
        The data is given as a tuple of 3 values containing each of them
        the energy, the real part tensor, and the imaginary part tensor
        ([energies],[[real_partxx,real_partyy,real_partzz,real_partxy,
        real_partyz,real_partxz]],[[imag_partxx,imag_partyy,imag_partzz,
        imag_partxy, imag_partyz, imag_partxz]])

    .. attribute:: nionic_steps

        The total number of ionic steps. This number is always equal
        to the total number of steps in the actual run even if
        ionic_step_skip is used.

    .. attribute:: force_constants

        Force constants computed in phonon DFPT run(IBRION = 8).
        The data is a 4D numpy array of shape (natoms, natoms, 3, 3).

    .. attribute:: normalmode_eigenvals

        Normal mode frequencies.
        1D numpy array of size 3*natoms.

    .. attribute:: normalmode_eigenvecs

        Normal mode eigen vectors.
        3D numpy array of shape (3*natoms, natoms, 3).

    .. attribute:: md_data

        Available only for ML MD runs, i.e., INCAR with ML_LMLFF = .TRUE.
        md_data is a list of dict with the following format:

        [
            {
                'energy': {
                    'e_0_energy': -525.07195568,
                    'e_fr_energy': -525.07195568,
                    'e_wo_entrp': -525.07195568,
                    'kinetic': 3.17809233,
                    'lattice kinetic': 0.0,
                    'nosekinetic': 1.323e-05,
                    'nosepot': 0.0,
                    'total': -521.89385012
                    },
                'forces': [[0.17677989, 0.48309874, 1.85806696], ...],
                'structure': Structure object
            }
        ]

    **VASP inputs**

    .. attribute:: incar

        Incar object for parameters specified in INCAR file.

    .. attribute:: parameters

        Incar object with parameters that vasp actually used, including all
        defaults.

    .. attribute:: kpoints

        Kpoints object for KPOINTS specified in run.

    .. attribute:: actual_kpoints

        List of actual kpoints, e.g.,
        [[0.25, 0.125, 0.08333333], [-0.25, 0.125, 0.08333333],
        [0.25, 0.375, 0.08333333], ....]

    .. attribute:: actual_kpoints_weights

        List of kpoint weights, E.g.,
        [0.04166667, 0.04166667, 0.04166667, 0.04166667, 0.04166667, ....]

    .. attribute:: atomic_symbols

        List of atomic symbols, e.g., ["Li", "Fe", "Fe", "P", "P", "P"]

    .. attribute:: potcar_symbols

        List of POTCAR symbols. e.g.,
        ["PAW_PBE Li 17Jan2003", "PAW_PBE Fe 06Sep2000", ..]

    Author: Shyue Ping Ong
    """

    def __init__(
        self,
        filename,
        ionic_step_skip=None,
        ionic_step_offset=0,
        parse_dos=True,
        parse_eigen=True,
        parse_projected_eigen=False,
        parse_potcar_file=True,
        occu_tol=1e-8,
        separate_spins=False,
        exception_on_bad_xml=True,
    ):
        """
        Args:
            filename (str): Filename to parse
            ionic_step_skip (int): If ionic_step_skip is a number > 1,
                only every ionic_step_skip ionic steps will be read for
                structure and energies. This is very useful if you are parsing
                very large vasprun.xml files and you are not interested in every
                single ionic step. Note that the final energies may not be the
                actual final energy in the vasprun.
            ionic_step_offset (int): Used together with ionic_step_skip. If set,
                the first ionic step read will be offset by the amount of
                ionic_step_offset. For example, if you want to start reading
                every 10th structure but only from the 3rd structure onwards,
                set ionic_step_skip to 10 and ionic_step_offset to 3. Main use
                case is when doing statistical structure analysis with
                extremely long time scale multiple VASP calculations of
                varying numbers of steps.
            parse_dos (bool): Whether to parse the dos. Defaults to True. Set
                to False to shave off significant time from the parsing if you
                are not interested in getting those data.
            parse_eigen (bool): Whether to parse the eigenvalues. Defaults to
                True. Set to False to shave off significant time from the
                parsing if you are not interested in getting those data.
            parse_projected_eigen (bool): Whether to parse the projected
                eigenvalues and magnetisation. Defaults to False. Set to True to obtain
                projected eigenvalues and magnetisation. **Note that this can take an
                extreme amount of time and memory.** So use this wisely.
            parse_potcar_file (bool/str): Whether to parse the potcar file to read
                the potcar hashes for the potcar_spec attribute. Defaults to True,
                where no hashes will be determined and the potcar_spec dictionaries
                will read {"symbol": ElSymbol, "hash": None}. By Default, looks in
                the same directory as the vasprun.xml, with same extensions as
                 Vasprun.xml. If a string is provided, looks at that filepath.
            occu_tol (float): Sets the minimum tol for the determination of the
                vbm and cbm. Usually the default of 1e-8 works well enough,
                but there may be pathological cases.
            separate_spins (bool): Whether the band gap, CBM, and VBM should be
                reported for each individual spin channel. Defaults to False,
                which computes the eigenvalue band properties independent of
                the spin orientation. If True, the calculation must be spin-polarized.
            exception_on_bad_xml (bool): Whether to throw a ParseException if a
                malformed XML is detected. Default to True, which ensures only
                proper vasprun.xml are parsed. You can set to False if you want
                partial results (e.g., if you are monitoring a calculation during a
                run), but use the results with care. A warning is issued.
        """
        self.filename = filename
        self.ionic_step_skip = ionic_step_skip
        self.ionic_step_offset = ionic_step_offset
        self.occu_tol = occu_tol
        self.separate_spins = separate_spins
        self.exception_on_bad_xml = exception_on_bad_xml

        with zopen(filename, "rt") as f:
            if ionic_step_skip or ionic_step_offset:
                # remove parts of the xml file and parse the string
                run = f.read()
                steps = run.split("<calculation>")
                # The text before the first <calculation> is the preamble!
                preamble = steps.pop(0)
                self.nionic_steps = len(steps)
                new_steps = steps[ionic_step_offset :: int(ionic_step_skip)]
                # add the tailing information in the last step from the run
                to_parse = "<calculation>".join(new_steps)
                if steps[-1] != new_steps[-1]:
                    to_parse = f"{preamble}<calculation>{to_parse}{steps[-1].split('</calculation>')[-1]}"
                else:
                    to_parse = f"{preamble}<calculation>{to_parse}"
                self._parse(
                    StringIO(to_parse),
                    parse_dos=parse_dos,
                    parse_eigen=parse_eigen,
                    parse_projected_eigen=parse_projected_eigen,
                )
            else:
                self._parse(
                    f,
                    parse_dos=parse_dos,
                    parse_eigen=parse_eigen,
                    parse_projected_eigen=parse_projected_eigen,
                )
                self.nionic_steps = len(self.ionic_steps)

            if parse_potcar_file:
                self.update_potcar_spec(parse_potcar_file)
                self.update_charge_from_potcar(parse_potcar_file)

        if self.incar.get("ALGO") not in ["CHI", "BSE"] and not self.converged and self.parameters.get("IBRION") != 0:
            msg = f"{filename} is an unconverged VASP run.\n"
            msg += f"Electronic convergence reached: {self.converged_electronic}.\n"
            msg += f"Ionic convergence reached: {self.converged_ionic}."
            warnings.warn(msg, UnconvergedVASPWarning)

    def _parse(self, stream, parse_dos, parse_eigen, parse_projected_eigen):
        self.efermi = self.eigenvalues = self.projected_eigenvalues = self.projected_magnetisation = None
        self.dielectric_data = {}
        self.other_dielectric = {}
        self.incar = {}
        ionic_steps = []

        md_data = []
        parsed_header = False
        try:
            for _, elem in ET.iterparse(stream):
                tag = elem.tag
                if not parsed_header:
                    if tag == "generator":
                        self.generator = self._parse_params(elem)
                    elif tag == "incar":
                        self.incar = self._parse_params(elem)
                    elif tag == "kpoints":
                        if not hasattr(self, "kpoints"):
                            self.kpoints, self.actual_kpoints, self.actual_kpoints_weights = self._parse_kpoints(elem)
                    elif tag == "parameters":
                        self.parameters = self._parse_params(elem)
                    elif tag == "structure" and elem.attrib.get("name") == "initialpos":
                        self.initial_structure = self._parse_structure(elem)
                    elif tag == "atominfo":
                        self.atomic_symbols, self.potcar_symbols = self._parse_atominfo(elem)
                        self.potcar_spec = [{"titel": p, "hash": None} for p in self.potcar_symbols]
                if tag == "calculation":
                    parsed_header = True
                    if not self.parameters.get("LCHIMAG", False):
                        ionic_steps.append(self._parse_calculation(elem))
                    else:
                        ionic_steps.extend(self._parse_chemical_shielding_calculation(elem))
                elif parse_dos and tag == "dos":
                    try:
                        self.tdos, self.idos, self.pdos = self._parse_dos(elem)
                        self.efermi = self.tdos.efermi
                        self.dos_has_errors = False
                    except Exception:
                        self.dos_has_errors = True
                elif parse_eigen and tag == "eigenvalues":
                    self.eigenvalues = self._parse_eigen(elem)
                elif parse_projected_eigen and tag == "projected":
                    self.projected_eigenvalues, self.projected_magnetisation = self._parse_projected_eigen(elem)
                elif tag == "dielectricfunction":
                    if (
                        "comment" not in elem.attrib
                        or elem.attrib["comment"] == "INVERSE MACROSCOPIC DIELECTRIC TENSOR (including "
                        "local field effects in RPA (Hartree))"
                    ):
                        if "density" not in self.dielectric_data:
                            self.dielectric_data["density"] = self._parse_diel(elem)
                        elif "velocity" not in self.dielectric_data:
                            # "velocity-velocity" is also named
                            # "current-current" in OUTCAR
                            self.dielectric_data["velocity"] = self._parse_diel(elem)
                        else:
                            raise NotImplementedError("This vasprun.xml has >2 unlabelled dielectric functions")
                    else:
                        comment = elem.attrib["comment"]
                        # VASP 6+ has labels for the density and current
                        # derived dielectric constants
                        if comment == "density-density":
                            self.dielectric_data["density"] = self._parse_diel(elem)
                        elif comment == "current-current":
                            self.dielectric_data["velocity"] = self._parse_diel(elem)
                        else:
                            self.other_dielectric[comment] = self._parse_diel(elem)

                elif tag == "varray" and elem.attrib.get("name") == "opticaltransitions":
                    self.optical_transition = np.array(_parse_varray(elem))
                elif tag == "structure" and elem.attrib.get("name") == "finalpos":
                    self.final_structure = self._parse_structure(elem)
                elif tag == "dynmat":
                    hessian, eigenvalues, eigenvectors = self._parse_dynmat(elem)
                    # n_atoms is not the total number of atoms, only those for which force constants were calculated
                    # https://github.com/materialsproject/pymatgen/issues/3084
                    n_atoms = len(hessian) // 3
                    hessian = np.array(hessian)
                    self.force_constants = np.zeros((n_atoms, n_atoms, 3, 3), dtype="double")
                    for ii in range(n_atoms):
                        for jj in range(n_atoms):
                            self.force_constants[ii, jj] = hessian[ii * 3 : (ii + 1) * 3, jj * 3 : (jj + 1) * 3]
                    phonon_eigenvectors = []
                    for ev in eigenvectors:
                        phonon_eigenvectors.append(np.array(ev).reshape(n_atoms, 3))
                    self.normalmode_eigenvals = np.array(eigenvalues)
                    self.normalmode_eigenvecs = np.array(phonon_eigenvectors)
                elif self.incar.get("ML_LMLFF"):
                    if tag == "structure" and elem.attrib.get("name") is None:
                        md_data.append({})
                        md_data[-1]["structure"] = self._parse_structure(elem)
                    elif tag == "varray" and elem.attrib.get("name") == "forces":
                        md_data[-1]["forces"] = _parse_varray(elem)
                    elif tag == "energy":
                        d = {i.attrib["name"]: float(i.text) for i in elem.findall("i")}
                        if "kinetic" in d:
                            md_data[-1]["energy"] = {i.attrib["name"]: float(i.text) for i in elem.findall("i")}
        except ET.ParseError as exc:
            if self.exception_on_bad_xml:
                raise exc
            warnings.warn(
                "XML is malformed. Parsing has stopped but partial data is available.",
                UserWarning,
            )
        self.ionic_steps = ionic_steps
        self.md_data = md_data
        self.vasp_version = self.generator["version"]

    @property
    def structures(self):
        """
        Returns:
             List of Structure objects for the structure at each ionic step.
        """
        return [step["structure"] for step in self.ionic_steps]

    @property
    def epsilon_static(self):
        """
        Property only available for DFPT calculations.

        Returns:
            The static part of the dielectric constant. Present when it's a DFPT run
            (LEPSILON=TRUE)
        """
        return self.ionic_steps[-1].get("epsilon", [])

    @property
    def epsilon_static_wolfe(self):
        """
        Property only available for DFPT calculations.

        Returns:
            The static part of the dielectric constant without any local field
            effects. Present when it's a DFPT run (LEPSILON=TRUE)
        """
        return self.ionic_steps[-1].get("epsilon_rpa", [])

    @property
    def epsilon_ionic(self):
        """
        Property only available for DFPT calculations and when IBRION=5, 6, 7 or 8.

        Returns:
            The ionic part of the static dielectric constant. Present when it's a
            DFPT run (LEPSILON=TRUE) and IBRION=5, 6, 7 or 8
        """
        return self.ionic_steps[-1].get("epsilon_ion", [])

    @property
    def dielectric(self):
        """
        Returns:
            The real and imaginary part of the dielectric constant (e.g., computed
            by RPA) in function of the energy (frequency). Optical properties (e.g.
            absorption coefficient) can be obtained through this.
            The data is given as a tuple of 3 values containing each of them
            the energy, the real part tensor, and the imaginary part tensor
            ([energies],[[real_partxx,real_partyy,real_partzz,real_partxy,
            real_partyz,real_partxz]],[[imag_partxx,imag_partyy,imag_partzz,
            imag_partxy, imag_partyz, imag_partxz]]).
        """
        return self.dielectric_data["density"]

    @property
    def optical_absorption_coeff(self):
        """
        Calculate the optical absorption coefficient
        from the dielectric constants. Note that this method is only
        implemented for optical properties calculated with GGA and BSE.

        Returns:
            optical absorption coefficient in list
        """
        if self.dielectric_data["density"]:
            real_avg = [
                sum(self.dielectric_data["density"][1][i][0:3]) / 3
                for i in range(len(self.dielectric_data["density"][0]))
            ]
            imag_avg = [
                sum(self.dielectric_data["density"][2][i][0:3]) / 3
                for i in range(len(self.dielectric_data["density"][0]))
            ]

            def f(freq, real, imag):
                """
                The optical absorption coefficient calculated in terms of
                equation, the unit is in cm-1.
                """
                hc = 1.23984 * 1e-4  # plank constant times speed of light, in the unit of eV*cm
                return 2 * 3.14159 * np.sqrt(np.sqrt(real**2 + imag**2) - real) * np.sqrt(2) / hc * freq

            absorption_coeff = [
                f(freq, real, imag) for freq, real, imag in zip(self.dielectric_data["density"][0], real_avg, imag_avg)
            ]
        return absorption_coeff

    @property
    def converged_electronic(self):
        """
        Returns:
            True if electronic step convergence has been reached in the final
            ionic step.
        """
        final_esteps = self.ionic_steps[-1]["electronic_steps"] if self.incar not in ["CHI"] else 0
        # In a response function run there is no ionic steps, there is no scf step
        if "LEPSILON" in self.incar and self.incar["LEPSILON"]:
            i = 1
            to_check = {"e_wo_entrp", "e_fr_energy", "e_0_energy"}
            while set(final_esteps[i]) == to_check:
                i += 1
            return i + 1 != self.parameters["NELM"]
        return len(final_esteps) < self.parameters["NELM"]

    @property
    def converged_ionic(self):
        """
        Returns:
            True if ionic step convergence has been reached, i.e. that vasp
            exited before reaching the max ionic steps for a relaxation run.
        """
        nsw = self.parameters.get("NSW", 0)
        return nsw <= 1 or len(self.ionic_steps) < nsw

    @property
    def converged(self):
        """
        Returns:
            True if a relaxation run is converged both ionically and
            electronically.
        """
        return self.converged_electronic and self.converged_ionic

    @property  # type: ignore
    @unitized("eV")
    def final_energy(self):
        """Final energy from the vasp run."""
        try:
            final_istep = self.ionic_steps[-1]
            total_energy = final_istep["e_0_energy"]

            # Addresses a bug in vasprun.xml. See https://www.vasp.at/forum/viewtopic.php?f=3&t=16942
            final_estep = final_istep["electronic_steps"][-1]
            electronic_energy_diff = final_estep["e_0_energy"] - final_estep["e_fr_energy"]
            total_energy_bugfix = np.round(electronic_energy_diff + final_istep["e_fr_energy"], 8)
            if np.abs(total_energy - total_energy_bugfix) > 1e-7:
                return total_energy_bugfix

            return total_energy
        except (IndexError, KeyError):
            warnings.warn(
                "Calculation does not have a total energy. "
                "Possibly a GW or similar kind of run. A value of "
                "infinity is returned."
            )
            return float("inf")

    @property
    def complete_dos(self):
        """
        A complete dos object which incorporates the total dos and all
        projected dos.
        """
        final_struct = self.final_structure
        pdoss = {final_struct[i]: pdos for i, pdos in enumerate(self.pdos)}
        return CompleteDos(self.final_structure, self.tdos, pdoss)

    @property
    def complete_dos_normalized(self) -> CompleteDos:
        """
        A CompleteDos object which incorporates the total DOS and all
        projected DOS. Normalized by the volume of the unit cell with
        units of states/eV/unit cell volume.
        """
        final_struct = self.final_structure
        pdoss = {final_struct[i]: pdos for i, pdos in enumerate(self.pdos)}
        return CompleteDos(self.final_structure, self.tdos, pdoss, normalize=True)

    @property
    def hubbards(self):
        """Hubbard U values used if a vasprun is a GGA+U run. {} otherwise."""
        symbols = [s.split()[1] for s in self.potcar_symbols]
        symbols = [re.split(r"_", s)[0] for s in symbols]
        if not self.incar.get("LDAU", False):
            return {}
        us = self.incar.get("LDAUU", self.parameters.get("LDAUU"))
        js = self.incar.get("LDAUJ", self.parameters.get("LDAUJ"))
        if len(js) != len(us):
            js = [0] * len(us)
        if len(us) == len(symbols):
            return {symbols[i]: us[i] - js[i] for i in range(len(symbols))}
        if sum(us) == 0 and sum(js) == 0:
            return {}
        raise VaspParseError("Length of U value parameters and atomic symbols are mismatched")

    @property
    def run_type(self):
        """
        Returns the run type. Currently detects GGA, metaGGA, HF, HSE, B3LYP,
        and hybrid functionals based on relevant INCAR tags. LDA is assigned if
        PAW POTCARs are used and no other functional is detected.

        Hubbard U terms and vdW corrections are detected automatically as well.
        """
        GGA_TYPES = {
            "RE": "revPBE",
            "PE": "PBE",
            "PS": "PBEsol",
            "RP": "revPBE+Padé",
            "AM": "AM05",
            "OR": "optPBE",
            "BO": "optB88",
            "MK": "optB86b",
            "--": "GGA",
        }

        METAGGA_TYPES = {
            "TPSS": "TPSS",
            "RTPSS": "revTPSS",
            "M06L": "M06-L",
            "MBJ": "modified Becke-Johnson",
            "SCAN": "SCAN",
            "R2SCAN": "R2SCAN",
            "RSCAN": "RSCAN",
            "MS0": "MadeSimple0",
            "MS1": "MadeSimple1",
            "MS2": "MadeSimple2",
        }

        IVDW_TYPES = {
            1: "DFT-D2",
            10: "DFT-D2",
            11: "DFT-D3",
            12: "DFT-D3-BJ",
            2: "TS",
            20: "TS",
            21: "TS-H",
            202: "MBD",
            4: "dDsC",
        }

        if self.parameters.get("AEXX", 1.00) == 1.00:
            rt = "HF"
        elif self.parameters.get("HFSCREEN", 0.30) == 0.30:
            rt = "HSE03"
        elif self.parameters.get("HFSCREEN", 0.20) == 0.20:
            rt = "HSE06"
        elif self.parameters.get("AEXX", 0.20) == 0.20:
            rt = "B3LYP"
        elif self.parameters.get("LHFCALC", True):
            rt = "PBEO or other Hybrid Functional"
        elif self.incar.get("METAGGA") and self.incar.get("METAGGA") not in [
            "--",
            "None",
        ]:
            incar_tag = self.incar.get("METAGGA", "").strip().upper()
            rt = METAGGA_TYPES.get(incar_tag, incar_tag)
        elif self.parameters.get("GGA"):
            incar_tag = self.parameters.get("GGA", "").strip().upper()
            rt = GGA_TYPES.get(incar_tag, incar_tag)
        elif self.potcar_symbols[0].split()[0] == "PAW":
            rt = "LDA"
        else:
            rt = "unknown"
            warnings.warn("Unknown run type!")

        if self.is_hubbard or self.parameters.get("LDAU", True):
            rt += "+U"

        if self.parameters.get("LUSE_VDW", False):
            rt += "+rVV10"
        elif self.incar.get("IVDW") in IVDW_TYPES:
            rt += "+vdW-" + IVDW_TYPES[self.incar.get("IVDW")]
        elif self.incar.get("IVDW"):
            rt += "+vdW-unknown"

        return rt

    @property
    def is_hubbard(self) -> bool:
        """True if run is a DFT+U run."""
        if len(self.hubbards) == 0:
            return False
        return sum(self.hubbards.values()) > 1e-8

    @property
    def is_spin(self) -> bool:
        """True if run is spin-polarized."""
        return self.parameters.get("ISPIN", 1) == 2

    def get_computed_entry(self, inc_structure=True, parameters=None, data=None, entry_id: str | None = None):
        """
        Returns a ComputedEntry or ComputedStructureEntry from the Vasprun.

        Args:
            inc_structure (bool): Set to True if you want
                ComputedStructureEntries to be returned instead of
                ComputedEntries.
            parameters (list): Input parameters to include. It has to be one of
                the properties supported by the Vasprun object. If
                parameters is None, a default set of parameters that are
                necessary for typical post-processing will be set.
            data (list): Output data to include. Has to be one of the properties
                supported by the Vasprun object.
            entry_id (str): Specify an entry id for the ComputedEntry. Defaults to
                "vasprun-{current datetime}"

        Returns:
            ComputedStructureEntry/ComputedEntry
        """
        if entry_id is None:
            entry_id = f"vasprun-{datetime.datetime.now()}"
        param_names = {
            "is_hubbard",
            "hubbards",
            "potcar_symbols",
            "potcar_spec",
            "run_type",
        }
        if parameters:
            param_names.update(parameters)
        params = {p: getattr(self, p) for p in param_names}
        data = {p: getattr(self, p) for p in data} if data is not None else {}

        if inc_structure:
            return ComputedStructureEntry(
                self.final_structure, self.final_energy, parameters=params, data=data, entry_id=entry_id
            )
        return ComputedEntry(
            self.final_structure.composition, self.final_energy, parameters=params, data=data, entry_id=entry_id
        )

    def get_band_structure(
        self,
        kpoints_filename: str | None = None,
        efermi: float | Literal["smart"] | None = None,
        line_mode: bool = False,
        force_hybrid_mode: bool = False,
    ) -> BandStructureSymmLine | BandStructure:
        """Get the band structure as a BandStructure object.

        Args:
            kpoints_filename: Full path of the KPOINTS file from which
                the band structure is generated.
                If none is provided, the code will try to intelligently
                determine the appropriate KPOINTS file by substituting the
                filename of the vasprun.xml with KPOINTS.
                The latter is the default behavior.
            efermi: The Fermi energy associated with the bandstructure, in eV. By
                default (None), uses the value reported by VASP in vasprun.xml. To
                manually set the Fermi energy, pass a float. Pass 'smart' to use the
                `calculate_efermi()` method, which calculates the Fermi level by first
                checking whether it lies within a small tolerance (by default 0.001 eV)
                of a band edge) If it does, the Fermi level is placed in the center of
                the bandgap. Otherwise, the value is identical to the value reported by
                VASP.
            line_mode: Force the band structure to be considered as
                a run along symmetry lines. (Default: False)
            force_hybrid_mode: Makes it possible to read in self-consistent band
                structure calculations for every type of functional. (Default: False)

        Returns:
            a BandStructure object (or more specifically a
            BandStructureSymmLine object if the run is detected to be a run
            along symmetry lines)

            Two types of runs along symmetry lines are accepted: non-sc with
            Line-Mode in the KPOINT file or hybrid, self-consistent with a
            uniform grid+a few kpoints along symmetry lines (explicit KPOINTS
            file) (it's not possible to run a non-sc band structure with hybrid
            functionals). The explicit KPOINTS file needs to have data on the
            kpoint label as commentary.
        """
        if not kpoints_filename:
            kpoints_filename = zpath(os.path.join(os.path.dirname(self.filename), "KPOINTS"))
        if kpoints_filename and not os.path.exists(kpoints_filename) and line_mode is True:
            raise VaspParseError("KPOINTS not found but needed to obtain band structure along symmetry lines.")

        if efermi == "smart":
            e_fermi = self.calculate_efermi()
        elif efermi is None:
            e_fermi = self.efermi
        else:
            e_fermi = efermi

        kpoint_file: Kpoints = None  # type: ignore
        if kpoints_filename and os.path.exists(kpoints_filename):
            kpoint_file = Kpoints.from_file(kpoints_filename)
        lattice_new = Lattice(self.final_structure.lattice.reciprocal_lattice.matrix)

        kpoints = [np.array(kpt) for kpt in self.actual_kpoints]

        p_eigenvals: defaultdict[Spin, list] = defaultdict(list)
        eigenvals: defaultdict[Spin, list] = defaultdict(list)

        nkpts = len(kpoints)

        for spin, v in self.eigenvalues.items():
            v = np.swapaxes(v, 0, 1)
            eigenvals[spin] = v[:, :, 0]

            if self.projected_eigenvalues:
                peigen = self.projected_eigenvalues[spin]
                # Original axes for self.projected_eigenvalues are kpoints,
                # band, ion, orb.
                # For BS input, we need band, kpoints, orb, ion.
                peigen = np.swapaxes(peigen, 0, 1)  # Swap kpoint and band axes
                peigen = np.swapaxes(peigen, 2, 3)  # Swap ion and orb axes

                p_eigenvals[spin] = peigen
                # for b in range(min_eigenvalues):
                #     p_eigenvals[spin].append(
                #         [{Orbital(orb): v for orb, v in enumerate(peigen[b, k])}
                #          for k in range(nkpts)])

        # check if we have an hybrid band structure computation
        # for this we look at the presence of the LHFCALC tag
        hybrid_band = False
        if self.parameters.get("LHFCALC", False) or 0.0 in self.actual_kpoints_weights:
            hybrid_band = True

        if kpoint_file is not None and kpoint_file.style == Kpoints.supported_modes.Line_mode:
            line_mode = True

        if line_mode:
            labels_dict = {}
            if hybrid_band or force_hybrid_mode:
                start_bs_index = 0
                for i in range(len(self.actual_kpoints)):
                    if self.actual_kpoints_weights[i] == 0.0:
                        start_bs_index = i
                        break
                for i in range(start_bs_index, len(kpoint_file.kpts)):
                    if kpoint_file.labels[i] is not None:
                        labels_dict[kpoint_file.labels[i]] = kpoint_file.kpts[i]
                # remake the data only considering line band structure k-points
                # (weight = 0.0 kpoints)
                nbands = len(eigenvals[Spin.up])
                kpoints = kpoints[start_bs_index:nkpts]
                up_eigen = [eigenvals[Spin.up][i][start_bs_index:nkpts] for i in range(nbands)]
                if self.projected_eigenvalues:
                    p_eigenvals[Spin.up] = [p_eigenvals[Spin.up][i][start_bs_index:nkpts] for i in range(nbands)]
                if self.is_spin:
                    down_eigen = [eigenvals[Spin.down][i][start_bs_index:nkpts] for i in range(nbands)]
                    eigenvals[Spin.up] = up_eigen
                    eigenvals[Spin.down] = down_eigen
                    if self.projected_eigenvalues:
                        p_eigenvals[Spin.down] = [
                            p_eigenvals[Spin.down][i][start_bs_index:nkpts] for i in range(nbands)
                        ]
                else:
                    eigenvals[Spin.up] = up_eigen
            else:
                if "" in kpoint_file.labels:
                    raise Exception(
                        "A band structure along symmetry lines "
                        "requires a label for each kpoint. "
                        "Check your KPOINTS file"
                    )
                labels_dict = dict(zip(kpoint_file.labels, kpoint_file.kpts))
                labels_dict.pop(None, None)
            return BandStructureSymmLine(
                kpoints,
                eigenvals,
                lattice_new,
                e_fermi,
                labels_dict,
                structure=self.final_structure,
                projections=p_eigenvals,
            )
        return BandStructure(
            kpoints,  # type: ignore[arg-type]
            eigenvals,  # type: ignore[arg-type]
            lattice_new,
            e_fermi,
            structure=self.final_structure,
            projections=p_eigenvals,  # type: ignore[arg-type]
        )

    @property
    def eigenvalue_band_properties(self):
        """
        Band properties from the eigenvalues as a tuple,
        (band gap, cbm, vbm, is_band_gap_direct). In the case of separate_spins=True,
        the band gap, cbm, vbm, and is_band_gap_direct are each lists of length 2,
        with index 0 representing the spin-up channel and index 1 representing
        the spin-down channel.
        """
        vbm = -float("inf")
        vbm_kpoint = None
        cbm = float("inf")
        cbm_kpoint = None
        vbm_spins = []
        vbm_spins_kpoints = []
        cbm_spins = []
        cbm_spins_kpoints = []
        if self.separate_spins and len(self.eigenvalues) != 2:
            raise ValueError("The separate_spins flag can only be True if ISPIN = 2")

        for d in self.eigenvalues.values():
            if self.separate_spins:
                vbm = -float("inf")
                cbm = float("inf")
            for k, val in enumerate(d):
                for eigenval, occu in val:
                    if occu > self.occu_tol and eigenval > vbm:
                        vbm = eigenval
                        vbm_kpoint = k
                    elif occu <= self.occu_tol and eigenval < cbm:
                        cbm = eigenval
                        cbm_kpoint = k
            if self.separate_spins:
                vbm_spins.append(vbm)
                vbm_spins_kpoints.append(vbm_kpoint)
                cbm_spins.append(cbm)
                cbm_spins_kpoints.append(cbm_kpoint)
        if self.separate_spins:
            return (
                [max(cbm_spins[0] - vbm_spins[0], 0), max(cbm_spins[1] - vbm_spins[1], 0)],
                [cbm_spins[0], cbm_spins[1]],
                [vbm_spins[0], vbm_spins[1]],
                [vbm_spins_kpoints[0] == cbm_spins_kpoints[0], vbm_spins_kpoints[1] == cbm_spins_kpoints[1]],
            )
        return max(cbm - vbm, 0), cbm, vbm, vbm_kpoint == cbm_kpoint

    def calculate_efermi(self, tol: float = 0.001):
        """
        Calculate the Fermi level using a robust algorithm.

        Sometimes VASP can put the Fermi level just inside of a band due to issues in
        the way band occupancies are handled. This algorithm tries to detect and correct
        for this bug.

        Slightly more details are provided here: https://www.vasp.at/forum/viewtopic.php?f=4&t=17981
        """
        # drop weights and set shape nbands, nkpoints
        all_eigs = np.concatenate([eigs[:, :, 0].transpose(1, 0) for eigs in self.eigenvalues.values()])

        def crosses_band(fermi):
            eigs_below = np.any(all_eigs < fermi, axis=1)
            eigs_above = np.any(all_eigs > fermi, axis=1)
            return np.any(eigs_above & eigs_below)

        def get_vbm_cbm(fermi):
            return np.max(all_eigs[all_eigs < fermi]), np.min(all_eigs[all_eigs > fermi])

        if not crosses_band(self.efermi):
            # Fermi doesn't cross a band; safe to use VASP Fermi level
            return self.efermi

        # if the Fermi level crosses a band, check if we are very close to band gap;
        # if so, then likely this is a VASP tetrahedron bug
        if not crosses_band(self.efermi + tol):
            # efermi placed slightly in the valence band
            # set Fermi level half way between valence and conduction bands
            vbm, cbm = get_vbm_cbm(self.efermi + tol)
            return (cbm + vbm) / 2

        if not crosses_band(self.efermi - tol):
            # efermi placed slightly in the conduction band
            # set Fermi level half way between valence and conduction bands
            vbm, cbm = get_vbm_cbm(self.efermi - tol)
            return (cbm + vbm) / 2

        # it is actually a metal
        return self.efermi

    def get_potcars(self, path):
        """
        :param path: Path to search for POTCARs
        :return: Potcar from path.
        """

        def get_potcar_in_path(p):
            for fn in os.listdir(os.path.abspath(p)):
                if fn.startswith("POTCAR") and ".spec" not in fn:
                    pc = Potcar.from_file(os.path.join(p, fn))
                    if {d.header for d in pc} == set(self.potcar_symbols):
                        return pc
            warnings.warn(f"No POTCAR file with matching TITEL fields was found in {os.path.abspath(p)}")
            return None

        if isinstance(path, (str, Path)):
            path = str(path)
            if "POTCAR" in path:
                potcar = Potcar.from_file(path)
                if {d.TITEL for d in potcar} != set(self.potcar_symbols):
                    raise ValueError("Potcar TITELs do not match Vasprun")
            else:
                potcar = get_potcar_in_path(path)
        elif isinstance(path, bool) and path:
            potcar = get_potcar_in_path(os.path.split(self.filename)[0])
        else:
            potcar = None

        return potcar

    def get_trajectory(self):
        """
        This method returns a Trajectory object, which is an alternative
        representation of self.structures into a single object. Forces are
        added to the Trajectory as site properties.

        Returns: a Trajectory
        """
        # required due to circular imports
        # TODO: fix pymatgen.core.trajectory so it does not load from io.vasp(!)
        from pymatgen.core.trajectory import Trajectory

        structs = []
        for step in self.ionic_steps:
            struct = step["structure"].copy()
            struct.add_site_property("forces", step["forces"])
            structs.append(struct)
        return Trajectory.from_structures(structs, constant_lattice=False)

    def update_potcar_spec(self, path):
        """
        :param path: Path to search for POTCARs
        :return: Potcar spec from path.
        """
        if potcar := self.get_potcars(path):
            self.potcar_spec = [
                {"titel": sym, "hash": ps.get_potcar_hash()}
                for sym in self.potcar_symbols
                for ps in potcar
                if ps.symbol == sym.split()[1]
            ]

    def update_charge_from_potcar(self, path):
        """
        Sets the charge of a structure based on the POTCARs found.

        :param path: Path to search for POTCARs
        """
        potcar = self.get_potcars(path)

        if potcar and self.incar.get("ALGO", "") not in ["GW0", "G0W0", "GW", "BSE"]:
            nelect = self.parameters["NELECT"]
            if len(potcar) == len(self.initial_structure.composition.element_composition):
                potcar_nelect = sum(
                    self.initial_structure.composition.element_composition[ps.element] * ps.ZVAL for ps in potcar
                )
            else:
                nums = [len(list(g)) for _, g in itertools.groupby(self.atomic_symbols)]
                potcar_nelect = sum(ps.ZVAL * num for ps, num in zip(potcar, nums))
            charge = potcar_nelect - nelect

            for s in self.structures:
                s._charge = charge
            if hasattr(self, "initial_structure"):
                self.initial_structure._charge = charge
            if hasattr(self, "final_structure"):
                self.final_structure._charge = charge

    def as_dict(self):
        """JSON-serializable dict representation."""
        d = {
            "vasp_version": self.vasp_version,
            "has_vasp_completed": self.converged,
            "nsites": len(self.final_structure),
        }
        comp = self.final_structure.composition
        d["unit_cell_formula"] = comp.as_dict()
        d["reduced_cell_formula"] = Composition(comp.reduced_formula).as_dict()
        d["pretty_formula"] = comp.reduced_formula
        symbols = [s.split()[1] for s in self.potcar_symbols]
        symbols = [re.split(r"_", s)[0] for s in symbols]
        d["is_hubbard"] = self.is_hubbard
        d["hubbards"] = self.hubbards

        unique_symbols = sorted(set(self.atomic_symbols))
        d["elements"] = unique_symbols
        d["nelements"] = len(unique_symbols)

        d["run_type"] = self.run_type

        vin = {
            "incar": dict(self.incar.items()),
            "crystal": self.initial_structure.as_dict(),
            "kpoints": self.kpoints.as_dict(),
        }
        actual_kpts = [
            {
                "abc": list(self.actual_kpoints[i]),
                "weight": self.actual_kpoints_weights[i],
            }
            for i in range(len(self.actual_kpoints))
        ]
        vin["kpoints"]["actual_points"] = actual_kpts
        vin["nkpoints"] = len(actual_kpts)
        vin["potcar"] = [s.split(" ")[1] for s in self.potcar_symbols]
        vin["potcar_spec"] = self.potcar_spec
        vin["potcar_type"] = [s.split(" ")[0] for s in self.potcar_symbols]
        vin["parameters"] = dict(self.parameters.items())
        vin["lattice_rec"] = self.final_structure.lattice.reciprocal_lattice.as_dict()
        d["input"] = vin

        nsites = len(self.final_structure)

        try:
            vout = {
                "ionic_steps": self.ionic_steps,
                "final_energy": self.final_energy,
                "final_energy_per_atom": self.final_energy / nsites,
                "crystal": self.final_structure.as_dict(),
                "efermi": self.efermi,
            }
        except (ArithmeticError, TypeError):
            vout = {
                "ionic_steps": self.ionic_steps,
                "final_energy": self.final_energy,
                "final_energy_per_atom": None,
                "crystal": self.final_structure.as_dict(),
                "efermi": self.efermi,
            }

        if self.eigenvalues:
            eigen = {str(spin): v.tolist() for spin, v in self.eigenvalues.items()}
            vout["eigenvalues"] = eigen
            (gap, cbm, vbm, is_direct) = self.eigenvalue_band_properties
            vout.update({"bandgap": gap, "cbm": cbm, "vbm": vbm, "is_gap_direct": is_direct})

            if self.projected_eigenvalues:
                vout["projected_eigenvalues"] = {
                    str(spin): v.tolist() for spin, v in self.projected_eigenvalues.items()
                }

            if self.projected_magnetisation is not None:
                vout["projected_magnetisation"] = self.projected_magnetisation.tolist()

        vout["epsilon_static"] = self.epsilon_static
        vout["epsilon_static_wolfe"] = self.epsilon_static_wolfe
        vout["epsilon_ionic"] = self.epsilon_ionic
        d["output"] = vout
        return jsanitize(d, strict=True)

    def _parse_params(self, elem):
        params = {}
        for c in elem:
            name = c.attrib.get("name")
            if c.tag not in ("i", "v"):
                p = self._parse_params(c)
                if name == "response functions":
                    # Delete duplicate fields from "response functions",
                    # which overrides the values in the root params.
                    p = {k: v for k, v in p.items() if k not in params}
                params.update(p)
            else:
                ptype = c.attrib.get("type")
                val = c.text.strip() if c.text else ""
                try:
                    if c.tag == "i":
                        params[name] = _parse_parameters(ptype, val)
                    else:
                        params[name] = _parse_v_parameters(ptype, val, self.filename, name)
                except Exception as exc:
                    if name == "RANDOM_SEED":
                        # Handles the case where RANDOM SEED > 99999, which results in *****
                        params[name] = None
                    else:
                        raise exc
        elem.clear()
        return Incar(params)

    @staticmethod
    def _parse_atominfo(elem):
        for a in elem.findall("array"):
            if a.attrib["name"] == "atoms":
                atomic_symbols = [rc.find("c").text.strip() for rc in a.find("set")]
            elif a.attrib["name"] == "atomtypes":
                potcar_symbols = [rc.findall("c")[4].text.strip() for rc in a.find("set")]

        # ensure atomic symbols are valid elements
        def parse_atomic_symbol(symbol):
            try:
                return str(Element(symbol))
            # vasprun.xml uses X instead of Xe for xenon
            except ValueError as e:
                if symbol == "X":
                    return "Xe"
                if symbol == "r":
                    return "Zr"
                raise e

        elem.clear()
        return [parse_atomic_symbol(sym) for sym in atomic_symbols], potcar_symbols

    @staticmethod
    def _parse_kpoints(elem):
        e = elem
        if elem.find("generation"):
            e = elem.find("generation")
        k = Kpoints("Kpoints from vasprun.xml")
        k.style = Kpoints.supported_modes.from_string(e.attrib["param"] if "param" in e.attrib else "Reciprocal")
        for v in e.findall("v"):
            name = v.attrib.get("name")
            toks = v.text.split()
            if name == "divisions":
                k.kpts = [[int(i) for i in toks]]
            elif name == "usershift":
                k.kpts_shift = [float(i) for i in toks]
            elif name in {"genvec1", "genvec2", "genvec3", "shift"}:
                setattr(k, name, [float(i) for i in toks])
        for va in elem.findall("varray"):
            name = va.attrib["name"]
            if name == "kpointlist":
                actual_kpoints = _parse_varray(va)
            elif name == "weights":
                weights = [i[0] for i in _parse_varray(va)]
        elem.clear()
        if k.style == Kpoints.supported_modes.Reciprocal:
            k = Kpoints(
                comment="Kpoints from vasprun.xml",
                style=Kpoints.supported_modes.Reciprocal,
                num_kpts=len(k.kpts),
                kpts=actual_kpoints,
                kpts_weights=weights,
            )
        return k, actual_kpoints, weights

    def _parse_structure(self, elem):
        latt = _parse_varray(elem.find("crystal").find("varray"))
        pos = _parse_varray(elem.find("varray"))
        struct = Structure(latt, self.atomic_symbols, pos)
        sdyn = elem.find("varray/[@name='selective']")
        if sdyn:
            struct.add_site_property("selective_dynamics", _parse_varray(sdyn))
        return struct

    @staticmethod
    def _parse_diel(elem):
        imag = [
            [_vasprun_float(line) for line in r.text.split()]
            for r in elem.find("imag").find("array").find("set").findall("r")
        ]
        real = [
            [_vasprun_float(line) for line in r.text.split()]
            for r in elem.find("real").find("array").find("set").findall("r")
        ]
        elem.clear()
        return [e[0] for e in imag], [e[1:] for e in real], [e[1:] for e in imag]

    @staticmethod
    def _parse_optical_transition(elem):
        for va in elem.findall("varray"):
            if va.attrib.get("name") == "opticaltransitions":
                # opticaltransitions array contains oscillator strength and probability of transition
                oscillator_strength = np.array(_parse_varray(va))[0:]
                probability_transition = np.array(_parse_varray(va))[0:, 1]
        return oscillator_strength, probability_transition

    def _parse_chemical_shielding_calculation(self, elem):
        calculation = []
        istep = {}
        try:
            struct = self._parse_structure(elem.find("structure"))
        except AttributeError:  # not all calculations have a structure
            struct = None
        for va in elem.findall("varray"):
            istep[va.attrib["name"]] = _parse_varray(va)
        istep["structure"] = struct
        istep["electronic_steps"] = []
        calculation.append(istep)
        for scstep in elem.findall("scstep"):
            try:
                d = {i.attrib["name"]: _vasprun_float(i.text) for i in scstep.find("energy").findall("i")}
                cur_ene = d["e_fr_energy"]
                min_steps = 1 if len(calculation) >= 1 else self.parameters.get("NELMIN", 5)
                if len(calculation[-1]["electronic_steps"]) <= min_steps:
                    calculation[-1]["electronic_steps"].append(d)
                else:
                    last_ene = calculation[-1]["electronic_steps"][-1]["e_fr_energy"]
                    if abs(cur_ene - last_ene) < 1.0:
                        calculation[-1]["electronic_steps"].append(d)
                    else:
                        calculation.append({"electronic_steps": [d]})
            except AttributeError:  # not all calculations have an energy
                pass
        calculation[-1].update(calculation[-1]["electronic_steps"][-1])
        return calculation

    def _parse_calculation(self, elem):
        try:
            istep = {i.attrib["name"]: float(i.text) for i in elem.find("energy").findall("i")}
        except AttributeError:  # not all calculations have an energy
            istep = {}
        esteps = []
        for scstep in elem.findall("scstep"):
            try:
                d = {i.attrib["name"]: _vasprun_float(i.text) for i in scstep.find("energy").findall("i")}
                esteps.append(d)
            except AttributeError:  # not all calculations have an energy
                pass
        try:
            struct = self._parse_structure(elem.find("structure"))
        except AttributeError:  # not all calculations have a structure
            struct = None
        for va in elem.findall("varray"):
            istep[va.attrib["name"]] = _parse_varray(va)
        istep["electronic_steps"] = esteps
        istep["structure"] = struct
        elem.clear()
        return istep

    @staticmethod
    def _parse_dos(elem):
        efermi = float(elem.find("i").text)
        energies = None
        tdensities = {}
        idensities = {}

        for s in elem.find("total").find("array").find("set").findall("set"):
            data = np.array(_parse_varray(s))
            energies = data[:, 0]
            spin = Spin.up if s.attrib["comment"] == "spin 1" else Spin.down
            tdensities[spin] = data[:, 1]
            idensities[spin] = data[:, 2]

        pdoss = []
        partial = elem.find("partial")
        if partial is not None:
            orbs = [ss.text for ss in partial.find("array").findall("field")]
            orbs.pop(0)
            lm = any("x" in s for s in orbs)
            for s in partial.find("array").find("set").findall("set"):
                pdos = defaultdict(dict)

                for ss in s.findall("set"):
                    spin = Spin.up if ss.attrib["comment"] == "spin 1" else Spin.down
                    data = np.array(_parse_varray(ss))
                    nrow, ncol = data.shape
                    for j in range(1, ncol):
                        orb = Orbital(j - 1) if lm else OrbitalType(j - 1)
                        pdos[orb][spin] = data[:, j]
                pdoss.append(pdos)
        elem.clear()
        return (
            Dos(efermi, energies, tdensities),
            Dos(efermi, energies, idensities),
            pdoss,
        )

    @staticmethod
    def _parse_eigen(elem):
        eigenvalues = defaultdict(list)
        for s in elem.find("array").find("set").findall("set"):
            spin = Spin.up if s.attrib["comment"] == "spin 1" else Spin.down
            for ss in s.findall("set"):
                eigenvalues[spin].append(_parse_varray(ss))
        eigenvalues = {spin: np.array(v) for spin, v in eigenvalues.items()}
        elem.clear()
        return eigenvalues

    @staticmethod
    def _parse_projected_eigen(elem):
        root = elem.find("array").find("set")
        proj_eigen = defaultdict(list)
        for s in root.findall("set"):
            spin = int(re.match(r"spin(\d+)", s.attrib["comment"]).group(1))

            # Force spin to be +1 or -1
            for ss in s.findall("set"):
                dk = []
                for sss in ss.findall("set"):
                    db = _parse_varray(sss)
                    dk.append(db)
                proj_eigen[spin].append(dk)
        proj_eigen = {spin: np.array(v) for spin, v in proj_eigen.items()}

        if len(proj_eigen) > 2:
            # non-collinear magentism (also spin-orbit coupling) enabled, last three
            # "spin channels" are the projected magnetisation of the orbitals in the
            # x, y, and z Cartesian coordinates
            proj_mag = np.stack([proj_eigen.pop(i) for i in range(2, 5)], axis=-1)
            proj_eigen = {Spin.up: proj_eigen[1]}
        else:
            proj_eigen = {Spin.up if k == 1 else Spin.down: v for k, v in proj_eigen.items()}
            proj_mag = None

        elem.clear()
        return proj_eigen, proj_mag

    @staticmethod
    def _parse_dynmat(elem):
        hessian = []
        eigenvalues = []
        eigenvectors = []
        for v in elem.findall("v"):
            if v.attrib["name"] == "eigenvalues":
                eigenvalues = [float(i) for i in v.text.split()]
        for va in elem.findall("varray"):
            if va.attrib["name"] == "hessian":
                for v in va.findall("v"):
                    hessian.append([float(i) for i in v.text.split()])
            elif va.attrib["name"] == "eigenvectors":
                for v in va.findall("v"):
                    eigenvectors.append([float(i) for i in v.text.split()])
        return hessian, eigenvalues, eigenvectors


class BSVasprun(Vasprun):
    """
    A highly optimized version of Vasprun that parses only eigenvalues for
    bandstructures. All other properties like structures, parameters,
    etc. are ignored.
    """

    def __init__(
        self,
        filename: str,
        parse_projected_eigen: bool | str = False,
        parse_potcar_file: bool | str = False,
        occu_tol: float = 1e-8,
        separate_spins: bool = False,
    ):
        """
        Args:
            filename: Filename to parse
            parse_projected_eigen: Whether to parse the projected
                eigenvalues. Defaults to False. Set to True to obtain projected
                eigenvalues. **Note that this can take an extreme amount of time
                and memory.** So use this wisely.
            parse_potcar_file: Whether to parse the potcar file to read
                the potcar hashes for the potcar_spec attribute. Defaults to True,
                where no hashes will be determined and the potcar_spec dictionaries
                will read {"symbol": ElSymbol, "hash": None}. By Default, looks in
                the same directory as the vasprun.xml, with same extensions as
                 Vasprun.xml. If a string is provided, looks at that filepath.
            occu_tol: Sets the minimum tol for the determination of the
                vbm and cbm. Usually the default of 1e-8 works well enough,
                but there may be pathological cases.
            separate_spins (bool): Whether the band gap, CBM, and VBM should be
                reported for each individual spin channel. Defaults to False,
                which computes the eigenvalue band properties independent of
                the spin orientation. If True, the calculation must be spin-polarized.
        """
        self.filename = filename
        self.occu_tol = occu_tol
        self.separate_spins = separate_spins

        with zopen(filename, "rt") as f:
            self.efermi = None
            parsed_header = False
            self.eigenvalues = self.projected_eigenvalues = None
            for _, elem in ET.iterparse(f):
                tag = elem.tag
                if not parsed_header:
                    if tag == "generator":
                        self.generator = self._parse_params(elem)
                    elif tag == "incar":
                        self.incar = self._parse_params(elem)
                    elif tag == "kpoints":
                        (
                            self.kpoints,
                            self.actual_kpoints,
                            self.actual_kpoints_weights,
                        ) = self._parse_kpoints(elem)
                    elif tag == "parameters":
                        self.parameters = self._parse_params(elem)
                    elif tag == "atominfo":
                        self.atomic_symbols, self.potcar_symbols = self._parse_atominfo(elem)
                        self.potcar_spec = [{"titel": p, "hash": None} for p in self.potcar_symbols]
                        parsed_header = True
                elif tag == "i" and elem.attrib.get("name") == "efermi":
                    self.efermi = float(elem.text)
                elif tag == "eigenvalues":
                    self.eigenvalues = self._parse_eigen(elem)
                elif parse_projected_eigen and tag == "projected":
                    (
                        self.projected_eigenvalues,
                        self.projected_magnetisation,
                    ) = self._parse_projected_eigen(elem)
                elif tag == "structure" and elem.attrib.get("name") == "finalpos":
                    self.final_structure = self._parse_structure(elem)
        self.vasp_version = self.generator["version"]
        if parse_potcar_file:
            self.update_potcar_spec(parse_potcar_file)

    def as_dict(self):
        """JSON-serializable dict representation."""
        d = {
            "vasp_version": self.vasp_version,
            "has_vasp_completed": True,
            "nsites": len(self.final_structure),
        }
        comp = self.final_structure.composition
        d["unit_cell_formula"] = comp.as_dict()
        d["reduced_cell_formula"] = Composition(comp.reduced_formula).as_dict()
        d["pretty_formula"] = comp.reduced_formula
        d["is_hubbard"] = self.is_hubbard
        d["hubbards"] = self.hubbards

        unique_symbols = sorted(set(self.atomic_symbols))
        d["elements"] = unique_symbols
        d["nelements"] = len(unique_symbols)

        d["run_type"] = self.run_type

        vin = {
            "incar": dict(self.incar),
            "crystal": self.final_structure.as_dict(),
            "kpoints": self.kpoints.as_dict(),
        }
        actual_kpts = [
            {
                "abc": list(self.actual_kpoints[i]),
                "weight": self.actual_kpoints_weights[i],
            }
            for i in range(len(self.actual_kpoints))
        ]
        vin["kpoints"]["actual_points"] = actual_kpts
        vin["potcar"] = [s.split(" ")[1] for s in self.potcar_symbols]
        vin["potcar_spec"] = self.potcar_spec
        vin["potcar_type"] = [s.split(" ")[0] for s in self.potcar_symbols]
        vin["parameters"] = dict(self.parameters)
        vin["lattice_rec"] = self.final_structure.lattice.reciprocal_lattice.as_dict()
        d["input"] = vin

        vout = {"crystal": self.final_structure.as_dict(), "efermi": self.efermi}

        if self.eigenvalues:
            eigen = defaultdict(dict)
            for spin, values in self.eigenvalues.items():
                for i, v in enumerate(values):
                    eigen[i][str(spin)] = v
            vout["eigenvalues"] = eigen
            (gap, cbm, vbm, is_direct) = self.eigenvalue_band_properties
            vout.update({"bandgap": gap, "cbm": cbm, "vbm": vbm, "is_gap_direct": is_direct})

            if self.projected_eigenvalues:
                peigen = [{} for _ in eigen]
                for spin, v in self.projected_eigenvalues.items():
                    for kpoint_index, vv in enumerate(v):
                        if str(spin) not in peigen[kpoint_index]:
                            peigen[kpoint_index][str(spin)] = vv
                vout["projected_eigenvalues"] = peigen

        d["output"] = vout
        return jsanitize(d, strict=True)


class Outcar:
    """
    Parser for data in OUTCAR that is not available in Vasprun.xml.

    Note, this class works a bit differently than most of the other
    VaspObjects, since the OUTCAR can be very different depending on which
    "type of run" performed.

    Creating the OUTCAR class with a filename reads "regular parameters" that
    are always present.

    .. attribute:: magnetization

        Magnetization on each ion as a tuple of dict, e.g.,
        ({"d": 0.0, "p": 0.003, "s": 0.002, "tot": 0.005}, ... )
        Note that this data is not always present. LORBIT must be set to some
        other value than the default.

    .. attribute:: chemical_shielding

        chemical shielding on each ion as a dictionary with core and valence contributions

    .. attribute:: unsym_cs_tensor

        Unsymmetrized chemical shielding tensor matrixes on each ion as a list.
        e.g.,
        [[[sigma11, sigma12, sigma13],
          [sigma21, sigma22, sigma23],
          [sigma31, sigma32, sigma33]],
          ...
         [[sigma11, sigma12, sigma13],
          [sigma21, sigma22, sigma23],
          [sigma31, sigma32, sigma33]]]

    .. attribute:: cs_g0_contribution

        G=0 contribution to chemical shielding. 2D rank 3 matrix

    .. attribute:: cs_core_contribution

        Core contribution to chemical shielding. dict. e.g.,
        {'Mg': -412.8, 'C': -200.5, 'O': -271.1}

    .. attribute:: efg

        Electric Field Gradient (EFG) tensor on each ion as a tuple of dict, e.g.,
        ({"cq": 0.1, "eta", 0.2, "nuclear_quadrupole_moment": 0.3},
         {"cq": 0.7, "eta", 0.8, "nuclear_quadrupole_moment": 0.9},
         ...)

    .. attribute:: charge

        Charge on each ion as a tuple of dict, e.g.,
        ({"p": 0.154, "s": 0.078, "d": 0.0, "tot": 0.232}, ...)
        Note that this data is not always present. LORBIT must be set to some
        other value than the default.

    .. attribute:: is_stopped

        True if OUTCAR is from a stopped run (using STOPCAR, see VASP Manual).

    .. attribute:: run_stats

        Various useful run stats as a dict including "System time (sec)",
        "Total CPU time used (sec)", "Elapsed time (sec)",
        "Maximum memory used (kb)", "Average memory used (kb)",
        "User time (sec)", "cores"

    .. attribute:: elastic_tensor

        Total elastic moduli (Kbar) is given in a 6x6 array matrix.

    .. attribute:: drift

        Total drift for each step in eV/Atom

    .. attribute:: ngf

        Dimensions for the Augementation grid

    .. attribute: sampling_radii

        Size of the sampling radii in VASP for the test charges for
        the electrostatic potential at each atom. Total array size is the number
        of elements present in the calculation

    .. attribute: electrostatic_potential

        Average electrostatic potential at each atomic position in order
        of the atoms in POSCAR.

    ..attribute: final_energy_contribs

        Individual contributions to the total final energy as a dictionary.
        Include contirbutions from keys, e.g.:
        {'DENC': -505778.5184347, 'EATOM': 15561.06492564, 'EBANDS': -804.53201231,
        'EENTRO': -0.08932659, 'EXHF': 0.0, 'Ediel_sol': 0.0,
        'PAW double counting': 664.6726974100002, 'PSCENC': 742.48691646,
        'TEWEN': 489742.86847338, 'XCENC': -169.64189814}

    .. attribute:: efermi

        Fermi energy

    .. attribute:: filename

        Filename

     .. attribute:: final_energy

        Final energy after extrapolation of sigma back to 0, i.e. energy(sigma->0).

    .. attribute:: final_energy_wo_entrp

        Final energy before extrapolation of sigma, i.e. energy without entropy.

    .. attribute:: final_fr_energy

        Final "free energy", i.e. free energy TOTEN

    .. attribute:: has_onsite_density_matrices

        Boolean for if onsite density matrices have been set

    .. attribute:: lcalcpol

        If LCALCPOL has been set

    .. attribute:: lepsilon

        If LEPSILON has been set

    .. attribute:: nelect

        Returns the number of electrons in the calculation

    .. attribute:: spin

        If spin-polarization was enabled via ISPIN

    .. attribute:: total_mag

        Total magnetization (in terms of the number of unpaired electrons)

    One can then call a specific reader depending on the type of run being
    performed. These are currently: read_igpar(), read_lepsilon() and
    read_lcalcpol(), read_core_state_eign(), read_avg_core_pot().

    See the documentation of those methods for more documentation.

    Authors: Rickard Armiento, Shyue Ping Ong
    """

    def __init__(self, filename):
        """
        Args:
            filename (str): OUTCAR filename to parse.
        """
        self.filename = filename
        self.is_stopped = False

        # Assume a compilation with parallelization enabled.
        # Will be checked later.
        # If VASP is compiled in serial, the OUTCAR is written slightly differently.
        serial_compilation = False

        # data from end of OUTCAR
        charge = []
        mag_x = []
        mag_y = []
        mag_z = []
        header = []
        run_stats = {}
        total_mag = nelect = efermi = e_fr_energy = e_wo_entrp = e0 = None

        time_patt = re.compile(r"\((sec|kb)\)")
        efermi_patt = re.compile(r"E-fermi\s*:\s*(\S+)")
        nelect_patt = re.compile(r"number of electron\s+(\S+)\s+magnetization")
        mag_patt = re.compile(r"number of electron\s+\S+\s+magnetization\s+(\S+)")
        e_fr_energy_pattern = re.compile(r"free  energy   TOTEN\s+=\s+([\d\-\.]+)")
        e_wo_entrp_pattern = re.compile(r"energy  without entropy\s*=\s+([\d\-\.]+)")
        e0_pattern = re.compile(r"energy\(sigma->0\)\s*=\s+([\d\-\.]+)")

        all_lines = []
        for line in reverse_readfile(self.filename):
            clean = line.strip()
            all_lines.append(clean)
            if clean.find("soft stop encountered!  aborting job") != -1:
                self.is_stopped = True
            else:
                if time_patt.search(line):
                    tok = line.strip().split(":")
                    try:
                        # try-catch because VASP 6.2.0 may print
                        # Average memory used (kb):          N/A
                        # which cannot be parsed as float
                        run_stats[tok[0].strip()] = float(tok[1].strip())
                    except ValueError:
                        run_stats[tok[0].strip()] = None
                    continue
                m = efermi_patt.search(clean)
                if m:
                    try:
                        # try-catch because VASP sometimes prints
                        # 'E-fermi: ********     XC(G=0):  -6.1327
                        # alpha+bet : -1.8238'
                        efermi = float(m.group(1))
                        continue
                    except ValueError:
                        efermi = None
                        continue
                m = nelect_patt.search(clean)
                if m:
                    nelect = float(m.group(1))
                m = mag_patt.search(clean)
                if m:
                    total_mag = float(m.group(1))

                if e_fr_energy is None:
                    m = e_fr_energy_pattern.search(clean)
                    if m:
                        e_fr_energy = float(m.group(1))
                if e_wo_entrp is None:
                    m = e_wo_entrp_pattern.search(clean)
                    if m:
                        e_wo_entrp = float(m.group(1))
                if e0 is None:
                    m = e0_pattern.search(clean)
                    if m:
                        e0 = float(m.group(1))
            if all([nelect, total_mag is not None, efermi is not None, run_stats]):
                break

        # For single atom systems, VASP doesn't print a total line, so
        # reverse parsing is very difficult
        read_charge = False
        read_mag_x = False
        read_mag_y = False  # for SOC calculations only
        read_mag_z = False
        all_lines.reverse()
        for clean in all_lines:
            if read_charge or read_mag_x or read_mag_y or read_mag_z:
                if clean.startswith("# of ion"):
                    header = re.split(r"\s{2,}", clean.strip())
                    header.pop(0)
                else:
                    m = re.match(r"\s*(\d+)\s+(([\d\.\-]+)\s+)+", clean)
                    if m:
                        toks = [float(i) for i in re.findall(r"[\d\.\-]+", clean)]
                        toks.pop(0)
                        if read_charge:
                            charge.append(dict(zip(header, toks)))
                        elif read_mag_x:
                            mag_x.append(dict(zip(header, toks)))
                        elif read_mag_y:
                            mag_y.append(dict(zip(header, toks)))
                        elif read_mag_z:
                            mag_z.append(dict(zip(header, toks)))
                    elif clean.startswith("tot"):
                        read_charge = False
                        read_mag_x = False
                        read_mag_y = False
                        read_mag_z = False
            if clean == "total charge":
                charge = []
                read_charge = True
                read_mag_x, read_mag_y, read_mag_z = False, False, False
            elif clean == "magnetization (x)":
                mag_x = []
                read_mag_x = True
                read_charge, read_mag_y, read_mag_z = False, False, False
            elif clean == "magnetization (y)":
                mag_y = []
                read_mag_y = True
                read_charge, read_mag_x, read_mag_z = False, False, False
            elif clean == "magnetization (z)":
                mag_z = []
                read_mag_z = True
                read_charge, read_mag_x, read_mag_y = False, False, False
            elif re.search("electrostatic", clean):
                read_charge, read_mag_x, read_mag_y, read_mag_z = (
                    False,
                    False,
                    False,
                    False,
                )

        # merge x, y and z components of magmoms if present (SOC calculation)
        if mag_y and mag_z:
            # TODO: detect spin axis
            mag = []
            for idx in range(len(mag_x)):
                mag.append({key: Magmom([mag_x[idx][key], mag_y[idx][key], mag_z[idx][key]]) for key in mag_x[0]})
        else:
            mag = mag_x

        # data from beginning of OUTCAR
        run_stats["cores"] = None
        with zopen(filename, "rt") as f:
            for line in f:
                if "serial" in line:
                    # activate the serial parallelization
                    run_stats["cores"] = 1
                    serial_compilation = True
                    break
                if "running" in line:
                    if line.split()[1] == "on":
                        run_stats["cores"] = int(line.split()[2])
                    else:
                        run_stats["cores"] = int(line.split()[1])
                    break

        self.run_stats = run_stats
        self.magnetization = tuple(mag)
        self.charge = tuple(charge)
        self.efermi = efermi
        self.nelect = nelect
        self.total_mag = total_mag
        self.final_energy = e0
        self.final_energy_wo_entrp = e_wo_entrp
        self.final_fr_energy = e_fr_energy
        self.data = {}

        # Read "total number of plane waves", NPLWV:
        self.read_pattern(
            {"nplwv": r"total plane-waves  NPLWV =\s+(\*{6}|\d+)"},
            terminate_on_match=True,
        )
        try:
            self.data["nplwv"] = [[int(self.data["nplwv"][0][0])]]
        except ValueError:
            self.data["nplwv"] = [[None]]

        nplwvs_at_kpoints = [
            n
            for [n] in self.read_table_pattern(
                r"\n{3}-{104}\n{3}",
                r".+plane waves:\s+(\*{6,}|\d+)",
                r"maximum number of plane-waves"
                if serial_compilation
                else r"maximum and minimum number of plane-waves",
                last_one_only=False,
                first_one_only=True,
            )
        ]
        self.data["nplwvs_at_kpoints"] = [None for n in nplwvs_at_kpoints]
        for n, nplwv in enumerate(nplwvs_at_kpoints):
            try:
                self.data["nplwvs_at_kpoints"][n] = int(nplwv)
            except ValueError:
                pass

        # Read the drift:
        self.read_pattern(
            {"drift": r"total drift:\s+([\.\-\d]+)\s+([\.\-\d]+)\s+([\.\-\d]+)"},
            terminate_on_match=False,
            postprocess=float,
        )
        self.drift = self.data.get("drift", [])

        # Check if calculation is spin polarized
        self.spin = False
        self.read_pattern({"spin": "ISPIN  =      2"})
        if self.data.get("spin", []):
            self.spin = True

        # Check if calculation is noncollinear
        self.noncollinear = False
        self.read_pattern({"noncollinear": "LNONCOLLINEAR =      T"})
        if self.data.get("noncollinear", []):
            self.noncollinear = False

        # Check if the calculation type is DFPT
        self.dfpt = False
        self.read_pattern(
            {"ibrion": r"IBRION =\s+([\-\d]+)"},
            terminate_on_match=True,
            postprocess=int,
        )
        if self.data.get("ibrion", [[0]])[0][0] > 6:
            self.dfpt = True
            self.read_internal_strain_tensor()

        # Check to see if LEPSILON is true and read piezo data if so
        self.lepsilon = False
        self.read_pattern({"epsilon": "LEPSILON=     T"})
        if self.data.get("epsilon", []):
            self.lepsilon = True
            self.read_lepsilon()
            # only read ionic contribution if DFPT is turned on
            if self.dfpt:
                self.read_lepsilon_ionic()

        # Check to see if LCALCPOL is true and read polarization data if so
        self.lcalcpol = False
        self.read_pattern({"calcpol": "LCALCPOL   =     T"})
        if self.data.get("calcpol", []):
            self.lcalcpol = True
            self.read_lcalcpol()
            self.read_pseudo_zval()

        # Read electrostatic potential
        self.electrostatic_potential = self.ngf = self.sampling_radii = None
        self.read_pattern({"electrostatic": r"average \(electrostatic\) potential at core"})
        if self.data.get("electrostatic", []):
            self.read_electrostatic_potential()

        self.nmr_cs = False
        self.read_pattern({"nmr_cs": r"LCHIMAG   =     (T)"})
        if self.data.get("nmr_cs"):
            self.nmr_cs = True
            self.read_chemical_shielding()
            self.read_cs_g0_contribution()
            self.read_cs_core_contribution()
            self.read_cs_raw_symmetrized_tensors()

        self.nmr_efg = False
        self.read_pattern({"nmr_efg": r"NMR quadrupolar parameters"})
        if self.data.get("nmr_efg"):
            self.nmr_efg = True
            self.read_nmr_efg()
            self.read_nmr_efg_tensor()

        self.has_onsite_density_matrices = False
        self.read_pattern(
            {"has_onsite_density_matrices": r"onsite density matrix"},
            terminate_on_match=True,
        )
        if "has_onsite_density_matrices" in self.data:
            self.has_onsite_density_matrices = True
            self.read_onsite_density_matrices()

        # Store the individual contributions to the final total energy
        final_energy_contribs = {}
        for key in [
            "PSCENC",
            "TEWEN",
            "DENC",
            "EXHF",
            "XCENC",
            "PAW double counting",
            "EENTRO",
            "EBANDS",
            "EATOM",
            "Ediel_sol",
        ]:
            if key == "PAW double counting":
                self.read_pattern({key: rf"{key}\s+=\s+([\.\-\d]+)\s+([\.\-\d]+)"})
            else:
                self.read_pattern({key: rf"{key}\s+=\s+([\d\-\.]+)"})
            if not self.data[key]:
                continue
            final_energy_contribs[key] = sum(float(f) for f in self.data[key][-1])
        self.final_energy_contribs = final_energy_contribs

    def read_pattern(self, patterns, reverse=False, terminate_on_match=False, postprocess=str):
        r"""
        General pattern reading. Uses monty's regrep method. Takes the same
        arguments.

        Args:
            patterns (dict): A dict of patterns, e.g.,
                {"energy": r"energy\\(sigma->0\\)\\s+=\\s+([\\d\\-.]+)"}.
            reverse (bool): Read files in reverse. Defaults to false. Useful for
                large files, esp OUTCARs, especially when used with
                terminate_on_match.
            terminate_on_match (bool): Whether to terminate when there is at
                least one match in each key in pattern.
            postprocess (callable): A post processing function to convert all
                matches. Defaults to str, i.e., no change.

        Renders accessible:
            Any attribute in patterns. For example,
            {"energy": r"energy\\(sigma->0\\)\\s+=\\s+([\\d\\-.]+)"} will set the
            value of self.data["energy"] = [[-1234], [-3453], ...], to the
            results from regex and postprocess. Note that the returned values
            are lists of lists, because you can grep multiple items on one line.
        """
        matches = regrep(
            self.filename,
            patterns,
            reverse=reverse,
            terminate_on_match=terminate_on_match,
            postprocess=postprocess,
        )
        for k in patterns:
            self.data[k] = [i[0] for i in matches.get(k, [])]

    def read_table_pattern(
        self,
        header_pattern,
        row_pattern,
        footer_pattern,
        postprocess=str,
        attribute_name=None,
        last_one_only=True,
        first_one_only=False,
    ):
        r"""
        Parse table-like data. A table composes of three parts: header,
        main body, footer. All the data matches "row pattern" in the main body
        will be returned.

        Args:
            header_pattern (str): The regular expression pattern matches the
                table header. This pattern should match all the text
                immediately before the main body of the table. For multiple
                sections table match the text until the section of
                interest. MULTILINE and DOTALL options are enforced, as a
                result, the "." meta-character will also match "\n" in this
                section.
            row_pattern (str): The regular expression matches a single line in
                the table. Capture interested field using regular expression
                groups.
            footer_pattern (str): The regular expression matches the end of the
                table. E.g. a long dash line.
            postprocess (callable): A post processing function to convert all
                matches. Defaults to str, i.e., no change.
            attribute_name (str): Name of this table. If present the parsed data
                will be attached to "data. e.g. self.data["efg"] = [...]
            last_one_only (bool): All the tables will be parsed, if this option
                is set to True, only the last table will be returned. The
                enclosing list will be removed. i.e. Only a single table will
                be returned. Default to be True. Incompatible with first_one_only.
            first_one_only (bool): Only the first occurrence of the table will be
                parsed and the parsing procedure will stop. The enclosing list
                will be removed. i.e. Only a single table will be returned.
                Incompatible with last_one_only.

        Returns:
            List of tables. 1) A table is a list of rows. 2) A row if either a list of
            attribute values in case the capturing group is defined without name in
            row_pattern, or a dict in case that named capturing groups are defined by
            row_pattern.
        """
        if last_one_only and first_one_only:
            raise ValueError("last_one_only and first_one_only options are incompatible")

        with zopen(self.filename, "rt") as f:
            text = f.read()
        table_pattern_text = header_pattern + r"\s*^(?P<table_body>(?:\s+" + row_pattern + r")+)\s+" + footer_pattern
        table_pattern = re.compile(table_pattern_text, re.MULTILINE | re.DOTALL)
        rp = re.compile(row_pattern)
        tables = []
        for mt in table_pattern.finditer(text):
            table_body_text = mt.group("table_body")
            table_contents = []
            for line in table_body_text.split("\n"):
                ml = rp.search(line)
                # skip empty lines
                if not ml:
                    continue
                d = ml.groupdict()
                if len(d) > 0:
                    processed_line = {k: postprocess(v) for k, v in d.items()}
                else:
                    processed_line = [postprocess(v) for v in ml.groups()]
                table_contents.append(processed_line)
            tables.append(table_contents)
            if first_one_only:
                break
        retained_data = tables[-1] if last_one_only or first_one_only else tables
        if attribute_name is not None:
            self.data[attribute_name] = retained_data
        return retained_data

    def read_electrostatic_potential(self):
        """Parses the eletrostatic potential for the last ionic step."""
        pattern = {"ngf": r"\s+dimension x,y,z NGXF=\s+([\.\-\d]+)\sNGYF=\s+([\.\-\d]+)\sNGZF=\s+([\.\-\d]+)"}
        self.read_pattern(pattern, postprocess=int)
        self.ngf = self.data.get("ngf", [[]])[0]

        pattern = {"radii": r"the test charge radii are((?:\s+[\.\-\d]+)+)"}
        self.read_pattern(pattern, reverse=True, terminate_on_match=True, postprocess=str)
        self.sampling_radii = [float(f) for f in self.data["radii"][0][0].split()]

        header_pattern = r"\(the norm of the test charge is\s+[\.\-\d]+\)"
        table_pattern = r"((?:\s+\d+\s*[\.\-\d]+)+)"
        footer_pattern = r"\s+E-fermi :"

        pots = self.read_table_pattern(header_pattern, table_pattern, footer_pattern)
        pots = "".join(itertools.chain.from_iterable(pots))

        pots = re.findall(r"\s+\d+\s*([\.\-\d]+)+", pots)

        self.electrostatic_potential = [float(f) for f in pots]

    @staticmethod
    def _parse_sci_notation(line):
        """
        Method to parse lines with values in scientific notation and potentially
        without spaces in between the values. This assumes that the scientific
        notation always lists two digits for the exponent, e.g. 3.535E-02
        Args:
            line: line to parse.

        Returns: an array of numbers if found, or empty array if not
        """
        m = re.findall(r"[\.\-\d]+E[\+\-]\d{2}", line)
        if m:
            return [float(t) for t in m]
        return []

    def read_freq_dielectric(self):
        """
        Parses the frequency dependent dielectric function (obtained with
        LOPTICS). Frequencies (in eV) are in self.frequencies, and dielectric
        tensor function is given as self.dielectric_tensor_function.
        """
        plasma_pattern = r"plasma frequency squared.*"
        dielectric_pattern = (
            r"frequency dependent\s+IMAGINARY "
            r"DIELECTRIC FUNCTION \(independent particle, "
            r"no local field effects\)(\sdensity-density)*$"
        )
        row_pattern = r"\s+".join([r"([\.\-\d]+)"] * 3)
        plasma_frequencies = defaultdict(list)
        read_plasma = False
        read_dielectric = False
        energies = []
        data = {"REAL": [], "IMAGINARY": []}
        count = 0
        component = "IMAGINARY"
        with zopen(self.filename, "rt") as file:
            for line in file:
                line = line.strip()
                if re.match(plasma_pattern, line):
                    read_plasma = "intraband" if "intraband" in line else "interband"
                elif re.match(dielectric_pattern, line):
                    read_plasma = False
                    read_dielectric = True
                    row_pattern = r"\s+".join([r"([\.\-\d]+)"] * 7)

                if read_plasma and re.match(row_pattern, line):
                    plasma_frequencies[read_plasma].append([float(t) for t in line.strip().split()])
                elif read_plasma and Outcar._parse_sci_notation(line):
                    plasma_frequencies[read_plasma].append(Outcar._parse_sci_notation(line))
                elif read_dielectric:
                    toks = None
                    if re.match(row_pattern, line.strip()):
                        toks = line.strip().split()
                    elif Outcar._parse_sci_notation(line.strip()):
                        toks = Outcar._parse_sci_notation(line.strip())
                    elif re.match(r"\s*-+\s*", line):
                        count += 1

                    if toks:
                        if component == "IMAGINARY":
                            energies.append(float(toks[0]))
                        xx, yy, zz, xy, yz, xz = (float(t) for t in toks[1:])
                        matrix = [[xx, xy, xz], [xy, yy, yz], [xz, yz, zz]]
                        data[component].append(matrix)

                    if count == 2:
                        component = "REAL"
                    elif count == 3:
                        break

        self.plasma_frequencies = {k: np.array(v[:3]) for k, v in plasma_frequencies.items()}
        self.dielectric_energies = np.array(energies)
        self.dielectric_tensor_function = np.array(data["REAL"]) + 1j * np.array(data["IMAGINARY"])

    def read_chemical_shielding(self):
        """
        Parse the NMR chemical shieldings data. Only the second part "absolute, valence and core"
        will be parsed. And only the three right most field (ISO_SHIELDING, SPAN, SKEW) will be retrieved.

        Returns:
            List of chemical shieldings in the order of atoms from the OUTCAR. Maryland notation is adopted.
        """
        header_pattern = (
            r"\s+CSA tensor \(J\. Mason, Solid State Nucl\. Magn\. Reson\. 2, "
            r"285 \(1993\)\)\s+"
            r"\s+-{50,}\s+"
            r"\s+EXCLUDING G=0 CONTRIBUTION\s+INCLUDING G=0 CONTRIBUTION\s+"
            r"\s+-{20,}\s+-{20,}\s+"
            r"\s+ATOM\s+ISO_SHIFT\s+SPAN\s+SKEW\s+ISO_SHIFT\s+SPAN\s+SKEW\s+"
            r"-{50,}\s*$"
        )
        first_part_pattern = r"\s+\(absolute, valence only\)\s+$"
        swallon_valence_body_pattern = r".+?\(absolute, valence and core\)\s+$"
        row_pattern = r"\d+(?:\s+[-]?\d+\.\d+){3}\s+" + r"\s+".join([r"([-]?\d+\.\d+)"] * 3)
        footer_pattern = r"-{50,}\s*$"
        h1 = header_pattern + first_part_pattern
        cs_valence_only = self.read_table_pattern(
            h1, row_pattern, footer_pattern, postprocess=float, last_one_only=True
        )
        h2 = header_pattern + swallon_valence_body_pattern
        cs_valence_and_core = self.read_table_pattern(
            h2, row_pattern, footer_pattern, postprocess=float, last_one_only=True
        )
        all_cs = {}
        for name, cs_table in [
            ["valence_only", cs_valence_only],
            ["valence_and_core", cs_valence_and_core],
        ]:
            all_cs[name] = cs_table
        self.data["chemical_shielding"] = all_cs

    def read_cs_g0_contribution(self):
        """
        Parse the  G0 contribution of NMR chemical shielding.

        Returns:
            G0 contribution matrix as list of list.
        """
        header_pattern = (
            r"^\s+G\=0 CONTRIBUTION TO CHEMICAL SHIFT \(field along BDIR\)\s+$\n"
            r"^\s+-{50,}$\n"
            r"^\s+BDIR\s+X\s+Y\s+Z\s*$\n"
            r"^\s+-{50,}\s*$\n"
        )
        row_pattern = r"(?:\d+)\s+" + r"\s+".join([r"([-]?\d+\.\d+)"] * 3)
        footer_pattern = r"\s+-{50,}\s*$"
        self.read_table_pattern(
            header_pattern,
            row_pattern,
            footer_pattern,
            postprocess=float,
            last_one_only=True,
            attribute_name="cs_g0_contribution",
        )

    def read_cs_core_contribution(self):
        """
        Parse the core contribution of NMR chemical shielding.

        Returns:
        G0 contribution matrix as list of list.
        """
        header_pattern = r"^\s+Core NMR properties\s*$\n\n^\s+typ\s+El\s+Core shift \(ppm\)\s*$\n^\s+-{20,}$\n"
        row_pattern = r"\d+\s+(?P<element>[A-Z][a-z]?\w?)\s+(?P<shift>[-]?\d+\.\d+)"
        footer_pattern = r"\s+-{20,}\s*$"
        self.read_table_pattern(
            header_pattern,
            row_pattern,
            footer_pattern,
            postprocess=str,
            last_one_only=True,
            attribute_name="cs_core_contribution",
        )
        core_contrib = {d["element"]: float(d["shift"]) for d in self.data["cs_core_contribution"]}
        self.data["cs_core_contribution"] = core_contrib

    def read_cs_raw_symmetrized_tensors(self):
        """
        Parse the matrix form of NMR tensor before corrected to table.

        Returns:
            nsymmetrized tensors list in the order of atoms.
        """
        header_pattern = r"\s+-{50,}\s+\s+Absolute Chemical Shift tensors\s+\s+-{50,}$"
        first_part_pattern = r"\s+UNSYMMETRIZED TENSORS\s+$"
        row_pattern = r"\s+".join([r"([-]?\d+\.\d+)"] * 3)
        unsym_footer_pattern = r"^\s+SYMMETRIZED TENSORS\s+$"

        with zopen(self.filename, "rt") as f:
            text = f.read()
        unsym_table_pattern_text = header_pattern + first_part_pattern + r"(?P<table_body>.+)" + unsym_footer_pattern
        table_pattern = re.compile(unsym_table_pattern_text, re.MULTILINE | re.DOTALL)
        rp = re.compile(row_pattern)
        m = table_pattern.search(text)
        if m:
            table_text = m.group("table_body")
            micro_header_pattern = r"ion\s+\d+"
            micro_table_pattern_text = micro_header_pattern + r"\s*^(?P<table_body>(?:\s*" + row_pattern + r")+)\s+"
            micro_table_pattern = re.compile(micro_table_pattern_text, re.MULTILINE | re.DOTALL)
            unsym_tensors = []
            for mt in micro_table_pattern.finditer(table_text):
                table_body_text = mt.group("table_body")
                tensor_matrix = []
                for line in table_body_text.rstrip().split("\n"):
                    ml = rp.search(line)
                    processed_line = [float(v) for v in ml.groups()]
                    tensor_matrix.append(processed_line)
                unsym_tensors.append(tensor_matrix)
            self.data["unsym_cs_tensor"] = unsym_tensors
        else:
            raise ValueError("NMR UNSYMMETRIZED TENSORS is not found")

    def read_nmr_efg_tensor(self):
        """
        Parses the NMR Electric Field Gradient Raw Tensors.

        Returns:
            A list of Electric Field Gradient Tensors in the order of Atoms from OUTCAR
        """
        header_pattern = (
            r"Electric field gradients \(V/A\^2\)\n-*\n ion\s+V_xx\s+V_yy\s+V_zz\s+V_xy\s+V_xz\s+V_yz\n-*\n"
        )

        row_pattern = r"\d+\s+([-\d\.]+)\s+([-\d\.]+)\s+([-\d\.]+)\s+([-\d\.]+)\s+([-\d\.]+)\s+([-\d\.]+)"
        footer_pattern = r"-*\n"

        data = self.read_table_pattern(header_pattern, row_pattern, footer_pattern, postprocess=float)
        tensors = [make_symmetric_matrix_from_upper_tri(d) for d in data]
        self.data["unsym_efg_tensor"] = tensors
        return tensors

    def read_nmr_efg(self):
        """
        Parse the NMR Electric Field Gradient interpreted values.

        Returns:
            Electric Field Gradient tensors as a list of dict in the order of atoms from OUTCAR.
            Each dict key/value pair corresponds to a component of the tensors.
        """
        header_pattern = (
            r"^\s+NMR quadrupolar parameters\s+$\n"
            r"^\s+Cq : quadrupolar parameter\s+Cq=e[*]Q[*]V_zz/h$\n"
            r"^\s+eta: asymmetry parameters\s+\(V_yy - V_xx\)/ V_zz$\n"
            r"^\s+Q  : nuclear electric quadrupole moment in mb \(millibarn\)$\n"
            r"^-{50,}$\n"
            r"^\s+ion\s+Cq\(MHz\)\s+eta\s+Q \(mb\)\s+$\n"
            r"^-{50,}\s*$\n"
        )
        row_pattern = (
            r"\d+\s+(?P<cq>[-]?\d+\.\d+)\s+(?P<eta>[-]?\d+\.\d+)\s+(?P<nuclear_quadrupole_moment>[-]?\d+\.\d+)"
        )
        footer_pattern = r"-{50,}\s*$"
        self.read_table_pattern(
            header_pattern,
            row_pattern,
            footer_pattern,
            postprocess=float,
            last_one_only=True,
            attribute_name="efg",
        )

    def read_elastic_tensor(self):
        """
        Parse the elastic tensor data.

        Returns:
            6x6 array corresponding to the elastic tensor from the OUTCAR.
        """
        header_pattern = r"TOTAL ELASTIC MODULI \(kBar\)\s+Direction\s+([X-Z][X-Z]\s+)+\-+"
        row_pattern = r"[X-Z][X-Z]\s+" + r"\s+".join([r"(\-*[\.\d]+)"] * 6)
        footer_pattern = r"\-+"
        et_table = self.read_table_pattern(header_pattern, row_pattern, footer_pattern, postprocess=float)
        self.data["elastic_tensor"] = et_table

    def read_piezo_tensor(self):
        """Parse the piezo tensor data."""
        header_pattern = r"PIEZOELECTRIC TENSOR  for field in x, y, z\s+\(C/m\^2\)\s+([X-Z][X-Z]\s+)+\-+"
        row_pattern = r"[x-z]\s+" + r"\s+".join([r"(\-*[\.\d]+)"] * 6)
        footer_pattern = r"BORN EFFECTIVE"
        pt_table = self.read_table_pattern(header_pattern, row_pattern, footer_pattern, postprocess=float)
        self.data["piezo_tensor"] = pt_table

    def read_onsite_density_matrices(self):
        """
        Parse the onsite density matrices, returns list with index corresponding
        to atom index in Structure.
        """
        # matrix size will vary depending on if d or f orbitals are present
        # therefore regex assumes f, but filter out None values if d

        header_pattern = r"spin component  1\n"
        row_pattern = r"[^\S\r\n]*(?:(-?[\d.]+))" + r"(?:[^\S\r\n]*(-?[\d.]+)[^\S\r\n]*)?" * 6 + r".*?"
        footer_pattern = r"\nspin component  2"
        spin1_component = self.read_table_pattern(
            header_pattern,
            row_pattern,
            footer_pattern,
            postprocess=lambda x: float(x) if x else None,
            last_one_only=False,
        )

        # filter out None values
        spin1_component = [[[e for e in row if e is not None] for row in matrix] for matrix in spin1_component]

        # and repeat for Spin.down

        header_pattern = r"spin component  2\n"
        row_pattern = r"[^\S\r\n]*(?:([\d.-]+))" + r"(?:[^\S\r\n]*(-?[\d.]+)[^\S\r\n]*)?" * 6 + r".*?"
        footer_pattern = r"\n occupancies and eigenvectors"
        spin2_component = self.read_table_pattern(
            header_pattern,
            row_pattern,
            footer_pattern,
            postprocess=lambda x: float(x) if x else None,
            last_one_only=False,
        )

        spin2_component = [[[e for e in row if e is not None] for row in matrix] for matrix in spin2_component]

        self.data["onsite_density_matrices"] = [
            {Spin.up: spin1_component[idx], Spin.down: spin2_component[idx]} for idx in range(len(spin1_component))
        ]

    def read_corrections(self, reverse=True, terminate_on_match=True):
        """
        Reads the dipol qudropol corrections into the
        Outcar.data["dipol_quadrupol_correction"].

        :param reverse: Whether to start from end of OUTCAR.
        :param terminate_on_match: Whether to terminate once match is found.
        """
        patterns = {"dipol_quadrupol_correction": r"dipol\+quadrupol energy correction\s+([\d\-\.]+)"}
        self.read_pattern(
            patterns,
            reverse=reverse,
            terminate_on_match=terminate_on_match,
            postprocess=float,
        )
        self.data["dipol_quadrupol_correction"] = self.data["dipol_quadrupol_correction"][0][0]

    def read_neb(self, reverse=True, terminate_on_match=True):
        """
        Reads NEB data. This only works with OUTCARs from both normal
        VASP NEB calculations or from the CI NEB method implemented by
        Henkelman et al.

        Args:
            reverse (bool): Read files in reverse. Defaults to false. Useful for
                large files, esp OUTCARs, especially when used with
                terminate_on_match. Defaults to True here since we usually
                want only the final value.
            terminate_on_match (bool): Whether to terminate when there is at
                least one match in each key in pattern. Defaults to True here
                since we usually want only the final value.

        Renders accessible:
            tangent_force - Final tangent force.
            energy - Final energy.
            These can be accessed under Outcar.data[key]
        """
        patterns = {
            "energy": r"energy\(sigma->0\)\s+=\s+([\d\-\.]+)",
            "tangent_force": r"(NEB: projections on to tangent \(spring, REAL\)\s+\S+|tangential force \(eV/A\))\s+"
            r"([\d\-\.]+)",
        }
        self.read_pattern(
            patterns,
            reverse=reverse,
            terminate_on_match=terminate_on_match,
            postprocess=str,
        )
        self.data["energy"] = float(self.data["energy"][0][0])
        if self.data.get("tangent_force"):
            self.data["tangent_force"] = float(self.data["tangent_force"][0][1])

    def read_igpar(self):
        """
        Renders accessible:
            er_ev = e<r>_ev (dictionary with Spin.up/Spin.down as keys)
            er_bp = e<r>_bp (dictionary with Spin.up/Spin.down as keys)
            er_ev_tot = spin up + spin down summed
            er_bp_tot = spin up + spin down summed
            p_elc = spin up + spin down summed
            p_ion = spin up + spin down summed.

        (See VASP section "LBERRY,  IGPAR,  NPPSTR,  DIPOL tags" for info on
        what these are).
        """
        # variables to be filled
        self.er_ev = {}  # will  be  dict (Spin.up/down) of array(3*float)
        self.er_bp = {}  # will  be  dics (Spin.up/down) of array(3*float)
        self.er_ev_tot = None  # will be array(3*float)
        self.er_bp_tot = None  # will be array(3*float)
        self.p_elec = self.p_ion = None
        try:
            search = []

            # Nonspin cases
            def er_ev(results, match):
                results.er_ev[Spin.up] = np.array(map(float, match.groups()[1:4])) / 2
                results.er_ev[Spin.down] = results.er_ev[Spin.up]
                results.context = 2

            search.append(
                [
                    r"^ *e<r>_ev=\( *([-0-9.Ee+]*) *([-0-9.Ee+]*) *([-0-9.Ee+]*) *\)",
                    None,
                    er_ev,
                ]
            )

            def er_bp(results, match):
                results.er_bp[Spin.up] = np.array([float(match.group(i)) for i in range(1, 4)]) / 2
                results.er_bp[Spin.down] = results.er_bp[Spin.up]

            search.append(
                [
                    r"^ *e<r>_bp=\( *([-0-9.Ee+]*) *([-0-9.Ee+]*) *([-0-9.Ee+]*) *\)",
                    lambda results, _line: results.context == 2,
                    er_bp,
                ]
            )

            # Spin cases
            def er_ev_up(results, match):
                results.er_ev[Spin.up] = np.array([float(match.group(i)) for i in range(1, 4)])
                results.context = Spin.up

            search.append(
                [
                    r"^.*Spin component 1 *e<r>_ev=\( *([-0-9.Ee+]*) *([-0-9.Ee+]*) *([-0-9.Ee+]*) *\)",
                    None,
                    er_ev_up,
                ]
            )

            def er_bp_up(results, match):
                results.er_bp[Spin.up] = np.array(
                    [
                        float(match.group(1)),
                        float(match.group(2)),
                        float(match.group(3)),
                    ]
                )

            search.append(
                [
                    r"^ *e<r>_bp=\( *([-0-9.Ee+]*) *([-0-9.Ee+]*) *([-0-9.Ee+]*) *\)",
                    lambda results, _line: results.context == Spin.up,
                    er_bp_up,
                ]
            )

            def er_ev_dn(results, match):
                results.er_ev[Spin.down] = np.array(
                    [
                        float(match.group(1)),
                        float(match.group(2)),
                        float(match.group(3)),
                    ]
                )
                results.context = Spin.down

            search.append(
                [
                    r"^.*Spin component 2 *e<r>_ev=\( *([-0-9.Ee+]*) *([-0-9.Ee+]*) *([-0-9.Ee+]*) *\)",
                    None,
                    er_ev_dn,
                ]
            )

            def er_bp_dn(results, match):
                results.er_bp[Spin.down] = np.array([float(match.group(i)) for i in range(1, 4)])

            search.append(
                [
                    r"^ *e<r>_bp=\( *([-0-9.Ee+]*) *([-0-9.Ee+]*) *([-0-9.Ee+]*) *\)",
                    lambda results, _line: results.context == Spin.down,
                    er_bp_dn,
                ]
            )

            # Always present spin/non-spin
            def p_elc(results, match):
                results.p_elc = np.array([float(match.group(i)) for i in range(1, 4)])

            search.append(
                [
                    r"^.*Total electronic dipole moment: "
                    r"*p\[elc\]=\( *([-0-9.Ee+]*) *([-0-9.Ee+]*) "
                    r"*([-0-9.Ee+]*) *\)",
                    None,
                    p_elc,
                ]
            )

            def p_ion(results, match):
                results.p_ion = np.array([float(match.group(i)) for i in range(1, 4)])

            search.append(
                [
                    r"^.*ionic dipole moment: *p\[ion\]=\( *([-0-9.Ee+]*) *([-0-9.Ee+]*) *([-0-9.Ee+]*) *\)",
                    None,
                    p_ion,
                ]
            )

            self.context = None
            self.er_ev = {Spin.up: None, Spin.down: None}
            self.er_bp = {Spin.up: None, Spin.down: None}

            micro_pyawk(self.filename, search, self)

            if self.er_ev[Spin.up] is not None and self.er_ev[Spin.down] is not None:
                self.er_ev_tot = self.er_ev[Spin.up] + self.er_ev[Spin.down]

            if self.er_bp[Spin.up] is not None and self.er_bp[Spin.down] is not None:
                self.er_bp_tot = self.er_bp[Spin.up] + self.er_bp[Spin.down]

        except Exception:
            self.er_ev_tot = self.er_bp_tot = None
            raise Exception("IGPAR OUTCAR could not be parsed.")

    def read_internal_strain_tensor(self):
        """
        Reads the internal strain tensor and populates self.internal_strain_tensor with an array of voigt notation
            tensors for each site.
        """
        search = []

        def internal_strain_start(results, match):
            results.internal_strain_ion = int(match.group(1)) - 1
            results.internal_strain_tensor.append(np.zeros((3, 6)))

        search.append(
            [
                r"INTERNAL STRAIN TENSOR FOR ION\s+(\d+)\s+for displacements in x,y,z  \(eV/Angst\):",
                None,
                internal_strain_start,
            ]
        )

        def internal_strain_data(results, match):
            if match.group(1).lower() == "x":
                index = 0
            elif match.group(1).lower() == "y":
                index = 1
            elif match.group(1).lower() == "z":
                index = 2
            else:
                raise Exception(f"Couldn't parse row index from symbol for internal strain tensor: {match.group(1)}")
            results.internal_strain_tensor[results.internal_strain_ion][index] = np.array(
                [float(match.group(i)) for i in range(2, 8)]
            )
            if index == 2:
                results.internal_strain_ion = None

        search.append(
            [
                r"^\s+([x,y,z])\s+" + r"([-]?\d+\.\d+)\s+" * 6,
                lambda results, _line: results.internal_strain_ion is not None,
                internal_strain_data,
            ]
        )

        self.internal_strain_ion = None
        self.internal_strain_tensor = []
        micro_pyawk(self.filename, search, self)

    def read_lepsilon(self):
        """
        Reads an LEPSILON run.

        # TODO: Document the actual variables.
        """
        try:
            search = []

            def dielectric_section_start(results, match):
                results.dielectric_index = -1

            search.append(
                [
                    r"MACROSCOPIC STATIC DIELECTRIC TENSOR \(",
                    None,
                    dielectric_section_start,
                ]
            )

            def dielectric_section_start2(results, match):
                results.dielectric_index = 0

            search.append(
                [
                    r"-------------------------------------",
                    lambda results, _line: results.dielectric_index == -1,
                    dielectric_section_start2,
                ]
            )

            def dielectric_data(results, match):
                results.dielectric_tensor[results.dielectric_index, :] = np.array(
                    [float(match.group(i)) for i in range(1, 4)]
                )
                results.dielectric_index += 1

            search.append(
                [
                    r"^ *([-0-9.Ee+]+) +([-0-9.Ee+]+) +([-0-9.Ee+]+) *$",
                    lambda results, _line: results.dielectric_index >= 0
                    if results.dielectric_index is not None
                    else None,
                    dielectric_data,
                ]
            )

            def dielectric_section_stop(results, match):
                results.dielectric_index = None

            search.append(
                [
                    r"-------------------------------------",
                    lambda results, _line: results.dielectric_index >= 1
                    if results.dielectric_index is not None
                    else None,
                    dielectric_section_stop,
                ]
            )

            self.dielectric_index = None
            self.dielectric_tensor = np.zeros((3, 3))

            def piezo_section_start(results, _match):
                results.piezo_index = 0

            search.append(
                [
                    r"PIEZOELECTRIC TENSOR  for field in x, y, z        \(C/m\^2\)",
                    None,
                    piezo_section_start,
                ]
            )

            def piezo_data(results, match):
                results.piezo_tensor[results.piezo_index, :] = np.array([float(match.group(i)) for i in range(1, 7)])
                results.piezo_index += 1

            search.append(
                [
                    r"^ *[xyz] +([-0-9.Ee+]+) +([-0-9.Ee+]+)"
                    r" +([-0-9.Ee+]+) *([-0-9.Ee+]+) +([-0-9.Ee+]+) +([-0-9.Ee+]+)*$",
                    lambda results, _line: results.piezo_index >= 0 if results.piezo_index is not None else None,
                    piezo_data,
                ]
            )

            def piezo_section_stop(results, _match):
                results.piezo_index = None

            search.append(
                [
                    r"-------------------------------------",
                    lambda results, _line: results.piezo_index >= 1 if results.piezo_index is not None else None,
                    piezo_section_stop,
                ]
            )

            self.piezo_index = None
            self.piezo_tensor = np.zeros((3, 6))

            def born_section_start(results, _match):
                results.born_ion = -1

            search.append([r"BORN EFFECTIVE CHARGES ", None, born_section_start])

            def born_ion(results, match):
                results.born_ion = int(match.group(1)) - 1
                results.born.append(np.zeros((3, 3)))

            search.append(
                [
                    r"ion +([0-9]+)",
                    lambda results, _line: results.born_ion is not None,
                    born_ion,
                ]
            )

            def born_data(results, match):
                results.born[results.born_ion][int(match.group(1)) - 1, :] = np.array(
                    [float(match.group(i)) for i in range(2, 5)]
                )

            search.append(
                [
                    r"^ *([1-3]+) +([-0-9.Ee+]+) +([-0-9.Ee+]+) +([-0-9.Ee+]+)$",
                    lambda results, _line: results.born_ion >= 0 if results.born_ion is not None else results.born_ion,
                    born_data,
                ]
            )

            def born_section_stop(results, _match):
                results.born_ion = None

            search.append(
                [
                    r"-------------------------------------",
                    lambda results, _line: results.born_ion >= 1 if results.born_ion is not None else results.born_ion,
                    born_section_stop,
                ]
            )

            self.born_ion = None
            self.born = []

            micro_pyawk(self.filename, search, self)

            self.born = np.array(self.born)

            self.dielectric_tensor = self.dielectric_tensor.tolist()
            self.piezo_tensor = self.piezo_tensor.tolist()

        except Exception:
            raise Exception("LEPSILON OUTCAR could not be parsed.")

    def read_lepsilon_ionic(self):
        """
        Reads an LEPSILON run, the ionic component.

        # TODO: Document the actual variables.
        """
        try:
            search = []

            def dielectric_section_start(results, _match):
                results.dielectric_ionic_index = -1

            search.append(
                [
                    r"MACROSCOPIC STATIC DIELECTRIC TENSOR IONIC",
                    None,
                    dielectric_section_start,
                ]
            )

            def dielectric_section_start2(results, _match):
                results.dielectric_ionic_index = 0

            search.append(
                [
                    r"-------------------------------------",
                    lambda results, _line: results.dielectric_ionic_index == -1
                    if results.dielectric_ionic_index is not None
                    else results.dielectric_ionic_index,
                    dielectric_section_start2,
                ]
            )

            def dielectric_data(results, match):
                results.dielectric_ionic_tensor[results.dielectric_ionic_index, :] = np.array(
                    [float(match.group(i)) for i in range(1, 4)]
                )
                results.dielectric_ionic_index += 1

            search.append(
                [
                    r"^ *([-0-9.Ee+]+) +([-0-9.Ee+]+) +([-0-9.Ee+]+) *$",
                    lambda results, _line: results.dielectric_ionic_index >= 0
                    if results.dielectric_ionic_index is not None
                    else results.dielectric_ionic_index,
                    dielectric_data,
                ]
            )

            def dielectric_section_stop(results, _match):
                results.dielectric_ionic_index = None

            search.append(
                [
                    r"-------------------------------------",
                    lambda results, _line: results.dielectric_ionic_index >= 1
                    if results.dielectric_ionic_index is not None
                    else results.dielectric_ionic_index,
                    dielectric_section_stop,
                ]
            )

            self.dielectric_ionic_index = None
            self.dielectric_ionic_tensor = np.zeros((3, 3))

            def piezo_section_start(results, _match):
                results.piezo_ionic_index = 0

            search.append(
                [
                    r"PIEZOELECTRIC TENSOR IONIC CONTR  for field in x, y, z        ",
                    None,
                    piezo_section_start,
                ]
            )

            def piezo_data(results, match):
                results.piezo_ionic_tensor[results.piezo_ionic_index, :] = np.array(
                    [float(match.group(i)) for i in range(1, 7)]
                )
                results.piezo_ionic_index += 1

            search.append(
                [
                    r"^ *[xyz] +([-0-9.Ee+]+) +([-0-9.Ee+]+)"
                    r" +([-0-9.Ee+]+) *([-0-9.Ee+]+) +([-0-9.Ee+]+) +([-0-9.Ee+]+)*$",
                    lambda results, _line: results.piezo_ionic_index >= 0
                    if results.piezo_ionic_index is not None
                    else results.piezo_ionic_index,
                    piezo_data,
                ]
            )

            def piezo_section_stop(results, _match):
                results.piezo_ionic_index = None

            search.append(
                [
                    "-------------------------------------",
                    lambda results, _line: results.piezo_ionic_index >= 1
                    if results.piezo_ionic_index is not None
                    else results.piezo_ionic_index,
                    piezo_section_stop,
                ]
            )

            self.piezo_ionic_index = None
            self.piezo_ionic_tensor = np.zeros((3, 6))

            micro_pyawk(self.filename, search, self)

            self.dielectric_ionic_tensor = self.dielectric_ionic_tensor.tolist()
            self.piezo_ionic_tensor = self.piezo_ionic_tensor.tolist()

        except Exception:
            raise Exception("ionic part of LEPSILON OUTCAR could not be parsed.")

    def read_lcalcpol(self):
        """
        Reads the lcalpol.

        # TODO: Document the actual variables.
        """
        self.p_elec = self.p_sp1 = self.p_sp2 = self.p_ion = None
        try:
            search = []

            # Always present spin/non-spin
            def p_elec(results, match):
                results.p_elec = np.array(
                    [
                        float(match.group(1)),
                        float(match.group(2)),
                        float(match.group(3)),
                    ]
                )

            search.append(
                [
                    r"^.*Total electronic dipole moment: "
                    r"*p\[elc\]=\( *([-0-9.Ee+]*) *([-0-9.Ee+]*) "
                    r"*([-0-9.Ee+]*) *\)",
                    None,
                    p_elec,
                ]
            )

            # If spin-polarized (and not noncollinear)
            # save spin-polarized electronic values
            if self.spin and not self.noncollinear:

                def p_sp1(results, match):
                    results.p_sp1 = np.array(
                        [
                            float(match.group(1)),
                            float(match.group(2)),
                            float(match.group(3)),
                        ]
                    )

                search.append(
                    [
                        r"^.*p\[sp1\]=\( *([-0-9.Ee+]*) *([-0-9.Ee+]*) *([-0-9.Ee+]*) *\)",
                        None,
                        p_sp1,
                    ]
                )

                def p_sp2(results, match):
                    results.p_sp2 = np.array(
                        [
                            float(match.group(1)),
                            float(match.group(2)),
                            float(match.group(3)),
                        ]
                    )

                search.append(
                    [
                        r"^.*p\[sp2\]=\( *([-0-9.Ee+]*) *([-0-9.Ee+]*) *([-0-9.Ee+]*) *\)",
                        None,
                        p_sp2,
                    ]
                )

            def p_ion(results, match):
                results.p_ion = np.array(
                    [
                        float(match.group(1)),
                        float(match.group(2)),
                        float(match.group(3)),
                    ]
                )

            search.append(
                [
                    r"^.*Ionic dipole moment: *p\[ion\]=\( *([-0-9.Ee+]*) *([-0-9.Ee+]*) *([-0-9.Ee+]*) *\)",
                    None,
                    p_ion,
                ]
            )

            micro_pyawk(self.filename, search, self)

            # fix polarization units in new versions of vasp
            regex = r"^.*Ionic dipole moment: .*"
            search = [[regex, None, lambda x, y: x.append(y.group(0))]]
            r = micro_pyawk(self.filename, search, [])

            if "|e|" in r[0]:
                self.p_elec *= -1
                self.p_ion *= -1
                if self.spin and not self.noncollinear:
                    self.p_sp1 *= -1
                    self.p_sp2 *= -1

        except Exception as exc:
            print(exc.args)
            raise Exception("LCALCPOL OUTCAR could not be parsed.") from exc

    def read_pseudo_zval(self):
        """Create pseudopotential ZVAL dictionary."""
        # pylint: disable=E1101
        try:

            def atom_symbols(results, match):
                element_symbol = match.group(1)
                if not hasattr(results, "atom_symbols"):
                    results.atom_symbols = []
                results.atom_symbols.append(element_symbol.strip())

            def zvals(results, match):
                zvals = match.group(1)
                results.zvals = map(float, re.findall(r"-?\d+\.\d*", zvals))

            search = []
            search.append([r"(?<=VRHFIN =)(.*)(?=:)", None, atom_symbols])
            search.append([r"^\s+ZVAL.*=(.*)", None, zvals])

            micro_pyawk(self.filename, search, self)

            zval_dict = {}
            for x, y in zip(self.atom_symbols, self.zvals):
                zval_dict.update({x: y})
            self.zval_dict = zval_dict

            # Clean-up
            del self.atom_symbols
            del self.zvals
        except Exception:
            raise Exception("ZVAL dict could not be parsed.")

    def read_core_state_eigen(self):
        """
        Read the core state eigenenergies at each ionic step.

        Returns:
            A list of dict over the atom such as [{"AO":[core state eig]}].
            The core state eigenenergie list for each AO is over all ionic
            step.

        Example:
            The core state eigenenergie of the 2s AO of the 6th atom of the
            structure at the last ionic step is [5]["2s"][-1]
        """
        with zopen(self.filename, "rt") as foutcar:
            line = foutcar.readline()
            while line != "":
                line = foutcar.readline()
                if "NIONS =" in line:
                    natom = int(line.split("NIONS =")[1])
                    cl = [defaultdict(list) for i in range(natom)]
                if "the core state eigen" in line:
                    iat = -1
                    while line != "":
                        line = foutcar.readline()
                        # don't know number of lines to parse without knowing
                        # specific species, so stop parsing when we reach
                        # "E-fermi" instead
                        if "E-fermi" in line:
                            break
                        data = line.split()
                        # data will contain odd number of elements if it is
                        # the start of a new entry, or even number of elements
                        # if it continues the previous entry
                        if len(data) % 2 == 1:
                            iat += 1  # started parsing a new ion
                            data = data[1:]  # remove element with ion number
                        for i in range(0, len(data), 2):
                            cl[iat][data[i]].append(float(data[i + 1]))
        return cl

    def read_avg_core_poten(self):
        """
        Read the core potential at each ionic step.

        Returns:
            A list for each ionic step containing a list of the average core
            potentials for each atom: [[avg core pot]].

        Example:
            The average core potential of the 2nd atom of the structure at the
            last ionic step is: [-1][1]
        """
        with zopen(self.filename, "rt") as foutcar:
            line = foutcar.readline()
            aps = []
            while line != "":
                line = foutcar.readline()
                if "the norm of the test charge is" in line:
                    ap = []
                    while line != "":
                        line = foutcar.readline()
                        # don't know number of lines to parse without knowing
                        # specific species, so stop parsing when we reach
                        # "E-fermi" instead
                        if "E-fermi" in line:
                            aps.append(ap)
                            break

                        # the average core potentials of up to 5 elements are
                        # given per line; the potentials are separated by several
                        # spaces and numbered from 1 to natoms; the potentials are
                        # parsed in a fixed width format
                        npots = int((len(line) - 1) / 17)
                        for i in range(npots):
                            start = i * 17
                            ap.append(float(line[start + 8 : start + 17]))

        return aps

    def as_dict(self):
        """:return: MSONable dict."""
        d = {
            "@module": type(self).__module__,
            "@class": type(self).__name__,
            "efermi": self.efermi,
            "run_stats": self.run_stats,
            "magnetization": self.magnetization,
            "charge": self.charge,
            "total_magnetization": self.total_mag,
            "nelect": self.nelect,
            "is_stopped": self.is_stopped,
            "drift": self.drift,
            "ngf": self.ngf,
            "sampling_radii": self.sampling_radii,
            "electrostatic_potential": self.electrostatic_potential,
        }

        if self.lepsilon:
            d.update(
                {
                    "piezo_tensor": self.piezo_tensor,
                    "dielectric_tensor": self.dielectric_tensor,
                    "born": self.born,
                }
            )

        if self.dfpt:
            d.update({"internal_strain_tensor": self.internal_strain_tensor})

        if self.dfpt and self.lepsilon:
            d.update(
                {
                    "piezo_ionic_tensor": self.piezo_ionic_tensor,
                    "dielectric_ionic_tensor": self.dielectric_ionic_tensor,
                }
            )

        if self.lcalcpol:
            d.update({"p_elec": self.p_elec, "p_ion": self.p_ion})
            if self.spin and not self.noncollinear:
                d.update({"p_sp1": self.p_sp1, "p_sp2": self.p_sp2})
            d.update({"zval_dict": self.zval_dict})

        if self.nmr_cs:
            d.update(
                {
                    "nmr_cs": {
                        "valence and core": self.data["chemical_shielding"]["valence_and_core"],
                        "valence_only": self.data["chemical_shielding"]["valence_only"],
                        "g0": self.data["cs_g0_contribution"],
                        "core": self.data["cs_core_contribution"],
                        "raw": self.data["unsym_cs_tensor"],
                    }
                }
            )

        if self.nmr_efg:
            d.update(
                {
                    "nmr_efg": {
                        "raw": self.data["unsym_efg_tensor"],
                        "parameters": self.data["efg"],
                    }
                }
            )

        if self.has_onsite_density_matrices:
            # cast Spin to str for consistency with electronic_structure
            # TODO: improve handling of Enum (de)serialization in monty
            onsite_density_matrices = [{str(k): v for k, v in d.items()} for d in self.data["onsite_density_matrices"]]
            d.update({"onsite_density_matrices": onsite_density_matrices})

        return d

    def read_fermi_contact_shift(self):
        """
        Output example:
        Fermi contact (isotropic) hyperfine coupling parameter (MHz)
        -------------------------------------------------------------
        ion      A_pw      A_1PS     A_1AE     A_1c      A_tot
        -------------------------------------------------------------
         1      -0.002    -0.002    -0.051     0.000    -0.052
         2      -0.002    -0.002    -0.051     0.000    -0.052
         3       0.056     0.056     0.321    -0.048     0.321
        -------------------------------------------------------------
        , which corresponds to
        [[-0.002, -0.002, -0.051, 0.0, -0.052],
         [-0.002, -0.002, -0.051, 0.0, -0.052],
         [0.056, 0.056, 0.321, -0.048, 0.321]] from 'fch' data.
        """
        # Fermi contact (isotropic) hyperfine coupling parameter (MHz)
        header_pattern1 = (
            r"\s*Fermi contact \(isotropic\) hyperfine coupling parameter \(MHz\)\s+"
            r"\s*\-+"
            r"\s*ion\s+A_pw\s+A_1PS\s+A_1AE\s+A_1c\s+A_tot\s+"
            r"\s*\-+"
        )
        row_pattern1 = r"(?:\d+)\s+" + r"\s+".join([r"([-]?\d+\.\d+)"] * 5)
        footer_pattern = r"\-+"
        fch_table = self.read_table_pattern(
            header_pattern1,
            row_pattern1,
            footer_pattern,
            postprocess=float,
            last_one_only=True,
        )

        # Dipolar hyperfine coupling parameters (MHz)
        header_pattern2 = (
            r"\s*Dipolar hyperfine coupling parameters \(MHz\)\s+"
            r"\s*\-+"
            r"\s*ion\s+A_xx\s+A_yy\s+A_zz\s+A_xy\s+A_xz\s+A_yz\s+"
            r"\s*\-+"
        )
        row_pattern2 = r"(?:\d+)\s+" + r"\s+".join([r"([-]?\d+\.\d+)"] * 6)
        dh_table = self.read_table_pattern(
            header_pattern2,
            row_pattern2,
            footer_pattern,
            postprocess=float,
            last_one_only=True,
        )

        # Total hyperfine coupling parameters after diagonalization (MHz)
        header_pattern3 = (
            r"\s*Total hyperfine coupling parameters after diagonalization \(MHz\)\s+"
            r"\s*\(convention: \|A_zz\| > \|A_xx\| > \|A_yy\|\)\s+"
            r"\s*\-+"
            r"\s*ion\s+A_xx\s+A_yy\s+A_zz\s+asymmetry \(A_yy - A_xx\)/ A_zz\s+"
            r"\s*\-+"
        )
        row_pattern3 = r"(?:\d+)\s+" + r"\s+".join([r"([-]?\d+\.\d+)"] * 4)
        th_table = self.read_table_pattern(
            header_pattern3,
            row_pattern3,
            footer_pattern,
            postprocess=float,
            last_one_only=True,
        )

        fc_shift_table = {"fch": fch_table, "dh": dh_table, "th": th_table}

        self.data["fermi_contact_shift"] = fc_shift_table


class VolumetricData(BaseVolumetricData):
    """
    Container for volumetric data that allows
    for reading/writing with Poscar-type data.
    """

    @staticmethod
    def parse_file(filename):
        """
        Convenience method to parse a generic volumetric data file in the vasp
        like format. Used by subclasses for parsing file.

        Args:
            filename (str): Path of file to parse

        Returns:
            (poscar, data)
        """
        # pylint: disable=E1136,E1126
        poscar_read = False
        poscar_string = []
        dataset = []
        all_dataset = []
        # for holding any strings in input that are not Poscar
        # or VolumetricData (typically augmentation charges)
        all_dataset_aug = {}
        dim = dimline = None
        read_dataset = False
        ngrid_pts = 0
        data_count = 0
        poscar = None
        with zopen(filename, "rt") as f:
            for line in f:
                original_line = line
                line = line.strip()
                if read_dataset:
                    for tok in line.split():
                        if data_count < ngrid_pts:
                            # This complicated procedure is necessary because
                            # vasp outputs x as the fastest index, followed by y
                            # then z.
                            no_x = data_count // dim[0]
                            dataset[data_count % dim[0], no_x % dim[1], no_x // dim[1]] = float(tok)
                            data_count += 1
                    if data_count >= ngrid_pts:
                        read_dataset = False
                        data_count = 0
                        all_dataset.append(dataset)
                elif not poscar_read:
                    if line != "" or len(poscar_string) == 0:
                        poscar_string.append(line)
                    elif line == "":
                        poscar = Poscar.from_string("\n".join(poscar_string))
                        poscar_read = True
                elif not dim:
                    dim = [int(i) for i in line.split()]
                    ngrid_pts = dim[0] * dim[1] * dim[2]
                    dimline = line
                    read_dataset = True
                    dataset = np.zeros(dim)
                elif line == dimline:
                    # when line == dimline, expect volumetric data to follow
                    # so set read_dataset to True
                    read_dataset = True
                    dataset = np.zeros(dim)
                else:
                    # store any extra lines that were not part of the
                    # volumetric data so we know which set of data the extra
                    # lines are associated with
                    key = len(all_dataset) - 1
                    if key not in all_dataset_aug:
                        all_dataset_aug[key] = []
                    all_dataset_aug[key].append(original_line)
            if len(all_dataset) == 4:
                data = {
                    "total": all_dataset[0],
                    "diff_x": all_dataset[1],
                    "diff_y": all_dataset[2],
                    "diff_z": all_dataset[3],
                }
                data_aug = {
                    "total": all_dataset_aug.get(0),
                    "diff_x": all_dataset_aug.get(1),
                    "diff_y": all_dataset_aug.get(2),
                    "diff_z": all_dataset_aug.get(3),
                }

                # construct a "diff" dict for scalar-like magnetization density,
                # referenced to an arbitrary direction (using same method as
                # pymatgen.electronic_structure.core.Magmom, see
                # Magmom documentation for justification for this)
                # TODO: re-examine this, and also similar behavior in
                # Magmom - @mkhorton
                # TODO: does CHGCAR change with different SAXIS?
                diff_xyz = np.array([data["diff_x"], data["diff_y"], data["diff_z"]])
                diff_xyz = diff_xyz.reshape((3, dim[0] * dim[1] * dim[2]))
                ref_direction = np.array([1.01, 1.02, 1.03])
                ref_sign = np.sign(np.dot(ref_direction, diff_xyz))
                diff = np.multiply(np.linalg.norm(diff_xyz, axis=0), ref_sign)
                data["diff"] = diff.reshape((dim[0], dim[1], dim[2]))

            elif len(all_dataset) == 2:
                data = {"total": all_dataset[0], "diff": all_dataset[1]}
                data_aug = {
                    "total": all_dataset_aug.get(0),
                    "diff": all_dataset_aug.get(1),
                }
            else:
                data = {"total": all_dataset[0]}
                data_aug = {"total": all_dataset_aug.get(0)}
            return poscar, data, data_aug

    def write_file(self, file_name, vasp4_compatible=False):
        """
        Write the VolumetricData object to a vasp compatible file.

        Args:
            file_name (str): Path to a file
            vasp4_compatible (bool): True if the format is vasp4 compatible
        """

        def _print_fortran_float(f):
            """
            Fortran codes print floats with a leading zero in scientific
            notation. When writing CHGCAR files, we adopt this convention
            to ensure written CHGCAR files are byte-to-byte identical to
            their input files as far as possible.
            :param f: float
            :return: str.
            """
            s = f"{f:.10E}"
            if f >= 0:
                return f"0.{s[0]}{s[2:12]}E{int(s[13:]) + 1:+03}"
            return f"-.{s[1]}{s[3:13]}E{int(s[14:]) + 1:+03}"

        with zopen(file_name, "wt") as f:
            p = Poscar(self.structure)

            # use original name if it's been set (e.g. from Chgcar)
            comment = getattr(self, "name", p.comment)

            lines = comment + "\n"
            lines += "   1.00000000000000\n"
            for vec in self.structure.lattice.matrix:
                lines += f" {vec[0]:12.6f}{vec[1]:12.6f}{vec[2]:12.6f}\n"
            if not vasp4_compatible:
                lines += "".join(f"{s:5}" for s in p.site_symbols) + "\n"
            lines += "".join(f"{x:6}" for x in p.natoms) + "\n"
            lines += "Direct\n"
            for site in self.structure:
                a, b, c = site.frac_coords
                lines += f"{a:10.6f}{b:10.6f}{c:10.6f}\n"
            lines += " \n"
            f.write(lines)
            a = self.dim

            def write_spin(data_type):
                lines = []
                count = 0
                f.write(f"   {a[0]}   {a[1]}   {a[2]}\n")
                for k, j, i in itertools.product(list(range(a[2])), list(range(a[1])), list(range(a[0]))):
                    lines.append(_print_fortran_float(self.data[data_type][i, j, k]))
                    count += 1
                    if count % 5 == 0:
                        f.write(" " + "".join(lines) + "\n")
                        lines = []
                    else:
                        lines.append(" ")
                if count % 5 != 0:
                    f.write(" " + "".join(lines) + " \n")
                f.write("".join(self.data_aug.get(data_type, [])))

            write_spin("total")
            if self.is_spin_polarized and self.is_soc:
                write_spin("diff_x")
                write_spin("diff_y")
                write_spin("diff_z")
            elif self.is_spin_polarized:
                write_spin("diff")


class Locpot(VolumetricData):
    """Simple object for reading a LOCPOT file."""

    def __init__(self, poscar, data):
        """
        Args:
            poscar (Poscar): Poscar object containing structure.
            data: Actual data.
        """
        super().__init__(poscar.structure, data)
        self.name = poscar.comment

    @classmethod
    def from_file(cls, filename, **kwargs):
        """
        Reads a LOCPOT file.

        :param filename: Filename
        :return: Locpot
        """
        (poscar, data, data_aug) = VolumetricData.parse_file(filename)
        return cls(poscar, data, **kwargs)


class Chgcar(VolumetricData):
    """Simple object for reading a CHGCAR file."""

    def __init__(self, poscar, data, data_aug=None):
        """
        Args:
            poscar (Poscar or Structure): Object containing structure.
            data: Actual data.
            data_aug: Augmentation charge data.
        """
        # allow for poscar or structure files to be passed
        if isinstance(poscar, Poscar):
            tmp_struct = poscar.structure
            self.poscar = poscar
            self.name = poscar.comment
        elif isinstance(poscar, Structure):
            tmp_struct = poscar
            self.poscar = Poscar(poscar)
            self.name = None

        super().__init__(tmp_struct, data, data_aug=data_aug)
        self._distance_matrix = {}

    @staticmethod
    def from_file(filename):
        """
        Reads a CHGCAR file.

        :param filename: Filename
        :return: Chgcar
        """
        (poscar, data, data_aug) = VolumetricData.parse_file(filename)
        return Chgcar(poscar, data, data_aug=data_aug)

    @property
    def net_magnetization(self):
        """:return: Net magnetization from Chgcar"""
        if self.is_spin_polarized:
            return np.sum(self.data["diff"])
        return None


class Elfcar(VolumetricData):
    """
    Read an ELFCAR file which contains the Electron Localization Function (ELF)
    as calculated by VASP.

    For ELF, "total" key refers to Spin.up, and "diff" refers to Spin.down.

    This also contains information on the kinetic energy density.
    """

    def __init__(self, poscar, data):
        """
        Args:
            poscar (Poscar or Structure): Object containing structure.
            data: Actual data.
        """
        # allow for poscar or structure files to be passed
        if isinstance(poscar, Poscar):
            tmp_struct = poscar.structure
            self.poscar = poscar
        elif isinstance(poscar, Structure):
            tmp_struct = poscar
            self.poscar = Poscar(poscar)

        super().__init__(tmp_struct, data)
        # TODO: modify VolumetricData so that the correct keys can be used.
        # for ELF, instead of "total" and "diff" keys we have
        # "Spin.up" and "Spin.down" keys
        # I believe this is correct, but there's not much documentation -mkhorton
        self.data = data

    @classmethod
    def from_file(cls, filename):
        """
        Reads a ELFCAR file.

        :param filename: Filename
        :return: Elfcar
        """
        (poscar, data, data_aug) = VolumetricData.parse_file(filename)
        return cls(poscar, data)

    def get_alpha(self):
        """Get the parameter alpha where ELF = 1/(1+alpha^2)."""
        alpha_data = {}
        for k, v in self.data.items():
            alpha = 1 / v
            alpha = alpha - 1
            alpha = np.sqrt(alpha)
            alpha_data[k] = alpha
        return VolumetricData(self.structure, alpha_data)


class Procar:
    """
    Object for reading a PROCAR file.


    .. attribute:: data

        The PROCAR data of the form below. It should VASP uses 1-based indexing,
        but all indices are converted to 0-based here.::

            {
                spin: nd.array accessed with (k-point index, band index,
                                              ion index, orbital index)
            }

    .. attribute:: weights

        The weights associated with each k-point as an nd.array of length
        nkpoints.

    ..attribute:: phase_factors

        Phase factors, where present (e.g. LORBIT = 12). A dict of the form:
        {
            spin: complex nd.array accessed with (k-point index, band index,
                                                  ion index, orbital index)
        }

    ..attribute:: nbands

        Number of bands

    ..attribute:: nkpoints

        Number of k-points

    ..attribute:: nions

        Number of ions
    """

    def __init__(self, filename):
        """
        Args:
            filename: Name of file containing PROCAR.
        """
        headers = None

        with zopen(filename, "rt") as file_handle:
            preambleexpr = re.compile(r"# of k-points:\s*(\d+)\s+# of bands:\s*(\d+)\s+# of ions:\s*(\d+)")
            kpointexpr = re.compile(r"^k-point\s+(\d+).*weight = ([0-9\.]+)")
            bandexpr = re.compile(r"^band\s+(\d+)")
            ionexpr = re.compile(r"^ion.*")
            expr = re.compile(r"^([0-9]+)\s+")
            current_kpoint = 0
            current_band = 0
            done = False
            spin = Spin.down
            weights = None
            # pylint: disable=E1137
            for line in file_handle:
                line = line.strip()
                if bandexpr.match(line):
                    m = bandexpr.match(line)
                    current_band = int(m.group(1)) - 1
                    done = False
                elif kpointexpr.match(line):
                    m = kpointexpr.match(line)
                    current_kpoint = int(m.group(1)) - 1
                    weights[current_kpoint] = float(m.group(2))
                    if current_kpoint == 0:
                        spin = Spin.up if spin == Spin.down else Spin.down
                    done = False
                elif headers is None and ionexpr.match(line):
                    headers = line.split()
                    headers.pop(0)
                    headers.pop(-1)

                    data = defaultdict(lambda: np.zeros((n_kpoints, n_bands, n_ions, len(headers))))

                    phase_factors = defaultdict(
                        lambda: np.full(
                            (n_kpoints, n_bands, n_ions, len(headers)),
                            np.NaN,
                            dtype=np.complex128,
                        )
                    )
                elif expr.match(line):
                    toks = line.split()
                    index = int(toks.pop(0)) - 1
                    num_data = np.array([float(t) for t in toks[: len(headers)]])
                    if not done:
                        data[spin][current_kpoint, current_band, index, :] = num_data
                    elif len(toks) > len(headers):
                        # new format of PROCAR (vasp 5.4.4)
                        num_data = np.array([float(t) for t in toks[: 2 * len(headers)]])
                        for orb in range(len(headers)):
                            phase_factors[spin][current_kpoint, current_band, index, orb] = complex(
                                num_data[2 * orb], num_data[2 * orb + 1]
                            )
                    elif np.isnan(phase_factors[spin][current_kpoint, current_band, index, 0]):
                        # old format of PROCAR (vasp 5.4.1 and before)
                        phase_factors[spin][current_kpoint, current_band, index, :] = num_data
                    else:
                        phase_factors[spin][current_kpoint, current_band, index, :] += 1j * num_data
                elif line.startswith("tot"):
                    done = True
                elif preambleexpr.match(line):
                    m = preambleexpr.match(line)
                    n_kpoints = int(m.group(1))
                    n_bands = int(m.group(2))
                    n_ions = int(m.group(3))
                    weights = np.zeros(n_kpoints)

            self.nkpoints = n_kpoints
            self.nbands = n_bands
            self.nions = n_ions
            self.weights = weights
            self.orbitals = headers
            self.data = data
            self.phase_factors = phase_factors

    def get_projection_on_elements(self, structure: Structure):
        """
        Method returning a dictionary of projections on elements.

        Args:
            structure (Structure): Input structure.

        Returns:
            a dictionary in the {Spin.up:[k index][b index][{Element:values}]]
        """
        dico: dict[Spin, list] = {}
        for spin in self.data:
            dico[spin] = [[defaultdict(float) for i in range(self.nkpoints)] for j in range(self.nbands)]

        for iat in range(self.nions):
            name = structure.species[iat].symbol
            for spin, d in self.data.items():
                for k, b in itertools.product(range(self.nkpoints), range(self.nbands)):
                    dico[spin][b][k][name] = np.sum(d[k, b, iat, :])

        return dico

    def get_occupation(self, atom_index, orbital):
        """
        Returns the occupation for a particular orbital of a particular atom.

        Args:
            atom_num (int): Index of atom in the PROCAR. It should be noted
                that VASP uses 1-based indexing for atoms, but this is
                converted to 0-based indexing in this parser to be
                consistent with representation of structures in pymatgen.
            orbital (str): An orbital. If it is a single character, e.g., s,
                p, d or f, the sum of all s-type, p-type, d-type or f-type
                orbitals occupations are returned respectively. If it is a
                specific orbital, e.g., px, dxy, etc., only the occupation
                of that orbital is returned.

        Returns:
            Sum occupation of orbital of atom.
        """
        orbital_index = self.orbitals.index(orbital)
        return {
            spin: np.sum(d[:, :, atom_index, orbital_index] * self.weights[:, None]) for spin, d in self.data.items()
        }


class Oszicar:
    """
    A basic parser for an OSZICAR output from VASP. In general, while the
    OSZICAR is useful for a quick look at the output from a VASP run, we
    recommend that you use the Vasprun parser instead, which gives far richer
    information about a run.

    .. attribute:: electronic_steps

            All electronic steps as a list of list of dict. e.g.,
            [[{"rms": 160.0, "E": 4507.24605593, "dE": 4507.2, "N": 1,
            "deps": -17777.0, "ncg": 16576}, ...], [....]
            where electronic_steps[index] refers the list of electronic steps
            in one ionic_step, electronic_steps[index][subindex] refers to a
            particular electronic step at subindex in ionic step at index. The
            dict of properties depends on the type of VASP run, but in general,
            "E", "dE" and "rms" should be present in almost all runs.

    .. attribute:: ionic_steps:

            All ionic_steps as a list of dict, e.g.,
            [{"dE": -526.36, "E0": -526.36024, "mag": 0.0, "F": -526.36024},
            ...]
            This is the typical output from VASP at the end of each ionic step.
    """

    def __init__(self, filename):
        """
        Args:
            filename (str): Filename of file to parse.
        """
        electronic_steps = []
        ionic_steps = []
        ionic_general_pattern = re.compile(r"(\w+)=\s*(\S+)")
<<<<<<< HEAD
=======
        re.compile(r"(\d+)\s+F=\s*([\d\-\.E\+]+)\s+E0=\s*([\d\-\.E\+]+)\s+d\s*E\s*=\s*([\d\-\.E\+]+)$")
        re.compile(
            r"(\d+)\s+F=\s*([\d\-\.E\+]+)\s+"
            r"E0=\s*([\d\-\.E\+]+)\s+"
            r"d\s*E\s*=\s*([\d\-\.E\+]+)\s+"
            r"mag=\s*([\d\-\.E\+]+)"
        )
        re.compile(
            r"(\d+)\s+T=\s*([\d\-\.E\+]+)\s+"
            r"E=\s*([\d\-\.E\+]+)\s+"
            r"F=\s*([\d\-\.E\+]+)\s+"
            r"E0=\s*([\d\-\.E\+]+)\s+"
            r"EK=\s*([\d\-\.E\+]+)\s+"
            r"SP=\s*([\d\-\.E\+]+)\s+"
            r"SK=\s*([\d\-\.E\+]+)\s+"
            r"mag=\s*([\d\-\.E\+]+)"
        )
        re.compile(
            r"(\d+)\s+T=\s*([\d\-\.E\+]+)\s+"
            r"E=\s*([\d\-\.E\+]+)\s+"
            r"F=\s*([\d\-\.E\+]+)\s+"
            r"E0=\s*([\d\-\.E\+]+)\s+"
            r"EK=\s*([\d\-\.E\+]+)\s+"
            r"SP=\s*([\d\-\.E\+]+)\s+"
            r"SK=\s*([\d\-\.E\+]+)\s+"
        )
>>>>>>> 6b875ef4
        electronic_pattern = re.compile(r"\s*\w+\s*:(.*)")

        def smart_convert(header, num):
            try:
                if header in ("N", "ncg"):
                    return int(num)
                return float(num)
            except ValueError:
                return "--"

        header = []
        with zopen(filename, "rt") as fid:
            for line in fid:
                m = electronic_pattern.match(line.strip())
                if m:
                    toks = m.group(1).split()
                    data = {header[i]: smart_convert(header[i], toks[i]) for i in range(len(toks))}
                    if toks[0] == "1":
                        electronic_steps.append([data])
                    else:
                        electronic_steps[-1].append(data)
                elif re.match(r"^\s*N\s+E\s*", line.strip()):
                    header = line.strip().replace("d eps", "deps").split()
                else:
                    matches = re.findall(ionic_general_pattern, re.sub(r"d E ", "dE", line))
                    ionic_steps.append(dict(matches))

        self.electronic_steps = electronic_steps
        self.ionic_steps = ionic_steps

    @property
    def all_energies(self):
        """
        Compilation of all energies from all electronic steps and ionic steps
        as a tuple of list of energies, e.g.,
        ((4507.24605593, 143.824705755, -512.073149912, ...), ...).
        """
        all_energies = []
        for i in range(len(self.electronic_steps)):
            energies = [step["E"] for step in self.electronic_steps[i]]
            energies.append(self.ionic_steps[i]["F"])
            all_energies.append(tuple(energies))
        return tuple(all_energies)

    @property  # type: ignore
    @unitized("eV")
    def final_energy(self):
        """Final energy from run."""
        return self.ionic_steps[-1]["E0"]

    def as_dict(self):
        """:return: MSONable dict"""
        return {
            "electronic_steps": self.electronic_steps,
            "ionic_steps": self.ionic_steps,
        }


class VaspParseError(ParseError):
    """Exception class for VASP parsing."""


def get_band_structure_from_vasp_multiple_branches(dir_name, efermi=None, projections=False):
    """
    This method is used to get band structure info from a VASP directory. It
    takes into account that the run can be divided in several branches named
    "branch_x". If the run has not been divided in branches the method will
    turn to parsing vasprun.xml directly.

    The method returns None is there's a parsing error

    Args:
        dir_name: Directory containing all bandstructure runs.
        efermi: Efermi for bandstructure.
        projections: True if you want to get the data on site projections if
            any. Note that this is sometimes very large

    Returns:
        A BandStructure Object
    """
    # TODO: Add better error handling!!!
    if os.path.exists(os.path.join(dir_name, "branch_0")):
        # get all branch dir names
        branch_dir_names = [os.path.abspath(d) for d in glob(f"{dir_name}/branch_*") if os.path.isdir(d)]

        # sort by the directory name (e.g, branch_10)
        sorted_branch_dir_names = sorted(branch_dir_names, key=lambda x: int(x.split("_")[-1]))

        # populate branches with Bandstructure instances
        branches = []
        for dname in sorted_branch_dir_names:
            xml_file = os.path.join(dname, "vasprun.xml")
            if os.path.exists(xml_file):
                run = Vasprun(xml_file, parse_projected_eigen=projections)
                branches.append(run.get_band_structure(efermi=efermi))
            else:
                # It might be better to throw an exception
                warnings.warn(f"Skipping {dname}. Unable to find {xml_file}")

        return get_reconstructed_band_structure(branches, efermi)

    xml_file = os.path.join(dir_name, "vasprun.xml")
    # Better handling of Errors
    if os.path.exists(xml_file):
        return Vasprun(xml_file, parse_projected_eigen=projections).get_band_structure(
            kpoints_filename=None, efermi=efermi
        )

    return None


class Xdatcar:
    """
    Class representing an XDATCAR file. Only tested with VASP 5.x files.

    .. attribute:: structures

        List of structures parsed from XDATCAR.
    .. attribute:: comment

        Optional comment string.
    Authors: Ram Balachandran
    """

    def __init__(self, filename, ionicstep_start=1, ionicstep_end=None, comment=None):
        """
        Init a Xdatcar.

        Args:
            filename (str): Filename of input XDATCAR file.
            ionicstep_start (int): Starting number of ionic step.
            ionicstep_end (int): Ending number of ionic step.
            comment (str): Optional comment attached to this set of structures.
        """
        preamble = None
        coords_str = []
        structures = []
        preamble_done = False
        if ionicstep_start < 1:
            raise Exception("Start ionic step cannot be less than 1")
        if ionicstep_end is not None and ionicstep_start < 1:
            raise Exception("End ionic step cannot be less than 1")

        # pylint: disable=E1136
        ionicstep_cnt = 1
        with zopen(filename, "rt") as file:
            for line in file:
                line = line.strip()
                if preamble is None:
                    preamble = [line]
                    title = line
                elif title == line:
                    preamble_done = False
                    p = Poscar.from_string("\n".join([*preamble, "Direct", *coords_str]))
                    if ionicstep_end is None:
                        if ionicstep_cnt >= ionicstep_start:
                            structures.append(p.structure)
                    else:
                        if ionicstep_start <= ionicstep_cnt < ionicstep_end:
                            structures.append(p.structure)
                        if ionicstep_cnt >= ionicstep_end:
                            break
                    ionicstep_cnt += 1
                    coords_str = []
                    preamble = [line]
                elif not preamble_done:
                    if line == "" or "Direct configuration=" in line:
                        preamble_done = True
                        tmp_preamble = [preamble[0]]
                        for i in range(1, len(preamble)):
                            if preamble[0] != preamble[i]:
                                tmp_preamble.append(preamble[i])
                            else:
                                break
                        preamble = tmp_preamble
                    else:
                        preamble.append(line)
                elif line == "" or "Direct configuration=" in line:
                    p = Poscar.from_string("\n".join([*preamble, "Direct", *coords_str]))
                    if ionicstep_end is None:
                        if ionicstep_cnt >= ionicstep_start:
                            structures.append(p.structure)
                    else:
                        if ionicstep_start <= ionicstep_cnt < ionicstep_end:
                            structures.append(p.structure)
                        if ionicstep_cnt >= ionicstep_end:
                            break
                    ionicstep_cnt += 1
                    coords_str = []
                else:
                    coords_str.append(line)
            p = Poscar.from_string("\n".join([*preamble, "Direct", *coords_str]))
            if ionicstep_end is None:
                if ionicstep_cnt >= ionicstep_start:
                    structures.append(p.structure)
            elif ionicstep_start <= ionicstep_cnt < ionicstep_end:
                structures.append(p.structure)
        self.structures = structures
        self.comment = comment or self.structures[0].formula

    @property
    def site_symbols(self):
        """
        Sequence of symbols associated with the Xdatcar. Similar to 6th line in
        vasp 5+ Xdatcar.
        """
        syms = [site.specie.symbol for site in self.structures[0]]
        return [a[0] for a in itertools.groupby(syms)]

    @property
    def natoms(self):
        """
        Sequence of number of sites of each type associated with the Poscar.
        Similar to 7th line in vasp 5+ Xdatcar.
        """
        syms = [site.specie.symbol for site in self.structures[0]]
        return [len(tuple(a[1])) for a in itertools.groupby(syms)]

    def concatenate(self, filename, ionicstep_start=1, ionicstep_end=None):
        """
        Concatenate structures in file to Xdatcar.

        Args:
            filename (str): Filename of XDATCAR file to be concatenated.
            ionicstep_start (int): Starting number of ionic step.
            ionicstep_end (int): Ending number of ionic step.
        TODO(rambalachandran):
           Requires a check to ensure if the new concatenating file has the
           same lattice structure and atoms as the Xdatcar class.
        """
        preamble = None
        coords_str = []
        structures = self.structures
        preamble_done = False
        if ionicstep_start < 1:
            raise Exception("Start ionic step cannot be less than 1")
        if ionicstep_end is not None and ionicstep_start < 1:
            raise Exception("End ionic step cannot be less than 1")

        # pylint: disable=E1136
        ionicstep_cnt = 1
        with zopen(filename, "rt") as f:
            for line in f:
                line = line.strip()
                if preamble is None:
                    preamble = [line]
                elif not preamble_done:
                    if line == "" or "Direct configuration=" in line:
                        preamble_done = True
                        tmp_preamble = [preamble[0]]
                        for i in range(1, len(preamble)):
                            if preamble[0] != preamble[i]:
                                tmp_preamble.append(preamble[i])
                            else:
                                break
                        preamble = tmp_preamble
                    else:
                        preamble.append(line)
                elif line == "" or "Direct configuration=" in line:
                    p = Poscar.from_string("\n".join([*preamble, "Direct", *coords_str]))
                    if ionicstep_end is None:
                        if ionicstep_cnt >= ionicstep_start:
                            structures.append(p.structure)
                    elif ionicstep_start <= ionicstep_cnt < ionicstep_end:
                        structures.append(p.structure)
                    ionicstep_cnt += 1
                    coords_str = []
                else:
                    coords_str.append(line)
            p = Poscar.from_string("\n".join([*preamble, "Direct", *coords_str]))
            if ionicstep_end is None:
                if ionicstep_cnt >= ionicstep_start:
                    structures.append(p.structure)
            elif ionicstep_start <= ionicstep_cnt < ionicstep_end:
                structures.append(p.structure)
        self.structures = structures

    def get_string(self, ionicstep_start=1, ionicstep_end=None, significant_figures=8):
        """
        Write  Xdatcar class to a string.

        Args:
            ionicstep_start (int): Starting number of ionic step.
            ionicstep_end (int): Ending number of ionic step.
            significant_figures (int): Number of significant figures.
        """
        if ionicstep_start < 1:
            raise Exception("Start ionic step cannot be less than 1")
        if ionicstep_end is not None and ionicstep_end < 1:
            raise Exception("End ionic step cannot be less than 1")
        latt = self.structures[0].lattice
        if np.linalg.det(latt.matrix) < 0:
            latt = Lattice(-latt.matrix)
        lines = [self.comment, "1.0", str(latt)]
        lines.append(" ".join(self.site_symbols))
        lines.append(" ".join(str(x) for x in self.natoms))
        format_str = f"{{:.{significant_figures}f}}"
        ionicstep_cnt = 1
        output_cnt = 1
        for cnt, structure in enumerate(self.structures):
            ionicstep_cnt = cnt + 1
            if ionicstep_end is None:
                if ionicstep_cnt >= ionicstep_start:
                    lines.append("Direct configuration=" + " " * (7 - len(str(output_cnt))) + str(output_cnt))
                    for site in structure:
                        coords = site.frac_coords
                        line = " ".join(format_str.format(c) for c in coords)
                        lines.append(line)
                    output_cnt += 1
            elif ionicstep_start <= ionicstep_cnt < ionicstep_end:
                lines.append("Direct configuration=" + " " * (7 - len(str(output_cnt))) + str(output_cnt))
                for site in structure:
                    coords = site.frac_coords
                    line = " ".join(format_str.format(c) for c in coords)
                    lines.append(line)
                output_cnt += 1
        return "\n".join(lines) + "\n"

    def write_file(self, filename, **kwargs):
        """
        Write Xdatcar class into a file.

        Args:
            filename (str): Filename of output XDATCAR file.
            **kwargs: Supported kwargs are the same as those for the
                Xdatcar.get_string method and are passed through directly.
        """
        with zopen(filename, "wt") as f:
            f.write(self.get_string(**kwargs))

    def __str__(self):
        return self.get_string()


class Dynmat:
    """
    Object for reading a DYNMAT file.

    .. attribute:: data

        A nested dict containing the DYNMAT data of the form::
        [atom <int>][disp <int>]['dispvec'] =
            displacement vector (part of first line in dynmat block, e.g. "0.01 0 0")
        [atom <int>][disp <int>]['dynmat'] =
                <list> list of dynmat lines for this atom and this displacement

    Authors: Patrick Huck
    """

    def __init__(self, filename):
        """
        Args:
            filename: Name of file containing DYNMAT.
        """
        with zopen(filename, "rt") as f:
            lines = list(clean_lines(f.readlines()))
            self._nspecs, self._natoms, self._ndisps = map(int, lines[0].split())
            self._masses = map(float, lines[1].split())
            self.data = defaultdict(dict)
            atom, disp = None, None
            for idx, line in enumerate(lines[2:]):
                v = list(map(float, line.split()))
                if not idx % (self._natoms + 1):
                    atom, disp = map(int, v[:2])
                    if atom not in self.data:
                        self.data[atom] = {}
                    if disp not in self.data[atom]:
                        self.data[atom][disp] = {}
                    self.data[atom][disp]["dispvec"] = v[2:]
                else:
                    if "dynmat" not in self.data[atom][disp]:
                        self.data[atom][disp]["dynmat"] = []
                    self.data[atom][disp]["dynmat"].append(v)

    def get_phonon_frequencies(self):
        """Calculate phonon frequencies."""
        # TODO: the following is most likely not correct or suboptimal
        # hence for demonstration purposes only
        frequencies = []
        for k, v0 in self.data.items():
            for v1 in v0.itervalues():
                vec = map(abs, v1["dynmat"][k - 1])
                frequency = math.sqrt(sum(vec)) * 2.0 * math.pi * 15.633302  # THz
                frequencies.append(frequency)
        return frequencies

    @property
    def nspecs(self):
        """Returns the number of species."""
        return self._nspecs

    @property
    def natoms(self):
        """Returns the number of atoms."""
        return self._natoms

    @property
    def ndisps(self):
        """Returns the number of displacements."""
        return self._ndisps

    @property
    def masses(self):
        """Returns the list of atomic masses."""
        return list(self._masses)


def get_adjusted_fermi_level(efermi, cbm, band_structure):
    """
    When running a band structure computations the Fermi level needs to be
    take from the static run that gave the charge density used for the non-self
    consistent band structure run. Sometimes this Fermi level is however a
    little too low because of the mismatch between the uniform grid used in
    the static run and the band structure k-points (e.g., the VBM is on Gamma
    and the Gamma point is not in the uniform mesh). Here we use a procedure
    consisting in looking for energy levels higher than the static Fermi level
    (but lower than the LUMO) if any of these levels make the band structure
    appears insulating and not metallic anymore, we keep this adjusted fermi
    level. This procedure has shown to detect correctly most insulators.

    Args:
        efermi (float): The Fermi energy of the static run.
        cbm (float): The conduction band minimum of the static run.
        band_structure (BandStructureSymmLine): A band structure object.

    Returns:
        float: A new adjusted Fermi level.
    """
    # make a working copy of band_structure
    bs_working = BandStructureSymmLine.from_dict(band_structure.as_dict())
    if bs_working.is_metal():
        e = efermi
        while e < cbm:
            e += 0.01
            bs_working._efermi = e
            if not bs_working.is_metal():
                return e
    return efermi


# a note to future confused people (i.e. myself):
# I use numpy.fromfile instead of scipy.io.FortranFile here because the records
# are of fixed length, so the record length is only written once. In fortran,
# this amounts to using open(..., form='unformatted', recl=recl_len). In
# contrast when you write UNK files, the record length is written at the
# beginning of each record. This allows you to use scipy.io.FortranFile. In
# fortran, this amounts to using open(..., form='unformatted') [i.e. no recl=].
class Wavecar:
    """
    This is a class that contains the (pseudo-) wavefunctions from VASP.

    Coefficients are read from the given WAVECAR file and the corresponding
    G-vectors are generated using the algorithm developed in WaveTrans (see
    acknowledgments below). To understand how the wavefunctions are evaluated,
    please see the evaluate_wavefunc docstring.

    It should be noted that the pseudopotential augmentation is not included in
    the WAVECAR file. As a result, some caution should be exercised when
    deriving value from this information.

    The usefulness of this class is to allow the user to do projections or band
    unfolding style manipulations of the wavefunction. An example of this can
    be seen in the work of Shen et al. 2017
    (https://doi.org/10.1103/PhysRevMaterials.1.065001).

    .. attribute:: filename

        String of the input file (usually WAVECAR)

    .. attribute:: vasp_type

        String that determines VASP type the WAVECAR was generated with (either
        'std', 'gam', or 'ncl')

    .. attribute:: nk

        Number of k-points from the WAVECAR

    .. attribute:: nb

        Number of bands per k-point

    .. attribute:: encut

        Energy cutoff (used to define G_{cut})

    .. attribute:: efermi

        Fermi energy

    .. attribute:: a

        Primitive lattice vectors of the cell (e.g. a_1 = self.a[0, :])

    .. attribute:: b

        Reciprocal lattice vectors of the cell (e.g. b_1 = self.b[0, :])

    .. attribute:: vol

        The volume of the unit cell in real space

    .. attribute:: kpoints

        The list of k-points read from the WAVECAR file

    .. attribute:: band_energy

        The list of band eigenenergies (and corresponding occupancies) for
        each kpoint, where the first index corresponds to the index of the
        k-point (e.g. self.band_energy[kp])

    .. attribute:: Gpoints

        The list of generated G-points for each k-point (a double list), which
        are used with the coefficients for each k-point and band to recreate
        the wavefunction (e.g. self.Gpoints[kp] is the list of G-points for
        k-point kp). The G-points depend on the k-point and reciprocal lattice
        and therefore are identical for each band at the same k-point. Each
        G-point is represented by integer multipliers (e.g. assuming
        Gpoints[kp][n] == [n_1, n_2, n_3], then
        G_n = n_1*b_1 + n_2*b_2 + n_3*b_3)

    .. attribute:: coeffs

        The list of coefficients for each k-point and band for reconstructing
        the wavefunction. For non-spin-polarized, the first index corresponds
        to the kpoint and the second corresponds to the band (e.g.
        self.coeffs[kp][b] corresponds to k-point kp and band b). For
        spin-polarized calculations, the first index is for the spin.
        If the calculation was non-collinear, then self.coeffs[kp][b] will have
        two columns (one for each component of the spinor).

    Acknowledgments:
        This code is based upon the Fortran program, WaveTrans, written by
        R. M. Feenstra and M. Widom from the Dept. of Physics at Carnegie
        Mellon University. To see the original work, please visit:
        https://www.andrew.cmu.edu/user/feenstra/wavetrans/

    Author: Mark Turiansky
    """

    def __init__(self, filename="WAVECAR", verbose=False, precision="normal", vasp_type=None):
        """
        Information is extracted from the given WAVECAR.

        Args:
            filename (str): input file (default: WAVECAR)
            verbose (bool): determines whether processing information is shown
            precision (str): determines how fine the fft mesh is (normal or
                             accurate), only the first letter matters
            vasp_type (str): determines the VASP type that is used, allowed
                             values are ['std', 'gam', 'ncl']
                             (only first letter is required)
        """
        self.filename = filename
        valid_types = ["std", "gam", "ncl"]
        initials = {x[0] for x in valid_types}
        if not (vasp_type is None or vasp_type.lower()[0] in initials):
            raise ValueError(
                f"invalid {vasp_type=}, must be one of {valid_types} (we only check the first letter {initials})"
            )
        self.vasp_type = vasp_type

        # c = 0.26246582250210965422
        # 2m/hbar^2 in agreement with VASP
        self._C = 0.262465831
        with open(self.filename, "rb") as f:
            # read the header information
            recl, spin, rtag = np.fromfile(f, dtype=np.float64, count=3).astype(int)
            if verbose:
                print(f"{recl=}, {spin=}, {rtag=}")
            recl8 = int(recl / 8)
            self.spin = spin

            # check to make sure we have precision correct
            valid_rtags = {45200, 45210, 53300, 53310}
            if rtag not in valid_rtags:
                # note that rtag=45200 and 45210 may not work if file was actually
                # generated by old version of VASP, since that would write eigenvalues
                # and occupations in way that does not span FORTRAN records, but
                # reader below appears to assume that record boundaries can be ignored
                # (see OUTWAV vs. OUTWAV_4 in vasp fileio.F)
                raise ValueError(f"invalid {rtag=}, must be one of {valid_rtags}")

            # padding to end of fortran REC=1
            np.fromfile(f, dtype=np.float64, count=recl8 - 3)

            # extract kpoint, bands, energy, and lattice information
            self.nk, self.nb = np.fromfile(f, dtype=np.float64, count=2).astype(int)
            self.encut = np.fromfile(f, dtype=np.float64, count=1)[0]
            self.a = np.fromfile(f, dtype=np.float64, count=9).reshape((3, 3))
            self.efermi = np.fromfile(f, dtype=np.float64, count=1)[0]
            if verbose:
                print(
                    f"kpoints = {self.nk}, bands = {self.nb}, energy cutoff = {self.encut}, fermi "
                    f"energy= {self.efermi:.04f}\n"
                )
                print(f"primitive lattice vectors = \n{self.a}")

            self.vol = np.dot(self.a[0, :], np.cross(self.a[1, :], self.a[2, :]))
            if verbose:
                print(f"volume = {self.vol}\n")

            # calculate reciprocal lattice
            b = np.array(
                [
                    np.cross(self.a[1, :], self.a[2, :]),
                    np.cross(self.a[2, :], self.a[0, :]),
                    np.cross(self.a[0, :], self.a[1, :]),
                ]
            )
            b = 2 * np.pi * b / self.vol
            self.b = b
            if verbose:
                print(f"reciprocal lattice vectors = \n{b}")
                print(f"reciprocal lattice vector magnitudes = \n{np.linalg.norm(b, axis=1)}\n")

            # calculate maximum number of b vectors in each direction
            self._generate_nbmax()
            if verbose:
                print(f"max number of G values = {self._nbmax}\n\n")
            self.ng = self._nbmax * 3 if precision.lower()[0] == "n" else self._nbmax * 4

            # padding to end of fortran REC=2
            np.fromfile(f, dtype=np.float64, count=recl8 - 13)

            # reading records
            self.Gpoints = [None for _ in range(self.nk)]
            self.kpoints = []
            if spin == 2:
                self.coeffs = [[[None for i in range(self.nb)] for j in range(self.nk)] for _ in range(spin)]
                self.band_energy = [[] for _ in range(spin)]
            else:
                self.coeffs = [[None for i in range(self.nb)] for j in range(self.nk)]
                self.band_energy = []

            for ispin in range(spin):
                if verbose:
                    print(f"reading spin {ispin}")

                for ink in range(self.nk):
                    # information for this kpoint
                    nplane = int(np.fromfile(f, dtype=np.float64, count=1)[0])
                    kpoint = np.fromfile(f, dtype=np.float64, count=3)

                    if ispin == 0:
                        self.kpoints.append(kpoint)
                    else:
                        assert np.allclose(self.kpoints[ink], kpoint)

                    if verbose:
                        print(f"kpoint {ink: 4} with {nplane: 5} plane waves at {kpoint}")

                    # energy and occupation information
                    enocc = np.fromfile(f, dtype=np.float64, count=3 * self.nb).reshape((self.nb, 3))
                    if spin == 2:
                        self.band_energy[ispin].append(enocc)
                    else:
                        self.band_energy.append(enocc)

                    if verbose:
                        print("enocc =\n", enocc[:, [0, 2]])

                    # padding to end of record that contains nplane, kpoints, evals and occs
                    np.fromfile(f, dtype=np.float64, count=(recl8 - 4 - 3 * self.nb) % recl8)

                    if self.vasp_type is None:
                        self.Gpoints[ink], extra_gpoints, extra_coeff_inds = self._generate_G_points(kpoint, gamma=True)
                        if len(self.Gpoints[ink]) == nplane:
                            self.vasp_type = "gam"
                        else:
                            self.Gpoints[ink], extra_gpoints, extra_coeff_inds = self._generate_G_points(
                                kpoint, gamma=False
                            )
                            self.vasp_type = "std" if len(self.Gpoints[ink]) == nplane else "ncl"

                        if verbose:
                            print(f"\ndetermined {self.vasp_type = }\n")
                    else:
                        self.Gpoints[ink], extra_gpoints, extra_coeff_inds = self._generate_G_points(
                            kpoint, gamma=self.vasp_type.lower()[0] == "g"
                        )

                    if len(self.Gpoints[ink]) != nplane and 2 * len(self.Gpoints[ink]) != nplane:
                        raise ValueError(
                            f"Incorrect {vasp_type=}. Please open an issue if you are certain this WAVECAR"
                            " was generated with the given vasp_type."
                        )

                    self.Gpoints[ink] = np.array(self.Gpoints[ink] + extra_gpoints, dtype=np.float64)

                    # extract coefficients
                    for inb in range(self.nb):
                        if rtag in (45200, 53300):
                            data = np.fromfile(f, dtype=np.complex64, count=nplane)
                            np.fromfile(f, dtype=np.float64, count=recl8 - nplane)
                        elif rtag in (45210, 53310):
                            # this should handle double precision coefficients
                            # but I don't have a WAVECAR to test it with
                            data = np.fromfile(f, dtype=np.complex128, count=nplane)
                            np.fromfile(f, dtype=np.float64, count=recl8 - 2 * nplane)

                        extra_coeffs = []
                        if len(extra_coeff_inds) > 0:
                            # reconstruct extra coefficients missing from gamma-only executable WAVECAR
                            for G_ind in extra_coeff_inds:
                                # no idea where this factor of sqrt(2) comes from, but empirically
                                # it appears to be necessary
                                data[G_ind] /= np.sqrt(2)
                                extra_coeffs.append(np.conj(data[G_ind]))

                        if spin == 2:
                            self.coeffs[ispin][ink][inb] = np.array(list(data) + extra_coeffs, dtype=np.complex64)
                        else:
                            self.coeffs[ink][inb] = np.array(list(data) + extra_coeffs, dtype=np.complex128)

                        if self.vasp_type.lower()[0] == "n":
                            self.coeffs[ink][inb].shape = (2, nplane // 2)

    def _generate_nbmax(self) -> None:
        """
        Helper function that determines maximum number of b vectors for
        each direction.

        This algorithm is adapted from WaveTrans (see Class docstring). There
        should be no reason for this function to be called outside of
        initialization.
        """
        bmag = np.linalg.norm(self.b, axis=1)
        b = self.b

        # calculate maximum integers in each direction for G
        phi12 = np.arccos(np.dot(b[0, :], b[1, :]) / (bmag[0] * bmag[1]))
        sphi123 = np.dot(b[2, :], np.cross(b[0, :], b[1, :])) / (bmag[2] * np.linalg.norm(np.cross(b[0, :], b[1, :])))
        nbmaxA = np.sqrt(self.encut * self._C) / bmag
        nbmaxA[0] /= np.abs(np.sin(phi12))
        nbmaxA[1] /= np.abs(np.sin(phi12))
        nbmaxA[2] /= np.abs(sphi123)
        nbmaxA += 1

        phi13 = np.arccos(np.dot(b[0, :], b[2, :]) / (bmag[0] * bmag[2]))
        sphi123 = np.dot(b[1, :], np.cross(b[0, :], b[2, :])) / (bmag[1] * np.linalg.norm(np.cross(b[0, :], b[2, :])))
        nbmaxB = np.sqrt(self.encut * self._C) / bmag
        nbmaxB[0] /= np.abs(np.sin(phi13))
        nbmaxB[1] /= np.abs(sphi123)
        nbmaxB[2] /= np.abs(np.sin(phi13))
        nbmaxB += 1

        phi23 = np.arccos(np.dot(b[1, :], b[2, :]) / (bmag[1] * bmag[2]))
        sphi123 = np.dot(b[0, :], np.cross(b[1, :], b[2, :])) / (bmag[0] * np.linalg.norm(np.cross(b[1, :], b[2, :])))
        nbmaxC = np.sqrt(self.encut * self._C) / bmag
        nbmaxC[0] /= np.abs(sphi123)
        nbmaxC[1] /= np.abs(np.sin(phi23))
        nbmaxC[2] /= np.abs(np.sin(phi23))
        nbmaxC += 1

        self._nbmax = np.max([nbmaxA, nbmaxB, nbmaxC], axis=0).astype(int)

    def _generate_G_points(self, kpoint: np.ndarray, gamma: bool = False) -> tuple[list, list, list]:
        """
        Helper function to generate G-points based on nbmax.

        This function iterates over possible G-point values and determines
        if the energy is less than G_{cut}. Valid values are appended to
        the output array. This function should not be called outside of
        initialization.

        Args:
            kpoint (np.array): the array containing the current k-point value
            gamma (bool): determines if G points for gamma-point only executable
                          should be generated

        Returns:
            a list containing valid G-points
        """
        kmax = self._nbmax[0] + 1 if gamma else 2 * self._nbmax[0] + 1

        gpoints = []
        extra_gpoints = []
        extra_coeff_inds = []
        G_ind = 0
        for i in range(2 * self._nbmax[2] + 1):
            i3 = i - 2 * self._nbmax[2] - 1 if i > self._nbmax[2] else i
            for j in range(2 * self._nbmax[1] + 1):
                j2 = j - 2 * self._nbmax[1] - 1 if j > self._nbmax[1] else j
                for k in range(kmax):
                    k1 = k - 2 * self._nbmax[0] - 1 if k > self._nbmax[0] else k
                    if gamma and ((k1 == 0 and j2 < 0) or (k1 == 0 and j2 == 0 and i3 < 0)):
                        continue
                    G = np.array([k1, j2, i3])
                    v = kpoint + G
                    g = np.linalg.norm(np.dot(v, self.b))
                    E = g**2 / self._C
                    if self.encut > E:
                        gpoints.append(G)
                        if gamma and (k1, j2, i3) != (0, 0, 0):
                            extra_gpoints.append(-G)
                            extra_coeff_inds.append(G_ind)
                        G_ind += 1
        return gpoints, extra_gpoints, extra_coeff_inds

    def evaluate_wavefunc(self, kpoint: int, band: int, r: np.ndarray, spin: int = 0, spinor: int = 0) -> np.complex64:
        r"""
        Evaluates the wavefunction for a given position, r.

        The wavefunction is given by the k-point and band. It is evaluated
        at the given position by summing over the components. Formally,

        \psi_n^k (r) = \sum_{i=1}^N c_i^{n,k} \exp (i (k + G_i^{n,k}) \cdot r)

        where \psi_n^k is the wavefunction for the nth band at k-point k, N is
        the number of plane waves, c_i^{n,k} is the ith coefficient that
        corresponds to the nth band and k-point k, and G_i^{n,k} is the ith
        G-point corresponding to k-point k.

        NOTE: This function is very slow; a discrete fourier transform is the
        preferred method of evaluation (see Wavecar.fft_mesh).

        Args:
            kpoint (int): the index of the kpoint where the wavefunction
                            will be evaluated
            band (int): the index of the band where the wavefunction will be
                            evaluated
            r (np.array): the position where the wavefunction will be evaluated
            spin (int):  spin index for the desired wavefunction (only for
                            ISPIN = 2, default = 0)
            spinor (int): component of the spinor that is evaluated (only used
                            if vasp_type == 'ncl')

        Returns:
            a complex value corresponding to the evaluation of the wavefunction
        """
        v = self.Gpoints[kpoint] + self.kpoints[kpoint]
        u = np.dot(np.dot(v, self.b), r)
        if self.vasp_type.lower()[0] == "n":
            c = self.coeffs[kpoint][band][spinor, :]
        elif self.spin == 2:
            c = self.coeffs[spin][kpoint][band]
        else:
            c = self.coeffs[kpoint][band]
        return np.sum(np.dot(c, np.exp(1j * u, dtype=np.complex64))) / np.sqrt(self.vol)

    def fft_mesh(self, kpoint: int, band: int, spin: int = 0, spinor: int = 0, shift: bool = True) -> np.ndarray:
        """
        Places the coefficients of a wavefunction onto an fft mesh.

        Once the mesh has been obtained, a discrete fourier transform can be
        used to obtain real-space evaluation of the wavefunction. The output
        of this function can be passed directly to numpy's fft function. For
        example:

            mesh = Wavecar('WAVECAR').fft_mesh(kpoint, band)
            evals = np.fft.ifftn(mesh)

        Args:
            kpoint (int): the index of the kpoint where the wavefunction
                            will be evaluated
            band (int): the index of the band where the wavefunction will be
                            evaluated
            spin (int):  the spin of the wavefunction for the desired
                            wavefunction (only for ISPIN = 2, default = 0)
            spinor (int): component of the spinor that is evaluated (only used
                            if vasp_type == 'ncl')
            shift (bool): determines if the zero frequency coefficient is
                            placed at index (0, 0, 0) or centered
        Returns:
            a numpy ndarray representing the 3D mesh of coefficients
        """
        if self.vasp_type.lower()[0] == "n":
            tcoeffs = self.coeffs[kpoint][band][spinor, :]
        elif self.spin == 2:
            tcoeffs = self.coeffs[spin][kpoint][band]
        else:
            tcoeffs = self.coeffs[kpoint][band]

        mesh = np.zeros(tuple(self.ng), dtype=np.complex_)
        for gp, coeff in zip(self.Gpoints[kpoint], tcoeffs):
            t = tuple(gp.astype(int) + (self.ng / 2).astype(int))
            mesh[t] = coeff

        if shift:
            return np.fft.ifftshift(mesh)
        return mesh

    def get_parchg(
        self,
        poscar: Poscar,
        kpoint: int,
        band: int,
        spin: int | None = None,
        spinor: int | None = None,
        phase: bool = False,
        scale: int = 2,
    ) -> Chgcar:
        """
        Generates a Chgcar object, which is the charge density of the specified
        wavefunction.

        This function generates a Chgcar object with the charge density of the
        wavefunction specified by band and kpoint (and spin, if the WAVECAR
        corresponds to a spin-polarized calculation). The phase tag is a
        feature that is not present in VASP. For a real wavefunction, the phase
        tag being turned on means that the charge density is multiplied by the
        sign of the wavefunction at that point in space. A warning is generated
        if the phase tag is on and the chosen kpoint is not Gamma.

        Note: Augmentation from the PAWs is NOT included in this function. The
        maximal charge density will differ from the PARCHG from VASP, but the
        qualitative shape of the charge density will match.

        Args:
            poscar (pymatgen.io.vasp.inputs.Poscar): Poscar object that has the
                structure associated with the WAVECAR file
            kpoint (int): the index of the kpoint for the wavefunction
            band (int): the index of the band for the wavefunction
            spin (int): optional argument to specify the spin. If the Wavecar
                has ISPIN = 2, spin is None generates a Chgcar with total spin
                and magnetization, and spin == {0, 1} specifies just the spin
                up or down component.
            spinor (int): optional argument to specify the spinor component
                for noncollinear data wavefunctions (allowed values of None,
                0, or 1)
            phase (bool): flag to determine if the charge density is multiplied
                by the sign of the wavefunction. Only valid for real
                wavefunctions.
            scale (int): scaling for the FFT grid. The default value of 2 is at
                least as fine as the VASP default.

        Returns:
            a pymatgen.io.vasp.outputs.Chgcar object
        """
        if phase and not np.all(self.kpoints[kpoint] == 0.0):
            warnings.warn("phase is True should only be used for the Gamma kpoint! I hope you know what you're doing!")

        # scaling of ng for the fft grid, need to restore value at the end
        temp_ng = self.ng
        self.ng = self.ng * scale
        N = np.prod(self.ng)

        data = {}
        if self.spin == 2:
            if spin is not None:
                wfr = np.fft.ifftn(self.fft_mesh(kpoint, band, spin=spin)) * N
                den = np.abs(np.conj(wfr) * wfr)
                if phase:
                    den = np.sign(np.real(wfr)) * den
                data["total"] = den
            else:
                wfr = np.fft.ifftn(self.fft_mesh(kpoint, band, spin=0)) * N
                denup = np.abs(np.conj(wfr) * wfr)
                wfr = np.fft.ifftn(self.fft_mesh(kpoint, band, spin=1)) * N
                dendn = np.abs(np.conj(wfr) * wfr)
                data["total"] = denup + dendn
                data["diff"] = denup - dendn
        else:
            if spinor is not None:
                wfr = np.fft.ifftn(self.fft_mesh(kpoint, band, spinor=spinor)) * N
                den = np.abs(np.conj(wfr) * wfr)
            else:
                wfr = np.fft.ifftn(self.fft_mesh(kpoint, band, spinor=0)) * N
                wfr_t = np.fft.ifftn(self.fft_mesh(kpoint, band, spinor=1)) * N
                den = np.abs(np.conj(wfr) * wfr)
                den += np.abs(np.conj(wfr_t) * wfr_t)

            if phase and not (self.vasp_type.lower()[0] == "n" and spinor is None):
                den = np.sign(np.real(wfr)) * den
            data["total"] = den

        self.ng = temp_ng
        return Chgcar(poscar, data)

    def write_unks(self, directory: str) -> None:
        """
        Write the UNK files to the given directory.

        Writes the cell-periodic part of the bloch wavefunctions from the
        WAVECAR file to each of the UNK files. There will be one UNK file for
        each of the kpoints in the WAVECAR file.

        Note:
            wannier90 expects the full kpoint grid instead of the symmetry-
            reduced one that VASP stores the wavefunctions on. You should run
            a nscf calculation with ISYM=0 to obtain the correct grid.

        Args:
            directory (str): directory where the UNK files are written
        """
        out_dir = Path(directory).expanduser()
        if not out_dir.exists():
            out_dir.mkdir(parents=False)
        elif not out_dir.is_dir():
            raise ValueError("invalid directory")

        N = np.prod(self.ng)
        for ik in range(self.nk):
            fname = f"UNK{ik+1:05d}."
            if self.vasp_type.lower()[0] == "n":
                data = np.empty((self.nb, 2, *self.ng), dtype=np.complex128)
                for ib in range(self.nb):
                    data[ib, 0, :, :, :] = np.fft.ifftn(self.fft_mesh(ik, ib, spinor=0)) * N
                    data[ib, 1, :, :, :] = np.fft.ifftn(self.fft_mesh(ik, ib, spinor=1)) * N
                Unk(ik + 1, data).write_file(str(out_dir / (fname + "NC")))
            else:
                data = np.empty((self.nb, *self.ng), dtype=np.complex128)
                for ispin in range(self.spin):
                    for ib in range(self.nb):
                        data[ib, :, :, :] = np.fft.ifftn(self.fft_mesh(ik, ib, spin=ispin)) * N
                    Unk(ik + 1, data).write_file(str(out_dir / f"{fname}{ispin+1}"))


class Eigenval:
    """
    Object for reading EIGENVAL file.

    .. attribute:: filename

        string containing input filename

    .. attribute:: occu_tol

        tolerance for determining occupation in band properties

    .. attribute:: ispin

        spin polarization tag (int)

    .. attribute:: nelect

        number of electrons

    .. attribute:: nkpt

        number of kpoints

    .. attribute:: nbands

        number of bands

    .. attribute:: kpoints

        list of kpoints

    .. attribute:: kpoints_weights

        weights of each kpoint in the BZ, should sum to 1.

    .. attribute:: eigenvalues

        Eigenvalues as a dict of {(spin): np.ndarray(shape=(nkpt, nbands, 2))}.
        This representation is based on actual ordering in VASP and is meant as
        an intermediate representation to be converted into proper objects. The
        kpoint index is 0-based (unlike the 1-based indexing in VASP).
    """

    def __init__(self, filename, occu_tol=1e-8, separate_spins=False):
        """
        Reads input from filename to construct Eigenval object.

        Args:
            filename (str):     filename of EIGENVAL to read in
            occu_tol (float):   tolerance for determining band gap
            separate_spins (bool):   whether the band gap, CBM, and VBM should be
                reported for each individual spin channel. Defaults to False,
                which computes the eigenvalue band properties independent of
                the spin orientation. If True, the calculation must be spin-polarized.

        Returns:
            a pymatgen.io.vasp.outputs.Eigenval object
        """
        self.filename = filename
        self.occu_tol = occu_tol
        self.separate_spins = separate_spins

        with zopen(filename, "r") as f:
            self.ispin = int(f.readline().split()[-1])

            # useless header information
            for _ in range(4):
                f.readline()

            self.nelect, self.nkpt, self.nbands = list(map(int, f.readline().split()))

            self.kpoints = []
            self.kpoints_weights = []
            if self.ispin == 2:
                self.eigenvalues = {
                    Spin.up: np.zeros((self.nkpt, self.nbands, 2)),
                    Spin.down: np.zeros((self.nkpt, self.nbands, 2)),
                }
            else:
                self.eigenvalues = {Spin.up: np.zeros((self.nkpt, self.nbands, 2))}

            ikpt = -1
            for line in f:
                if re.search(r"(\s+[\-+0-9eE.]+){4}", str(line)):
                    ikpt += 1
                    kpt = list(map(float, line.split()))
                    self.kpoints.append(kpt[:-1])
                    self.kpoints_weights.append(kpt[-1])
                    for i in range(self.nbands):
                        sl = list(map(float, f.readline().split()))
                        if len(sl) == 3:
                            self.eigenvalues[Spin.up][ikpt, i, 0] = sl[1]
                            self.eigenvalues[Spin.up][ikpt, i, 1] = sl[2]
                        elif len(sl) == 5:
                            self.eigenvalues[Spin.up][ikpt, i, 0] = sl[1]
                            self.eigenvalues[Spin.up][ikpt, i, 1] = sl[3]
                            self.eigenvalues[Spin.down][ikpt, i, 0] = sl[2]
                            self.eigenvalues[Spin.down][ikpt, i, 1] = sl[4]

    @property
    def eigenvalue_band_properties(self):
        """
        Band properties from the eigenvalues as a tuple,
        (band gap, cbm, vbm, is_band_gap_direct). In the case of separate_spins=True,
        the band gap, cbm, vbm, and is_band_gap_direct are each lists of length 2,
        with index 0 representing the spin-up channel and index 1 representing
        the spin-down channel.
        """
        vbm = -float("inf")
        vbm_kpoint = None
        cbm = float("inf")
        cbm_kpoint = None
        vbm_spins = []
        vbm_spins_kpoints = []
        cbm_spins = []
        cbm_spins_kpoints = []
        if self.separate_spins and len(self.eigenvalues) != 2:
            raise ValueError("The separate_spins flag can only be True if ISPIN = 2")

        for d in self.eigenvalues.values():
            if self.separate_spins:
                vbm = -float("inf")
                cbm = float("inf")
            for k, val in enumerate(d):
                for eigenval, occu in val:
                    if occu > self.occu_tol and eigenval > vbm:
                        vbm = eigenval
                        vbm_kpoint = k
                    elif occu <= self.occu_tol and eigenval < cbm:
                        cbm = eigenval
                        cbm_kpoint = k
            if self.separate_spins:
                vbm_spins.append(vbm)
                vbm_spins_kpoints.append(vbm_kpoint)
                cbm_spins.append(cbm)
                cbm_spins_kpoints.append(cbm_kpoint)
        if self.separate_spins:
            return (
                [max(cbm_spins[0] - vbm_spins[0], 0), max(cbm_spins[1] - vbm_spins[1], 0)],
                [cbm_spins[0], cbm_spins[1]],
                [vbm_spins[0], vbm_spins[1]],
                [vbm_spins_kpoints[0] == cbm_spins_kpoints[0], vbm_spins_kpoints[1] == cbm_spins_kpoints[1]],
            )
        return max(cbm - vbm, 0), cbm, vbm, vbm_kpoint == cbm_kpoint


@dataclass
class Waveder(MSONable):
    """Representation of the WAVEDER file.

    The LOPTICS tag produces a WAVEDER file which contains the derivative of the orbitals with respect to k.
    Since the data is complex, we need to split it into the real and imaginary parts for JSON serialization.

    Note:
        The way that VASP writes the WAVEDER and WAVEDERF has slightly different logic when indexing the bands.
        This results in the formatted WAVDERF only indexing between filled bands. (i.e. all the matrix elements
        are between the states i=1:8 and j=1:8 in a two atom Si calculation, which is likely a VASP bug).
        As such, it is recommended to used the hidden ``LVEL=.True.`` flag in VASP which will force indexing over
        all bands.

    The order of the indices of the data are:
    [
        band index1,
        band index2,
        kpoint index,
        spin index,
        cartesian direction,
    ]

    Attributes:
        cder_real: Real part of the derivative of the orbitals with respect to k.
        cder_imag: Imaginary part of the derivative of the orbitals with respect to k.

    Author: Miguel Dias Costa, Kamal Choudhary, Jimmy-Xuan Shen
    """

    cder_real: np.ndarray
    cder_imag: np.ndarray

    @classmethod
    def from_formatted(cls, filename):
        """Reads the WAVEDERF file and returns a Waveder object.

        Note: This file is only produced when LOPTICS is true AND vasp has been
        recompiled after uncommenting the line that calls
        WRT_CDER_BETWEEN_STATES_FORMATTED in linear_optics.F
        It is recommended to use `from_binary` instead since the binary file is
        much smaller and contains the same information.

        Args:
            filename (str): The name of the WAVEDER file.

        Returns:
            A Waveder object.
        """
        with zopen(filename, "rt") as f:
            nspin, nkpts, nbands = f.readline().split()
        # 1 and 4 are the eigenvalues of the bands (this data is missing in the WAVEDER file)
        # 6:12 are the complex matrix elements in each cartesian direction.
        data = np.loadtxt(filename, skiprows=1, usecols=(1, 4, 6, 7, 8, 9, 10, 11))
        data = data.reshape(int(nspin), int(nkpts), int(nbands), int(nbands), 8)  # slowest to fastest
        cder_real = data[:, :, :, :, 2::2]
        cder_imag = data[:, :, :, :, 3::2]
        # change to [band1, band2, kpt, spin, cartesian]
        cder_real = np.transpose(cder_real, (2, 3, 1, 0, 4))
        cder_imag = np.transpose(cder_imag, (2, 3, 1, 0, 4))
        # TODO add eigenvalues?
        return cls(cder_real, cder_imag)

    @classmethod
    def from_binary(cls, filename, data_type="complex64"):
        """Read the WAVEDER file and returns a Waveder object.

        Args:
            filename: Name of file containing WAVEDER.
            data_type: Data type of the WAVEDER file. Default is complex64.
                If the file was generated with the "gamma" version of VASP,
                the data type can be either "float64" or "float32".

        Returns:
            Waveder object.
        """
        with open(filename, "rb") as fp:

            def readData(dtype):
                """
                Read records from Fortran binary file
                and convert to np.array of given dtype.
                """
                data = b""
                while True:
                    prefix = np.fromfile(fp, dtype=np.int32, count=1)[0]
                    data += fp.read(abs(prefix))
                    suffix = np.fromfile(fp, dtype=np.int32, count=1)[0]
                    if abs(prefix) - abs(suffix):
                        raise RuntimeError(
                            f"Read wrong amount of bytes.\nExpected: {prefix}, read: {len(data)}, suffix: {suffix}."
                        )
                    if prefix > 0:
                        break
                return np.frombuffer(data, dtype=dtype)

            nbands, nelect, nk, ispin = readData(np.int32)
            _ = readData(np.float_)  # nodes_in_dielectric_function
            _ = readData(np.float_)  # wplasmon
            me_datatype = np.dtype(data_type)
            cder = readData(me_datatype)

            cder_data = cder.reshape((3, ispin, nk, nelect, nbands)).T
            return cls(cder_data.real, cder_data.imag)

    @property
    def cder(self):
        """Return the complex derivative of the orbitals with respect to k."""
        if self.cder_real.shape[0] != self.cder_real.shape[1]:  # pragma: no cover
            warnings.warn(
                "Not all band pairs are present in the WAVEDER file."
                "If you want to get all the matrix elements set LVEL=.True. in the INCAR."
            )
        return self.cder_real + 1j * self.cder_imag

    @property
    def nspin(self):
        """Returns the number of spin channels."""
        return self.cder_real.shape[3]

    @property
    def nkpoints(self):
        """Returns the number of k-points."""
        return self.cder_real.shape[2]

    @property
    def nbands(self):
        """Returns the number of bands."""
        return self.cder_real.shape[0]

    def get_orbital_derivative_between_states(self, band_i, band_j, kpoint, spin, cart_dir):
        """
        Method returning a value
        between bands band_i and band_j for k-point index, spin-channel and Cartesian direction.

        Args:
            band_i (int): Index of band i
            band_j (int): Index of band j
            kpoint (int): Index of k-point
            spin   (int): Index of spin-channel (0 or 1)
            cart_dir (int): Index of Cartesian direction (0,1,2)

        Returns:
            a float value
        """
        return self.cder[band_i, band_j, kpoint, spin, cart_dir]


@dataclass
class WSWQ(MSONable):
    r"""
    Class for reading a WSWQ file.
    The WSWQ file is used to calculation the wave function overlaps between
        - W: Wavefunctions in the currenct directory's WAVECAR file
        - WQ: Wavefunctions stored in a filed named the WAVECAR.qqq.

    The overlap is computed using the overlap operator S
    which make the PAW wavefunctions orthogonormal:
        <W_k,m| S | W_k,n> = \delta_{mn}

    The WSWQ file contains matrix elements of the overlap operator S evaluated
    between the planewave wavefunctions W and WQ:
        COVL_k,mn = < W_s,k,m | S | WQ_s,k,n >

    The indices of WSWQ.data are:
        [spin][kpoint][band_i][band_j]

    Attributes:
        nspin: Number of spin channels
        nkpoints: Number of k-points
        nbands: Number of bands
        me_real: Real part of the overlap matrix elements
        me_imag: Imaginary part of the overlap matrix elements
    """

    nspin: int
    nkpoints: int
    nbands: int
    me_real: np.ndarray
    me_imag: np.ndarray

    @property
    def data(self):
        """Complex overlap matrix."""
        return self.me_real + 1j * self.me_imag

    @classmethod
    def from_file(cls, filename) -> WSWQ:
        """Constructs a WSWQ object from a file.

        Args:
            filename: Name of WSWQ file.

        Returns:
            WSWQ object.
        """
        # Grab the spin and kpoint values from lines containing "spin"
        spin_res = regrep(
            filename,
            {"spin": r"spin\s*=\s*(\d+)\s?\,\s?kpoint\s*=\s*(\d+)"},
            reverse=True,
            terminate_on_match=True,
            postprocess=int,
        )["spin"]
        (nspin, nkpoints), _ = spin_res[0]
        # Grab the index values from the parts with "i    =" and "j    ="
        ij_res = regrep(
            filename,
            {"ij": r"i\s*=\s*(\d+)\s?\,\s?j\s*=\s*(\d+)"},
            reverse=True,
            terminate_on_match=True,
            postprocess=int,
        )["ij"]
        (nbands, _), _ = ij_res[0]
        # Grab the matrix elements from the parts after the ":"
        data_res = regrep(
            filename,
            {"data": r"\:\s*([-+]?\d*\.\d+)\s+([-+]?\d*\.\d+)"},
            reverse=False,
            terminate_on_match=False,
            postprocess=float,
        )["data"]
        assert len(data_res) == nspin * nkpoints * nbands * nbands

        data = np.array([complex(real_part, img_part) for (real_part, img_part), _ in data_res])

        # NOTE: loop order (slow->fast) spin -> kpoint -> j -> i
        data = data.reshape((nspin, nkpoints, nbands, nbands))
        data = np.swapaxes(data, 2, 3)  # swap i and j
        return cls(nspin=nspin, nkpoints=nkpoints, nbands=nbands, me_real=np.real(data), me_imag=np.imag(data))


class UnconvergedVASPWarning(Warning):
    """Warning for unconverged vasp run."""<|MERGE_RESOLUTION|>--- conflicted
+++ resolved
@@ -3914,35 +3914,6 @@
         electronic_steps = []
         ionic_steps = []
         ionic_general_pattern = re.compile(r"(\w+)=\s*(\S+)")
-<<<<<<< HEAD
-=======
-        re.compile(r"(\d+)\s+F=\s*([\d\-\.E\+]+)\s+E0=\s*([\d\-\.E\+]+)\s+d\s*E\s*=\s*([\d\-\.E\+]+)$")
-        re.compile(
-            r"(\d+)\s+F=\s*([\d\-\.E\+]+)\s+"
-            r"E0=\s*([\d\-\.E\+]+)\s+"
-            r"d\s*E\s*=\s*([\d\-\.E\+]+)\s+"
-            r"mag=\s*([\d\-\.E\+]+)"
-        )
-        re.compile(
-            r"(\d+)\s+T=\s*([\d\-\.E\+]+)\s+"
-            r"E=\s*([\d\-\.E\+]+)\s+"
-            r"F=\s*([\d\-\.E\+]+)\s+"
-            r"E0=\s*([\d\-\.E\+]+)\s+"
-            r"EK=\s*([\d\-\.E\+]+)\s+"
-            r"SP=\s*([\d\-\.E\+]+)\s+"
-            r"SK=\s*([\d\-\.E\+]+)\s+"
-            r"mag=\s*([\d\-\.E\+]+)"
-        )
-        re.compile(
-            r"(\d+)\s+T=\s*([\d\-\.E\+]+)\s+"
-            r"E=\s*([\d\-\.E\+]+)\s+"
-            r"F=\s*([\d\-\.E\+]+)\s+"
-            r"E0=\s*([\d\-\.E\+]+)\s+"
-            r"EK=\s*([\d\-\.E\+]+)\s+"
-            r"SP=\s*([\d\-\.E\+]+)\s+"
-            r"SK=\s*([\d\-\.E\+]+)\s+"
-        )
->>>>>>> 6b875ef4
         electronic_pattern = re.compile(r"\s*\w+\s*:(.*)")
 
         def smart_convert(header, num):
