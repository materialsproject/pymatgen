--- conflicted
+++ resolved
@@ -6,7 +6,6 @@
 Classes for reading/manipulating/writing VASP ouput files.
 """
 
-import collections
 import glob
 import itertools
 import json
@@ -16,15 +15,10 @@
 import re
 import warnings
 import xml.etree.cElementTree as ET
+from io import StringIO
 from collections import defaultdict
-from io import StringIO
-<<<<<<< HEAD
-import collections
 from typing import Optional, Tuple, List, Union, DefaultDict
-=======
 from pathlib import Path
-from typing import List, Optional, Tuple
->>>>>>> 4f906e35
 
 import numpy as np
 from monty.dev import deprecated
@@ -826,22 +820,13 @@
             data=data,
         )
 
-<<<<<<< HEAD
-    def get_band_structure(self,
-                           kpoints_filename: Optional[str] = None,
-                           efermi: Optional[Union[float, str]] = None,
-                           line_mode: bool = False,
-                           force_hybrid_mode: bool = False
-                           ):
-=======
     def get_band_structure(
         self,
-        kpoints_filename=None,
-        efermi=None,
-        line_mode=False,
-        force_hybrid_mode=False,
+        kpoints_filename: Optional[str] = None,
+        efermi: Optional[Union[float, str]] = None,
+        line_mode: bool = False,
+        force_hybrid_mode: bool = False
     ):
->>>>>>> 4f906e35
         """
         Returns the band structure as a BandStructure object
 
@@ -879,19 +864,12 @@
 
         if not kpoints_filename:
             kpoints_filename = zpath(
-<<<<<<< HEAD
-                os.path.join(os.path.dirname(self.filename), 'KPOINTS'))
-        if kpoints_filename and not os.path.exists(kpoints_filename) and line_mode is True:
-            raise VaspParserError('KPOINTS needed to obtain band structure '
-                                  'along symmetry lines.')
-=======
                 os.path.join(os.path.dirname(self.filename), "KPOINTS")
             )
         if not os.path.exists(kpoints_filename) and line_mode is True:
             raise VaspParserError(
                 "KPOINTS needed to obtain band structure " "along symmetry lines."
             )
->>>>>>> 4f906e35
 
         if efermi == "smart":
             efermi = self.calculate_efermi()
@@ -964,18 +942,12 @@
                         for i in range(nbands)
                     ]
                 if self.is_spin:
-<<<<<<< HEAD
-                    down_eigen = [eigenvals[Spin.down][i][start_bs_index:nkpts]
-                                  for i in range(nbands)]
-                    eigenvals[Spin.up] = up_eigen
-                    eigenvals[Spin.down] = down_eigen
-=======
                     down_eigen = [
                         eigenvals[Spin.down][i][start_bs_index:nkpts]
                         for i in range(nbands)
                     ]
-                    eigenvals = {Spin.up: up_eigen, Spin.down: down_eigen}
->>>>>>> 4f906e35
+                    eigenvals[Spin.up] = up_eigen
+                    eigenvals[Spin.down] = down_eigen
                     if self.projected_eigenvalues:
                         p_eigenvals[Spin.down] = [
                             p_eigenvals[Spin.down][i][start_bs_index:nkpts]
@@ -1521,21 +1493,13 @@
     etc. are ignored.
     """
 
-<<<<<<< HEAD
-    def __init__(self,
-                 filename: str,
-                 parse_projected_eigen: Union[bool, str] = False,
-                 parse_potcar_file: Union[bool, str] = False,
-                 occu_tol: float = 1e-8):
-=======
     def __init__(
         self,
-        filename,
-        parse_projected_eigen=False,
-        parse_potcar_file=False,
-        occu_tol=1e-8,
+        filename: str,
+        parse_projected_eigen: Union[bool, str] = False,
+        parse_potcar_file: Union[bool, str] = False,
+        occu_tol: float = 1e-8
     ):
->>>>>>> 4f906e35
         """
         Args:
             filename: Filename to parse
@@ -2214,7 +2178,7 @@
             r"no local field effects\)(\sdensity-density)*$"
         )
         row_pattern = r"\s+".join([r"([\.\-\d]+)"] * 3)
-        plasma_frequencies = collections.defaultdict(list)
+        plasma_frequencies = defaultdict(list)
         read_plasma = False
         read_dielectric = False
         energies = []
