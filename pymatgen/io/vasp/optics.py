# Copyright (c) Pymatgen Development Team.
# Distributed under the terms of the MIT License.
"""Classes for parsing and manipulating VASP optical properties calculations."""
from __future__ import annotations

<<<<<<< HEAD
import itertools

=======
>>>>>>> e01d0449
__author__ = "Jimmy-Xuan Shen"
__copyright__ = "Copyright 2022, The Materials Project"
__maintainer__ = "Jimmy-Xuan Shen"
__email__ = "jmmshn@gmail.com"


from dataclasses import dataclass
from pathlib import Path

import numpy as np
import numpy.typing as npt
from monty.json import MSONable
from scipy import constants, special
from tqdm import tqdm

from pymatgen.electronic_structure.core import Spin
from pymatgen.io.vasp.outputs import Vasprun, Waveder

au2ang = constants.physical_constants["atomic unit of length"][0] / 1e-10
ryd2ev = constants.physical_constants["Rydberg constant times hc in eV"][0]
edeps = 4 * np.pi * 2 * ryd2ev * au2ang  # from constant.inc in VASP

KB = constants.physical_constants["Boltzmann constant in eV/K"][0]


@dataclass
class DielectricFunctionCalculator(MSONable):
    """Class for postprocessing VASP optical properties calculations.

    This objects helps load the different parameters from the vasprun.xml file but allows users to override
    them as needed.

    The standard vasprun.xml from an ``LOPTICS=.True.`` calculation already contains
    the complex frequency dependent dielectric functions.  However you have no way to decompose
    the different contributions.  Since the ``WAVEDER`` file is also written during an optical calculation,
    you can reconstruct the dielectric functions purely in Python and have full control over contribution
    from different bands and k-points.

    VASP's linear optics follow these steps:
        - Calculate the imaginary part
        - Perform symmetry operations (this is not implemented here)
        - Calculate the real part

    Currently, this Calculator only works for ``ISYM=0`` calculations since we cannot gauranttee that our
    externally defined symmetry operations are the same as VASP's.  This can be fixed by printing the
    symmetry operators into the vasprun.xml file.  If this happens in future versions of VASP,
    we can dramatically speed up the calculations here by considering only the irreducible kpoints.
    """

    cder_real: npt.NDArray
    cder_imag: npt.NDArray
    eigs: npt.NDArray
    kweights: npt.NDArray
    nedos: int
    deltae: float
    ismear: int
    sigma: float
    efermi: float
    cshift: float
    ispin: int
    volume: float

    @classmethod
    def from_vasp_objects(cls, vrun: Vasprun, waveder: Waveder):
        """Construct a DielectricFunction from Vasprun, Kpoint, and Waveder objects.

        Args:
            vrun: Vasprun object
            kpoint: Kpoint object
            waveder: Waveder object
        """
        bands = vrun.eigenvalues
        sspins = [Spin.up, Spin.down]
        eigs = np.stack([bands[spin] for spin in sspins[: vrun.parameters["ISPIN"]]], axis=2)[..., 0]
        eigs = np.swapaxes(eigs, 0, 1)
        kweights = vrun.actual_kpoints_weights
        nedos = vrun.parameters["NEDOS"]
        deltae = vrun.dielectric[0][1]
        ismear = vrun.parameters["ISMEAR"]
        sigma = vrun.parameters["SIGMA"]
        cshift = vrun.parameters["CSHIFT"]
        efermi = vrun.efermi
        ispin = vrun.parameters["ISPIN"]
        volume = vrun.final_structure.volume
        if vrun.parameters["ISYM"] != 0:
            raise NotImplementedError("ISYM != 0 is not implemented yet")

        return DielectricFunctionCalculator(
            cder_real=waveder.cder_real,
            cder_imag=waveder.cder_imag,
            eigs=eigs,
            kweights=kweights,
            nedos=nedos,
            deltae=deltae,
            ismear=ismear,
            sigma=sigma,
            efermi=efermi,
            cshift=cshift,
            ispin=ispin,
            volume=volume,
        )

    @classmethod
    def from_directory(cls, directory: Path | str):
        """Construct a DielectricFunction from a directory containing vasprun.xml and WAVEDER files."""
        d_ = Path(directory)
        vrun = Vasprun(d_ / "vasprun.xml")
        waveder = Waveder.from_binary(d_ / "WAVEDER")
        return cls.from_vasp_objects(vrun, waveder)

    @property
    def cder(self):
        """Complex CDER from WAVEDER."""
        return self.cder_real + self.cder_imag * 1.0j

    def get_epsilon(
        self,
        idir: int,
        jdir: int,
        efermi: float = None,
        nedos: int = None,
        deltae: float = None,
        ismear: int = None,
        sigma: float = None,
        cshift: float = None,
        mask: npt.NDArray | None = None,
    ) -> npt.NDArray:
        """Compute the frequency dependent dielectric function.

        Args:
            idir: First direction of the dielectric tensor
            jdir: Second direction of the dielectric tensor
            efermi: Fermi energy
            nedos: Number of points in the DOS
            deltae: Energy step in the DOS
            ismear: Smearing method (only has 0:gaussian, >0:Methfessel-Paxton)
            sigma: Smearing width
            cshift: Complex shift used for Kramer-Kronig transformation
        """

        def _use_default(param, default):
            return param if param is not None else default

        efermi = _use_default(efermi, self.efermi)
        nedos = _use_default(nedos, self.nedos)
        deltae = _use_default(deltae, self.deltae)
        ismear = _use_default(ismear, self.ismear)
        sigma = _use_default(sigma, self.sigma)
        cshift = _use_default(cshift, self.cshift)

        egrid, eps_imag = epsilon_imag(  # type: ignore
            cder=self.cder,
            eigs=self.eigs,
            kweights=self.kweights,
            efermi=efermi,  # type: ignore
            nedos=nedos,  # type: ignore
            deltae=deltae,  # type: ignore
            ismear=ismear,  # type: ignore
            sigma=sigma,  # type: ignore
            idir=idir,
            jdir=jdir,
            mask=mask,
        )
        # scaling constant: edeps * np.pi / structure.volume
        eps_in = eps_imag * edeps * np.pi / self.volume
        eps = kramers_kronig(eps_in, nedos=nedos, deltae=deltae, cshift=cshift)  # type: ignore
        if idir == jdir:
            eps += 1.0 + 0.0j
        return egrid, eps

    def plot_me_data(self, idir: int, jdir, mask: npt.NDArray | None = None, min_val: float = 0.0):
        """Data for plotting the matrix elements as a scatter plot.

        Since the computation of the final spectrum (especially the smearing part)
        is still fairly expensive.  This function can be used to check the values
        of some portion of the spectrum (defined by the mask).
        In a sense, we are lookin at the imaginary part of the dielectric function
        before the smearing is applied.

        Args:
            idir: First direction of the dielectric tensor.
            jdir: Second direction of the dielectric tensor.
            mask: Mask to apply to the CDER.
            min_val: Minimum value below this value the matrix element will not be shown.
        """

        if mask is not None:
            cderm = self.cder * mask
        else:
            cderm = self.cder

        norm_kweights = np.array(self.kweights) / np.sum(self.kweights)
        eigs_shifted = self.eigs - self.efermi
        rspin = 3 - cderm.shape[3]
        # limit the first two indices based on the mask
        try:
            min_band0, max_band0 = np.min(np.where(cderm)[0]), np.max(np.where(cderm)[0])
            min_band1, max_band1 = np.min(np.where(cderm)[1]), np.max(np.where(cderm)[1])
        except ValueError as e:
            if "zero-size array" in str(e):
                raise ValueError("No matrix elements found.  Check the mask.")
            else:
                raise e

        x_val = []
        y_val = []
        text = []
        (
            nb,
            _,
            nk,
            nspin,
        ) = cderm.shape[:4]
        iter_idx = [
            range(min_band0, max_band0 + 1),
            range(min_band1, max_band1 + 1),
            range(nk),
            range(nspin),
        ]
        num_ = (max_band0 - min_band0) * (max_band1 - min_band1) * nk * nspin
        for ib, jb, ik, ispin in tqdm(itertools.product(*iter_idx), total=num_):
            fermi_w_i = step_func((eigs_shifted[ib, ik, ispin]) / self.sigma, self.ismear)
            fermi_w_j = step_func((eigs_shifted[jb, ik, ispin]) / self.sigma, self.ismear)
            weight = (fermi_w_j - fermi_w_i) * rspin * norm_kweights[ik]
            A = cderm[ib, jb, ik, ispin, idir] * np.conjugate(cderm[ib, jb, ik, ispin, jdir])
            decel = self.eigs[jb, ik, ispin] - self.eigs[ib, ik, ispin]
            matrix_el = np.abs(A) * float(weight)  # can have negative weight due to fermi function
            if matrix_el > min_val:
                x_val.append(decel)
                y_val.append(matrix_el)
                text.append(f"s:{ispin}, k:{ik}, {ib} -> {jb} ({decel:.2f})")
        return x_val, y_val, text


def delta_methfessel_paxton(x, n):
    """
    D_n (x) = exp -x^2 * sum_i=0^n A_i H_2i(x)
    where H is a Hermite polynomial and
    A_i = (-1)^i / ( i! 4^i sqrt(pi) )
    """
    ii = np.arange(0, n + 1)
    A = (-1) ** ii / (special.factorial(ii) * 4**ii * np.sqrt(np.pi))
    H = special.eval_hermite(ii * 2, np.tile(x, (len(ii), 1)).T)
    return np.exp(-(x * x)) * np.dot(A, H.T)


def step_methfessel_paxton(x, n):
    """
    S_n (x) = (1 + erf x)/2 - exp -x^2 * sum_i=1^n A_i H_{2i-1}(x)
    where H is a Hermite polynomial and
    A_i = (-1)^i / ( i! 4^i sqrt(pi) )
    """
    ii = np.arange(1, n + 1)
    A = (-1) ** ii / (special.factorial(ii) * 4**ii * np.sqrt(np.pi))
    H = special.eval_hermite(ii * 2 - 1, np.tile(x, (len(ii), 1)).T)
    return (1.0 + special.erf(x)) / 2.0 - np.exp(-(x * x)) * np.dot(A, H.T)


def delta_func(x, ismear):
    """Replication of VASP's delta function"""
    if ismear < -1:
        raise ValueError("Delta function not implemented for ismear < -1")
    elif ismear == -1:
        return step_func(x, -1) * (1 - step_func(x, -1))
    elif ismear < 0:
        return np.exp(-(x * x)) / np.sqrt(np.pi)
    return delta_methfessel_paxton(x, ismear)


def step_func(x, ismear):
    """Replication of VASP's step function"""
    if ismear < -1:
        raise ValueError("Delta function not implemented for ismear < -1")
    elif ismear == -1:
        return 1 / (1.0 + np.exp(-x))
    elif ismear < 0:
        return 0.5 + 0.5 * special.erf(x)
    return step_methfessel_paxton(x, ismear)


def get_delta(x0: float, sigma: float, nx: int, dx: float, ismear: int = 3):
    """Get the smeared delta function to be added to form the spectrum.

    This replaces the `SLOT` function from VASP. Uses finite differences instead of
    evaluating the delta function since the step function is more likely to have analytic form.

    Args:
        x0: The center of the dielectric function.
        sigma: The width of the smearing
        nx: The number of grid points in the output grid.
        dx: The gridspacing of the output grid.
        ismear: The smearing parameter used by the ``step_func``.

    Return:
        np.array: Array of size `nx` with delta function on the desired outputgrid.

    """
    xgrid = np.arange(0, nx * dx, dx)
    xgrid -= x0
    x_scaled = (xgrid + (dx / 2)) / sigma
    sfun = step_func(x_scaled, ismear)
    dfun = np.zeros_like(xgrid)
    dfun[1:] = (sfun[1:] - sfun[:-1]) / dx
    return dfun


def get_step(x0, sigma, nx, dx, ismear):
    """Get the smeared step function to be added to form the spectrum.

    This replaces the `SLOT` function from VASP.

    Args:
        x0: The center of the dielectric function.
        sigma: The width of the smearing
        nx: The number of grid points in the output grid.
        dx: The gridspacing of the output grid.
        ismear: The smearing parameter used by the ``step_func``.

    Return:
        np.array: Array of size `nx` with step function on the desired outputgrid.
    """
    xgrid = np.arange(0, nx * dx, dx)
    xgrid -= x0
    x_scaled = (xgrid + (dx / 2)) / sigma
    return step_func(x_scaled, ismear)


def epsilon_imag(
    cder: npt.NDArray,
    eigs: npt.NDArray,
    kweights: npt.ArrayLike,
    efermi: float,
    nedos: int,
    deltae: float,
    ismear: int,
    sigma: float,
    idir: int,
    jdir: int,
    mask: npt.NDArray | None = None,
):
    """Replicate the EPSILON_IMAG function of VASP.

    Args:
        cder: The data written to the WAVEDER (nbands, nbands, nkpoints, nspin, diri, dirj)
        eigs: The eigenvalues (nbands, nkpoints, nspin)
        kweights: The kpoint weights (nkpoints)
        efermi: The fermi energy
        nedos: The sampling of the energy values
        deltae: The energy grid spacing
        ismear: The smearing parameter used by the ``step_func``.
        sigma: The width of the smearing

    Return:
        np.array: Array of size `nedos` with the imaginary part of the dielectric function.

    """
    norm_kweights = np.array(kweights) / np.sum(kweights)
    egrid = np.arange(0, nedos * deltae, deltae)
    eigs_shifted = eigs - efermi
    # np.subtract.outer results in a matrix of shape (nband, nband)
    rspin = 3 - cder.shape[3]

    # for the transition between two bands at one kpoint the contributions is:
    #  (fermi[band_i] - fermi[band_j]) * rspin * normalized_kpoint_weight
    if mask is not None:
        cderm = cder * mask
    else:
        cderm = cder

    # min_band0, max_band0 = np.min(np.where(cderm)[0]), np.max(np.where(cderm)[0])
    # min_band1, max_band1 = np.min(np.where(cderm)[1]), np.max(np.where(cderm)[1])
    # limit the first two indices based on the mask
    try:
        min_band0, max_band0 = np.min(np.where(cderm)[0]), np.max(np.where(cderm)[0])
        min_band1, max_band1 = np.min(np.where(cderm)[1]), np.max(np.where(cderm)[1])
    except ValueError as e:
        if "zero-size array" in str(e):
            return egrid, np.zeros_like(egrid, dtype=np.complex_)
        raise e

    (
        _,
        _,
        nk,
        nspin,
    ) = cder.shape[:4]
    iter_idx = [
        range(min_band0, max_band0 + 1),
        range(min_band1, max_band1 + 1),
        range(nk),
        range(nspin),
    ]
    num_ = (max_band0 - min_band0) * (max_band1 - min_band1) * nk * nspin
    epsdd = np.zeros_like(egrid, dtype=np.complex128)
    for ib, jb, ik, ispin in tqdm(itertools.product(*iter_idx), total=num_):
        # print(f"ib={ib}, jb={jb}, ik={ik}, ispin={ispin}")
        fermi_w_i = step_func((eigs_shifted[ib, ik, ispin]) / sigma, ismear)
        fermi_w_j = step_func((eigs_shifted[jb, ik, ispin]) / sigma, ismear)
        weight = (fermi_w_j - fermi_w_i) * rspin * norm_kweights[ik]
        decel = eigs[jb, ik, ispin] - eigs[ib, ik, ispin]
        A = cderm[ib, jb, ik, ispin, idir] * np.conjugate(cderm[ib, jb, ik, ispin, jdir])
        # Reproduce the `SLOT` function calls in VASP:
        # CALL SLOT( REAL(DECEL,q), ISMEAR, SIGMA, NEDOS, DELTAE,  WEIGHT*A*CONST, EPSDD)
        # The conjugate part is not needed since we are running over all pairs of ib, jb
        # vasp just does the conjugate trick to save loop time
        smeared = get_delta(x0=decel, sigma=sigma, nx=nedos, dx=deltae, ismear=ismear) * weight * A
        epsdd += smeared
    return egrid, epsdd


def kramers_kronig(
    eps: npt.ArrayLike,
    nedos: int,
    deltae: float,
    cshift: float = 0.1,
) -> npt.NDArray:
    """Perform the Kramers-Kronig transformation.

    Perform the Kramers-Kronig transformation exactly as VASP does it.
    The input eps should be complex and the imaginary part of the dielectric function
    should be stored as the real part of the complex input array.
    The output should be the complex dielectric function.

    Args:
        eps: The dielectric function with the imaginary part stored as the real part and nothing in the imaginary part.
        nedos: The sampling of the energy values
        deltae: The energy grid spacing
        cshift: The shift of the imaginary part of the dielectric function.

    Return:
        np.array: Array of size `nedos` with the complex dielectric function.
    """
    egrid = np.linspace(0, deltae * nedos, nedos)
    csfhit = cshift * 1.0j
    cdiff = np.subtract.outer(egrid, egrid) + csfhit
    csum = np.add.outer(egrid, egrid) + csfhit
    vals = -0.5 * ((eps / cdiff) - (np.conj(eps) / csum))
    return np.sum(vals, axis=1) * 2 / np.pi * deltae

    # loop over that<|MERGE_RESOLUTION|>--- conflicted
+++ resolved
@@ -3,11 +3,8 @@
 """Classes for parsing and manipulating VASP optical properties calculations."""
 from __future__ import annotations
 
-<<<<<<< HEAD
 import itertools
 
-=======
->>>>>>> e01d0449
 __author__ = "Jimmy-Xuan Shen"
 __copyright__ = "Copyright 2022, The Materials Project"
 __maintainer__ = "Jimmy-Xuan Shen"
@@ -146,6 +143,7 @@
             ismear: Smearing method (only has 0:gaussian, >0:Methfessel-Paxton)
             sigma: Smearing width
             cshift: Complex shift used for Kramer-Kronig transformation
+            mask: Mask for the bands/kpoint/spin index to include in the calculation
         """
 
         def _use_default(param, default):
@@ -190,10 +188,10 @@
         Args:
             idir: First direction of the dielectric tensor.
             jdir: Second direction of the dielectric tensor.
-            mask: Mask to apply to the CDER.
+            mask: Mask to apply to the CDER for the bands/kpoint/spin
+                index to include in the calculation
             min_val: Minimum value below this value the matrix element will not be shown.
         """
-
         if mask is not None:
             cderm = self.cder * mask
         else:
@@ -359,6 +357,9 @@
         deltae: The energy grid spacing
         ismear: The smearing parameter used by the ``step_func``.
         sigma: The width of the smearing
+        idir: The first direction of the dielectric tensor
+        jdir: The second direction of the dielectric tensor
+        mask: Mask for the bands/kpoint/spin index to include in the calculation
 
     Return:
         np.array: Array of size `nedos` with the imaginary part of the dielectric function.
