--- conflicted
+++ resolved
@@ -99,8 +99,7 @@
             from pymatgen.core.structure import Structure
             cls_ = Structure
 
-<<<<<<< HEAD
-        s = cls(lattice, species, coords, coords_are_cartesian=True)
+        s = cls_(lattice, species, coords, coords_are_cartesian=True)
         return XSF(s)
 
 
@@ -176,8 +175,4 @@
     @classmethod
     def from_path(cls, path):
         vasprun, outcar = get_vasprun_outcar(path)
-        return cls.from_vasprun(vasprun)
-=======
-        s = cls_(lattice, species, coords, coords_are_cartesian=True)
-        return XSF(s)
->>>>>>> a7a7794e
+        return cls.from_vasprun(vasprun)