--- conflicted
+++ resolved
@@ -50,14 +50,6 @@
 from pymatgen.util.coord import all_distances, get_angle, lattice_points_in_supercell
 from pymatgen.util.typing import ArrayLike, CompositionLike, SpeciesLike
 
-<<<<<<< HEAD
-if sys.version_info >= (3, 8):
-    from typing import Literal  # pylint: disable=C0412
-else:
-    from typing_extensions import Literal
-
-=======
->>>>>>> 72849371
 
 class Neighbor(Site):
     """
