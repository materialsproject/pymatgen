--- conflicted
+++ resolved
@@ -17,7 +17,6 @@
 from abc import ABCMeta, abstractmethod
 from fnmatch import fnmatch
 from io import StringIO
-<<<<<<< HEAD
 from typing import (
     TYPE_CHECKING,
     Any,
@@ -29,10 +28,6 @@
     SupportsIndex,
     cast,
 )
-=======
-from pathlib import Path
-from typing import TYPE_CHECKING, Any, Callable, Iterable, Iterator, Literal, Sequence, SupportsIndex, cast
->>>>>>> 3b3a2edc
 
 import numpy as np
 from monty.dev import deprecated
