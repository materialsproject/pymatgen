"""This module provides classes used to define a non-periodic molecule and a
periodic structure.
"""

from __future__ import annotations

import collections
import contextlib
import functools
import inspect
import io
import itertools
import json
import math
import os
import random
import re
import sys
import warnings
from abc import ABCMeta, abstractmethod
from fnmatch import fnmatch
from inspect import isclass
from io import StringIO
from typing import TYPE_CHECKING, Any, Callable, Iterable, Iterator, Literal, Sequence, SupportsIndex, cast

import numpy as np
from monty.dev import deprecated
from monty.io import zopen
from monty.json import MSONable
from ruamel.yaml import YAML
from tabulate import tabulate

from pymatgen.core.bonds import CovalentBond, get_bond_length
from pymatgen.core.composition import Composition
from pymatgen.core.lattice import Lattice, get_points_in_spheres
from pymatgen.core.operations import SymmOp
from pymatgen.core.periodic_table import DummySpecies, Element, Species, get_el_sp
from pymatgen.core.sites import PeriodicSite, Site
from pymatgen.core.units import Length, Mass
from pymatgen.electronic_structure.core import Magmom
from pymatgen.symmetry.maggroups import MagneticSpaceGroup
from pymatgen.util.coord import all_distances, get_angle, lattice_points_in_supercell

if TYPE_CHECKING:
    from ase.calculators.calculator import Calculator
    from ase.io.trajectory import Trajectory
    from ase.optimize.optimize import Optimizer
    from matgl.ext.ase import TrajectoryObserver
    from numpy.typing import ArrayLike

    from pymatgen.util.typing import CompositionLike, SpeciesLike


class Neighbor(Site):
    """Simple Site subclass to contain a neighboring atom that skips all the unnecessary checks for speed. Can be
    used as a fixed-length tuple of size 3 to retain backwards compatibility with past use cases.

        (site, nn_distance, index).

    In future, usage should be to call attributes, e.g., Neighbor.index, Neighbor.distance, etc.
    """

    def __init__(
        self,
        species: Composition,
        coords: np.ndarray,
        properties: dict | None = None,
        nn_distance: float = 0.0,
        index: int = 0,
        label: str | None = None,
    ):
        """:param species: Same as Site
        :param coords: Same as Site, but must be fractional.
        :param properties: Same as Site
        :param nn_distance: Distance to some other Site.
        :param index: Index within structure.
        :param label: Label for the site. Defaults to None.
        """
        self.coords = coords
        self._species = species
        self.properties = properties or {}
        self.nn_distance = nn_distance
        self.index = index
        self._label = label

    def __len__(self) -> Literal[3]:
        """Make neighbor Tuple-like to retain backwards compatibility."""
        return 3

    def __getitem__(self, idx: int):
        """Make neighbor Tuple-like to retain backwards compatibility."""
        return (self, self.nn_distance, self.index)[idx]

    def as_dict(self) -> dict:  # type: ignore
        """Note that method calls the super of Site, which is MSONable itself.

        Returns: dict
        """
        return super(Site, self).as_dict()  # pylint: disable=E1003

    @classmethod
    def from_dict(cls, d: dict) -> Neighbor:  # type: ignore
        """Returns a Neighbor from a dict.

        Args:
            d: MSONable dict format.

        Returns:
            Neighbor
        """
        return super(Site, cls).from_dict(d)  # pylint: disable=E1003


class PeriodicNeighbor(PeriodicSite):
    """Simple PeriodicSite subclass to contain a neighboring atom that skips all
    the unnecessary checks for speed. Can be used as a fixed-length tuple of
    size 4 to retain backwards compatibility with past use cases.

        (site, distance, index, image).

    In future, usage should be to call attributes, e.g., PeriodicNeighbor.index,
    PeriodicNeighbor.distance, etc.
    """

    def __init__(
        self,
        species: Composition,
        coords: np.ndarray,
        lattice: Lattice,
        properties: dict | None = None,
        nn_distance: float = 0.0,
        index: int = 0,
        image: tuple = (0, 0, 0),
        label: str | None = None,
    ):
        """
        Args:
            species (Composition): Same as PeriodicSite
            coords (np.ndarray): Same as PeriodicSite, but must be fractional.
            lattice (Lattice): Same as PeriodicSite
            properties (dict, optional): Same as PeriodicSite. Defaults to None.
            nn_distance (float, optional): Distance to some other Site.. Defaults to 0.0.
            index (int, optional): Index within structure.. Defaults to 0.
            image (tuple, optional): PeriodicImage. Defaults to (0, 0, 0).
            label (str, optional): Label for the site. Defaults to None.
        """
        self._lattice = lattice
        self._frac_coords = coords
        self._species = species
        self.properties = properties or {}
        self.nn_distance = nn_distance
        self.index = index
        self.image = image
        self._label = label

    @property  # type: ignore
    def coords(self) -> np.ndarray:  # type: ignore
        """Cartesian coords."""
        return self._lattice.get_cartesian_coords(self._frac_coords)

    def __len__(self):
        """Make neighbor Tuple-like to retain backwards compatibility."""
        return 4

    def __getitem__(self, idx: int | slice):
        """Make neighbor Tuple-like to retain backwards compatibility."""
        return (self, self.nn_distance, self.index, self.image)[idx]

    def as_dict(self) -> dict:  # type: ignore
        """Note that method calls the super of Site, which is MSONable itself.

        Returns: dict
        """
        return super(Site, self).as_dict()  # pylint: disable=E1003

    @classmethod
    def from_dict(cls, d: dict) -> PeriodicNeighbor:  # type: ignore
        """Returns a PeriodicNeighbor from a dict.

        Args:
            d: MSONable dict format.

        Returns:
            PeriodicNeighbor
        """
        return super(Site, cls).from_dict(d)  # pylint: disable=E1003


class SiteCollection(collections.abc.Sequence, metaclass=ABCMeta):
    """Basic SiteCollection. Essentially a sequence of Sites or PeriodicSites.
    This serves as a base class for Molecule (a collection of Site, i.e., no
    periodicity) and Structure (a collection of PeriodicSites, i.e.,
    periodicity). Not meant to be instantiated directly.
    """

    # Tolerance in Angstrom for determining if sites are too close.
    DISTANCE_TOLERANCE = 0.5

    @property
    def sites(self) -> list[Site]:
        """Returns an iterator for the sites in the Structure."""
        return self._sites  # type: ignore[has-type]

    @sites.setter
    def sites(self, sites: Sequence[PeriodicSite]) -> None:
        """Sets the sites in the Structure."""
        # if self is mutable Structure or Molecule, set _sites as list
        is_mutable = isinstance(self._sites, list)  # type: ignore[has-type]
        self._sites = list(sites) if is_mutable else tuple(sites)

    @abstractmethod
    def copy(self) -> SiteCollection:
        """Returns a copy of itself. Concrete subclasses should implement this
        method.
        """
        raise NotImplementedError

    @abstractmethod
    def get_distance(self, i: int, j: int) -> float:
        """Returns distance between sites at index i and j.

        Args:
            i: 1st site index
            j: 2nd site index

        Returns:
            Distance between sites at index i and index j.
        """

    @property
    def distance_matrix(self) -> np.ndarray:
        """Returns the distance matrix between all sites in the structure. For
        periodic structures, this is overwritten to return the nearest image
        distance.
        """
        return all_distances(self.cart_coords, self.cart_coords)

    @property
    def species(self) -> list[Element | Species]:
        """Only works for ordered structures.

        Raises:
            AttributeError: If structure is disordered.

        Returns:
            ([Species]) List of species at each site of the structure.
        """
        if not self.is_ordered:
            raise AttributeError("species property only supports ordered structures!")
        return [site.specie for site in self]

    @property
    def species_and_occu(self) -> list[Composition]:
        """List of species and occupancies at each site of the structure."""
        return [site.species for site in self]

    @property
    def ntypesp(self) -> int:
        """Number of types of atoms."""
        return len(self.types_of_species)

    @property
    def types_of_species(self) -> tuple[Element | Species | DummySpecies]:
        """List of types of specie."""
        # Cannot use set since we want a deterministic algorithm.
        types: list[Element | Species | DummySpecies] = []
        for site in self:
            for sp, amt in site.species.items():
                if amt != 0:
                    types.append(sp)
        return tuple(sorted(set(types)))  # type: ignore

    @property
    def types_of_specie(self) -> tuple[Element | Species | DummySpecies]:
        """Specie->Species rename. Maintained for backwards compatibility."""
        return self.types_of_species

    def group_by_types(self) -> Iterator[Site | PeriodicSite]:
        """Iterate over species grouped by type."""
        for sp_typ in self.types_of_species:
            for site in self:
                if site.specie == sp_typ:
                    yield site

    def indices_from_symbol(self, symbol: str) -> tuple[int, ...]:
        """Returns a tuple with the sequential indices of the sites
        that contain an element with the given chemical symbol.
        """
        return tuple((idx for idx, specie in enumerate(self.species) if specie.symbol == symbol))

    @property
    def symbol_set(self) -> tuple[str, ...]:
        """Tuple with the set of chemical symbols.
        Note that len(symbol_set) == len(types_of_specie).
        """
        return tuple(sorted(specie.symbol for specie in self.types_of_species))

    @property
    def atomic_numbers(self) -> tuple[int, ...]:
        """List of atomic numbers."""
        try:
            return tuple(site.specie.Z for site in self)
        except AttributeError:
            raise AttributeError("atomic_numbers available only for ordered Structures")

    @property
    def site_properties(self) -> dict[str, Sequence]:
        """Returns the site properties as a dict of sequences. E.g. {"magmom": (5, -5), "charge": (-4, 4)}."""
        props: dict[str, Sequence] = {}
        prop_keys: set[str] = set()
        for site in self:
            prop_keys.update(site.properties)

        for key in prop_keys:
            props[key] = [site.properties.get(key) for site in self]
        return props

    @property
    def labels(self) -> list[str]:
        """Return site labels as a list."""
        return [site.label for site in self]

    def __contains__(self, site: object) -> bool:
        return site in self.sites

    def __iter__(self) -> Iterator[Site]:
        return self.sites.__iter__()

    # TODO return type needs fixing (can be list[Site] but raises lots of mypy errors)
    def __getitem__(self, ind: int | slice) -> Site:
        return self.sites[ind]  # type: ignore[return-value]

    def __len__(self) -> int:
        return len(self.sites)

    def __hash__(self) -> int:
        # for now, just use the composition hash code.
        return hash(self.composition)

    @property
    def num_sites(self) -> int:
        """Number of sites."""
        return len(self)

    @property
    def cart_coords(self) -> np.ndarray:
        """Returns an np.array of the Cartesian coordinates of sites in the structure."""
        return np.array([site.coords for site in self])

    @property
    def formula(self) -> str:
        """Returns the formula as a string."""
        return self.composition.formula

    @property
    def elements(self) -> list[Element | Species | DummySpecies]:
        """Returns the elements in the structure as a list of Element objects."""
        return self.composition.elements

    @property
    def composition(self) -> Composition:
        """Returns the structure's corresponding Composition object."""
        elem_map: dict[Species, float] = collections.defaultdict(float)
        for site in self:
            for species, occu in site.species.items():
                elem_map[species] += occu
        return Composition(elem_map)

    @property
    def charge(self) -> float:
        """Returns the net charge of the structure based on oxidation states. If
        Elements are found, a charge of 0 is assumed.
        """
        charge = 0
        for site in self:
            for specie, amt in site.species.items():
                charge += (getattr(specie, "oxi_state", 0) or 0) * amt

        return charge

    @property
    def is_ordered(self) -> bool:
        """Checks if structure is ordered, meaning no partial occupancies in any
        of the sites.
        """
        return all(site.is_ordered for site in self)

    def get_angle(self, i: int, j: int, k: int) -> float:
        """Returns angle specified by three sites.

        Args:
            i: 1st site index
            j: 2nd site index
            k: 3rd site index

        Returns:
            Angle in degrees.
        """
        vec_1 = self[i].coords - self[j].coords
        vec_2 = self[k].coords - self[j].coords
        return get_angle(vec_1, vec_2, units="degrees")

    def get_dihedral(self, i: int, j: int, k: int, l: int) -> float:  # noqa: E741
        """Returns dihedral angle specified by four sites.

        Args:
            i: 1st site index
            j: 2nd site index
            k: 3rd site index
            l: 4th site index

        Returns:
            Dihedral angle in degrees.
        """
        v1 = self[k].coords - self[l].coords
        v2 = self[j].coords - self[k].coords
        v3 = self[i].coords - self[j].coords
        v23 = np.cross(v2, v3)
        v12 = np.cross(v1, v2)
        return math.degrees(math.atan2(np.linalg.norm(v2) * np.dot(v1, v23), np.dot(v12, v23)))

    def is_valid(self, tol: float = DISTANCE_TOLERANCE) -> bool:
        """True if SiteCollection does not contain atoms that are too close
        together. Note that the distance definition is based on type of
        SiteCollection. Cartesian distances are used for non-periodic
        Molecules, while PBC is taken into account for periodic structures.

        Args:
            tol (float): Distance tolerance. Default is 0.5 Angstrom, which is fairly large.

        Returns:
            (bool) True if SiteCollection does not contain atoms that are too close together.
        """
        if len(self) == 1:
            return True
        all_dists = self.distance_matrix[np.triu_indices(len(self), 1)]
        return np.min(all_dists) > tol

    @abstractmethod
    def to(self, filename: str = "", fmt: str = "") -> str | None:
        """Generates string representations (cif, json, poscar, ....) of SiteCollections (e.g.,
        molecules / structures). Should return str or None if written to a file.
        """
        raise NotImplementedError

    @classmethod
    @abstractmethod
    def from_str(cls, input_string: str, fmt: Any):
        """Reads in SiteCollection from a string."""
        raise NotImplementedError

    @classmethod
    @abstractmethod
    def from_file(cls, filename: str):
        """Reads in SiteCollection from a filename."""
        raise NotImplementedError

    def add_site_property(self, property_name: str, values: list):
        """Adds a property to a site. Note: This is the preferred method
        for adding magnetic moments, selective dynamics, and related
        site-specific properties to a structure/molecule object.

        Examples:
            structure.add_site_property("magmom", [1.0, 0.0])
            structure.add_site_property("selective_dynamics", [[True, True, True], [False, False, False]])

        Args:
            property_name (str): The name of the property to add.
            values (list): A sequence of values. Must be same length as
                number of sites.
        """
        if len(values) != len(self):
            raise ValueError(f"Values has length {len(values)} but there are {len(self)} sites! Must be same length.")
        for site, val in zip(self.sites, values):
            site.properties[property_name] = val

    def remove_site_property(self, property_name: str):
        """Removes a property to a site.

        Args:
            property_name (str): The name of the property to remove.
        """
        for site in self:
            del site.properties[property_name]

    def replace_species(
        self, species_mapping: dict[SpeciesLike, SpeciesLike | dict[SpeciesLike, float]], in_place: bool = True
    ) -> SiteCollection:
        """Swap species.

        Args:
            species_mapping (dict): Species to swap. Species can be elements too. E.g.,
                {Element("Li"): Element("Na")} performs a Li for Na substitution. The second species can
                be a sp_and_occu dict. For example, a site with 0.5 Si that is passed the mapping
                {Element('Si): {Element('Ge'): 0.75, Element('C'): 0.25} } will have .375 Ge and .125 C.
            in_place (bool): Whether to perform the substitution in place or modify a copy.
                Defaults to True.
        """
        site_coll = self if in_place else self.copy()
        sp_mapping = {get_el_sp(k): v for k, v in species_mapping.items()}
        sp_to_replace = set(sp_mapping)
        sp_in_structure = set(self.composition)
        if not sp_in_structure >= sp_to_replace:
            warnings.warn(
                "Some species to be substituted are not present in structure. Pls check your input. Species to be "
                f"substituted = {sp_to_replace}; Species in structure = {sp_in_structure}"
            )

        for site in site_coll:
            if sp_to_replace.intersection(site.species):
                comp = Composition()
                for sp, amt in site.species.items():
                    new_sp = sp_mapping.get(sp, sp)
                    try:
                        comp += Composition(new_sp) * amt
                    except Exception:
                        comp += {new_sp: amt}
                site.species = comp

        return site_coll

    def add_oxidation_state_by_element(self, oxidation_states: dict[str, float]) -> None:
        """Add oxidation states.

        Args:
            oxidation_states (dict): Dict of oxidation states.
                E.g., {"Li":1, "Fe":2, "P":5, "O":-2}

        Raises:
            ValueError if oxidation states are not specified for all elements.
        """
        missing = {el.symbol for el in self.composition} - {*oxidation_states}
        if missing:
            raise ValueError(f"Oxidation states not specified for all elements, {missing=}")
        for site in self:
            new_sp = {}
            for el, occu in site.species.items():
                new_sp[Species(el.symbol, oxidation_states[el.symbol])] = occu
            site.species = Composition(new_sp)

    def add_oxidation_state_by_site(self, oxidation_states: list[float]) -> None:
        """Add oxidation states to a structure by site.

        Args:
            oxidation_states (list[float]): List of oxidation states.
                E.g. [1, 1, 1, 1, 2, 2, 2, 2, 5, 5, 5, 5, -2, -2, -2, -2]
        """
        if len(oxidation_states) != len(self):
            raise ValueError(
                f"Oxidation states of all sites must be specified, expected {len(self)} values, "
                f"got {len(oxidation_states)}"
            )
        for site, ox in zip(self.sites, oxidation_states):
            new_sp = {}
            for el, occu in site.species.items():
                sym = el.symbol
                new_sp[Species(sym, ox)] = occu
            site.species = Composition(new_sp)

    def remove_oxidation_states(self) -> None:
        """Removes oxidation states from a structure."""
        for site in self:
            new_sp: dict[Element, float] = collections.defaultdict(float)
            for el, occu in site.species.items():
                sym = el.symbol
                new_sp[Element(sym)] += occu
            site.species = Composition(new_sp)

    def add_oxidation_state_by_guess(self, **kwargs) -> None:
        """Decorates the structure with oxidation state, guessing
        using Composition.oxi_state_guesses().

        Args:
            **kwargs: parameters to pass into oxi_state_guesses()
        """
        oxi_guess = self.composition.oxi_state_guesses(**kwargs)
        oxi_guess = oxi_guess or [{e.symbol: 0 for e in self.composition}]
        self.add_oxidation_state_by_element(oxi_guess[0])

    def add_spin_by_element(self, spins: dict[str, float]) -> None:
        """Add spin states to structure.

        Args:
            spins (dict): Dict of spins associated with elements or species,
                e.g. {"Ni":+5} or {"Ni2+":5}
        """
        for site in self:
            new_species = {}
            for sp, occu in site.species.items():
                sym = sp.symbol
                oxi_state = getattr(sp, "oxi_state", None)
                species = Species(sym, oxidation_state=oxi_state, spin=spins.get(str(sp), spins.get(sym)))
                new_species[species] = occu
            site.species = Composition(new_species)

    def add_spin_by_site(self, spins: list[float]) -> None:
        """Add spin states to structure by site.

        Args:
            spins (list): List of spins
                E.g., [+5, -5, 0, 0]
        """
        if len(spins) != len(self):
            raise ValueError(f"Spins for all sites must be specified, expected {len(self)} spins, got {len(spins)}")

        for site, spin in zip(self.sites, spins):
            new_species = {}
            for sp, occu in site.species.items():
                sym = sp.symbol
                oxi_state = getattr(sp, "oxi_state", None)
                new_species[Species(sym, oxidation_state=oxi_state, spin=spin)] = occu
            site.species = Composition(new_species)

    def remove_spin(self) -> None:
        """Remove spin states from structure."""
        for site in self:
            new_sp: dict[Element, float] = collections.defaultdict(float)
            for sp, occu in site.species.items():
                oxi_state = getattr(sp, "oxi_state", None)
                new_sp[Species(sp.symbol, oxidation_state=oxi_state)] += occu
            site.species = Composition(new_sp)

    def extract_cluster(self, target_sites: list[Site], **kwargs) -> list[Site]:
        """Extracts a cluster of atoms based on bond lengths.

        Args:
            target_sites (list[Site]): Initial sites from which to nucleate cluster.
            **kwargs: kwargs passed through to CovalentBond.is_bonded.

        Returns:
            list[Site/PeriodicSite] Cluster of atoms.
        """
        cluster = list(target_sites)
        others = [site for site in self if site not in cluster]
        size = 0
        while len(cluster) > size:
            size = len(cluster)
            new_others = []
            for site in others:
                for site2 in cluster:
                    if CovalentBond.is_bonded(site, site2, **kwargs):
                        cluster.append(site)
                        break
                else:
                    new_others.append(site)
            others = new_others
        return cluster

    def _calculate(self, calculator: str | Calculator, verbose: bool = False) -> Calculator:
        """Performs an ASE calculation.

        Args:
            calculator (str | Calculator): An ASE Calculator or a string from the following case-insensitive
                options: "m3gnet", "gfn2-xtb", "chgnet".
            verbose (bool): whether to print stdout. Defaults to False.
                Has no effect when calculator=='chgnet'.

        Returns:
            Structure | Molecule: Structure or Molecule with new calc attribute containing
                result of ASE calculation.
        """
        from pymatgen.io.ase import AseAtomsAdaptor

        if isinstance(self, Molecule) and isinstance(calculator, str) and calculator.lower() in ("chgnet", "m3gnet"):
            raise ValueError(f"Can't use {calculator=} for a Molecule.")
        calculator = self._prep_calculator(calculator)

        # Get Atoms object
        adaptor = AseAtomsAdaptor()
        atoms = adaptor.get_atoms(self)

        # Set calculator
        atoms.calc = calculator

        # Run calculation
        stream = sys.stdout if verbose else io.StringIO()
        with contextlib.redirect_stdout(stream):
            atoms.get_potential_energy()

        return calculator

    def _relax(
        self,
        calculator: str | Calculator,
        relax_cell: bool = True,
        optimizer: str | Optimizer = "FIRE",
        steps: int = 500,
        fmax: float = 0.1,
        stress_weight: float = 0.01,
        opt_kwargs: dict | None = None,
        return_trajectory: bool = False,
        verbose: bool = False,
    ) -> Structure | Molecule | tuple[Structure | Molecule, TrajectoryObserver | Trajectory]:
        """Performs a structure relaxation using an ASE calculator.

        Args:
            calculator (str | ase.Calculator): An ASE Calculator or a string from the following options: "M3GNet",
                "gfn2-xtb".
            relax_cell (bool): whether to relax the lattice cell. Defaults to True.
            optimizer (str): name of the ASE optimizer class to use
            steps (int): max number of steps for relaxation. Defaults to 500.
            fmax (float): total force tolerance for relaxation convergence.
                Here fmax is a sum of force and stress forces. Defaults to 0.1.
            stress_weight (float): the stress weight for relaxation with M3GNet.
                Defaults to 0.01.
            opt_kwargs (dict): kwargs for the ASE optimizer class.
            return_trajectory (bool): Whether to return the trajectory of relaxation.
                Defaults to False.
            verbose (bool): whether to print stdout. Defaults to False.

        Returns:
            Structure | Molecule: Relaxed structure or molecule
        """
        from ase import optimize
        from ase.constraints import ExpCellFilter
        from ase.io import read
        from ase.optimize.optimize import Optimizer

        from pymatgen.io.ase import AseAtomsAdaptor

        opt_kwargs = opt_kwargs or {}
        is_molecule = isinstance(self, Molecule)
        # UIP=universal interatomic potential
        run_uip = isinstance(calculator, str) and calculator.lower() in ("m3gnet", "chgnet")

        calc_params = dict(stress_weight=stress_weight) if not is_molecule else {}
        calculator = self._prep_calculator(calculator, **calc_params)

        # check str is valid optimizer key
        def is_ase_optimizer(key):
            return isclass(obj := getattr(optimize, key)) and issubclass(obj, Optimizer)

        valid_keys = [key for key in dir(optimize) if is_ase_optimizer(key)]
        if isinstance(optimizer, str):
            if optimizer not in valid_keys:
                raise ValueError(f"Unknown {optimizer=}, must be one of {valid_keys}")
            opt_class = getattr(optimize, optimizer)

        # Get Atoms object
        adaptor = AseAtomsAdaptor()
        atoms = adaptor.get_atoms(self)

        # Use a TrajectoryObserver if running M3GNet or CHGNet; otherwise, write a .traj file
        if return_trajectory:
            if run_uip:
                from matgl.ext.ase import TrajectoryObserver

                traj_observer = TrajectoryObserver(atoms)
            else:
                opt_kwargs.setdefault("trajectory", "opt.traj")

        # Attach calculator
        atoms.calc = calculator

        # Run relaxation
        stream = sys.stdout if verbose else io.StringIO()
        with contextlib.redirect_stdout(stream):
            if relax_cell:
                if is_molecule:
                    raise ValueError("Can't relax cell for a Molecule.")
                ecf = ExpCellFilter(atoms)
                dyn = opt_class(ecf, **opt_kwargs)
            else:
                dyn = opt_class(atoms, **opt_kwargs)
            dyn.run(fmax=fmax, steps=steps)

        # Get pymatgen Structure or Molecule
        system: Structure | Molecule = adaptor.get_molecule(atoms) if is_molecule else adaptor.get_structure(atoms)

        # Attach important ASE results
        system.calc = atoms.calc
        system.dynamics = dyn.todict()

        if return_trajectory:
            if run_uip:
                traj_observer()  # save properties of the Atoms during the relaxation
            else:
                traj_file = opt_kwargs["trajectory"]
                traj_observer = read(traj_file, index=":")
            return system, traj_observer

        return system

    def _prep_calculator(self, calculator: Literal["m3gnet", "gfn2-xtb"] | Calculator, **params) -> Calculator:
        """Convert string name of special ASE calculators into ASE calculator objects.

        Args:
            calculator: An ASE Calculator or a string from the following options: "m3gnet",
                "gfn2-xtb".
            **params: Parameters for the calculator.

        Returns:
            Calculator: ASE calculator object.
        """
        if inspect.isclass(calculator):
            return calculator(**params)
        if not isinstance(calculator, str):
            return calculator

        if calculator.lower() == "chgnet":
            try:
                from chgnet.model import CHGNetCalculator
            except ImportError:
                raise ImportError("chgnet not installed. Try `pip install chgnet`.")
            return CHGNetCalculator()

        if calculator.lower() == "m3gnet":
            try:
                import matgl
                from matgl.ext.ase import M3GNetCalculator
            except ImportError:
                raise ImportError("matgl not installed. Try `pip install matgl`.")
            potential = matgl.load_model("M3GNet-MP-2021.2.8-PES")
            return M3GNetCalculator(potential=potential, **params)

        if calculator.lower() == "gfn2-xtb":
            try:
                from tblite.ase import TBLite
            except ImportError:
                raise ImportError(
                    "Must install tblite[ase]. Try `pip install tblite[ase]` (Linux)"
                    "or `conda install -c conda-forge tblite-python` on (Mac/Windows)."
                )

            return TBLite(method="GFN2-xTB", **params)

        raise ValueError(f"Unknown {calculator=}.")


class IStructure(SiteCollection, MSONable):
    """Basic immutable Structure object with periodicity. Essentially a sequence
    of PeriodicSites having a common lattice. IStructure is made to be
    (somewhat) immutable so that they can function as keys in a dict. To make
    modifications, use the standard Structure object instead. Structure
    extends Sequence and Hashable, which means that in many cases,
    it can be used like any Python sequence. Iterating through a
    structure is equivalent to going through the sites in sequence.
    """

    def __init__(
        self,
        lattice: ArrayLike | Lattice,
        species: Sequence[CompositionLike],
        coords: Sequence[ArrayLike],
        charge: float | None = None,
        validate_proximity: bool = False,
        to_unit_cell: bool = False,
        coords_are_cartesian: bool = False,
        site_properties: dict | None = None,
        labels: Sequence[str | None] | None = None,
        properties: dict | None = None,
    ) -> None:
        """Create a periodic structure.

        Args:
            lattice (Lattice/3x3 array): The lattice, either as a
                :class:`pymatgen.core.lattice.Lattice` or
                simply as any 2D array. Each row should correspond to a lattice
                vector. E.g., [[10,0,0], [20,10,0], [0,0,30]] specifies a
                lattice with lattice vectors [10,0,0], [20,10,0] and [0,0,30].
            species ([Species]): Sequence of species on each site. Can take in
                flexible input, including:

                i.  A sequence of element / species specified either as string
                    symbols, e.g. ["Li", "Fe2+", "P", ...] or atomic numbers,
                    e.g., (3, 56, ...) or actual Element or Species objects.

                ii. List of dict of elements/species and occupancies, e.g.,
                    [{"Fe" : 0.5, "Mn":0.5}, ...]. This allows the setup of
                    disordered structures.
            coords (Nx3 array): list of fractional/Cartesian coordinates of
                each species.
            charge (int): overall charge of the structure. Defaults to behavior
                in SiteCollection where total charge is the sum of the oxidation
                states.
            validate_proximity (bool): Whether to check if there are sites
                that are less than 0.01 Ang apart. Defaults to False.
            to_unit_cell (bool): Whether to map all sites into the unit cell,
                i.e. fractional coords between 0 and 1. Defaults to False.
            coords_are_cartesian (bool): Set to True if you are providing
                coordinates in Cartesian coordinates. Defaults to False.
            site_properties (dict): Properties associated with the sites as a
                dict of sequences, e.g. {"magmom":[5, 5, 5, 5]}. The sequences
                have to be the same length as the atomic species and
                fractional_coords. Defaults to None for no properties.
            labels (list[str]): Labels associated with the sites as a
                list of strings, e.g. ['Li1', 'Li2']. Must have the same
                length as the species and fractional coords. Defaults to
                None for no labels.
            properties (dict): dictionary containing properties associated
                with the whole structure.
        """
        if len(species) != len(coords):
            raise StructureError("atomic species and fractional coordinates must have same length")

        self._lattice = lattice if isinstance(lattice, Lattice) else Lattice(lattice)

        sites = []
        for idx, specie in enumerate(species):
            prop = None
            if site_properties:
                prop = {key: val[idx] for key, val in site_properties.items()}

            label = labels[idx] if labels else None

            site = PeriodicSite(
                specie,
                coords[idx],
                self._lattice,
                to_unit_cell,
                coords_are_cartesian=coords_are_cartesian,
                properties=prop,  # type: ignore
                label=label,
            )
            sites.append(site)
        self._sites: tuple[PeriodicSite, ...] = tuple(sites)
        if validate_proximity and not self.is_valid():
            raise StructureError("Structure contains sites that are less than 0.01 Angstrom apart!")
        self._charge = charge
        self.properties = properties or {}

    @classmethod
    def from_sites(
        cls,
        sites: list[PeriodicSite],
        charge: float | None = None,
        validate_proximity: bool = False,
        to_unit_cell: bool = False,
        properties: dict | None = None,
    ) -> IStructure:
        """Convenience constructor to make a Structure from a list of sites.

        Args:
            sites: Sequence of PeriodicSites. Sites must have the same
                lattice.
            charge: Charge of structure.
            validate_proximity (bool): Whether to check if there are sites
                that are less than 0.01 Ang apart. Defaults to False.
            to_unit_cell (bool): Whether to translate sites into the unit
                cell.
            properties (dict): dictionary containing properties associated
                with the whole structure.

        Returns:
            (Structure) Note that missing properties are set as None.
        """
        if len(sites) < 1:
            raise ValueError(f"You need at least one site to construct a {cls}")
        prop_keys: list[str] = []
        props = {}
        labels = [site.label for site in sites]
        lattice = sites[0].lattice
        for idx, site in enumerate(sites):
            if site.lattice != lattice:
                raise ValueError("Sites must belong to the same lattice")
            for key, val in site.properties.items():
                if key not in prop_keys:
                    prop_keys.append(key)
                    props[key] = [None] * len(sites)
                props[key][idx] = val
        for key, val in props.items():
            if any(vv is None for vv in val):
                warnings.warn(f"Not all sites have property {key}. Missing values are set to None.")
        return cls(
            lattice,
            [site.species for site in sites],
            [site.frac_coords for site in sites],
            charge=charge,
            site_properties=props,
            validate_proximity=validate_proximity,
            to_unit_cell=to_unit_cell,
            labels=labels,
            properties=properties,
        )

    @classmethod
    def from_spacegroup(
        cls,
        sg: str | int,
        lattice: list | np.ndarray | Lattice,
        species: Sequence[str | Element | Species | DummySpecies | Composition],
        coords: Sequence[Sequence[float]],
        site_properties: dict[str, Sequence] | None = None,
        coords_are_cartesian: bool = False,
        tol: float = 1e-5,
        labels: Sequence[str | None] | None = None,
    ) -> IStructure | Structure:
        """Generate a structure using a spacegroup. Note that only symmetrically
        distinct species and coords should be provided. All equivalent sites
        are generated from the spacegroup operations.

        Args:
            sg (str/int): The spacegroup. If a string, it will be interpreted
                as one of the notations supported by
                pymatgen.symmetry.groups.Spacegroup. E.g., "R-3c" or "Fm-3m".
                If an int, it will be interpreted as an international number.
            lattice (Lattice/3x3 array): The lattice, either as a
                :class:`pymatgen.core.lattice.Lattice` or
                simply as any 2D array. Each row should correspond to a lattice
                vector. E.g., [[10,0,0], [20,10,0], [0,0,30]] specifies a
                lattice with lattice vectors [10,0,0], [20,10,0] and [0,0,30].
                Note that no attempt is made to check that the lattice is
                compatible with the spacegroup specified. This may be
                introduced in a future version.
            species ([Species]): Sequence of species on each site. Can take in
                flexible input, including:

                i.  A sequence of element / species specified either as string
                    symbols, e.g. ["Li", "Fe2+", "P", ...] or atomic numbers,
                    e.g., (3, 56, ...) or actual Element or Species objects.

                ii. List of dict of elements/species and occupancies, e.g.,
                    [{"Fe" : 0.5, "Mn":0.5}, ...]. This allows the setup of
                    disordered structures.
            coords (Nx3 array): list of fractional/cartesian coordinates of
                each species.
            coords_are_cartesian (bool): Set to True if you are providing
                coordinates in Cartesian coordinates. Defaults to False.
            site_properties (dict): Properties associated with the sites as a
                dict of sequences, e.g., {"magmom":[5,5,5,5]}. The sequences
                have to be the same length as the atomic species and
                fractional_coords. Defaults to None for no properties.
            tol (float): A fractional tolerance to deal with numerical
               precision issues in determining if orbits are the same.
            labels (list[str]): Labels associated with the sites as a
                list of strings, e.g. ['Li1', 'Li2']. Must have the same
                length as the species and fractional coords. Defaults to
                None for no labels.
        """
        from pymatgen.symmetry.groups import SpaceGroup

        try:
            num = int(sg)
            spg = SpaceGroup.from_int_number(num)
        except ValueError:
            spg = SpaceGroup(sg)  # type: ignore

        latt = lattice if isinstance(lattice, Lattice) else Lattice(lattice)

        if not spg.is_compatible(latt):
            raise ValueError(
                f"Supplied lattice with parameters {latt.parameters} is incompatible with supplied spacegroup "
                f"{spg.symbol}!"
            )

        if len(species) != len(coords):
            raise ValueError(f"Supplied species and coords lengths ({len(species)} vs {len(coords)}) are different!")

        frac_coords = (
            np.array(coords, dtype=np.float_) if not coords_are_cartesian else latt.get_fractional_coords(coords)
        )

        props = {} if site_properties is None else site_properties

        all_sp: list[str | Element | Species | DummySpecies | Composition] = []
        all_coords: list[list[float]] = []
        all_site_properties: dict[str, list] = collections.defaultdict(list)
        all_labels: list[str | None] = []
        for idx, (sp, c) in enumerate(zip(species, frac_coords)):
            cc = spg.get_orbit(c, tol=tol)
            all_sp.extend([sp] * len(cc))
            all_coords.extend(cc)  # type: ignore
            label = labels[idx] if labels else None
            all_labels.extend([label] * len(cc))
            for k, v in props.items():
                all_site_properties[k].extend([v[idx]] * len(cc))

        return cls(latt, all_sp, all_coords, site_properties=all_site_properties)

    @classmethod
    def from_magnetic_spacegroup(
        cls,
        msg: str | MagneticSpaceGroup,
        lattice: list | np.ndarray | Lattice,
        species: Sequence[str | Element | Species | DummySpecies | Composition],
        coords: Sequence[Sequence[float]],
        site_properties: dict[str, Sequence],
        coords_are_cartesian: bool = False,
        tol: float = 1e-5,
        labels: Sequence[str | None] | None = None,
    ) -> IStructure | Structure:
        """Generate a structure using a magnetic spacegroup. Note that only
        symmetrically distinct species, coords and magmoms should be provided.]
        All equivalent sites are generated from the spacegroup operations.

        Args:
            msg (str/list/:class:`pymatgen.symmetry.maggroups.MagneticSpaceGroup`):
                The magnetic spacegroup.
                If a string, it will be interpreted as one of the notations
                supported by MagneticSymmetryGroup, e.g., "R-3'c" or "Fm'-3'm".
                If a list of two ints, it will be interpreted as the number of
                the spacegroup in its Belov, Neronova and Smirnova (BNS) setting.
            lattice (Lattice/3x3 array): The lattice, either as a
                :class:`pymatgen.core.lattice.Lattice` or
                simply as any 2D array. Each row should correspond to a lattice
                vector. E.g., [[10,0,0], [20,10,0], [0,0,30]] specifies a
                lattice with lattice vectors [10,0,0], [20,10,0] and [0,0,30].
                Note that no attempt is made to check that the lattice is
                compatible with the spacegroup specified. This may be
                introduced in a future version.
            species ([Species]): Sequence of species on each site. Can take in
                flexible input, including:
                i.  A sequence of element / species specified either as string
                symbols, e.g. ["Li", "Fe2+", "P", ...] or atomic numbers,
                e.g., (3, 56, ...) or actual Element or Species objects.

                ii. List of dict of elements/species and occupancies, e.g.,
                    [{"Fe" : 0.5, "Mn":0.5}, ...]. This allows the setup of
                    disordered structures.
            coords (Nx3 array): list of fractional/cartesian coordinates of
                each species.
            site_properties (dict): Properties associated with the sites as a
                dict of sequences, e.g., {"magmom":[5,5,5,5]}. The sequences
                have to be the same length as the atomic species and
                fractional_coords. Unlike Structure.from_spacegroup(),
                this argument is mandatory, since magnetic moment information
                has to be included. Note that the *direction* of the supplied
                magnetic moment relative to the crystal is important, even if
                the resulting structure is used for collinear calculations.
            coords_are_cartesian (bool): Set to True if you are providing
                coordinates in Cartesian coordinates. Defaults to False.
            tol (float): A fractional tolerance to deal with numerical
                precision issues in determining if orbits are the same.
            labels (list[str]): Labels associated with the sites as a
                list of strings, e.g. ['Li1', 'Li2']. Must have the same
                length as the species and fractional coords. Defaults to
                None for no labels.

        Returns:
            Structure | IStructure
        """
        if "magmom" not in site_properties:
            raise ValueError("Magnetic moments have to be defined.")

        magmoms = [Magmom(m) for m in site_properties["magmom"]]

        if not isinstance(msg, MagneticSpaceGroup):
            msg = MagneticSpaceGroup(msg)

        latt = lattice if isinstance(lattice, Lattice) else Lattice(lattice)

        if not msg.is_compatible(latt):
            raise ValueError(
                f"Supplied lattice with parameters {latt.parameters} is incompatible with supplied spacegroup "
                f"{msg.sg_symbol}!"
            )

        if len(species) != len(coords):
            raise ValueError(f"Supplied species and coords lengths ({len(species)} vs {len(coords)}) are different!")

        if len(species) != len(magmoms):
            raise ValueError(f"Supplied species and magmom lengths ({len(species)} vs {len(magmoms)}) are different!")

        frac_coords = coords if not coords_are_cartesian else latt.get_fractional_coords(coords)

        all_sp: list[str | Element | Species | DummySpecies | Composition] = []
        all_coords: list[list[float]] = []
        all_magmoms: list[float] = []
        all_site_properties: dict[str, list] = collections.defaultdict(list)
        all_labels: list[str | None] = []
        for idx, (sp, c, m) in enumerate(zip(species, frac_coords, magmoms)):  # type: ignore
            cc, mm = msg.get_orbit(c, m, tol=tol)
            all_sp.extend([sp] * len(cc))
            all_coords.extend(cc)
            all_magmoms.extend(mm)
            label = labels[idx] if labels else None
            all_labels.extend([label] * len(cc))
            for k, v in site_properties.items():
                if k != "magmom":
                    all_site_properties[k].extend([v[idx]] * len(cc))

        all_site_properties["magmom"] = all_magmoms

        return cls(latt, all_sp, all_coords, site_properties=all_site_properties, labels=all_labels)

    def unset_charge(self):
        """Reset the charge to None, i.e., computed dynamically based on oxidation states."""
        self._charge = None

    @property
    def charge(self) -> float:
        """Overall charge of the structure."""
        formal_charge = super().charge
        if self._charge is None:
            return super().charge
        if formal_charge != self._charge:
            warnings.warn(
                f"Structure charge ({self._charge}) is set to be not equal to the sum of oxidation states"
                f" ({formal_charge}). Use `unset_charge` if this is not desired."
            )
        return self._charge

    @property
    def distance_matrix(self) -> np.ndarray:
        """Returns the distance matrix between all sites in the structure. For
        periodic structures, this should return the nearest image distance.
        """
        return self.lattice.get_all_distances(self.frac_coords, self.frac_coords)

    @property
    def lattice(self) -> Lattice:
        """Lattice of the structure."""
        return self._lattice

    @property
    def density(self) -> float:
        """Returns the density in units of g/cm^3."""
        m = Mass(self.composition.weight, "amu")
        return m.to("g") / (self.volume * Length(1, "ang").to("cm") ** 3)

    @property
    def pbc(self) -> tuple[bool, bool, bool]:
        """Returns the periodicity of the structure."""
        return self._lattice.pbc

    @property
    def is_3d_periodic(self) -> bool:
        """True if the Lattice is periodic in all directions."""
        return self._lattice.is_3d_periodic

    def get_space_group_info(self, symprec=1e-2, angle_tolerance=5.0) -> tuple[str, int]:
        """Convenience method to quickly get the spacegroup of a structure.

        Args:
            symprec (float): Same definition as in SpacegroupAnalyzer.
                Defaults to 1e-2.
            angle_tolerance (float): Same definition as in SpacegroupAnalyzer.
                Defaults to 5 degrees.

        Returns:
            spacegroup_symbol, international_number
        """
        # Import within method needed to avoid cyclic dependency.
        from pymatgen.symmetry.analyzer import SpacegroupAnalyzer

        spga = SpacegroupAnalyzer(self, symprec=symprec, angle_tolerance=angle_tolerance)
        return spga.get_space_group_symbol(), spga.get_space_group_number()

    def matches(self, other: IStructure | Structure, anonymous: bool = False, **kwargs) -> bool:
        """Check whether this structure is similar to another structure.
        Basically a convenience method to call structure matching.

        Args:
            other (IStructure/Structure): Another structure.
            anonymous (bool): Whether to use anonymous structure matching which allows distinct
                species in one structure to map to another.
            **kwargs: Same **kwargs as in
                :class:`pymatgen.analysis.structure_matcher.StructureMatcher`.

        Returns:
            bool: True if the structures are similar under some affine transformation.
        """
        from pymatgen.analysis.structure_matcher import StructureMatcher

        matcher = StructureMatcher(**kwargs)
        if anonymous:
            return matcher.fit_anonymous(self, other)
        return matcher.fit(self, other)

    def __eq__(self, other: object) -> bool:
        # check for valid operand following class Student example from official functools docs
        # https://docs.python.org/3/library/functools.html#functools.total_ordering
        if not isinstance(other, IStructure):
            return NotImplemented

        if other is self:
            return True
        if len(self) != len(other):
            return False
        if self.lattice != other.lattice:
            return False
        return all(site in other for site in self)

    def __hash__(self) -> int:
        # For now, just use the composition hash code.
        return hash(self.composition)

    def __mul__(self, scaling_matrix: int | Sequence[int] | Sequence[Sequence[int]]) -> Structure:
        """Makes a supercell. Allowing to have sites outside the unit cell.

        Args:
            scaling_matrix: A scaling matrix for transforming the lattice
                vectors. Has to be all integers. Several options are possible:

                a. A full 3x3 scaling matrix defining the linear combination
                   of the old lattice vectors. E.g., [[2,1,0],[0,3,0],[0,0,
                   1]] generates a new structure with lattice vectors a' =
                   2a + b, b' = 3b, c' = c where a, b, and c are the lattice
                   vectors of the original structure.
                b. A sequence of three scaling factors. E.g., [2, 1, 1]
                   specifies that the supercell should have dimensions 2a x b x
                   c.
                c. A number, which simply scales all lattice vectors by the
                   same factor.

        Returns:
            Supercell structure. Note that a Structure is always returned,
            even if the input structure is a subclass of Structure. This is
            to avoid different arguments signatures from causing problems. If
            you prefer a subclass to return its own type, you need to override
            this method in the subclass.
        """
        scale_matrix = np.array(scaling_matrix, int)
        if scale_matrix.shape != (3, 3):
            scale_matrix = scale_matrix * np.eye(3)
        new_lattice = Lattice(np.dot(scale_matrix, self.lattice.matrix))

        f_lat = lattice_points_in_supercell(scale_matrix)
        c_lat = new_lattice.get_cartesian_coords(f_lat)

        new_sites = []
        for site in self:
            for v in c_lat:
                s = PeriodicSite(
                    site.species,
                    site.coords + v,
                    new_lattice,
                    properties=site.properties,
                    coords_are_cartesian=True,
                    to_unit_cell=False,
                    skip_checks=True,
                    label=site.label,
                )
                new_sites.append(s)

        new_charge = self._charge * np.linalg.det(scale_matrix) if self._charge else None
        return Structure.from_sites(new_sites, charge=new_charge, to_unit_cell=True)

    def __rmul__(self, scaling_matrix):
        """Similar to __mul__ to preserve commutativeness."""
        return self.__mul__(scaling_matrix)

    @property
    def frac_coords(self):
        """Fractional coordinates as a Nx3 numpy array."""
        return np.array([site.frac_coords for site in self])

    @property
    def volume(self) -> float:
        """Returns the volume of the structure in Angstrom^3."""
        return self._lattice.volume

    def get_distance(self, i: int, j: int, jimage=None) -> float:
        """Get distance between site i and j assuming periodic boundary
        conditions. If the index jimage of two sites atom j is not specified it
        selects the jimage nearest to the i atom and returns the distance and
        jimage indices in terms of lattice vector translations if the index
        jimage of atom j is specified it returns the distance between the i
        atom and the specified jimage atom.

        Args:
            i (int): 1st site index
            j (int): 2nd site index
            jimage: Number of lattice translations in each lattice direction.
                Default is None for nearest image.

        Returns:
            distance
        """
        site: PeriodicSite = self[i]
        return site.distance(self[j], jimage)

    def get_sites_in_sphere(
        self,
        pt: ArrayLike,
        r: float,
        include_index: bool = False,
        include_image: bool = False,
    ) -> list[PeriodicNeighbor]:
        """Find all sites within a sphere from the point, including a site (if any)
        sitting on the point itself. This includes sites in other periodic
        images.

        Algorithm:

        1. place sphere of radius r in crystal and determine minimum supercell
           (parallelepiped) which would contain a sphere of radius r. for this
           we need the projection of a_1 on a unit vector perpendicular
           to a_2 & a_3 (i.e. the unit vector in the direction b_1) to
           determine how many a_1"s it will take to contain the sphere.

           Nxmax = r * length_of_b_1 / (2 Pi)

        2. keep points falling within r.

        Args:
            pt (3x1 array): Cartesian coordinates of center of sphere.
            r (float): Radius of sphere.
            include_index (bool): Whether the non-supercell site index
                is included in the returned data
            include_image (bool): Whether to include the supercell image
                is included in the returned data

        Returns:
            PeriodicNeighbor
        """
        site_fcoords = np.mod(self.frac_coords, 1)
        neighbors: list[PeriodicNeighbor] = []
        for frac_coord, dist, i, img in self._lattice.get_points_in_sphere(site_fcoords, pt, r):
            nn_site = PeriodicNeighbor(
                self[i].species,
                frac_coord,
                self._lattice,
                properties=self[i].properties,
                nn_distance=dist,
                image=img,  # type: ignore
                index=i,
                label=self[i].label,
            )
            neighbors.append(nn_site)
        return neighbors

    def get_neighbors(
        self,
        site: PeriodicSite,
        r: float,
        include_index: bool = False,
        include_image: bool = False,
    ) -> list[PeriodicNeighbor]:
        """Get all neighbors to a site within a sphere of radius r. Excludes the
        site itself.

        Args:
            site (Site): Which is the center of the sphere.
            r (float): Radius of sphere.
            include_index (bool): Deprecated. Now, the non-supercell site index
                is always included in the returned data.
            include_image (bool): Deprecated. Now the supercell image
                is always included in the returned data.

        Returns:
            PeriodicNeighbor
        """
        return self.get_all_neighbors(r, include_index=include_index, include_image=include_image, sites=[site])[0]

    @deprecated(get_neighbors, "This is retained purely for checking purposes.")
    def get_neighbors_old(self, site, r, include_index=False, include_image=False):
        """Get all neighbors to a site within a sphere of radius r. Excludes the
        site itself.

        Args:
            site (Site): Which is the center of the sphere.
            r (float): Radius of sphere.
            include_index (bool): Whether the non-supercell site index
                is included in the returned data
            include_image (bool): Whether to include the supercell image
                is included in the returned data

        Returns:
            PeriodicNeighbor
        """
        nn = self.get_sites_in_sphere(site.coords, r, include_index=include_index, include_image=include_image)
        return [d for d in nn if site != d[0]]

    def _get_neighbor_list_py(
        self,
        r: float,
        sites: list[PeriodicSite] | None = None,
        numerical_tol: float = 1e-8,
        exclude_self: bool = True,
    ) -> tuple[np.ndarray, ...]:
        """A python version of getting neighbor_list. The returned values are a tuple of
        numpy arrays (center_indices, points_indices, offset_vectors, distances).
        Atom `center_indices[i]` has neighbor atom `points_indices[i]` that is
        translated by `offset_vectors[i]` lattice vectors, and the distance is
        `distances[i]`.

        Args:
            r (float): Radius of sphere
            sites (list of Sites or None): sites for getting all neighbors,
                default is None, which means neighbors will be obtained for all
                sites. This is useful in the situation where you are interested
                only in one subspecies type, and makes it a lot faster.
            numerical_tol (float): This is a numerical tolerance for distances.
                Sites which are < numerical_tol are determined to be coincident
                with the site. Sites which are r + numerical_tol away is deemed
                to be within r from the site. The default of 1e-8 should be
                ok in most instances.
            exclude_self (bool): whether to exclude atom neighboring with itself within
                numerical tolerance distance, default to True

        Returns: (center_indices, points_indices, offset_vectors, distances)
        """
        neighbors = self.get_all_neighbors_py(
            r=r, include_index=True, include_image=True, sites=sites, numerical_tol=1e-8
        )
        center_indices = []
        points_indices = []
        offsets = []
        distances = []
        for idx, nns in enumerate(neighbors):
            if len(nns) > 0:
                for nn in nns:
                    if exclude_self and idx == nn.index and nn.nn_distance <= numerical_tol:
                        continue
                    center_indices.append(idx)
                    points_indices.append(nn.index)
                    offsets.append(nn.image)
                    distances.append(nn.nn_distance)
        return tuple(map(np.array, (center_indices, points_indices, offsets, distances)))

    def get_neighbor_list(
        self,
        r: float,
        sites: Sequence[PeriodicSite] | None = None,
        numerical_tol: float = 1e-8,
        exclude_self: bool = True,
    ) -> tuple[np.ndarray, ...]:
        """Get neighbor lists using numpy array representations without constructing
        Neighbor objects. If the cython extension is installed, this method will
        be orders of magnitude faster than `get_all_neighbors_old` and 2-3x faster
        than `get_all_neighbors`.
        The returned values are a tuple of numpy arrays
        (center_indices, points_indices, offset_vectors, distances).
        Atom `center_indices[i]` has neighbor atom `points_indices[i]` that is
        translated by `offset_vectors[i]` lattice vectors, and the distance is
        `distances[i]`.

        Args:
            r (float): Radius of sphere
            sites (list of Sites or None): sites for getting all neighbors,
                default is None, which means neighbors will be obtained for all
                sites. This is useful in the situation where you are interested
                only in one subspecies type, and makes it a lot faster.
            numerical_tol (float): This is a numerical tolerance for distances.
                Sites which are < numerical_tol are determined to be coincident
                with the site. Sites which are r + numerical_tol away is deemed
                to be within r from the site. The default of 1e-8 should be
                ok in most instances.
            exclude_self (bool): whether to exclude atom neighboring with itself within
                numerical tolerance distance, default to True

        Returns: (center_indices, points_indices, offset_vectors, distances)
        """
        try:
            from pymatgen.optimization.neighbors import find_points_in_spheres
        except ImportError:
            return self._get_neighbor_list_py(r, sites, exclude_self=exclude_self)  # type: ignore
        else:
            if sites is None:
                sites = self.sites
            site_coords = np.ascontiguousarray([site.coords for site in sites], dtype=float)
            cart_coords = np.ascontiguousarray(self.cart_coords, dtype=float)
            lattice_matrix = np.ascontiguousarray(self.lattice.matrix, dtype=float)
            pbc = np.ascontiguousarray(self.pbc, dtype=int)
            center_indices, points_indices, images, distances = find_points_in_spheres(
                cart_coords,
                site_coords,
                r=float(r),
                pbc=pbc,
                lattice=lattice_matrix,
                tol=numerical_tol,
            )
            cond = np.array([True] * len(center_indices))
            if exclude_self:
                self_pair = (center_indices == points_indices) & (distances <= numerical_tol)
                cond = ~self_pair
            return (center_indices[cond], points_indices[cond], images[cond], distances[cond])

    def get_symmetric_neighbor_list(
        self,
        r: float,
        sg: str,
        unique: bool = False,
        numerical_tol: float = 1e-8,
        exclude_self: bool = True,
    ) -> tuple[np.ndarray, ...]:
        """Similar to 'get_neighbor_list' with sites=None, but the neighbors are
        grouped by symmetry. The returned values are a tuple of numpy arrays
        (center_indices, points_indices, offset_vectors, distances,
         symmetry_indices). Atom `center_indices[i]` has neighbor atom
        `points_indices[i]` that is translated by `offset_vectors[i]` lattice
        vectors, and the distance is `distances[i]`. Symmetry_idx groups the bonds
        that are related by a symmetry of the provided space group and symmetry_op
        is the operation that relates the first bond of the same symmetry_idx to
        the respective atom. The first bond maps onto itself via the Identity. The
        output is sorted w.r.t. to symmetry_indices. If unique is True only one of the
        two bonds connecting two points is given. Out of the two, the bond that does not
        reverse the sites is chosen.

        Args:
            r (float): Radius of sphere
            sg (str/int): The spacegroup the symmetry operations of which will be
                used to classify the neighbors. If a string, it will be interpreted
                as one of the notations supported by
                pymatgen.symmetry.groups.Spacegroup. E.g., "R-3c" or "Fm-3m".
                If an int, it will be interpreted as an international number.
                If None, 'get_space_group_info' will be used to determine the
                space group, default to None.
            unique (bool): Whether a bond is given for both, or only a single
                direction is given. The default is False.
            numerical_tol (float): This is a numerical tolerance for distances.
                Sites which are < numerical_tol are determined to be coincident
                with the site. Sites which are r + numerical_tol away is deemed
                to be within r from the site. The default of 1e-8 should be
                ok in most instances.
            exclude_self (bool): whether to exclude atom neighboring with itself within
                numerical tolerance distance, default to True

        Returns: (center_indices, points_indices, offset_vectors, distances,
                  symmetry_indices, symmetry_ops)
        """
        from pymatgen.symmetry.groups import SpaceGroup

        if sg is None:
            ops = SpaceGroup(self.get_space_group_info()[0]).symmetry_ops
        else:
            try:  # first assume sg is int
                sgp = SpaceGroup.from_int_number(int(sg))
            except ValueError:
                sgp = SpaceGroup(sg)
            ops = sgp.symmetry_ops

        latt = self.lattice

        if not sgp.is_compatible(latt):
            raise ValueError(
                f"Supplied lattice with parameters {latt.parameters} is incompatible with "
                f"supplied spacegroup {sgp.symbol}!"
            )

        # get a list of neighbors up to distance r
        bonds = self.get_neighbor_list(r)

        if unique:
            redundant = []
            # compare all neighbors pairwise to find the pairs that connect the same
            # two sites, but with an inverted vector (R=-R) that connects the two and add
            # one of each pair to the redundant list.
            for it, (i, j, R, d) in enumerate(zip(*bonds)):
                if it in redundant:
                    pass
                else:
                    for it2, (i2, j2, R2, d2) in enumerate(zip(*bonds)):
                        bool1 = i == j2
                        bool2 = j == i2
                        bool3 = (-R2 == R).all()
                        bool4 = np.isclose(d, d2, atol=numerical_tol)
                        if bool1 and bool2 and bool3 and bool4:
                            redundant.append(it2)

            # delete the redundant neighbors
            m = ~np.in1d(np.arange(len(bonds[0])), redundant)
            idcs_dist = np.argsort(bonds[3][m])
            bonds = (bonds[0][m][idcs_dist], bonds[1][m][idcs_dist], bonds[2][m][idcs_dist], bonds[3][m][idcs_dist])

        # expand the output tuple by symmetry_indices and symmetry_ops.
        nbonds = len(bonds[0])
        symmetry_indices = np.empty(nbonds)
        symmetry_indices[:] = np.NaN
        symmetry_ops = np.empty(len(symmetry_indices), dtype=object)
        symmetry_identity = SymmOp.from_rotation_and_translation(np.eye(3), np.zeros(3))
        symmetry_index = 0

        # Again, compare all neighbors pairwise. For each pair of neighbors, all the symmetry operations of the provided
        # space group are iterated over. If an operation is found that connects the two bonds, it is assigned the same
        # symmetry index it is compared to, and the symmetry operation that connects the two is saved. To compare two
        # neighbors 'SymmOp.are_symmetrically_related_vectors' is used. It is also checked whether applying the
        # connecting symmetry operation generates the neighbor-pair itself, or the equivalent version with the
        # sites exchanged and R reversed. The output is always reordered such that the former case is true.
        for it in range(nbonds):
            if np.isnan(symmetry_indices[it]):
                symmetry_indices[it] = symmetry_index
                symmetry_ops[it] = symmetry_identity
                for it2 in np.arange(nbonds)[np.isnan(symmetry_indices)]:
                    equal_distance = np.isclose(bonds[3][it], bonds[3][it2], atol=numerical_tol)
                    if equal_distance:
                        from_a = self[bonds[0][it]].frac_coords
                        to_a = self[bonds[1][it]].frac_coords
                        r_a = bonds[2][it]
                        from_b = self[bonds[0][it2]].frac_coords
                        to_b = self[bonds[1][it2]].frac_coords
                        r_b = bonds[2][it2]
                        for op in ops:
                            are_related, is_reversed = op.are_symmetrically_related_vectors(
                                from_a, to_a, r_a, from_b, to_b, r_b
                            )
                            if are_related and not is_reversed:
                                symmetry_indices[it2] = symmetry_index
                                symmetry_ops[it2] = op
                            elif are_related and is_reversed:
                                symmetry_indices[it2] = symmetry_index
                                symmetry_ops[it2] = op
                                bonds[0][it2], bonds[1][it2] = bonds[1][it2], bonds[0][it2]
                                bonds[2][it2] = -bonds[2][it2]

                symmetry_index += 1

        # the bonds are ordered by their symmetry index
        idcs_symid = np.argsort(symmetry_indices)
        bonds = (bonds[0][idcs_symid], bonds[1][idcs_symid], bonds[2][idcs_symid], bonds[3][idcs_symid])
        symmetry_indices = symmetry_indices[idcs_symid]
        symmetry_ops = symmetry_ops[idcs_symid]

        # the groups of neighbors with the same symmetry index are ordered such that neighbors
        # that are the first occurrence of a new symmetry index in the ordered output are the ones
        # that are assigned the Identity as a symmetry operation.
        idcs_symop = np.arange(nbonds)
        identity_idcs = np.where(symmetry_ops == symmetry_identity)[0]
        for symmetry_idx in np.unique(symmetry_indices):
            first_idx = np.argmax(symmetry_indices == symmetry_idx)
            for second_idx in identity_idcs:
                if symmetry_indices[second_idx] == symmetry_idx:
                    idcs_symop[first_idx], idcs_symop[second_idx] = idcs_symop[second_idx], idcs_symop[first_idx]

        return (
            bonds[0][idcs_symop],
            bonds[1][idcs_symop],
            bonds[2][idcs_symop],
            bonds[3][idcs_symop],
            symmetry_indices[idcs_symop],
            symmetry_ops[idcs_symop],
        )

    def get_all_neighbors(
        self,
        r: float,
        include_index: bool = False,
        include_image: bool = False,
        sites: Sequence[PeriodicSite] | None = None,
        numerical_tol: float = 1e-8,
    ) -> list[list[PeriodicNeighbor]]:
        """Get neighbors for each atom in the unit cell, out to a distance r
        Returns a list of list of neighbors for each site in structure.
        Use this method if you are planning on looping over all sites in the
        crystal. If you only want neighbors for a particular site, use the
        method get_neighbors as it may not have to build such a large supercell
        However if you are looping over all sites in the crystal, this method
        is more efficient since it only performs one pass over a large enough
        supercell to contain all possible atoms out to a distance r.
        The return type is a [(site, dist) ...] since most of the time,
        subsequent processing requires the distance.

        A note about periodic images: Before computing the neighbors, this
        operation translates all atoms to within the unit cell (having
        fractional coordinates within [0,1)). This means that the "image" of a
        site does not correspond to how much it has been translates from its
        current position, but which image of the unit cell it resides.

        Args:
            r (float): Radius of sphere.
            include_index (bool): Deprecated. Now, the non-supercell site index
                is always included in the returned data.
            include_image (bool): Deprecated. Now the supercell image
                is always included in the returned data.
            sites (list of Sites or None): sites for getting all neighbors,
                default is None, which means neighbors will be obtained for all
                sites. This is useful in the situation where you are interested
                only in one subspecies type, and makes it a lot faster.
            numerical_tol (float): This is a numerical tolerance for distances.
                Sites which are < numerical_tol are determined to be coincident
                with the site. Sites which are r + numerical_tol away is deemed
                to be within r from the site. The default of 1e-8 should be
                ok in most instances.

        Returns:
            [[:class:`pymatgen.core.structure.PeriodicNeighbor`], ..]
        """
        if sites is None:
            sites = self.sites
        center_indices, points_indices, images, distances = self.get_neighbor_list(
            r=r, sites=sites, numerical_tol=numerical_tol
        )
        if len(points_indices) < 1:
            return [[]] * len(sites)
        f_coords = self.frac_coords[points_indices] + images
        neighbor_dict: dict[int, list] = collections.defaultdict(list)
        lattice = self.lattice
        atol = Site.position_atol
        all_sites = self.sites
        for cindex, pindex, image, f_coord, d in zip(center_indices, points_indices, images, f_coords, distances):
            psite = all_sites[pindex]
            csite = sites[cindex]
            if (
                d > numerical_tol
                or
                # This simply compares the psite and csite. The reason why manual comparison is done is
                # for speed. This does not check the lattice since they are always equal. Also, the or construct
                # returns True immediately once one of the conditions are satisfied.
                psite.species != csite.species
                or (not np.allclose(psite.coords, csite.coords, atol=atol))
                or (psite.properties != csite.properties)
            ):
                neighbor_dict[cindex].append(
                    PeriodicNeighbor(
                        species=psite.species,
                        coords=f_coord,
                        lattice=lattice,
                        properties=psite.properties,
                        nn_distance=d,
                        index=pindex,
                        image=tuple(image),
                        label=psite.label,
                    )
                )

        neighbors: list[list[PeriodicNeighbor]] = []

        for i in range(len(sites)):
            neighbors.append(neighbor_dict[i])
        return neighbors

    def get_all_neighbors_py(
        self,
        r: float,
        include_index: bool = False,
        include_image: bool = False,
        sites: Sequence[PeriodicSite] | None = None,
        numerical_tol: float = 1e-8,
    ) -> list[list[PeriodicNeighbor]]:
        """Get neighbors for each atom in the unit cell, out to a distance r
        Returns a list of list of neighbors for each site in structure.
        Use this method if you are planning on looping over all sites in the
        crystal. If you only want neighbors for a particular site, use the
        method get_neighbors as it may not have to build such a large supercell
        However if you are looping over all sites in the crystal, this method
        is more efficient since it only performs one pass over a large enough
        supercell to contain all possible atoms out to a distance r.
        The return type is a [(site, dist) ...] since most of the time,
        subsequent processing requires the distance.

        A note about periodic images: Before computing the neighbors, this
        operation translates all atoms to within the unit cell (having
        fractional coordinates within [0,1)). This means that the "image" of a
        site does not correspond to how much it has been translates from its
        current position, but which image of the unit cell it resides.

        Args:
            r (float): Radius of sphere.
            include_index (bool): Deprecated. Now, the non-supercell site index
                is always included in the returned data.
            include_image (bool): Deprecated. Now the supercell image
                is always included in the returned data.
            sites (list of Sites or None): sites for getting all neighbors,
                default is None, which means neighbors will be obtained for all
                sites. This is useful in the situation where you are interested
                only in one subspecies type, and makes it a lot faster.
            numerical_tol (float): This is a numerical tolerance for distances.
                Sites which are < numerical_tol are determined to be coincident
                with the site. Sites which are r + numerical_tol away is deemed
                to be within r from the site. The default of 1e-8 should be
                ok in most instances.

        Returns:
            list[list[PeriodicNeighbor]]
        """
        if sites is None:
            sites = self.sites
        site_coords = np.array([site.coords for site in sites])
        point_neighbors = get_points_in_spheres(
            self.cart_coords,
            site_coords,
            r=r,
            pbc=self.pbc,
            numerical_tol=numerical_tol,
            lattice=self.lattice,
        )
        neighbors: list[list[PeriodicNeighbor]] = []
        for point_neighbor, site in zip(point_neighbors, sites):
            nns: list[PeriodicNeighbor] = []
            if len(point_neighbor) < 1:
                neighbors.append([])
                continue
            for n in point_neighbor:
                coord, d, index, image = n
                if (d > numerical_tol) or (self[index] != site):
                    neighbor = PeriodicNeighbor(
                        species=self[index].species,
                        coords=coord,
                        lattice=self.lattice,
                        properties=self[index].properties,
                        nn_distance=d,
                        index=index,
                        image=tuple(image),
                    )
                    nns.append(neighbor)
            neighbors.append(nns)
        return neighbors

    @deprecated(get_all_neighbors, "This is retained purely for checking purposes.")
    def get_all_neighbors_old(self, r, include_index=False, include_image=False, include_site=True):
        """Get neighbors for each atom in the unit cell, out to a distance r
        Returns a list of list of neighbors for each site in structure.
        Use this method if you are planning on looping over all sites in the
        crystal. If you only want neighbors for a particular site, use the
        method get_neighbors as it may not have to build such a large supercell
        However if you are looping over all sites in the crystal, this method
        is more efficient since it only performs one pass over a large enough
        supercell to contain all possible atoms out to a distance r.
        The return type is a [(site, dist) ...] since most of the time,
        subsequent processing requires the distance.

        A note about periodic images: Before computing the neighbors, this
        operation translates all atoms to within the unit cell (having
        fractional coordinates within [0,1)). This means that the "image" of a
        site does not correspond to how much it has been translates from its
        current position, but which image of the unit cell it resides.

        Args:
            r (float): Radius of sphere.
            include_index (bool): Whether to include the non-supercell site
                in the returned data
            include_image (bool): Whether to include the supercell image
                in the returned data
            include_site (bool): Whether to include the site in the returned
                data. Defaults to True.

        Returns:
            PeriodicNeighbor
        """
        # Use same algorithm as get_sites_in_sphere to determine supercell but
        # loop over all atoms in crystal
        recp_len = np.array(self.lattice.reciprocal_lattice.abc)
        maxr = np.ceil((r + 0.15) * recp_len / (2 * math.pi))
        nmin = np.floor(np.min(self.frac_coords, axis=0)) - maxr
        nmax = np.ceil(np.max(self.frac_coords, axis=0)) + maxr

        all_ranges = [np.arange(x, y) for x, y in zip(nmin, nmax)]
        latt = self._lattice
        matrix = latt.matrix
        neighbors = [[] for _ in range(len(self))]
        all_fcoords = np.mod(self.frac_coords, 1)
        coords_in_cell = np.dot(all_fcoords, matrix)
        site_coords = self.cart_coords

        indices = np.arange(len(self))

        for image in itertools.product(*all_ranges):
            coords = np.dot(image, matrix) + coords_in_cell
            all_dists = all_distances(coords, site_coords)
            all_within_r = np.bitwise_and(all_dists <= r, all_dists > 1e-8)

            for j, d, within_r in zip(indices, all_dists, all_within_r):
                if include_site:
                    nnsite = PeriodicSite(
                        self[j].species,
                        coords[j],
                        latt,
                        properties=self[j].properties,
                        coords_are_cartesian=True,
                        skip_checks=True,
                    )

                for i in indices[within_r]:
                    item = []
                    if include_site:
                        item.append(nnsite)
                    item.append(d[i])
                    if include_index:
                        item.append(j)
                    # Add the image, if requested
                    if include_image:
                        item.append(image)
                    neighbors[i].append(item)
        return neighbors

    def get_neighbors_in_shell(
        self, origin: ArrayLike, r: float, dr: float, include_index: bool = False, include_image: bool = False
    ) -> list[PeriodicNeighbor]:
        """Returns all sites in a shell centered on origin (coords) between radii
        r-dr and r+dr.

        Args:
            origin (3x1 array): Cartesian coordinates of center of sphere.
            r (float): Inner radius of shell.
            dr (float): Width of shell.
            include_index (bool): Deprecated. Now, the non-supercell site index
                is always included in the returned data.
            include_image (bool): Deprecated. Now the supercell image
                is always included in the returned data.

        Returns:
            [NearestNeighbor] where Nearest Neighbor is a named tuple containing
            (site, distance, index, image).
        """
        outer = self.get_sites_in_sphere(origin, r + dr, include_index=include_index, include_image=include_image)
        inner = r - dr
        return [t for t in outer if t.nn_distance > inner]

    def get_sorted_structure(self, key: Callable | None = None, reverse: bool = False) -> IStructure | Structure:
        """Get a sorted copy of the structure. The parameters have the same
        meaning as in list.sort. By default, sites are sorted by the
        electronegativity of the species.

        Args:
            key: Specifies a function of one argument that is used to extract
                a comparison key from each list element: key=str.lower. The
                default value is None (compare the elements directly).
            reverse (bool): If set to True, then the list elements are sorted
                as if each comparison were reversed.
        """
        sites = sorted(self, key=key, reverse=reverse)
        return type(self).from_sites(sites, charge=self._charge, properties=self.properties)

    def get_reduced_structure(self, reduction_algo: Literal["niggli", "LLL"] = "niggli") -> IStructure | Structure:
        """Get a reduced structure.

        Args:
            reduction_algo ("niggli" | "LLL"): The lattice reduction algorithm to use.
                Defaults to "niggli".
        """
        if reduction_algo == "niggli":
            reduced_latt = self._lattice.get_niggli_reduced_lattice()
        elif reduction_algo == "LLL":
            reduced_latt = self._lattice.get_lll_reduced_lattice()
        else:
            raise ValueError(f"Invalid reduction algo : {reduction_algo}")

        if reduced_latt != self.lattice:
            return self.__class__(
                reduced_latt,
                self.species_and_occu,
                self.cart_coords,  # type: ignore
                coords_are_cartesian=True,
                to_unit_cell=True,
                site_properties=self.site_properties,
                labels=self.labels,
                charge=self._charge,
            )
        return self.copy()

<<<<<<< HEAD
    def copy(self, site_properties=None, sanitize=False, properties=None):
=======
    def copy(self, site_properties=None, sanitize=False) -> Structure:
>>>>>>> 1cf05e02
        """Convenience method to get a copy of the structure, with options to add
        site properties.

        Args:
            site_properties (dict): Properties to add or override. The
                properties are specified in the same way as the constructor,
                i.e., as a dict of the form {property: [values]}. The
                properties should be in the order of the *original* structure
                if you are performing sanitization.
            sanitize (bool): If True, this method will return a sanitized
                structure. Sanitization performs a few things: (i) The sites are
                sorted by electronegativity, (ii) a LLL lattice reduction is
                carried out to obtain a relatively orthogonalized cell,
                (iii) all fractional coords for sites are mapped into the
                unit cell.
            properties (dict): General properties to add or override.

        Returns:
            A copy of the Structure, with optionally new site_properties and
            optionally sanitized.
        """
        new_site_props = self.site_properties
        if site_properties:
            new_site_props.update(site_properties)
        props = self.properties
        if properties:
            props.update(properties)
        if not sanitize:
            return self.__class__(
                self._lattice,
                self.species_and_occu,
                self.frac_coords,
                charge=self._charge,
                site_properties=new_site_props,
                labels=self.labels,
                properties=props,
            )
        reduced_latt = self._lattice.get_lll_reduced_lattice()
        new_sites = []
        for idx, site in enumerate(self):
            frac_coords = reduced_latt.get_fractional_coords(site.coords)
            site_props = {}
            for prop, val in new_site_props.items():
                site_props[prop] = val[idx]
            new_sites.append(
                PeriodicSite(
                    site.species,
                    frac_coords,
                    reduced_latt,
                    to_unit_cell=True,
                    properties=site_props,
                    label=site.label,
                    skip_checks=True,
                )
            )
        new_sites = sorted(new_sites)
        return type(self).from_sites(new_sites, charge=self._charge, properties=props)

    def interpolate(
        self,
        end_structure: IStructure | Structure,
        nimages: int | Iterable = 10,
        interpolate_lattices: bool = False,
        pbc: bool = True,
        autosort_tol: float = 0,
    ) -> list[IStructure | Structure]:
        """Interpolate between this structure and end_structure. Useful for
        construction of NEB inputs.

        Args:
            end_structure (Structure): structure to interpolate between this
                structure and end.
            nimages (int,list): No. of interpolation images or a list of
                interpolation images. Defaults to 10 images.
            interpolate_lattices (bool): Whether to interpolate the lattices.
                Interpolates the lengths and angles (rather than the matrix)
                so orientation may be affected.
            pbc (bool): Whether to use periodic boundary conditions to find
                the shortest path between endpoints.
            autosort_tol (float): A distance tolerance in angstrom in
                which to automatically sort end_structure to match to the
                closest points in this particular structure. This is usually
                what you want in a NEB calculation. 0 implies no sorting.
                Otherwise, a 0.5 value usually works pretty well.

        Returns:
            List of interpolated structures. The starting and ending
            structures included as the first and last structures respectively.
            A total of (nimages + 1) structures are returned.
        """
        # Check length of structures
        if len(self) != len(end_structure):
            raise ValueError("Structures have different lengths!")

        if not (interpolate_lattices or self.lattice == end_structure.lattice):
            raise ValueError("Structures with different lattices!")

        images = np.arange(nimages + 1) / nimages if not isinstance(nimages, collections.abc.Iterable) else nimages

        # Check that both structures have the same species
        for i, site in enumerate(self):
            if site.species != end_structure[i].species:
                raise ValueError(f"Different species!\nStructure 1:\n{self}\nStructure 2\n{end_structure}")

        start_coords = np.array(self.frac_coords)
        end_coords = np.array(end_structure.frac_coords)

        if autosort_tol:
            dist_matrix = self.lattice.get_all_distances(start_coords, end_coords)
            site_mappings: dict[int, list[int]] = collections.defaultdict(list)
            unmapped_start_ind = []
            for i, row in enumerate(dist_matrix):
                ind = np.where(row < autosort_tol)[0]
                if len(ind) == 1:
                    site_mappings[i].append(ind[0])
                else:
                    unmapped_start_ind.append(i)

            if len(unmapped_start_ind) > 1:
                raise ValueError(f"Unable to reliably match structures with {autosort_tol = }, {unmapped_start_ind = }")

            sorted_end_coords = np.zeros_like(end_coords)
            matched = []
            for i, j in site_mappings.items():
                if len(j) > 1:
                    raise ValueError(
                        f"Unable to reliably match structures with auto_sort_tol = {autosort_tol}. "
                        "More than one site match!"
                    )
                sorted_end_coords[i] = end_coords[j[0]]
                matched.append(j[0])

            if len(unmapped_start_ind) == 1:
                i = unmapped_start_ind[0]
                j = next(iter(set(range(len(start_coords))) - set(matched)))  # type: ignore
                sorted_end_coords[i] = end_coords[j]

            end_coords = sorted_end_coords

        vec = end_coords - start_coords
        if pbc:
            vec[:, self.pbc] -= np.round(vec[:, self.pbc])
        sp = self.species_and_occu
        structs = []

        if interpolate_lattices:
            # interpolate lattice matrices using polar decomposition
            from scipy.linalg import polar

            # u is a unitary rotation, p is stretch
            u, p = polar(np.dot(end_structure.lattice.matrix.T, np.linalg.inv(self.lattice.matrix.T)))
            lvec = p - np.identity(3)
            lstart = self.lattice.matrix.T

        for x in images:
            if interpolate_lattices:
                l_a = np.dot(np.identity(3) + x * lvec, lstart).T
                lat = Lattice(l_a)
            else:
                lat = self.lattice
            fcoords = start_coords + x * vec
            structs.append(self.__class__(lat, sp, fcoords, site_properties=self.site_properties, labels=self.labels))
        return structs

    def get_miller_index_from_site_indexes(self, site_ids, round_dp=4, verbose=True):
        """Get the Miller index of a plane from a set of sites indexes.

        A minimum of 3 sites are required. If more than 3 sites are given
        the best plane that minimises the distance to all points will be
        calculated.

        Args:
            site_ids (list of int): A list of site indexes to consider. A
                minimum of three site indexes are required. If more than three
                sites are provided, the best plane that minimises the distance
                to all sites will be calculated.
            round_dp (int, optional): The number of decimal places to round the
                miller index to.
            verbose (bool, optional): Whether to print warnings.

        Returns:
            (tuple): The Miller index.
        """
        return self.lattice.get_miller_index_from_coords(
            self.frac_coords[site_ids],
            coords_are_cartesian=False,
            round_dp=round_dp,
            verbose=verbose,
        )

    def get_primitive_structure(
        self, tolerance: float = 0.25, use_site_props: bool = False, constrain_latt: list | dict | None = None
    ):
        """This finds a smaller unit cell than the input. Sometimes it doesn"t
        find the smallest possible one, so this method is recursively called
        until it is unable to find a smaller cell.

        NOTE: if the tolerance is greater than 1/2 the minimum inter-site
        distance in the primitive cell, the algorithm will reject this lattice.

        Args:
            tolerance (float): Tolerance for each coordinate of a
                particular site in Angstroms. For example, [0.1, 0, 0.1] in cartesian
                coordinates will be considered to be on the same coordinates
                as [0, 0, 0] for a tolerance of 0.25. Defaults to 0.25.
            use_site_props (bool): Whether to account for site properties in
                differentiating sites.
            constrain_latt (list/dict): List of lattice parameters we want to
                preserve, e.g. ["alpha", "c"] or dict with the lattice
                parameter names as keys and values we want the parameters to
                be e.g. {"alpha": 90, "c": 2.5}.

        Returns:
            The most primitive structure found.
        """
        if constrain_latt is None:
            constrain_latt = []

        def site_label(site):
            if not use_site_props:
                return site.species_string
            parts = [site.species_string]
            for key in sorted(site.properties):
                parts.append(f"{key}={site.properties[key]}")
            return ", ".join(parts)

        # group sites by species string
        sites = sorted(self._sites, key=site_label)

        grouped_sites = [list(a[1]) for a in itertools.groupby(sites, key=site_label)]
        grouped_fcoords = [np.array([s.frac_coords for s in g]) for g in grouped_sites]

        # min_vecs are approximate periodicities of the cell. The exact
        # periodicities from the supercell matrices are checked against these
        # first
        min_fcoords = min(grouped_fcoords, key=lambda x: len(x))
        min_vecs = min_fcoords - min_fcoords[0]

        # fractional tolerance in the supercell
        super_ftol = np.divide(tolerance, self.lattice.abc)
        super_ftol_2 = super_ftol * 2

        def pbc_coord_intersection(fc1, fc2, tol):
            """Returns the fractional coords in fc1 that have coordinates
            within tolerance to some coordinate in fc2.
            """
            d = fc1[:, None, :] - fc2[None, :, :]
            d -= np.round(d)
            np.abs(d, d)
            return fc1[np.any(np.all(d < tol, axis=-1), axis=-1)]

        # here we reduce the number of min_vecs by enforcing that every
        # vector in min_vecs approximately maps each site onto a similar site.
        # The subsequent processing is O(fu^3 * min_vecs) = O(n^4) if we do no
        # reduction.
        # This reduction is O(n^3) so usually is an improvement. Using double
        # the tolerance because both vectors are approximate
        for g in sorted(grouped_fcoords, key=lambda x: len(x)):
            for f in g:
                min_vecs = pbc_coord_intersection(min_vecs, g - f, super_ftol_2)

        def get_hnf(fu):
            """Returns all possible distinct supercell matrices given a
            number of formula units in the supercell. Batches the matrices
            by the values in the diagonal (for less numpy overhead).
            Computational complexity is O(n^3), and difficult to improve.
            Might be able to do something smart with checking combinations of a
            and b first, though unlikely to reduce to O(n^2).
            """

            def factors(n):
                for i in range(1, n + 1):
                    if n % i == 0:
                        yield i

            for det in factors(fu):
                if det == 1:
                    continue
                for a in factors(det):
                    for e in factors(det // a):
                        g = det // a // e
                        yield det, np.array(
                            [
                                [[a, b, c], [0, e, f], [0, 0, g]]
                                for b, c, f in itertools.product(range(a), range(a), range(e))
                            ]
                        )

        # we can't let sites match to their neighbors in the supercell
        grouped_non_nbrs = []
        for gfcoords in grouped_fcoords:
            fdist = gfcoords[None, :, :] - gfcoords[:, None, :]
            fdist -= np.round(fdist)
            np.abs(fdist, fdist)
            non_nbrs = np.any(fdist > 2 * super_ftol[None, None, :], axis=-1)
            # since we want sites to match to themselves
            np.fill_diagonal(non_nbrs, True)
            grouped_non_nbrs.append(non_nbrs)

        num_fu = functools.reduce(math.gcd, map(len, grouped_sites))
        for size, ms in get_hnf(num_fu):
            inv_ms = np.linalg.inv(ms)

            # find sets of lattice vectors that are present in min_vecs
            dist = inv_ms[:, :, None, :] - min_vecs[None, None, :, :]
            dist -= np.round(dist)
            np.abs(dist, dist)
            is_close = np.all(dist < super_ftol, axis=-1)
            any_close = np.any(is_close, axis=-1)
            inds = np.all(any_close, axis=-1)

            for inv_m, m in zip(inv_ms[inds], ms[inds]):
                new_m = np.dot(inv_m, self.lattice.matrix)
                ftol = np.divide(tolerance, np.sqrt(np.sum(new_m**2, axis=1)))

                valid = True
                new_coords = []
                new_sp = []
                new_props = collections.defaultdict(list)
                new_labels = []
                for gsites, gfcoords, non_nbrs in zip(grouped_sites, grouped_fcoords, grouped_non_nbrs):
                    all_frac = np.dot(gfcoords, m)

                    # calculate grouping of equivalent sites, represented by
                    # adjacency matrix
                    fdist = all_frac[None, :, :] - all_frac[:, None, :]
                    fdist = np.abs(fdist - np.round(fdist))
                    close_in_prim = np.all(fdist < ftol[None, None, :], axis=-1)
                    groups = np.logical_and(close_in_prim, non_nbrs)

                    # check that groups are correct
                    if not np.all(np.sum(groups, axis=0) == size):
                        valid = False
                        break

                    # check that groups are all cliques
                    for g in groups:
                        if not np.all(groups[g][:, g]):
                            valid = False
                            break
                    if not valid:
                        break

                    # add the new sites, averaging positions
                    added = np.zeros(len(gsites))
                    new_fcoords = all_frac % 1
                    for i, group in enumerate(groups):
                        if not added[i]:
                            added[group] = True
                            inds = np.where(group)[0]
                            coords = new_fcoords[inds[0]]
                            for n, j in enumerate(inds[1:]):
                                offset = new_fcoords[j] - coords
                                coords += (offset - np.round(offset)) / (n + 2)
                            new_sp.append(gsites[inds[0]].species)
                            for k in gsites[inds[0]].properties:
                                new_props[k].append(gsites[inds[0]].properties[k])
                            new_labels.append(gsites[inds[0]].label)
                            new_coords.append(coords)

                if valid:
                    inv_m = np.linalg.inv(m)
                    new_latt = Lattice(np.dot(inv_m, self.lattice.matrix))
                    struct = Structure(
                        new_latt,
                        new_sp,
                        new_coords,
                        site_properties=new_props,
                        labels=new_labels,
                        coords_are_cartesian=False,
                    )

                    # Default behavior
                    p = struct.get_primitive_structure(
                        tolerance=tolerance,
                        use_site_props=use_site_props,
                        constrain_latt=constrain_latt,
                    ).get_reduced_structure()
                    if not constrain_latt:
                        return p

                    # Only return primitive structures that
                    # satisfy the restriction condition
                    p_latt, s_latt = p.lattice, self.lattice
                    if type(constrain_latt).__name__ == "list":
                        if all(getattr(p_latt, pp) == getattr(s_latt, pp) for pp in constrain_latt):
                            return p
                    elif type(constrain_latt).__name__ == "dict" and all(
                        getattr(p_latt, pp) == constrain_latt[pp] for pp in constrain_latt
                    ):
                        return p

        return self.copy()

    def __repr__(self):
        outs = ["Structure Summary", repr(self.lattice)]
        if self._charge:
            outs.append(f"Overall Charge: {self._charge:+}")
        for site in self:
            outs.append(repr(site))
        return "\n".join(outs)

    def __str__(self):
        outs = [
            f"Full Formula ({self.composition.formula})",
            f"Reduced Formula: {self.composition.reduced_formula}",
        ]

        def to_str(x):
            return f"{x:>10.6f}"

        outs.append("abc   : " + " ".join(to_str(i) for i in self.lattice.abc))
        outs.append("angles: " + " ".join(to_str(i) for i in self.lattice.angles))
        outs.append("pbc   : " + " ".join(str(p).rjust(10) for p in self.lattice.pbc))
        if self._charge:
            outs.append(f"Overall Charge: {self._charge:+}")
        outs.append(f"Sites ({len(self)})")
        data = []
        props = self.site_properties
        keys = sorted(props)
        for i, site in enumerate(self):
            row = [str(i), site.species_string]
            row.extend([to_str(j) for j in site.frac_coords])
            for k in keys:
                row.append(props[k][i])
            data.append(row)
        outs.append(
            tabulate(
                data,
                headers=["#", "SP", "a", "b", "c", *keys],
            )
        )
        return "\n".join(outs)

    def get_orderings(self, mode: Literal["enum", "sqs"] = "enum", **kwargs) -> list[Structure]:
        """Returns list of orderings for a disordered structure. If structure
        does not contain disorder, the default structure is returned.

        Args:
            mode ("enum" | "sqs"): Either "enum" or "sqs". If enum,
                the enumlib will be used to return all distinct
                orderings. If sqs, mcsqs will be used to return
                an sqs structure.
            kwargs: kwargs passed to either
                pymatgen.command_line..enumlib_caller.EnumlibAdaptor
                or pymatgen.command_line.mcsqs_caller.run_mcsqs.
                For run_mcsqs, a default cluster search of 2 cluster interactions
                with 1NN distance and 3 cluster interactions with 2NN distance
                is set.

        Returns:
            List[Structure]
        """
        if self.is_ordered:
            return [self]
        if mode.startswith("enum"):
            from pymatgen.command_line.enumlib_caller import EnumlibAdaptor

            adaptor = EnumlibAdaptor(self, **kwargs)
            adaptor.run()
            return adaptor.structures
        if mode == "sqs":
            from pymatgen.command_line.mcsqs_caller import run_mcsqs

            if "clusters" not in kwargs:
                disordered_sites = [site for site in self if not site.is_ordered]
                subset_structure = Structure.from_sites(disordered_sites)
                dist_matrix = subset_structure.distance_matrix
                dists = sorted(set(dist_matrix.ravel()))
                unique_dists = []
                for idx in range(1, len(dists)):
                    if dists[idx] - dists[idx - 1] > 0.1:
                        unique_dists.append(dists[idx])
                clusters = {(i + 2): d + 0.01 for i, d in enumerate(unique_dists) if i < 2}
                kwargs["clusters"] = clusters
            return [run_mcsqs(self, **kwargs).bestsqs]
        raise ValueError("Invalid mode!")

    def as_dict(self, verbosity=1, fmt=None, **kwargs) -> dict[str, Any]:
        """Dict representation of Structure.

        Args:
            verbosity (int): Verbosity level. Default of 1 includes both
                direct and Cartesian coordinates for all sites, lattice
                parameters, etc. Useful for reading and for insertion into a
                database. Set to 0 for an extremely lightweight version
                that only includes sufficient information to reconstruct the
                object.
            fmt (str): Specifies a format for the dict. Defaults to None,
                which is the default format used in pymatgen. Other options
                include "abivars".
            **kwargs: Allow passing of other kwargs needed for certain
            formats, e.g., "abivars".

        Returns:
            JSON-serializable dict representation.
        """
        if fmt == "abivars":
            """Returns a dictionary with the ABINIT variables."""
            from pymatgen.io.abinit.abiobjects import structure_to_abivars

            return structure_to_abivars(self, **kwargs)

        latt_dict = self._lattice.as_dict(verbosity=verbosity)
        del latt_dict["@module"]
        del latt_dict["@class"]
        sites = []
        dct = {
            "@module": type(self).__module__,
            "@class": type(self).__name__,
            "charge": self.charge,
            "lattice": latt_dict,
            "properties": self.properties,
        }
        for site in self:
            site_dict = site.as_dict(verbosity=verbosity)  # type: ignore[call-arg]
            del site_dict["lattice"]
            del site_dict["@module"]
            del site_dict["@class"]
            sites.append(site_dict)
        dct["sites"] = sites
        return dct

    def as_dataframe(self):
        """Create a Pandas dataframe of the sites. Structure-level attributes are stored in DataFrame.attrs.

        Example:
            Species    a    b             c    x             y             z  magmom
            0    (Si)  0.0  0.0  0.000000e+00  0.0  0.000000e+00  0.000000e+00       5
            1    (Si)  0.0  0.0  1.000000e-07  0.0 -2.217138e-07  3.135509e-07      -5
        """
        data = []
        site_properties = self.site_properties
        prop_keys = list(site_properties)
        for site in self:
            row = [site.species, *site.frac_coords, *site.coords]
            for k in prop_keys:
                row.append(site.properties.get(k))
            data.append(row)
        import pandas as pd

        df = pd.DataFrame(data, columns=["Species", "a", "b", "c", "x", "y", "z", *prop_keys])
        df.attrs["Reduced Formula"] = self.composition.reduced_formula
        df.attrs["Lattice"] = self.lattice
        return df

    @classmethod
    def from_dict(cls, d: dict[str, Any], fmt: Literal["abivars"] | None = None) -> Structure:
        """Reconstitute a Structure object from a dict representation of Structure
        created using as_dict().

        Args:
            d (dict): Dict representation of structure.
            fmt ('abivars' | None): Use structure_from_abivars() to parse the dict. Defaults to None.

        Returns:
            Structure object
        """
        if fmt == "abivars":
            from pymatgen.io.abinit.abiobjects import structure_from_abivars

            return structure_from_abivars(cls=cls, **d)

        lattice = Lattice.from_dict(d["lattice"])
        sites = [PeriodicSite.from_dict(sd, lattice) for sd in d["sites"]]
        charge = d.get("charge")
        return cls.from_sites(sites, charge=charge, properties=d.get("properties"))

    def to(self, filename: str = "", fmt: str = "", **kwargs) -> str:
        """Outputs the structure to a file or string.

        Args:
            filename (str): If provided, output will be written to a file. If
                fmt is not specified, the format is determined from the
                filename. Defaults is None, i.e. string output.
            fmt (str): Format to output to. Defaults to JSON unless filename
                is provided. If fmt is specifies, it overrides whatever the
                filename is. Options include "cif", "poscar", "cssr", "json",
                "xsf", "mcsqs", "prismatic", "yaml", "fleur-inpgen".
                Non-case sensitive.
            **kwargs: Kwargs passthru to relevant methods. E.g., This allows
                the passing of parameters like symprec to the
                CifWriter.__init__ method for generation of symmetric cifs.

        Returns:
            str: String representation of molecule in given format. If a filename
                is provided, the same string is written to the file.
        """
        fmt = fmt.lower()

        if fmt == "cif" or fnmatch(filename.lower(), "*.cif*"):
            from pymatgen.io.cif import CifWriter

            writer = CifWriter(self, **kwargs)
        elif fmt == "mcif" or fnmatch(filename.lower(), "*.mcif*"):
            from pymatgen.io.cif import CifWriter

            writer = CifWriter(self, write_magmoms=True, **kwargs)
        elif fmt == "poscar" or fnmatch(filename, "*POSCAR*"):
            from pymatgen.io.vasp import Poscar

            writer = Poscar(self, **kwargs)
        elif fmt == "cssr" or fnmatch(filename.lower(), "*.cssr*"):
            from pymatgen.io.cssr import Cssr

            writer = Cssr(self)  # type: ignore
        elif fmt == "json" or fnmatch(filename.lower(), "*.json*"):
            json_str = json.dumps(self.as_dict())
            if filename:
                with zopen(filename, "wt") as file:
                    file.write(json_str)
            return json_str
        elif fmt == "xsf" or fnmatch(filename.lower(), "*.xsf*"):
            from pymatgen.io.xcrysden import XSF

            res_str = XSF(self).to_str()
            if filename:
                with zopen(filename, "wt", encoding="utf8") as file:
                    file.write(res_str)
            return res_str
        elif (
            fmt == "mcsqs"
            or fnmatch(filename, "*rndstr.in*")
            or fnmatch(filename, "*lat.in*")
            or fnmatch(filename, "*bestsqs*")
        ):
            from pymatgen.io.atat import Mcsqs

            res_str = Mcsqs(self).to_str()
            if filename:
                with zopen(filename, "wt", encoding="ascii") as file:
                    file.write(res_str)
            return res_str
        elif fmt == "prismatic" or fnmatch(filename, "*prismatic*"):
            from pymatgen.io.prismatic import Prismatic

            return Prismatic(self).to_str()
        elif fmt == "yaml" or fnmatch(filename, "*.yaml*") or fnmatch(filename, "*.yml*"):
            yaml = YAML()
            str_io = StringIO()
            yaml.dump(self.as_dict(), str_io)
            yaml_str = str_io.getvalue()
            if filename:
                with zopen(filename, "wt") as file:
                    file.write(yaml_str)
            return yaml_str
        # fleur support implemented in external namespace pkg https://github.com/JuDFTteam/pymatgen-io-fleur
        elif fmt == "fleur-inpgen" or fnmatch(filename, "*.in*"):
            from pymatgen.io.fleur import FleurInput

            writer = FleurInput(self, **kwargs)
        elif fmt == "res" or fnmatch(filename, "*.res"):
            from pymatgen.io.res import ResIO

            res_str = ResIO.structure_to_str(self)
            if filename:
                with zopen(filename, "wt", encoding="utf8") as file:
                    file.write(res_str)
            return res_str
        else:
            if fmt == "":
                raise ValueError(f"Format not specified and could not infer from {filename=}")
            raise ValueError(f"Invalid format={fmt!r}")

        if filename:
            writer.write_file(filename)
        return str(writer)

    @classmethod
    def from_str(
        cls,
        input_string: str,
        fmt: Literal["cif", "poscar", "cssr", "json", "yaml", "xsf", "mcsqs", "res"],
        primitive: bool = False,
        sort: bool = False,
        merge_tol: float = 0.0,
        **kwargs,
    ) -> Structure | IStructure:
        """Reads a structure from a string.

        Args:
            input_string (str): String to parse.
            fmt (str): A file format specification. One of "cif", "poscar", "cssr",
                "json", "yaml", "xsf", "mcsqs".
            primitive (bool): Whether to find a primitive cell. Defaults to
                False.
            sort (bool): Whether to sort the sites in accordance to the default
                ordering criteria, i.e., electronegativity.
            merge_tol (float): If this is some positive number, sites that
                are within merge_tol from each other will be merged. Usually
                0.01 should be enough to deal with common numerical issues.
            **kwargs: Passthrough to relevant parser.

        Returns:
            IStructure | Structure
        """
        fmt_low = fmt.lower()
        if fmt_low == "cif":
            from pymatgen.io.cif import CifParser

            parser = CifParser.from_str(input_string, **kwargs)
            struct = parser.get_structures(primitive=primitive)[0]
        elif fmt_low == "poscar":
            from pymatgen.io.vasp import Poscar

            struct = Poscar.from_str(input_string, False, read_velocities=False, **kwargs).structure
        elif fmt_low == "cssr":
            from pymatgen.io.cssr import Cssr

            cssr = Cssr.from_str(input_string, **kwargs)
            struct = cssr.structure
        elif fmt_low == "json":
            d = json.loads(input_string)
            struct = Structure.from_dict(d)
        elif fmt_low == "yaml":
            yaml = YAML()
            d = yaml.load(input_string)
            struct = Structure.from_dict(d)
        elif fmt_low == "xsf":
            from pymatgen.io.xcrysden import XSF

            struct = XSF.from_str(input_string, **kwargs).structure
        elif fmt_low == "mcsqs":
            from pymatgen.io.atat import Mcsqs

            struct = Mcsqs.structure_from_str(input_string, **kwargs)
        # fleur support implemented in external namespace pkg https://github.com/JuDFTteam/pymatgen-io-fleur
        elif fmt == "fleur-inpgen":
            from pymatgen.io.fleur import FleurInput

            struct = FleurInput.from_string(input_string, inpgen_input=True, **kwargs).structure
        elif fmt == "fleur":
            from pymatgen.io.fleur import FleurInput

            struct = FleurInput.from_string(input_string, inpgen_input=False).structure
        elif fmt == "res":
            from pymatgen.io.res import ResIO

            struct = ResIO.structure_from_str(input_string, **kwargs)
        else:
            raise ValueError(f"Unrecognized format `{fmt}`!")

        if sort:
            struct = struct.get_sorted_structure()
        if merge_tol:
            struct.merge_sites(merge_tol)
        return cls.from_sites(struct, properties=struct.properties)

    @classmethod
    def from_file(cls, filename, primitive=False, sort=False, merge_tol=0.0, **kwargs) -> Structure | IStructure:
        """Reads a structure from a file. For example, anything ending in
        a "cif" is assumed to be a Crystallographic Information Format file.
        Supported formats include CIF, POSCAR/CONTCAR, CHGCAR, LOCPOT,
        vasprun.xml, CSSR, Netcdf and pymatgen's JSON-serialized structures.

        Args:
            filename (str): The filename to read from.
            primitive (bool): Whether to convert to a primitive cell. Only available for cifs. Defaults to False.
            sort (bool): Whether to sort sites. Default to False.
            merge_tol (float): If this is some positive number, sites that are within merge_tol from each other will be
                merged. Usually 0.01 should be enough to deal with common numerical issues.
            kwargs: Passthrough to relevant reader. E.g. if the file has CIF format, the kwargs will be passed
                through to CifParser.

        Returns:
            Structure.
        """
        filename = str(filename)
        if filename.endswith(".nc"):
            # Read Structure from a netcdf file.
            from pymatgen.io.abinit.netcdf import structure_from_ncdata

            struct = structure_from_ncdata(filename, cls=cls)
            if sort:
                struct = struct.get_sorted_structure()
            return struct

        from pymatgen.io.exciting import ExcitingInput
        from pymatgen.io.lmto import LMTOCtrl
        from pymatgen.io.vasp import Chgcar, Vasprun

        fname = os.path.basename(filename)
        with zopen(filename, "rt", errors="replace") as f:
            contents = f.read()
        if fnmatch(fname.lower(), "*.cif*") or fnmatch(fname.lower(), "*.mcif*"):
            return cls.from_str(contents, fmt="cif", primitive=primitive, sort=sort, merge_tol=merge_tol, **kwargs)
        if fnmatch(fname, "*POSCAR*") or fnmatch(fname, "*CONTCAR*") or fnmatch(fname, "*.vasp"):
            struct = cls.from_str(contents, fmt="poscar", primitive=primitive, sort=sort, merge_tol=merge_tol, **kwargs)

        elif fnmatch(fname, "CHGCAR*") or fnmatch(fname, "LOCPOT*"):
            struct = Chgcar.from_file(filename, **kwargs).structure
        elif fnmatch(fname, "vasprun*.xml*"):
            struct = Vasprun(filename, **kwargs).final_structure
        elif fnmatch(fname.lower(), "*.cssr*"):
            return cls.from_str(contents, fmt="cssr", primitive=primitive, sort=sort, merge_tol=merge_tol, **kwargs)
        elif fnmatch(fname, "*.json*") or fnmatch(fname, "*.mson*"):
            return cls.from_str(contents, fmt="json", primitive=primitive, sort=sort, merge_tol=merge_tol, **kwargs)
        elif fnmatch(fname, "*.yaml*") or fnmatch(fname, "*.yml*"):
            return cls.from_str(contents, fmt="yaml", primitive=primitive, sort=sort, merge_tol=merge_tol, **kwargs)
        elif fnmatch(fname, "*.xsf"):
            return cls.from_str(contents, fmt="xsf", primitive=primitive, sort=sort, merge_tol=merge_tol, **kwargs)
        elif fnmatch(fname, "input*.xml"):
            return ExcitingInput.from_file(fname, **kwargs).structure
        elif fnmatch(fname, "*rndstr.in*") or fnmatch(fname, "*lat.in*") or fnmatch(fname, "*bestsqs*"):
            return cls.from_str(contents, fmt="mcsqs", primitive=primitive, sort=sort, merge_tol=merge_tol, **kwargs)
        elif fnmatch(fname, "CTRL*"):
            return LMTOCtrl.from_file(filename=filename, **kwargs).structure
        elif fnmatch(fname, "inp*.xml") or fnmatch(fname, "*.in*") or fnmatch(fname, "inp_*"):
            from pymatgen.io.fleur import FleurInput

            struct = FleurInput.from_file(filename, **kwargs).structure
        elif fnmatch(fname, "*.res"):
            from pymatgen.io.res import ResIO

            struct = ResIO.structure_from_file(filename, **kwargs)
        else:
            raise ValueError("Unrecognized file extension!")
        if sort:
            struct = struct.get_sorted_structure()
        if merge_tol:
            struct.merge_sites(merge_tol)

        struct.__class__ = cls
        return struct


class IMolecule(SiteCollection, MSONable):
    """Basic immutable Molecule object without periodicity. Essentially a
    sequence of sites. IMolecule is made to be immutable so that they can
    function as keys in a dict. For a mutable molecule,
    use the :class:Molecule.

    Molecule extends Sequence and Hashable, which means that in many cases,
    it can be used like any Python sequence. Iterating through a molecule is
    equivalent to going through the sites in sequence.
    """

    def __init__(
        self,
        species: Sequence[CompositionLike],
        coords: Sequence[ArrayLike],
        charge: float = 0.0,
        spin_multiplicity: int | None = None,
        validate_proximity: bool = False,
        site_properties: dict | None = None,
        labels: Sequence[str | None] | None = None,
        charge_spin_check: bool = True,
        properties: dict | None = None,
    ) -> None:
        """Create a Molecule.

        Args:
            species: list of atomic species. Possible kinds of input include a
                list of dict of elements/species and occupancies, a List of
                elements/specie specified as actual Element/Species, Strings
                ("Fe", "Fe2+") or atomic numbers (1,56).
            coords (3x1 array): list of Cartesian coordinates of each species.
            charge (float): Charge for the molecule. Defaults to 0.
            spin_multiplicity (int): Spin multiplicity for molecule.
                Defaults to None, which means that the spin multiplicity is
                set to 1 if the molecule has no unpaired electrons and to 2
                if there are unpaired electrons.
            validate_proximity (bool): Whether to check if there are sites
                that are less than 1 Ang apart. Defaults to False.
            site_properties (dict): Properties associated with the sites as
                a dict of sequences, e.g., {"magmom":[5,5,5,5]}. The
                sequences have to be the same length as the atomic species
                and fractional_coords. Defaults to None for no properties.
            labels (list[str]): Labels associated with the sites as a
                list of strings, e.g. ['Li1', 'Li2']. Must have the same
                length as the species and fractional coords. Defaults to
                None for no labels.
            charge_spin_check (bool): Whether to check that the charge and
                spin multiplicity are compatible with each other. Defaults
                to True.
            properties (dict): dictionary containing properties associated
                with the whole molecule.
        """
        if len(species) != len(coords):
            raise StructureError(
                f"len(species) != len(coords) ({len(species)} != {len(coords)}). List of atomic species must "
                "have same length as list of fractional coordinates."
            )

        self._charge_spin_check = charge_spin_check

        sites: list[Site] = []
        for idx in range(len(species)):
            prop = None
            if site_properties:
                prop = {k: v[idx] for k, v in site_properties.items()}
            label = labels[idx] if labels else None
            sites.append(Site(species[idx], coords[idx], properties=prop, label=label))

        self._sites = tuple(sites)
        if validate_proximity and not self.is_valid():
            raise StructureError("Molecule contains sites that are less than 0.01 Angstrom apart!")

        self._charge = charge
        nelectrons = 0.0
        for site in sites:
            for sp, amt in site.species.items():
                if not isinstance(sp, DummySpecies):
                    nelectrons += sp.Z * amt
        nelectrons -= charge
        self._nelectrons = nelectrons
        if spin_multiplicity:
            if charge_spin_check and (nelectrons + spin_multiplicity) % 2 != 1:
                raise ValueError(
                    f"Charge of {self._charge} and spin multiplicity of {spin_multiplicity} "
                    "is not possible for this molecule!"
                )
            self._spin_multiplicity = spin_multiplicity
        else:
            self._spin_multiplicity = 1 if nelectrons % 2 == 0 else 2
        self.properties = properties or {}

    @property
    def charge(self) -> float:
        """Charge of molecule."""
        return self._charge

    @property
    def spin_multiplicity(self) -> float:
        """Spin multiplicity of molecule."""
        return self._spin_multiplicity

    @property
    def nelectrons(self) -> float:
        """Number of electrons in the molecule."""
        return self._nelectrons

    @property
    def center_of_mass(self) -> np.ndarray:
        """Center of mass of molecule."""
        center = np.zeros(3)
        total_weight: float = 0
        for site in self:
            wt = site.species.weight
            center += site.coords * wt
            total_weight += wt
        return center / total_weight

    def copy(self) -> IMolecule | Molecule:
        """Convenience method to get a copy of the molecule.

        Returns:
            IMolecule | Molecule
        """
        return type(self).from_sites(self, properties=self.properties)

    @classmethod
    def from_sites(
        cls,
        sites: Sequence[Site],
        charge: float = 0,
        spin_multiplicity: int | None = None,
        validate_proximity: bool = False,
        charge_spin_check: bool = True,
        properties: dict | None = None,
    ) -> IMolecule | Molecule:
        """Convenience constructor to make a Molecule from a list of sites.

        Args:
            sites ([Site]): Sequence of Sites.
            charge (int): Charge of molecule. Defaults to 0.
            spin_multiplicity (int): Spin multicipity. Defaults to None,
                in which it is determined automatically.
            validate_proximity (bool): Whether to check that atoms are too
                close.
            charge_spin_check (bool): Whether to check that the charge and
                spin multiplicity are compatible with each other. Defaults
                to True.
            properties (dict): dictionary containing properties associated
                with the whole molecule.
        """
        props = collections.defaultdict(list)
        for site in sites:
            for k, v in site.properties.items():
                props[k].append(v)
        labels = [site.label for site in sites]
        return cls(
            [site.species for site in sites],
            [site.coords for site in sites],
            charge=charge,
            spin_multiplicity=spin_multiplicity,
            validate_proximity=validate_proximity,
            site_properties=props,
            labels=labels,
            charge_spin_check=charge_spin_check,
            properties=properties,
        )

    def break_bond(self, ind1: int, ind2: int, tol: float = 0.2) -> tuple[IMolecule | Molecule, ...]:
        """Returns two molecules based on breaking the bond between atoms at index
        ind1 and ind2.

        Args:
            ind1 (int): 1st site index
            ind2 (int): 2nd site index
            tol (float): Relative tolerance to test. Basically, the code
                checks if the distance between the sites is less than (1 +
                tol) * typical bond distances. Defaults to 0.2, i.e.,
                20% longer.

        Returns:
            Two Molecule objects representing the two clusters formed from
            breaking the bond.
        """
        clusters = [[self[ind1]], [self[ind2]]]

        sites = [site for idx, site in enumerate(self) if idx not in (ind1, ind2)]

        def belongs_to_cluster(site, cluster):
            return any(CovalentBond.is_bonded(site, test_site, tol=tol) for test_site in cluster)

        while len(sites) > 0:
            unmatched = []
            for site in sites:
                for cluster in clusters:
                    if belongs_to_cluster(site, cluster):
                        cluster.append(site)
                        break
                else:
                    unmatched.append(site)

            if len(unmatched) == len(sites):
                raise ValueError("Not all sites are matched!")
            sites = unmatched

        return tuple(type(self).from_sites(cluster) for cluster in clusters)

    def get_covalent_bonds(self, tol: float = 0.2) -> list[CovalentBond]:
        """Determines the covalent bonds in a molecule.

        Args:
            tol (float): The tol to determine bonds in a structure. See
                CovalentBond.is_bonded.

        Returns:
            List of bonds
        """
        bonds = []
        for site1, site2 in itertools.combinations(self._sites, 2):
            if CovalentBond.is_bonded(site1, site2, tol):
                bonds.append(CovalentBond(site1, site2))
        return bonds

    def __eq__(self, other: object) -> bool:
        needed_attrs = ("charge", "spin_multiplicity", "sites")

        if not all(hasattr(other, attr) for attr in needed_attrs):
            return NotImplemented

        other = cast(IMolecule, other)

        if len(self) != len(other):
            return False
        if self.charge != other.charge:
            return False
        if self.spin_multiplicity != other.spin_multiplicity:
            return False
        return all(site in other for site in self)

    def get_zmatrix(self):
        """Returns a z-matrix representation of the molecule."""
        # TODO: allow more z-matrix conventions for element/site description

        output = []
        output_var = []
        for idx, site in enumerate(self):
            if idx == 0:
                output.append(f"{site.specie}")
            elif idx == 1:
                nn = self._find_nn_pos_before_site(idx)
                bond_length = self.get_distance(idx, nn[0])
                output.append(f"{self[idx].specie} {nn[0] + 1} B{idx}")
                output_var.append(f"B{idx}={bond_length:.6f}")
            elif idx == 2:
                nn = self._find_nn_pos_before_site(idx)
                bond_length = self.get_distance(idx, nn[0])
                angle = self.get_angle(idx, nn[0], nn[1])
                output.append(f"{self[idx].specie} {nn[0] + 1} B{idx} {nn[1] + 1} A{idx}")
                output_var.append(f"B{idx}={bond_length:.6f}")
                output_var.append(f"A{idx}={angle:.6f}")
            else:
                nn = self._find_nn_pos_before_site(idx)
                bond_length = self.get_distance(idx, nn[0])
                angle = self.get_angle(idx, nn[0], nn[1])
                dih = self.get_dihedral(idx, nn[0], nn[1], nn[2])
                output.append(f"{self[idx].specie} {nn[0] + 1} B{idx} {nn[1] + 1} A{idx} {nn[2] + 1} D{idx}")
                output_var.append(f"B{idx}={bond_length:.6f}")
                output_var.append(f"A{idx}={angle:.6f}")
                output_var.append(f"D{idx}={dih:.6f}")
        return "\n".join(output) + "\n\n" + "\n".join(output_var)

    def _find_nn_pos_before_site(self, site_idx):
        """Returns index of nearest neighbor atoms."""
        all_dist = [(self.get_distance(site_idx, idx), idx) for idx in range(site_idx)]
        all_dist = sorted(all_dist, key=lambda x: x[0])
        return [d[1] for d in all_dist]

    def __hash__(self) -> int:
        # For now, just use the composition hash code.
        return hash(self.composition)

    def __repr__(self):
        return "Molecule Summary\n" + "\n".join(map(repr, self))

    def __str__(self):
        outs = [
            f"Full Formula ({self.composition.formula})",
            "Reduced Formula: " + self.composition.reduced_formula,
            f"Charge = {self._charge}, Spin Mult = {self._spin_multiplicity}",
            f"Sites ({len(self)})",
        ]
        for idx, site in enumerate(self):
            outs.append(f"{idx} {site.species_string} {' '.join([f'{coord:0.6f}'.rjust(12) for coord in site.coords])}")
        return "\n".join(outs)

    def as_dict(self):
        """JSON-serializable dict representation of Molecule."""
        d = {
            "@module": type(self).__module__,
            "@class": type(self).__name__,
            "charge": self.charge,
            "spin_multiplicity": self.spin_multiplicity,
            "sites": [],
            "properties": self.properties,
        }
        for site in self:
            site_dict = site.as_dict()
            del site_dict["@module"]
            del site_dict["@class"]
            d["sites"].append(site_dict)
        return d

    @classmethod
    def from_dict(cls, d) -> IMolecule | Molecule:
        """Reconstitute a Molecule object from a dict representation created using
        as_dict().

        Args:
            d (dict): dict representation of Molecule.

        Returns:
            Molecule object
        """
        sites = [Site.from_dict(sd) for sd in d["sites"]]
        charge = d.get("charge", 0)
        spin_multiplicity = d.get("spin_multiplicity")
        properties = d.get("properties")
        return cls.from_sites(sites, charge=charge, spin_multiplicity=spin_multiplicity, properties=properties)

    def get_distance(self, i: int, j: int) -> float:
        """Get distance between site i and j.

        Args:
            i (int): 1st site index
            j (int): 2nd site index

        Returns:
            Distance between the two sites.
        """
        return self[i].distance(self[j])

    def get_sites_in_sphere(self, pt: ArrayLike, r: float) -> list[Neighbor]:
        """Find all sites within a sphere from a point.

        Args:
            pt (3x1 array): Cartesian coordinates of center of sphere
            r (float): Radius of sphere.

        Returns:
            Neighbor
        """
        neighbors = []
        for i, site in enumerate(self._sites):
            dist = site.distance_from_point(pt)
            if dist <= r:
                neighbors.append(Neighbor(site.species, site.coords, site.properties, dist, i, label=site.label))
        return neighbors

    def get_neighbors(self, site: Site, r: float) -> list[Neighbor]:
        """Get all neighbors to a site within a sphere of radius r. Excludes the
        site itself.

        Args:
            site (Site): Site at the center of the sphere.
            r (float): Radius of sphere.

        Returns:
            Neighbor
        """
        nns = self.get_sites_in_sphere(site.coords, r)
        return [nn for nn in nns if nn != site]

    def get_neighbors_in_shell(self, origin: ArrayLike, r: float, dr: float) -> list[Neighbor]:
        """Returns all sites in a shell centered on origin (coords) between radii
        r-dr and r+dr.

        Args:
            origin (3x1 array): Cartesian coordinates of center of sphere.
            r (float): Inner radius of shell.
            dr (float): Width of shell.

        Returns:
            Neighbor
        """
        outer = self.get_sites_in_sphere(origin, r + dr)
        inner = r - dr
        return [nn for nn in outer if nn.nn_distance > inner]

    def get_boxed_structure(
        self,
        a: float,
        b: float,
        c: float,
        images: ArrayLike = (1, 1, 1),
        random_rotation: bool = False,
        min_dist: float = 1.0,
        cls=None,
        offset: ArrayLike | None = None,
        no_cross: bool = False,
        reorder: bool = True,
    ) -> IStructure | Structure:
        """Creates a Structure from a Molecule by putting the Molecule in the
        center of a orthorhombic box. Useful for creating Structure for
        calculating molecules using periodic codes.

        Args:
            a (float): a-lattice parameter.
            b (float): b-lattice parameter.
            c (float): c-lattice parameter.
            images: No. of boxed images in each direction. Defaults to
                (1, 1, 1), meaning single molecule with 1 lattice parameter
                in each direction.
            random_rotation (bool): Whether to apply a random rotation to
                each molecule. This jumbles all the molecules so that they
                are not exact images of each other.
            min_dist (float): The minimum distance that atoms should be from
                each other. This is only used if random_rotation is True.
                The randomized rotations are searched such that no two atoms
                are less than min_dist from each other.
            cls: The Structure class to instantiate (defaults to pymatgen
                structure)
            offset: Translation to offset molecule from center of mass coords
            no_cross: Whether to forbid molecule coords from extending beyond
                boundary of box.
            reorder: Whether to reorder the sites to be in electronegativity
                order.

        Returns:
            Structure containing molecule in a box.
        """
        if offset is None:
            offset = np.array([0, 0, 0])

        coords = np.array(self.cart_coords)
        x_range = max(coords[:, 0]) - min(coords[:, 0])
        y_range = max(coords[:, 1]) - min(coords[:, 1])
        z_range = max(coords[:, 2]) - min(coords[:, 2])

        if a <= x_range or b <= y_range or c <= z_range:
            raise ValueError("Box is not big enough to contain Molecule.")
        lattice = Lattice.from_parameters(a * images[0], b * images[1], c * images[2], 90, 90, 90)  # type: ignore
        nimages: int = images[0] * images[1] * images[2]  # type: ignore
        all_coords: list[ArrayLike] = []

        centered_coords = self.cart_coords - self.center_of_mass + offset

        for i, j, k in itertools.product(
            list(range(images[0])), list(range(images[1])), list(range(images[2]))  # type: ignore
        ):
            box_center = [(i + 0.5) * a, (j + 0.5) * b, (k + 0.5) * c]
            if random_rotation:
                while True:
                    op = SymmOp.from_origin_axis_angle(
                        (0, 0, 0),
                        axis=np.random.rand(3),
                        angle=random.uniform(-180, 180),
                    )
                    m = op.rotation_matrix
                    new_coords = np.dot(m, centered_coords.T).T + box_center
                    if no_cross:
                        x_max, x_min = max(new_coords[:, 0]), min(new_coords[:, 0])
                        y_max, y_min = max(new_coords[:, 1]), min(new_coords[:, 1])
                        z_max, z_min = max(new_coords[:, 2]), min(new_coords[:, 2])
                        if x_max > a or x_min < 0 or y_max > b or y_min < 0 or z_max > c or z_min < 0:
                            raise ValueError("Molecule crosses boundary of box")
                    if len(all_coords) == 0:
                        break
                    distances = lattice.get_all_distances(
                        lattice.get_fractional_coords(new_coords),
                        lattice.get_fractional_coords(all_coords),
                    )
                    if np.amin(distances) > min_dist:
                        break
            else:
                new_coords = centered_coords + box_center
                if no_cross:
                    x_max, x_min = max(new_coords[:, 0]), min(new_coords[:, 0])
                    y_max, y_min = max(new_coords[:, 1]), min(new_coords[:, 1])
                    z_max, z_min = max(new_coords[:, 2]), min(new_coords[:, 2])
                    if x_max > a or x_min < 0 or y_max > b or y_min < 0 or z_max > c or z_min < 0:
                        raise ValueError("Molecule crosses boundary of box")
            all_coords.extend(new_coords)
        sprops = {k: v * nimages for k, v in self.site_properties.items()}  # type: ignore

        if cls is None:
            cls = Structure

        if reorder:
            return cls(
                lattice,
                self.species * nimages,
                all_coords,
                coords_are_cartesian=True,
                site_properties=sprops,
                labels=self.labels * nimages,
            ).get_sorted_structure()

        return cls(
            lattice,
            self.species * nimages,
            coords,
            coords_are_cartesian=True,
            site_properties=sprops,
            labels=self.labels * nimages,
        )

    def get_centered_molecule(self) -> IMolecule | Molecule:
        """Returns a Molecule centered at the center of mass.

        Returns:
            Molecule centered with center of mass at origin.
        """
        center = self.center_of_mass
        new_coords = np.array(self.cart_coords) - center
        return self.__class__(
            self.species_and_occu,
            new_coords,
            charge=self._charge,
            spin_multiplicity=self._spin_multiplicity,
            site_properties=self.site_properties,
            charge_spin_check=self._charge_spin_check,
            labels=self.labels,
            properties=self.properties,
        )

    def to(self, filename: str = "", fmt: str = "") -> str | None:
        """Outputs the molecule to a file or string.

        Args:
            filename (str): If provided, output will be written to a file. If
                fmt is not specified, the format is determined from the
                filename. Defaults is None, i.e. string output.
            fmt (str): Format to output to. Defaults to JSON unless filename
                is provided. If fmt is specifies, it overrides whatever the
                filename is. Options include "xyz", "gjf", "g03", "json". If
                you have OpenBabel installed, any of the formats supported by
                OpenBabel. Non-case sensitive.

        Returns:
            str: String representation of molecule in given format. If a filename
                is provided, the same string is written to the file.
        """
        from pymatgen.io.babel import BabelMolAdaptor
        from pymatgen.io.gaussian import GaussianInput
        from pymatgen.io.xyz import XYZ

        fmt = fmt.lower()
        writer: Any
        if fmt == "xyz" or fnmatch(filename.lower(), "*.xyz*"):
            writer = XYZ(self)
        elif any(fmt == ext or fnmatch(filename.lower(), f"*.{ext}*") for ext in ["gjf", "g03", "g09", "com", "inp"]):
            writer = GaussianInput(self)
        elif fmt == "json" or fnmatch(filename, "*.json*") or fnmatch(filename, "*.mson*"):
            json_str = json.dumps(self.as_dict())
            if filename:
                with zopen(filename, "wt", encoding="utf8") as file:
                    file.write(json_str)
            return json_str
        elif fmt == "yaml" or fnmatch(filename, "*.yaml*"):
            yaml = YAML()
            str_io = StringIO()
            yaml.dump(self.as_dict(), str_io)
            yaml_str = str_io.getvalue()
            if filename:
                with zopen(filename, "wt", encoding="utf8") as file:
                    file.write(yaml_str)
            return yaml_str
        else:
            match = re.search(r"\.(pdb|mol|mdl|sdf|sd|ml2|sy2|mol2|cml|mrv)", filename.lower())
            if not fmt and match:
                fmt = match.group(1)
            writer = BabelMolAdaptor(self)
            return writer.write_file(filename, file_format=fmt)

        if filename:
            writer.write_file(filename)
        return str(writer)

    @classmethod
    def from_str(
        cls, input_string: str, fmt: Literal["xyz", "gjf", "g03", "g09", "com", "inp", "json", "yaml"]
    ) -> IMolecule | Molecule:
        """Reads the molecule from a string.

        Args:
            input_string (str): String to parse.
            fmt (str): Format to output to. Defaults to JSON unless filename
                is provided. If fmt is specifies, it overrides whatever the
                filename is. Options include "xyz", "gjf", "g03", "json". If
                you have OpenBabel installed, any of the formats supported by
                OpenBabel. Non-case sensitive.

        Returns:
            IMolecule or Molecule.
        """
        from pymatgen.io.gaussian import GaussianInput
        from pymatgen.io.xyz import XYZ

        if fmt.lower() == "xyz":
            mol = XYZ.from_str(input_string).molecule
        elif fmt in ["gjf", "g03", "g09", "com", "inp"]:
            mol = GaussianInput.from_str(input_string).molecule
        elif fmt == "json":
            dct = json.loads(input_string)
            return cls.from_dict(dct)
        elif fmt == "yaml":
            yaml = YAML()
            dct = yaml.load(input_string)
            return cls.from_dict(dct)
        else:
            from pymatgen.io.babel import BabelMolAdaptor

            mol = BabelMolAdaptor.from_str(input_string, file_format=fmt).pymatgen_mol
        return cls.from_sites(mol, properties=mol.properties)

    @classmethod
    def from_file(cls, filename):
        """Reads a molecule from a file. Supported formats include xyz,
        gaussian input (gjf|g03|g09|com|inp), Gaussian output (.out|and
        pymatgen's JSON-serialized molecules. Using openbabel,
        many more extensions are supported but requires openbabel to be
        installed.

        Args:
            filename (str): The filename to read from.

        Returns:
            Molecule
        """
        filename = str(filename)
        from pymatgen.io.gaussian import GaussianOutput

        with zopen(filename) as f:
            contents = f.read()
        fname = filename.lower()
        if fnmatch(fname, "*.xyz*"):
            return cls.from_str(contents, fmt="xyz")
        if any(fnmatch(fname.lower(), f"*.{r}*") for r in ["gjf", "g03", "g09", "com", "inp"]):
            return cls.from_str(contents, fmt="g09")
        if any(fnmatch(fname.lower(), f"*.{r}*") for r in ["out", "lis", "log"]):
            return GaussianOutput(filename).final_structure
        if fnmatch(fname, "*.json*") or fnmatch(fname, "*.mson*"):
            return cls.from_str(contents, fmt="json")
        if fnmatch(fname, "*.yaml*"):
            return cls.from_str(contents, fmt="yaml")
        from pymatgen.io.babel import BabelMolAdaptor

        m = re.search(r"\.(pdb|mol|mdl|sdf|sd|ml2|sy2|mol2|cml|mrv)", filename.lower())
        if m:
            new = BabelMolAdaptor.from_file(filename, m.group(1)).pymatgen_mol
            new.__class__ = cls
            return new
        raise ValueError("Cannot determine file type.")


class Structure(IStructure, collections.abc.MutableSequence):
    """Mutable version of structure."""

    __hash__ = None  # type: ignore

    def __init__(
        self,
        lattice: ArrayLike | Lattice,
        species: Sequence[CompositionLike],
        coords: Sequence[ArrayLike],
        charge: float | None = None,
        validate_proximity: bool = False,
        to_unit_cell: bool = False,
        coords_are_cartesian: bool = False,
        site_properties: dict | None = None,
        labels: Sequence[str | None] | None = None,
        properties: dict | None = None,
    ):
        """Create a periodic structure.

        Args:
            lattice: The lattice, either as a pymatgen.core.lattice.Lattice or
                simply as any 2D array. Each row should correspond to a lattice
                vector. E.g., [[10,0,0], [20,10,0], [0,0,30]] specifies a
                lattice with lattice vectors [10,0,0], [20,10,0] and [0,0,30].
            species: List of species on each site. Can take in flexible input,
                including:

                i.  A sequence of element / species specified either as string
                    symbols, e.g. ["Li", "Fe2+", "P", ...] or atomic numbers,
                    e.g., (3, 56, ...) or actual Element or Species objects.

                ii. List of dict of elements/species and occupancies, e.g.,
                    [{"Fe" : 0.5, "Mn":0.5}, ...]. This allows the setup of
                    disordered structures.
            coords (Nx3 array): list of fractional/cartesian coordinates of
                each species.
            charge (int): overall charge of the structure. Defaults to behavior
                in SiteCollection where total charge is the sum of the oxidation
                states.
            validate_proximity (bool): Whether to check if there are sites
                that are less than 0.01 Ang apart. Defaults to False.
            to_unit_cell (bool): Whether to map all sites into the unit cell,
                i.e., fractional coords between 0 and 1. Defaults to False.
            coords_are_cartesian (bool): Set to True if you are providing
                coordinates in Cartesian coordinates. Defaults to False.
            site_properties (dict): Properties associated with the sites as a
                dict of sequences, e.g., {"magmom":[5,5,5,5]}. The sequences
                have to be the same length as the atomic species and
                fractional_coords. Defaults to None for no properties.
            labels (list[str]): Labels associated with the sites as a
                list of strings, e.g. ['Li1', 'Li2']. Must have the same
                length as the species and fractional coords. Defaults to
                None for no labels.
            properties (dict): dictionary containing properties associated
                with the whole structure.
        """
        super().__init__(
            lattice,
            species,
            coords,
            charge=charge,
            validate_proximity=validate_proximity,
            to_unit_cell=to_unit_cell,
            coords_are_cartesian=coords_are_cartesian,
            site_properties=site_properties,
            labels=labels,
            properties=properties,
        )

        self._sites: list[PeriodicSite] = list(self._sites)  # type: ignore

    def __setitem__(  # type: ignore
        self,
        idx: int | slice | Sequence[int] | SpeciesLike,
        site: SpeciesLike | PeriodicSite | Sequence | dict[SpeciesLike, float],
    ):
        """Modify a site in the structure.

        Args:
            idx (int, [int], slice, Species-like): Indices to change. You can
                specify these as an int, a list of int, or a species-like
                string.
            site (PeriodicSite | Species | dict[SpeciesLike, float] | Sequence): 4 options exist. You
                can provide a PeriodicSite directly (lattice will be checked). Or more conveniently,
                you can provide a species-like object (or a dict mapping SpeciesLike to occupancy floats)
                or a tuple of up to length 3.

        Examples:
            s[0] = "Fe"
            s[0] = Element("Fe")
            both replaces the species only.
            s[0] = "Fe", [0.5, 0.5, 0.5]
            Replaces site and *fractional* coordinates. Any properties
            are inherited from current site.
            s[0] = "Fe", [0.5, 0.5, 0.5], spin=2
            Replaces site and *fractional* coordinates and properties.

            s[(0, 2, 3)] = "Fe"
            Replaces sites 0, 2 and 3 with Fe.

            s[0::2] = "Fe"
            Replaces all even index sites with Fe.

            s["Mn"] = "Fe"
            Replaces all Mn in the structure with Fe. This is
            a short form for the more complex replace_species.

            s["Mn"] = "Fe0.5Co0.5"
            Replaces all Mn in the structure with Fe: 0.5, Co: 0.5, i.e.,
            creates a disordered structure!
        """
        if isinstance(idx, int):
            indices = [idx]
        elif isinstance(idx, (str, Element, Species)):
            self.replace_species({idx: site})  # type: ignore
            return
        elif isinstance(idx, slice):
            to_mod = self[idx]
            indices = [ii for ii, site in enumerate(self) if site in to_mod]
        else:
            indices = list(idx)

        for ii in indices:
            if isinstance(site, PeriodicSite):
                if site.lattice != self._lattice:
                    raise ValueError("PeriodicSite added must have same lattice as Structure!")
                if len(indices) != 1:
                    raise ValueError("Site assignments makes sense only for single int indices!")
                self._sites[ii] = site
            elif isinstance(site, str) or (not isinstance(site, collections.abc.Sequence)):
                self._sites[ii].species = site  # type: ignore
            else:
                self._sites[ii].species = site[0]  # type: ignore
                if len(site) > 1:
                    self._sites[ii].frac_coords = site[1]  # type: ignore
                if len(site) > 2:
                    self._sites[ii].properties = site[2]  # type: ignore

    def __delitem__(self, idx: SupportsIndex | slice) -> None:
        """Deletes a site from the Structure."""
        self._sites.__delitem__(idx)

    @property
    def lattice(self) -> Lattice:
        """Lattice associated with structure."""
        return self._lattice

    @lattice.setter
    def lattice(self, lattice: ArrayLike | Lattice):
        if not isinstance(lattice, Lattice):
            lattice = Lattice(lattice)
        self._lattice = lattice
        for site in self:
            site.lattice = lattice

    def append(  # type: ignore
        self,
        species: CompositionLike,
        coords: ArrayLike,
        coords_are_cartesian: bool = False,
        validate_proximity: bool = False,
        properties: dict | None = None,
    ):
        """Append a site to the structure.

        Args:
            species: Species of inserted site
            coords (3x1 array): Coordinates of inserted site
            coords_are_cartesian (bool): Whether coordinates are cartesian.
                Defaults to False.
            validate_proximity (bool): Whether to check if inserted site is
                too close to an existing site. Defaults to False.
            properties (dict): Properties of the site.

        Returns:
            New structure with inserted site.
        """
        return self.insert(
            len(self),
            species,
            coords,
            coords_are_cartesian=coords_are_cartesian,
            validate_proximity=validate_proximity,
            properties=properties,
        )

    def insert(  # type: ignore
        self,
        idx: int,
        species: CompositionLike,
        coords: ArrayLike,
        coords_are_cartesian: bool = False,
        validate_proximity: bool = False,
        properties: dict | None = None,
        label: str | None = None,
    ):
        """Insert a site to the structure.

        Args:
            idx (int): Index to insert site
            species (species-like): Species of inserted site
            coords (3x1 array): Coordinates of inserted site
            coords_are_cartesian (bool): Whether coordinates are cartesian.
                Defaults to False.
            validate_proximity (bool): Whether to check if inserted site is too close to
                an existing site. Controlled by self.DISTANCE_TOLERANCE. Defaults to False.
            properties (dict): Properties associated with the site.
            label (str): Label associated with the site.

        Returns:
            New structure with inserted site.
        """
        frac_coords = self._lattice.get_fractional_coords(coords) if coords_are_cartesian else coords
        new_site = PeriodicSite(species, frac_coords, self._lattice, properties=properties, label=label)

        if validate_proximity:
            for site in self:
                if site.distance(new_site) < self.DISTANCE_TOLERANCE:
                    raise ValueError("New site is too close to an existing site!")

        self.sites.insert(idx, new_site)

        return self

    def replace(
        self,
        idx: int,
        species: CompositionLike,
        coords: ArrayLike | None = None,
        coords_are_cartesian: bool = False,
        properties: dict | None = None,
        label: str | None = None,
    ):
        """Replace a single site. Takes either a species or a dict of species and
        occupations.

        Args:
            idx (int): Index of the site in the sites list.
            species (species-like): Species of replacement site
            coords (3x1 array): Coordinates of replacement site. If None,
                the current coordinates are assumed.
            coords_are_cartesian (bool): Whether coordinates are cartesian.
                Defaults to False.
            properties (dict): Properties associated with the site.
            label (str): Label associated with the site.
        """
        if coords is None:
            frac_coords = self[idx].frac_coords
        elif coords_are_cartesian:
            frac_coords = self._lattice.get_fractional_coords(coords)
        else:
            frac_coords = coords  # type: ignore

        new_site = PeriodicSite(species, frac_coords, self._lattice, properties=properties, label=label)
        self.sites[idx] = new_site

    def substitute(self, index: int, func_group: IMolecule | Molecule | str, bond_order: int = 1) -> None:
        """Substitute atom at index with a functional group.

        Args:
            index (int): Index of atom to substitute.
            func_group: Substituent molecule. There are two options:

                1. Providing an actual Molecule as the input. The first atom
                   must be a DummySpecies X, indicating the position of
                   nearest neighbor. The second atom must be the next
                   nearest atom. For example, for a methyl group
                   substitution, func_group should be X-CH3, where X is the
                   first site and C is the second site. What the code will
                   do is to remove the index site, and connect the nearest
                   neighbor to the C atom in CH3. The X-C bond indicates the
                   directionality to connect the atoms.
                2. A string name. The molecule will be obtained from the
                   relevant template in func_groups.json.
            bond_order (int): A specified bond order to calculate the bond
                length between the attached functional group and the nearest
                neighbor site. Defaults to 1.
        """
        # Find the nearest neighbor that is not a terminal atom.
        all_non_terminal_nn = []
        for nn, dist, _, _ in self.get_neighbors(self[index], 3):
            # Check that the nn has neighbors within a sensible distance but
            # is not the site being substituted.
            for inn, dist2, _, _ in self.get_neighbors(nn, 3):
                if inn != self[index] and dist2 < 1.2 * get_bond_length(nn.specie, inn.specie):
                    all_non_terminal_nn.append((nn, dist))
                    break

        if len(all_non_terminal_nn) == 0:
            raise RuntimeError("Can't find a non-terminal neighbor to attach functional group to.")

        non_terminal_nn = min(all_non_terminal_nn, key=lambda d: d[1])[0]

        # Set the origin point to be the coordinates of the nearest
        # non-terminal neighbor.
        origin = non_terminal_nn.coords

        # Pass value of functional group--either from user-defined or from
        # functional.json
        if not isinstance(func_group, Molecule):
            # Check to see whether the functional group is in database.
            if func_group not in FunctionalGroups:
                raise RuntimeError("Can't find functional group in list. Provide explicit coordinate instead")
            fgroup = FunctionalGroups[func_group]
        else:
            fgroup = func_group

        # If a bond length can be found, modify func_grp so that the X-group
        # bond length is equal to the bond length.
        try:
            bl = get_bond_length(non_terminal_nn.specie, fgroup[1].specie, bond_order=bond_order)
        # Catches for case of incompatibility between Element(s) and Species(s)
        except TypeError:
            bl = None

        if bl is not None:
            fgroup = fgroup.copy()
            vec = fgroup[0].coords - fgroup[1].coords
            vec /= np.linalg.norm(vec)
            fgroup[0] = "X", fgroup[1].coords + float(bl) * vec

        # Align X to the origin.
        x = fgroup[0]
        fgroup.translate_sites(list(range(len(fgroup))), origin - x.coords)

        # Find angle between the attaching bond and the bond to be replaced.
        v1 = fgroup[1].coords - origin
        v2 = self[index].coords - origin
        angle = get_angle(v1, v2)

        if 1 < abs(angle % 180) < 179:
            # For angles which are not 0 or 180, we perform a rotation about
            # the origin along an axis perpendicular to both bonds to align
            # bonds.
            axis = np.cross(v1, v2)
            op = SymmOp.from_origin_axis_angle(origin, axis, angle)
            fgroup.apply_operation(op)
        elif abs(abs(angle) - 180) < 1:
            # We have a 180 degree angle. Simply do an inversion about the
            # origin
            for i, fg in enumerate(fgroup):
                fgroup[i] = (fg.species, origin - (fg.coords - origin))

        # Remove the atom to be replaced, and add the rest of the functional
        # group.
        del self[index]
        for site in fgroup[1:]:
            s_new = PeriodicSite(site.species, site.coords, self.lattice, coords_are_cartesian=True, label=site.label)
            self._sites.append(s_new)

    def remove_species(self, species: Sequence[SpeciesLike]) -> None:
        """Remove all occurrences of several species from a structure.

        Args:
            species: Sequence of species to remove, e.g., ["Li", "Na"].
        """
        new_sites = []
        species = [get_el_sp(s) for s in species]

        for site in self:
            new_sp_occu = {sp: amt for sp, amt in site.species.items() if sp not in species}
            if len(new_sp_occu) > 0:
                new_sites.append(
                    PeriodicSite(
                        new_sp_occu,
                        site.frac_coords,
                        self._lattice,
                        properties=site.properties,
                        label=site.label,
                    )
                )
        self.sites = new_sites

    def remove_sites(self, indices: Sequence[int | None]) -> None:
        """Delete sites with at indices.

        Args:
            indices: Sequence of indices of sites to delete.
        """
        self.sites = [site for idx, site in enumerate(self) if idx not in indices]

    def apply_operation(self, symmop: SymmOp, fractional: bool = False) -> Structure:
        """Apply a symmetry operation to the structure in place and return the modified
        structure. The lattice is operated on by the rotation matrix only.
        Coords are operated in full and then transformed to the new lattice.

        Args:
            symmop (SymmOp): Symmetry operation to apply.
            fractional (bool): Whether the symmetry operation is applied in
                fractional space. Defaults to False, i.e., symmetry operation
                is applied in Cartesian coordinates.

        Returns:
            Structure: post-operation structure
        """
        if not fractional:
            self._lattice = Lattice([symmop.apply_rotation_only(row) for row in self._lattice.matrix])

            def operate_site(site):
                new_cart = symmop.operate(site.coords)
                new_frac = self._lattice.get_fractional_coords(new_cart)
                return PeriodicSite(
                    site.species,
                    new_frac,
                    self._lattice,
                    properties=site.properties,
                    skip_checks=True,
                    label=site.label,
                )

        else:
            new_latt = np.dot(symmop.rotation_matrix, self._lattice.matrix)
            self._lattice = Lattice(new_latt)

            def operate_site(site):
                return PeriodicSite(
                    site.species,
                    symmop.operate(site.frac_coords),
                    self._lattice,
                    properties=site.properties,
                    skip_checks=True,
                    label=site.label,
                )

        self.sites = [operate_site(site) for site in self]

        return self

    def apply_strain(self, strain: ArrayLike) -> None:
        """Apply a strain to the lattice.

        Args:
            strain (float or list): Amount of strain to apply. Can be a float,
                or a sequence of 3 numbers. E.g., 0.01 means all lattice
                vectors are increased by 1%. This is equivalent to calling
                modify_lattice with a lattice with lattice parameters that
                are 1% larger.
        """
        strain_matrix = (1 + np.array(strain)) * np.eye(3)
        self.lattice = Lattice(np.dot(self._lattice.matrix.T, strain_matrix).T)

    def sort(self, key: Callable | None = None, reverse: bool = False) -> None:
        """Sort a structure in place. The parameters have the same meaning as in
        list.sort. By default, sites are sorted by the electronegativity of
        the species. The difference between this method and
        get_sorted_structure (which also works in IStructure) is that the
        latter returns a new Structure, while this just sorts the Structure
        in place.

        Args:
            key: Specifies a function of one argument that is used to extract
                a comparison key from each list element: key=str.lower. The
                default value is None (compare the elements directly).
            reverse (bool): If set to True, then the list elements are sorted
                as if each comparison were reversed.
        """
        self._sites.sort(key=key, reverse=reverse)

    def translate_sites(
        self, indices: int | Sequence[int], vector: ArrayLike, frac_coords: bool = True, to_unit_cell: bool = True
    ) -> None:
        """Translate specific sites by some vector, keeping the sites within the
        unit cell.

        Args:
            indices: Integer or List of site indices on which to perform the
                translation.
            vector: Translation vector for sites.
            frac_coords (bool): Whether the vector corresponds to fractional or
                Cartesian coordinates.
            to_unit_cell (bool): Whether new sites are transformed to unit
                cell
        """
        if not isinstance(indices, collections.abc.Iterable):
            indices = [indices]

        for idx in indices:
            site = self[idx]
            if frac_coords:
                fcoords = site.frac_coords + vector
            else:
                fcoords = self._lattice.get_fractional_coords(site.coords + vector)
            if to_unit_cell:
                fcoords = [np.mod(f, 1) if p else f for p, f in zip(self.lattice.pbc, fcoords)]
            self[idx].frac_coords = fcoords

    def rotate_sites(
        self,
        indices: list[int] | None = None,
        theta: float = 0.0,
        axis: ArrayLike | None = None,
        anchor: ArrayLike | None = None,
        to_unit_cell: bool = True,
    ) -> None:
        """Rotate specific sites by some angle around vector at anchor.

        Args:
            indices (list): List of site indices on which to perform the
                translation.
            theta (float): Angle in radians
            axis (3x1 array): Rotation axis vector.
            anchor (3x1 array): Point of rotation.
            to_unit_cell (bool): Whether new sites are transformed to unit
                cell
        """
        from numpy import cross, eye
        from numpy.linalg import norm
        from scipy.linalg import expm

        if indices is None:
            indices = list(range(len(self)))

        if axis is None:
            axis = [0, 0, 1]

        if anchor is None:
            anchor = [0, 0, 0]

        anchor = np.array(anchor)
        axis = np.array(axis)

        theta %= 2 * np.pi

        rm = expm(cross(eye(3), axis / norm(axis)) * theta)
        for idx in indices:
            site = self[idx]
            coords = ((np.dot(rm, np.array(site.coords - anchor).T)).T + anchor).ravel()
            new_site = PeriodicSite(
                site.species,
                coords,
                self._lattice,
                to_unit_cell=to_unit_cell,
                coords_are_cartesian=True,
                properties=site.properties,
                skip_checks=True,
                label=site.label,
            )
            self[idx] = new_site

    def perturb(self, distance: float, min_distance: float | None = None) -> None:
        """Performs a random perturbation of the sites in a structure to break
        symmetries.

        Args:
            distance (float): Distance in angstroms by which to perturb each
                site.
            min_distance (None, int, or float): if None, all displacements will
                be equal amplitude. If int or float, perturb each site a
                distance drawn from the uniform distribution between
                'min_distance' and 'distance'.
        """

        def get_rand_vec():
            # deals with zero vectors.
            vector = np.random.randn(3)
            vnorm = np.linalg.norm(vector)
            dist = distance
            if isinstance(min_distance, (float, int)):
                dist = np.random.uniform(min_distance, dist)
            return vector / vnorm * dist if vnorm != 0 else get_rand_vec()

        for idx in range(len(self._sites)):
            self.translate_sites([idx], get_rand_vec(), frac_coords=False)

    def make_supercell(self, scaling_matrix: ArrayLike, to_unit_cell: bool = True, in_place: bool = True) -> Structure:
        """Create a supercell.

        Args:
            scaling_matrix (ArrayLike): A scaling matrix for transforming the lattice
                vectors. Has to be all integers. Several options are possible:

                a. A full 3x3 scaling matrix defining the linear combination
                   the old lattice vectors. E.g., [[2,1,0],[0,3,0],[0,0,
                   1]] generates a new structure with lattice vectors a' =
                   2a + b, b' = 3b, c' = c where a, b, and c are the lattice
                   vectors of the original structure.
                b. An sequence of three scaling factors. E.g., [2, 1, 1]
                   specifies that the supercell should have dimensions 2a x b x
                   c.
                c. A number, which simply scales all lattice vectors by the
                   same factor.
            to_unit_cell (bool): Whether or not to fold sites back into the unit cell
                if they have fractional coords > 1. Defaults to True.
            in_place (bool): Whether to perform the operation in-place or to return
                a new Structure object. Defaults to True.

        Returns:
            Structure: self if in_place is True else self.copy() after making supercell
        """
        # TODO (janosh) maybe default in_place to False after a depreciation period
        struct = self if in_place else self.copy()
        supercell = struct * scaling_matrix
        if to_unit_cell:
            for site in supercell:
                site.to_unit_cell(in_place=True)
        struct.sites = supercell.sites
        struct.lattice = supercell.lattice

        return struct

    def scale_lattice(self, volume: float) -> None:
        """Performs a scaling of the lattice vectors so that length proportions
        and angles are preserved.

        Args:
            volume (float): New volume of the unit cell in A^3.
        """
        self.lattice = self._lattice.scale(volume)

    def merge_sites(self, tol: float = 0.01, mode: Literal["sum", "delete", "average"] = "sum") -> None:
        """Merges sites (adding occupancies) within tol of each other.
        Removes site properties.

        Args:
            tol (float): Tolerance for distance to merge sites.
            mode ('sum' | 'delete' | 'average'): "delete" means duplicate sites are
                deleted. "sum" means the occupancies are summed for the sites.
                "average" means that the site is deleted but the properties are averaged
                Only first letter is considered.
        """
        from scipy.cluster.hierarchy import fcluster, linkage
        from scipy.spatial.distance import squareform

        dist_mat = self.distance_matrix
        np.fill_diagonal(dist_mat, 0)
        clusters = fcluster(linkage(squareform((dist_mat + dist_mat.T) / 2)), tol, "distance")
        sites = []
        for c in np.unique(clusters):
            inds = np.where(clusters == c)[0]
            species = self[inds[0]].species
            coords = self[inds[0]].frac_coords
            props = self[inds[0]].properties
            for n, i in enumerate(inds[1:]):
                sp = self[i].species
                if mode.lower()[0] == "s":
                    species += sp
                offset = self[i].frac_coords - coords
                coords = coords + ((offset - np.round(offset)) / (n + 2)).astype(coords.dtype)
                for key in props:
                    if props[key] is not None and self[i].properties[key] != props[key]:
                        if mode.lower()[0] == "a" and isinstance(props[key], float):
                            # update a running total
                            props[key] = props[key] * (n + 1) / (n + 2) + self[i].properties[key] / (n + 2)
                        else:
                            props[key] = None
                            warnings.warn(
                                f"Sites with different site property {key} are merged. So property is set to none"
                            )
            sites.append(PeriodicSite(species, coords, self.lattice, properties=props))

        self._sites = sites

    def set_charge(self, new_charge: float = 0.0) -> None:
        """Sets the overall structure charge.

        Args:
            new_charge (float): new charge to set
        """
        self._charge = new_charge

    def relax(
        self,
        calculator: str | Calculator = "m3gnet",
        relax_cell: bool = True,
        optimizer: str | Optimizer = "FIRE",
        steps: int = 500,
        fmax: float = 0.1,
        stress_weight: float = 0.01,
        opt_kwargs: dict | None = None,
        return_trajectory: bool = False,
        verbose: bool = False,
    ) -> Structure | tuple[Structure, TrajectoryObserver | Trajectory]:
        """Performs a crystal structure relaxation using an ASE calculator.

        Args:
            calculator: An ASE Calculator or a string from the following options: "m3gnet".
                Defaults to 'm3gnet', i.e. the M3GNet universal potential.
            relax_cell (bool): whether to relax the lattice cell. Defaults to True.
            optimizer (str): name of the ASE optimizer class to use
            steps (int): max number of steps for relaxation. Defaults to 500.
            fmax (float): total force tolerance for relaxation convergence.
                Here fmax is a sum of force and stress forces. Defaults to 0.1.
            stress_weight (float): the stress weight for relaxation with M3GNet.
                Defaults to 0.01.
            opt_kwargs (dict): kwargs for the ASE optimizer class.
            return_trajectory (bool): Whether to return the trajectory of relaxation.
                Defaults to False.
            verbose (bool): whether to print out relaxation steps. Defaults to False.

        Returns:
            Structure | tuple[Structure, Trajectory]: Relaxed structure or if return_trajectory=True,
                2-tuple of Structure and matgl TrajectoryObserver.
        """
        return self._relax(
            calculator,
            relax_cell=relax_cell,
            optimizer=optimizer,
            steps=steps,
            fmax=fmax,
            stress_weight=stress_weight,
            opt_kwargs=opt_kwargs,
            return_trajectory=return_trajectory,
            verbose=verbose,
        )

    def calculate(self, calculator: str | Calculator = "m3gnet", verbose: bool = False) -> Calculator:
        """Performs an ASE calculation.

        Args:
            calculator: An ASE Calculator or a string from the following options: "m3gnet".
                Defaults to 'm3gnet', i.e. the M3GNet universal potential.
            verbose (bool): whether to print stdout. Defaults to False.

        Returns:
            Calculator: ASE Calculator instance with a results attribute containing the output.
        """
        return self._calculate(calculator, verbose=verbose)

    @classmethod
    def from_prototype(cls, prototype: str, species: Sequence, **kwargs) -> Structure:
        """Method to rapidly construct common prototype structures.

        Args:
            prototype: Name of prototype. E.g., cubic, rocksalt, perovksite etc.
            species: List of species corresponding to symmetrically distinct sites.
            **kwargs: Lattice parameters, e.g., a = 3.0, b = 4, c = 5. Only the required lattice parameters need to be
                specified. For example, if it is a cubic prototype, only a needs to be specified.

        Returns:
            Structure
        """
        prototype = prototype.lower()
        try:
            if prototype == "fcc":
                return Structure.from_spacegroup("Fm-3m", Lattice.cubic(kwargs["a"]), species, [[0, 0, 0]])
            if prototype == "bcc":
                return Structure.from_spacegroup("Im-3m", Lattice.cubic(kwargs["a"]), species, [[0, 0, 0]])
            if prototype == "hcp":
                return Structure.from_spacegroup(
                    "P6_3/mmc", Lattice.hexagonal(kwargs["a"], kwargs["c"]), species, [[1 / 3, 2 / 3, 1 / 4]]
                )
            if prototype == "diamond":
                return Structure.from_spacegroup("Fd-3m", Lattice.cubic(kwargs["a"]), species, [[0, 0, 0]])
            if prototype == "rocksalt":
                return Structure.from_spacegroup(
                    "Fm-3m", Lattice.cubic(kwargs["a"]), species, [[0, 0, 0], [0.5, 0.5, 0]]
                )
            if prototype == "perovskite":
                return Structure.from_spacegroup(
                    "Pm-3m", Lattice.cubic(kwargs["a"]), species, [[0, 0, 0], [0.5, 0.5, 0.5], [0.5, 0.5, 0]]
                )
            if prototype in ("cscl"):
                return Structure.from_spacegroup(
                    "Pm-3m", Lattice.cubic(kwargs["a"]), species, [[0, 0, 0], [0.5, 0.5, 0.5]]
                )
            if prototype in ("fluorite", "caf2"):
                return Structure.from_spacegroup(
                    "Fm-3m", Lattice.cubic(kwargs["a"]), species, [[0, 0, 0], [1 / 4, 1 / 4, 1 / 4]]
                )
            if prototype in ("antifluorite"):
                return Structure.from_spacegroup(
                    "Fm-3m", Lattice.cubic(kwargs["a"]), species, [[1 / 4, 1 / 4, 1 / 4], [0, 0, 0]]
                )
            if prototype in ("zincblende"):
                return Structure.from_spacegroup(
                    "F-43m", Lattice.cubic(kwargs["a"]), species, [[0, 0, 0], [1 / 4, 1 / 4, 3 / 4]]
                )
        except KeyError as exc:
            raise ValueError(f"Required parameter {exc} not specified as a kwargs!") from exc
        raise ValueError(f"Unsupported {prototype=}!")


class Molecule(IMolecule, collections.abc.MutableSequence):
    """Mutable Molecule. It has all the methods in IMolecule, but in addition,
    it allows a user to perform edits on the molecule.
    """

    __hash__ = None  # type: ignore

    def __init__(
        self,
        species: Sequence[SpeciesLike],
        coords: Sequence[ArrayLike],
        charge: float = 0.0,
        spin_multiplicity: int | None = None,
        validate_proximity: bool = False,
        site_properties: dict | None = None,
        labels: Sequence[str | None] | None = None,
        charge_spin_check: bool = True,
        properties: dict | None = None,
    ) -> None:
        """Creates a MutableMolecule.

        Args:
            species: list of atomic species. Possible kinds of input include a
                list of dict of elements/species and occupancies, a List of
                elements/specie specified as actual Element/Species, Strings
                ("Fe", "Fe2+") or atomic numbers (1,56).
            coords (3x1 array): list of Cartesian coordinates of each species.
            charge (float): Charge for the molecule. Defaults to 0.
            spin_multiplicity (int): Spin multiplicity for molecule.
                Defaults to None, which means that the spin multiplicity is
                set to 1 if the molecule has no unpaired electrons and to 2
                if there are unpaired electrons.
            validate_proximity (bool): Whether to check if there are sites
                that are less than 1 Ang apart. Defaults to False.
            site_properties (dict): Properties associated with the sites as
                a dict of sequences, e.g., {"magmom":[5,5,5,5]}. The
                sequences have to be the same length as the atomic species
                and fractional_coords. Defaults to None for no properties.
            labels (list[str]): Labels associated with the sites as a
                list of strings, e.g. ['Li1', 'Li2']. Must have the same
                length as the species and fractional coords. Defaults to
                None for no labels.
            charge_spin_check (bool): Whether to check that the charge and
                spin multiplicity are compatible with each other. Defaults
                to True.
            properties (dict): dictionary containing properties associated
                with the whole molecule.
        """
        super().__init__(
            species,
            coords,
            charge=charge,
            spin_multiplicity=spin_multiplicity,
            validate_proximity=validate_proximity,
            site_properties=site_properties,
            labels=labels,
            charge_spin_check=charge_spin_check,
            properties=properties,
        )
        self._sites: list[Site] = list(self._sites)  # type: ignore

    def __setitem__(  # type: ignore
        self, idx: int | slice | Sequence[int] | SpeciesLike, site: SpeciesLike | Site | Sequence
    ) -> None:
        """Modify a site in the molecule.

        Args:
            idx (int, [int], slice, Species-like): Indices to change. You can
                specify these as an int, a list of int, or a species-like
                string.
            site (PeriodicSite/Species/Sequence): Three options exist. You can
                provide a Site directly, or for convenience, you can provide
                simply a Species-like string/object, or finally a (Species,
                coords) sequence, e.g., ("Fe", [0.5, 0.5, 0.5]).
        """
        if isinstance(idx, int):
            indices = [idx]
        elif isinstance(idx, (str, Element, Species)):
            self.replace_species({idx: site})  # type: ignore
            return
        elif isinstance(idx, slice):
            to_mod = self[idx]
            indices = [idx for idx, site in enumerate(self._sites) if site in to_mod]
        else:
            indices = list(idx)

        for ii in indices:
            if isinstance(site, Site):
                self._sites[ii] = site
            elif isinstance(site, str) or not isinstance(site, collections.abc.Sequence):
                self._sites[ii].species = site  # type: ignore
            else:
                self._sites[ii].species = site[0]  # type: ignore
                if len(site) > 1:
                    self._sites[ii].coords = site[1]  # type: ignore
                if len(site) > 2:
                    self._sites[ii].properties = site[2]  # type: ignore

    def __delitem__(self, idx: SupportsIndex | slice) -> None:
        """Deletes a site from the Structure."""
        self._sites.__delitem__(idx)

    def append(  # type: ignore
        self,
        species: CompositionLike,
        coords: ArrayLike,
        validate_proximity: bool = False,
        properties: dict | None = None,
    ) -> Molecule:
        """Appends a site to the molecule.

        Args:
            species: Species of inserted site
            coords: Coordinates of inserted site
            validate_proximity (bool): Whether to check if inserted site is
                too close to an existing site. Defaults to False.
            properties (dict): A dict of properties for the Site.

        Returns:
            New molecule with inserted site.
        """
        return self.insert(
            len(self),
            species,
            coords,
            validate_proximity=validate_proximity,
            properties=properties,
        )

    def set_charge_and_spin(self, charge: float, spin_multiplicity: int | None = None):
        """Set the charge and spin multiplicity.

        Args:
            charge (int): Charge for the molecule. Defaults to 0.
            spin_multiplicity (int): Spin multiplicity for molecule.
                Defaults to None, which means that the spin multiplicity is
                set to 1 if the molecule has no unpaired electrons and to 2
                if there are unpaired electrons.
        """
        self._charge = charge
        n_electrons = 0.0
        for site in self:
            for sp, amt in site.species.items():
                if not isinstance(sp, DummySpecies):
                    n_electrons += sp.Z * amt
        n_electrons -= charge
        self._nelectrons = n_electrons
        if spin_multiplicity:
            if self._charge_spin_check and (n_electrons + spin_multiplicity) % 2 != 1:
                raise ValueError(
                    f"Charge of {self._charge} and spin multiplicity of {spin_multiplicity} is"
                    " not possible for this molecule"
                )
            self._spin_multiplicity = spin_multiplicity
        else:
            self._spin_multiplicity = 1 if n_electrons % 2 == 0 else 2

    def insert(  # type: ignore
        self,
        idx: int,
        species: CompositionLike,
        coords: ArrayLike,
        validate_proximity: bool = False,
        properties: dict | None = None,
        label: str | None = None,
    ) -> Molecule:
        """Insert a site to the molecule.

        Args:
            idx (int): Index to insert site
            species: species of inserted site
            coords (3x1 array): coordinates of inserted site
            validate_proximity (bool): Whether to check if inserted site is
                too close to an existing site. Defaults to True.
            properties (dict): Dict of properties for the Site.
            label (str): Label of inserted site

        Returns:
            New molecule with inserted site.
        """
        new_site = Site(species, coords, properties=properties, label=label)
        if validate_proximity:
            for site in self:
                if site.distance(new_site) < self.DISTANCE_TOLERANCE:
                    raise ValueError("New site is too close to an existing site!")
        self.sites.insert(idx, new_site)

        return self

    def remove_species(self, species: Sequence[SpeciesLike]):
        """Remove all occurrences of a species from a molecule.

        Args:
            species: Species to remove.
        """
        new_sites = []
        species = [get_el_sp(sp) for sp in species]
        for site in self:
            new_sp_occu = {sp: amt for sp, amt in site.species.items() if sp not in species}
            if len(new_sp_occu) > 0:
                new_sites.append(Site(new_sp_occu, site.coords, properties=site.properties, label=site.label))
        self.sites = new_sites

    def remove_sites(self, indices: Sequence[int]):
        """Delete sites with at indices.

        Args:
            indices: Sequence of indices of sites to delete.
        """
        self.sites = [self[idx] for idx in range(len(self)) if idx not in indices]

    def translate_sites(self, indices: Sequence[int] | None = None, vector: ArrayLike | None = None):
        """Translate specific sites by some vector, keeping the sites within the
        unit cell.

        Args:
            indices (list): List of site indices on which to perform the
                translation.
            vector (3x1 array): Translation vector for sites.
        """
        if indices is None:
            indices = range(len(self))
        if vector is None:
            vector = [0, 0, 0]
        for idx in indices:
            site = self[idx]
            new_site = Site(site.species, site.coords + vector, properties=site.properties, label=site.label)
            self[idx] = new_site

    def rotate_sites(
        self,
        indices: Sequence[int] | None = None,
        theta: float = 0.0,
        axis: ArrayLike | None = None,
        anchor: ArrayLike | None = None,
    ):
        """Rotate specific sites by some angle around vector at anchor.

        Args:
            indices (list): List of site indices on which to perform the
                translation.
            theta (float): Angle in radians
            axis (3x1 array): Rotation axis vector.
            anchor (3x1 array): Point of rotation.
        """
        from numpy import cross, eye
        from numpy.linalg import norm
        from scipy.linalg import expm

        if indices is None:
            indices = range(len(self))

        if axis is None:
            axis = [0, 0, 1]

        if anchor is None:
            anchor = [0, 0, 0]

        anchor = np.array(anchor)
        axis = np.array(axis)

        theta %= 2 * np.pi

        rm = expm(cross(eye(3), axis / norm(axis)) * theta)

        for idx in indices:
            site = self[idx]
            s = ((np.dot(rm, (site.coords - anchor).T)).T + anchor).ravel()
            new_site = Site(site.species, s, properties=site.properties, label=site.label)
            self[idx] = new_site

    def perturb(self, distance: float):
        """Performs a random perturbation of the sites in a structure to break
        symmetries.

        Args:
            distance (float): Distance in angstroms by which to perturb each
                site.
        """

        def get_rand_vec():
            # deals with zero vectors.
            vector = np.random.randn(3)
            vnorm = np.linalg.norm(vector)
            return vector / vnorm * distance if vnorm != 0 else get_rand_vec()

        for idx in range(len(self)):
            self.translate_sites([idx], get_rand_vec())

    def apply_operation(self, symmop: SymmOp):
        """Apply a symmetry operation to the molecule.

        Args:
            symmop (SymmOp): Symmetry operation to apply.
        """

        def operate_site(site):
            new_cart = symmop.operate(site.coords)
            return Site(site.species, new_cart, properties=site.properties, label=site.label)

        self.sites = [operate_site(site) for site in self]

    def substitute(self, index: int, func_group: IMolecule | Molecule | str, bond_order: int = 1):
        """Substitute atom at index with a functional group.

        Args:
            index (int): Index of atom to substitute.
            func_group: Substituent molecule. There are two options:

                1. Providing an actual molecule as the input. The first atom
                   must be a DummySpecies X, indicating the position of
                   nearest neighbor. The second atom must be the next
                   nearest atom. For example, for a methyl group
                   substitution, func_group should be X-CH3, where X is the
                   first site and C is the second site. What the code will
                   do is to remove the index site, and connect the nearest
                   neighbor to the C atom in CH3. The X-C bond indicates the
                   directionality to connect the atoms.
                2. A string name. The molecule will be obtained from the
                   relevant template in func_groups.json.
            bond_order (int): A specified bond order to calculate the bond
                length between the attached functional group and the nearest
                neighbor site. Defaults to 1.
        """
        # Find the nearest neighbor that is not a terminal atom.
        all_non_terminal_nn = []
        for nn in self.get_neighbors(self[index], 3):
            # Check that the nn has neighbors within a sensible distance but
            # is not the site being substituted.
            for nn2 in self.get_neighbors(nn, 3):
                if nn2 != self[index] and nn2.nn_distance < 1.2 * get_bond_length(nn.specie, nn2.specie):
                    all_non_terminal_nn.append(nn)
                    break

        if len(all_non_terminal_nn) == 0:
            raise RuntimeError("Can't find a non-terminal neighbor to attach functional group to.")

        non_terminal_nn = min(all_non_terminal_nn, key=lambda nn: nn.nn_distance)

        # Set the origin point to be the coordinates of the nearest
        # non-terminal neighbor.
        origin = non_terminal_nn.coords

        # Pass value of functional group--either from user-defined or from
        # functional.json
        if isinstance(func_group, Molecule):
            functional_group = func_group
        else:
            # Check to see whether the functional group is in database.
            if func_group not in FunctionalGroups:
                raise RuntimeError("Can't find functional group in list. Provide explicit coordinate instead")
            functional_group = FunctionalGroups[func_group]

        # If a bond length can be found, modify func_grp so that the X-group
        # bond length is equal to the bond length.
        bond_len = get_bond_length(non_terminal_nn.specie, functional_group[1].specie, bond_order=bond_order)
        if bond_len is not None:
            functional_group = functional_group.copy()
            vec = functional_group[0].coords - functional_group[1].coords
            vec /= np.linalg.norm(vec)
            functional_group[0] = "X", functional_group[1].coords + float(bond_len) * vec

        # Align X to the origin.
        x = functional_group[0]
        functional_group.translate_sites(list(range(len(functional_group))), origin - x.coords)

        # Find angle between the attaching bond and the bond to be replaced.
        v1 = functional_group[1].coords - origin
        v2 = self[index].coords - origin
        angle = get_angle(v1, v2)

        if 1 < abs(angle % 180) < 179:
            # For angles which are not 0 or 180, we perform a rotation about
            # the origin along an axis perpendicular to both bonds to align
            # bonds.
            axis = np.cross(v1, v2)
            op = SymmOp.from_origin_axis_angle(origin, axis, angle)
            functional_group.apply_operation(op)
        elif abs(abs(angle) - 180) < 1:
            # We have a 180 degree angle. Simply do an inversion about the
            # origin
            for i, fg in enumerate(functional_group):
                functional_group[i] = (fg.species, origin - (fg.coords - origin))

        # Remove the atom to be replaced, and add the rest of the functional
        # group.
        del self[index]
        self._sites += list(functional_group[1:])

    def relax(
        self,
        calculator: str | Calculator = "gfn2-xtb",
        optimizer: str | Optimizer = "FIRE",
        steps: int = 500,
        fmax: float = 0.1,
        opt_kwargs: dict | None = None,
        return_trajectory: bool = False,
        verbose: bool = False,
    ) -> Molecule | tuple[Molecule, TrajectoryObserver]:
        """Performs a molecule relaxation using an ASE calculator.

        Args:
            calculator: An ASE Calculator or a string from the following options: "gfn2-xtb".
                Defaults to 'gfn2-xtb'.
            optimizer (str): name of the ASE optimizer class to use
            steps (int): max number of steps for relaxation. Defaults to 500.
            fmax (float): total force tolerance for relaxation convergence.
                Defaults to 0.1 eV/A.
            opt_kwargs (dict): kwargs for the ASE optimizer class.
            return_trajectory (bool): Whether to return the trajectory of relaxation.
                Defaults to False.
            verbose (bool): whether to print out relaxation steps. Defaults to False.

        Returns:
            Molecule | tuple[Molecule, Trajectory]: Relaxed Molecule or if return_trajectory=True,
                2-tuple of Molecule and ASE TrajectoryObserver.
        """
        return self._relax(
            calculator,
            relax_cell=False,
            optimizer=optimizer,
            steps=steps,
            fmax=fmax,
            opt_kwargs=opt_kwargs,
            return_trajectory=return_trajectory,
            verbose=verbose,
        )

    def calculate(self, calculator: str | Calculator = "gfn2-xtb", verbose: bool = False) -> Calculator:
        """Performs an ASE calculation.

        Args:
            calculator: An ASE Calculator or a string from the following options: "gfn2-xtb".
                Defaults to 'gfn2-xtb'.
            verbose (bool): whether to print stdout. Defaults to False.

        Returns:
            Calculator: ASE Calculator instance with a results attribute containing the output.
        """
        return self._calculate(calculator, verbose=verbose)


class StructureError(Exception):
    """Exception class for Structure.
    Raised when the structure has problems, e.g., atoms that are too close.
    """


with open(os.path.join(os.path.dirname(__file__), "func_groups.json")) as file:
    FunctionalGroups = {k: Molecule(v["species"], v["coords"]) for k, v in json.load(file).items()}<|MERGE_RESOLUTION|>--- conflicted
+++ resolved
@@ -2019,11 +2019,7 @@
             )
         return self.copy()
 
-<<<<<<< HEAD
-    def copy(self, site_properties=None, sanitize=False, properties=None):
-=======
-    def copy(self, site_properties=None, sanitize=False) -> Structure:
->>>>>>> 1cf05e02
+    def copy(self, site_properties=None, sanitize=False, properties=None) -> Structure:
         """Convenience method to get a copy of the structure, with options to add
         site properties.
 
