--- conflicted
+++ resolved
@@ -2665,11 +2665,7 @@
             fmt (str): Format to output to. Defaults to JSON unless filename
                 is provided. If fmt is specifies, it overrides whatever the
                 filename is. Options include "cif", "poscar", "cssr", "json",
-<<<<<<< HEAD
-                "xsf", "mcsqs", "prismatic", "yaml", "fleur-inpgen", "pwmat".
-=======
-                "xsf", "mcsqs", "prismatic", "yaml", "yml", "fleur-inpgen".
->>>>>>> c14d67e5
+                "xsf", "mcsqs", "prismatic", "yaml", "yml", "fleur-inpgen", "pwmat".
                 Non-case sensitive.
             **kwargs: Kwargs passthru to relevant methods. E.g., This allows
                 the passing of parameters like symprec to the
@@ -2767,11 +2763,7 @@
     def from_str(  # type: ignore[override]
         cls,
         input_string: str,
-<<<<<<< HEAD
-        fmt: Literal["cif", "poscar", "cssr", "json", "yaml", "xsf", "mcsqs", "res", "pwmat"],
-=======
         fmt: FileFormats,
->>>>>>> c14d67e5
         primitive: bool = False,
         sort: bool = False,
         merge_tol: float = 0.0,
