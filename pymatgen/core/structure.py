"""This module provides classes used to define a non-periodic molecule and a
periodic structure.
"""

from __future__ import annotations

import collections
import contextlib
import functools
import inspect
import io
import itertools
import json
import math
import os
import random
import re
import sys
import warnings
from abc import ABCMeta, abstractmethod
from fnmatch import fnmatch
from inspect import isclass
from io import StringIO
from typing import TYPE_CHECKING, Any, Callable, Iterable, Iterator, Literal, Sequence, SupportsIndex, cast

import numpy as np
from monty.dev import deprecated
from monty.io import zopen
from monty.json import MSONable
from ruamel.yaml import YAML
from tabulate import tabulate

from pymatgen.core.bonds import CovalentBond, get_bond_length
from pymatgen.core.composition import Composition
from pymatgen.core.lattice import Lattice, get_points_in_spheres
from pymatgen.core.operations import SymmOp
from pymatgen.core.periodic_table import DummySpecies, Element, Species, get_el_sp
from pymatgen.core.sites import PeriodicSite, Site
from pymatgen.core.units import Length, Mass
from pymatgen.electronic_structure.core import Magmom
from pymatgen.symmetry.maggroups import MagneticSpaceGroup
from pymatgen.util.coord import all_distances, get_angle, lattice_points_in_supercell

if TYPE_CHECKING:
    from ase.calculators.calculator import Calculator
    from ase.io.trajectory import Trajectory
    from ase.optimize.optimize import Optimizer
    from matgl.ext.ase import TrajectoryObserver
    from numpy.typing import ArrayLike

    from pymatgen.util.typing import CompositionLike, SpeciesLike


class Neighbor(Site):
    """Simple Site subclass to contain a neighboring atom that skips all the unnecessary checks for speed. Can be
    used as a fixed-length tuple of size 3 to retain backwards compatibility with past use cases.

        (site, nn_distance, index).

    In future, usage should be to call attributes, e.g., Neighbor.index, Neighbor.distance, etc.
    """

    def __init__(
        self,
        species: Composition,
        coords: np.ndarray,
        properties: dict | None = None,
        nn_distance: float = 0.0,
        index: int = 0,
        label: str | None = None,
    ):
        """:param species: Same as Site
        :param coords: Same as Site, but must be fractional.
        :param properties: Same as Site
        :param nn_distance: Distance to some other Site.
        :param index: Index within structure.
        :param label: Label for the site. Defaults to None.
        """
        self.coords = coords
        self._species = species
        self.properties = properties or {}
        self.nn_distance = nn_distance
        self.index = index
        self._label = label

    def __len__(self) -> Literal[3]:
        """Make neighbor Tuple-like to retain backwards compatibility."""
        return 3

    def __getitem__(self, idx: int):
        """Make neighbor Tuple-like to retain backwards compatibility."""
        return (self, self.nn_distance, self.index)[idx]

    def as_dict(self) -> dict:  # type: ignore
        """Note that method calls the super of Site, which is MSONable itself.

        Returns: dict
        """
        return super(Site, self).as_dict()  # pylint: disable=E1003

    @classmethod
    def from_dict(cls, d: dict) -> Neighbor:  # type: ignore
        """Returns a Neighbor from a dict.

        Args:
            d: MSONable dict format.

        Returns:
            Neighbor
        """
        return super(Site, cls).from_dict(d)  # pylint: disable=E1003


class PeriodicNeighbor(PeriodicSite):
    """Simple PeriodicSite subclass to contain a neighboring atom that skips all
    the unnecessary checks for speed. Can be used as a fixed-length tuple of
    size 4 to retain backwards compatibility with past use cases.

        (site, distance, index, image).

    In future, usage should be to call attributes, e.g., PeriodicNeighbor.index,
    PeriodicNeighbor.distance, etc.
    """

    def __init__(
        self,
        species: Composition,
        coords: np.ndarray,
        lattice: Lattice,
        properties: dict | None = None,
        nn_distance: float = 0.0,
        index: int = 0,
        image: tuple = (0, 0, 0),
        label: str | None = None,
    ):
        """
        Args:
            species (Composition): Same as PeriodicSite
            coords (np.ndarray): Same as PeriodicSite, but must be fractional.
            lattice (Lattice): Same as PeriodicSite
            properties (dict, optional): Same as PeriodicSite. Defaults to None.
            nn_distance (float, optional): Distance to some other Site.. Defaults to 0.0.
            index (int, optional): Index within structure.. Defaults to 0.
            image (tuple, optional): PeriodicImage. Defaults to (0, 0, 0).
            label (str, optional): Label for the site. Defaults to None.
        """
        self._lattice = lattice
        self._frac_coords = coords
        self._species = species
        self.properties = properties or {}
        self.nn_distance = nn_distance
        self.index = index
        self.image = image
        self._label = label

    @property  # type: ignore
    def coords(self) -> np.ndarray:  # type: ignore
        """Cartesian coords."""
        return self._lattice.get_cartesian_coords(self._frac_coords)

    def __len__(self):
        """Make neighbor Tuple-like to retain backwards compatibility."""
        return 4

    def __getitem__(self, idx: int | slice):
        """Make neighbor Tuple-like to retain backwards compatibility."""
        return (self, self.nn_distance, self.index, self.image)[idx]

    def as_dict(self) -> dict:  # type: ignore
        """Note that method calls the super of Site, which is MSONable itself.

        Returns: dict
        """
        return super(Site, self).as_dict()  # pylint: disable=E1003

    @classmethod
    def from_dict(cls, d: dict) -> PeriodicNeighbor:  # type: ignore
        """Returns a PeriodicNeighbor from a dict.

        Args:
            d: MSONable dict format.

        Returns:
            PeriodicNeighbor
        """
        return super(Site, cls).from_dict(d)  # pylint: disable=E1003


class SiteCollection(collections.abc.Sequence, metaclass=ABCMeta):
    """Basic SiteCollection. Essentially a sequence of Sites or PeriodicSites.
    This serves as a base class for Molecule (a collection of Site, i.e., no
    periodicity) and Structure (a collection of PeriodicSites, i.e.,
    periodicity). Not meant to be instantiated directly.
    """

    # Tolerance in Angstrom for determining if sites are too close.
    DISTANCE_TOLERANCE = 0.5

    @property
    def sites(self) -> list[Site]:
        """Returns an iterator for the sites in the Structure."""
        return self._sites  # type: ignore[has-type]

    @sites.setter
    def sites(self, sites: Sequence[PeriodicSite]) -> None:
        """Sets the sites in the Structure."""
        # if self is mutable Structure or Molecule, set _sites as list
        is_mutable = isinstance(self._sites, list)  # type: ignore[has-type]
        self._sites = list(sites) if is_mutable else tuple(sites)

    @abstractmethod
    def copy(self) -> SiteCollection:
        """Returns a copy of itself. Concrete subclasses should implement this
        method.
        """
        raise NotImplementedError

    @abstractmethod
    def get_distance(self, i: int, j: int) -> float:
        """Returns distance between sites at index i and j.

        Args:
            i: 1st site index
            j: 2nd site index

        Returns:
            Distance between sites at index i and index j.
        """

    @property
    def distance_matrix(self) -> np.ndarray:
        """Returns the distance matrix between all sites in the structure. For
        periodic structures, this is overwritten to return the nearest image
        distance.
        """
        return all_distances(self.cart_coords, self.cart_coords)

    @property
    def species(self) -> list[Element | Species]:
        """Only works for ordered structures.

        Raises:
            AttributeError: If structure is disordered.

        Returns:
            ([Species]) List of species at each site of the structure.
        """
        if not self.is_ordered:
            raise AttributeError("species property only supports ordered structures!")
        return [site.specie for site in self]

    @property
    def species_and_occu(self) -> list[Composition]:
        """List of species and occupancies at each site of the structure."""
        return [site.species for site in self]

    @property
    def ntypesp(self) -> int:
        """Number of types of atoms."""
        return len(self.types_of_species)

    @property
    def types_of_species(self) -> tuple[Element | Species | DummySpecies]:
        """List of types of specie."""
        # Cannot use set since we want a deterministic algorithm.
        types: list[Element | Species | DummySpecies] = []
        for site in self:
            for sp, amt in site.species.items():
                if amt != 0:
                    types.append(sp)
        return tuple(sorted(set(types)))  # type: ignore

    @property
    def types_of_specie(self) -> tuple[Element | Species | DummySpecies]:
        """Specie->Species rename. Maintained for backwards compatibility."""
        return self.types_of_species

    def group_by_types(self) -> Iterator[Site | PeriodicSite]:
        """Iterate over species grouped by type."""
        for sp_typ in self.types_of_species:
            for site in self:
                if site.specie == sp_typ:
                    yield site

    def indices_from_symbol(self, symbol: str) -> tuple[int, ...]:
        """Returns a tuple with the sequential indices of the sites
        that contain an element with the given chemical symbol.
        """
        return tuple((idx for idx, specie in enumerate(self.species) if specie.symbol == symbol))

    @property
    def symbol_set(self) -> tuple[str, ...]:
        """Tuple with the set of chemical symbols.
        Note that len(symbol_set) == len(types_of_specie).
        """
        return tuple(sorted(specie.symbol for specie in self.types_of_species))

    @property
    def atomic_numbers(self) -> tuple[int, ...]:
        """List of atomic numbers."""
        try:
            return tuple(site.specie.Z for site in self)
        except AttributeError:
            raise AttributeError("atomic_numbers available only for ordered Structures")

    @property
    def site_properties(self) -> dict[str, Sequence]:
        """Returns the site properties as a dict of sequences. E.g. {"magmom": (5, -5), "charge": (-4, 4)}."""
        props: dict[str, Sequence] = {}
        prop_keys: set[str] = set()
        for site in self:
            prop_keys.update(site.properties)

        for key in prop_keys:
            props[key] = [site.properties.get(key) for site in self]
        return props

    @property
    def labels(self) -> list[str]:
        """Return site labels as a list."""
        return [site.label for site in self]

    def __contains__(self, site: object) -> bool:
        return site in self.sites

    def __iter__(self) -> Iterator[Site]:
        return self.sites.__iter__()

    # TODO return type needs fixing (can be list[Site] but raises lots of mypy errors)
    def __getitem__(self, ind: int | slice) -> Site:
        return self.sites[ind]  # type: ignore[return-value]

    def __len__(self) -> int:
        return len(self.sites)

    def __hash__(self) -> int:
        # for now, just use the composition hash code.
        return hash(self.composition)

    @property
    def num_sites(self) -> int:
        """Number of sites."""
        return len(self)

    @property
    def cart_coords(self) -> np.ndarray:
        """Returns an np.array of the Cartesian coordinates of sites in the structure."""
        return np.array([site.coords for site in self])

    @property
    def formula(self) -> str:
        """Returns the formula as a string."""
        return self.composition.formula

    @property
    def elements(self) -> list[Element | Species | DummySpecies]:
        """Returns the elements in the structure as a list of Element objects."""
        return self.composition.elements

    @property
    def composition(self) -> Composition:
        """Returns the structure's corresponding Composition object."""
        elem_map: dict[Species, float] = collections.defaultdict(float)
        for site in self:
            for species, occu in site.species.items():
                elem_map[species] += occu
        return Composition(elem_map)

    @property
    def charge(self) -> float:
        """Returns the net charge of the structure based on oxidation states. If
        Elements are found, a charge of 0 is assumed.
        """
        charge = 0
        for site in self:
            for specie, amt in site.species.items():
                charge += (getattr(specie, "oxi_state", 0) or 0) * amt

        return charge

    @property
    def is_ordered(self) -> bool:
        """Checks if structure is ordered, meaning no partial occupancies in any
        of the sites.
        """
        return all(site.is_ordered for site in self)

    def get_angle(self, i: int, j: int, k: int) -> float:
        """Returns angle specified by three sites.

        Args:
            i: 1st site index
            j: 2nd site index
            k: 3rd site index

        Returns:
            Angle in degrees.
        """
        vec_1 = self[i].coords - self[j].coords
        vec_2 = self[k].coords - self[j].coords
        return get_angle(vec_1, vec_2, units="degrees")

    def get_dihedral(self, i: int, j: int, k: int, l: int) -> float:  # noqa: E741
        """Returns dihedral angle specified by four sites.

        Args:
            i: 1st site index
            j: 2nd site index
            k: 3rd site index
            l: 4th site index

        Returns:
            Dihedral angle in degrees.
        """
        v1 = self[k].coords - self[l].coords
        v2 = self[j].coords - self[k].coords
        v3 = self[i].coords - self[j].coords
        v23 = np.cross(v2, v3)
        v12 = np.cross(v1, v2)
        return math.degrees(math.atan2(np.linalg.norm(v2) * np.dot(v1, v23), np.dot(v12, v23)))

    def is_valid(self, tol: float = DISTANCE_TOLERANCE) -> bool:
        """True if SiteCollection does not contain atoms that are too close
        together. Note that the distance definition is based on type of
        SiteCollection. Cartesian distances are used for non-periodic
        Molecules, while PBC is taken into account for periodic structures.

        Args:
            tol (float): Distance tolerance. Default is 0.5 Angstrom, which is fairly large.

        Returns:
            (bool) True if SiteCollection does not contain atoms that are too close together.
        """
        if len(self) == 1:
            return True
        all_dists = self.distance_matrix[np.triu_indices(len(self), 1)]
        return np.min(all_dists) > tol

    @abstractmethod
    def to(self, filename: str = "", fmt: str = "") -> str | None:
        """Generates string representations (cif, json, poscar, ....) of SiteCollections (e.g.,
        molecules / structures). Should return str or None if written to a file.
        """
        raise NotImplementedError

    @classmethod
    @abstractmethod
    def from_str(cls, input_string: str, fmt: Any):
        """Reads in SiteCollection from a string."""
        raise NotImplementedError

    @classmethod
    @abstractmethod
    def from_file(cls, filename: str):
        """Reads in SiteCollection from a filename."""
        raise NotImplementedError

    def add_site_property(self, property_name: str, values: list):
        """Adds a property to a site. Note: This is the preferred method
        for adding magnetic moments, selective dynamics, and related
        site-specific properties to a structure/molecule object.

        Examples:
            structure.add_site_property("magmom", [1.0, 0.0])
            structure.add_site_property("selective_dynamics", [[True, True, True], [False, False, False]])

        Args:
            property_name (str): The name of the property to add.
            values (list): A sequence of values. Must be same length as
                number of sites.
        """
        if len(values) != len(self):
            raise ValueError(f"Values has length {len(values)} but there are {len(self)} sites! Must be same length.")
        for site, val in zip(self.sites, values):
            site.properties[property_name] = val

    def remove_site_property(self, property_name: str):
        """Removes a property to a site.

        Args:
            property_name (str): The name of the property to remove.
        """
        for site in self:
            del site.properties[property_name]

    def replace_species(
        self, species_mapping: dict[SpeciesLike, SpeciesLike | dict[SpeciesLike, float]], in_place: bool = True
    ) -> SiteCollection:
        """Swap species.

        Args:
            species_mapping (dict): Species to swap. Species can be elements too. E.g.,
                {Element("Li"): Element("Na")} performs a Li for Na substitution. The second species can
                be a sp_and_occu dict. For example, a site with 0.5 Si that is passed the mapping
                {Element('Si): {Element('Ge'): 0.75, Element('C'): 0.25} } will have .375 Ge and .125 C.
            in_place (bool): Whether to perform the substitution in place or modify a copy.
                Defaults to True.
        """
        site_coll = self if in_place else self.copy()
        sp_mapping = {get_el_sp(k): v for k, v in species_mapping.items()}
        sp_to_replace = set(sp_mapping)
        sp_in_structure = set(self.composition)
        if not sp_in_structure >= sp_to_replace:
            warnings.warn(
                "Some species to be substituted are not present in structure. Pls check your input. Species to be "
                f"substituted = {sp_to_replace}; Species in structure = {sp_in_structure}"
            )

        for site in site_coll:
            if sp_to_replace.intersection(site.species):
                comp = Composition()
                for sp, amt in site.species.items():
                    new_sp = sp_mapping.get(sp, sp)
                    try:
                        comp += Composition(new_sp) * amt
                    except Exception:
                        comp += {new_sp: amt}
                site.species = comp

        return site_coll

    def add_oxidation_state_by_element(self, oxidation_states: dict[str, float]) -> None:
        """Add oxidation states.

        Args:
            oxidation_states (dict): Dict of oxidation states.
                E.g., {"Li":1, "Fe":2, "P":5, "O":-2}

        Raises:
            ValueError if oxidation states are not specified for all elements.
        """
        missing = {el.symbol for el in self.composition} - {*oxidation_states}
        if missing:
            raise ValueError(f"Oxidation states not specified for all elements, {missing=}")
        for site in self:
            new_sp = {}
            for el, occu in site.species.items():
                new_sp[Species(el.symbol, oxidation_states[el.symbol])] = occu
            site.species = Composition(new_sp)

    def add_oxidation_state_by_site(self, oxidation_states: list[float]) -> None:
        """Add oxidation states to a structure by site.

        Args:
            oxidation_states (list[float]): List of oxidation states.
                E.g. [1, 1, 1, 1, 2, 2, 2, 2, 5, 5, 5, 5, -2, -2, -2, -2]
        """
        if len(oxidation_states) != len(self):
            raise ValueError(
                f"Oxidation states of all sites must be specified, expected {len(self)} values, "
                f"got {len(oxidation_states)}"
            )
        for site, ox in zip(self.sites, oxidation_states):
            new_sp = {}
            for el, occu in site.species.items():
                sym = el.symbol
                new_sp[Species(sym, ox)] = occu
            site.species = Composition(new_sp)

    def remove_oxidation_states(self) -> None:
        """Removes oxidation states from a structure."""
        for site in self:
            new_sp: dict[Element, float] = collections.defaultdict(float)
            for el, occu in site.species.items():
                sym = el.symbol
                new_sp[Element(sym)] += occu
            site.species = Composition(new_sp)

    def add_oxidation_state_by_guess(self, **kwargs) -> None:
        """Decorates the structure with oxidation state, guessing
        using Composition.oxi_state_guesses().

        Args:
            **kwargs: parameters to pass into oxi_state_guesses()
        """
        oxi_guess = self.composition.oxi_state_guesses(**kwargs)
        oxi_guess = oxi_guess or [{e.symbol: 0 for e in self.composition}]
        self.add_oxidation_state_by_element(oxi_guess[0])

    def add_spin_by_element(self, spins: dict[str, float]) -> None:
        """Add spin states to structure.

        Args:
            spins (dict): Dict of spins associated with elements or species,
                e.g. {"Ni":+5} or {"Ni2+":5}
        """
        for site in self:
            new_species = {}
            for sp, occu in site.species.items():
                sym = sp.symbol
                oxi_state = getattr(sp, "oxi_state", None)
                species = Species(sym, oxidation_state=oxi_state, spin=spins.get(str(sp), spins.get(sym)))
                new_species[species] = occu
            site.species = Composition(new_species)

    def add_spin_by_site(self, spins: list[float]) -> None:
        """Add spin states to structure by site.

        Args:
            spins (list): List of spins
                E.g., [+5, -5, 0, 0]
        """
        if len(spins) != len(self):
            raise ValueError(f"Spins for all sites must be specified, expected {len(self)} spins, got {len(spins)}")

        for site, spin in zip(self.sites, spins):
            new_species = {}
            for sp, occu in site.species.items():
                sym = sp.symbol
                oxi_state = getattr(sp, "oxi_state", None)
                new_species[Species(sym, oxidation_state=oxi_state, spin=spin)] = occu
            site.species = Composition(new_species)

    def remove_spin(self) -> None:
        """Remove spin states from structure."""
        for site in self:
            new_sp: dict[Element, float] = collections.defaultdict(float)
            for sp, occu in site.species.items():
                oxi_state = getattr(sp, "oxi_state", None)
                new_sp[Species(sp.symbol, oxidation_state=oxi_state)] += occu
            site.species = Composition(new_sp)

    def extract_cluster(self, target_sites: list[Site], **kwargs) -> list[Site]:
        """Extracts a cluster of atoms based on bond lengths.

        Args:
            target_sites (list[Site]): Initial sites from which to nucleate cluster.
            **kwargs: kwargs passed through to CovalentBond.is_bonded.

        Returns:
            list[Site/PeriodicSite] Cluster of atoms.
        """
        cluster = list(target_sites)
        others = [site for site in self if site not in cluster]
        size = 0
        while len(cluster) > size:
            size = len(cluster)
            new_others = []
            for site in others:
                for site2 in cluster:
                    if CovalentBond.is_bonded(site, site2, **kwargs):
                        cluster.append(site)
                        break
                else:
                    new_others.append(site)
            others = new_others
        return cluster

    def _calculate(self, calculator: str | Calculator, verbose: bool = False) -> Calculator:
        """Performs an ASE calculation.

        Args:
            calculator (str | Calculator): An ASE Calculator or a string from the following case-insensitive
                options: "m3gnet", "gfn2-xtb", "chgnet".
            verbose (bool): whether to print stdout. Defaults to False.
                Has no effect when calculator=='chgnet'.

        Returns:
            Structure | Molecule: Structure or Molecule with new calc attribute containing
                result of ASE calculation.
        """
        from pymatgen.io.ase import AseAtomsAdaptor

        if isinstance(self, Molecule) and isinstance(calculator, str) and calculator.lower() in ("chgnet", "m3gnet"):
            raise ValueError(f"Can't use {calculator=} for a Molecule.")
        calculator = self._prep_calculator(calculator)

        # Get Atoms object
        adaptor = AseAtomsAdaptor()
        atoms = adaptor.get_atoms(self)

        # Set calculator
        atoms.calc = calculator

        # Run calculation
        stream = sys.stdout if verbose else io.StringIO()
        with contextlib.redirect_stdout(stream):
            atoms.get_potential_energy()

        return calculator

    def _relax(
        self,
        calculator: str | Calculator,
        relax_cell: bool = True,
        optimizer: str | Optimizer = "FIRE",
        steps: int = 500,
        fmax: float = 0.1,
        stress_weight: float = 0.01,
        opt_kwargs: dict | None = None,
        return_trajectory: bool = False,
        verbose: bool = False,
    ) -> Structure | Molecule | tuple[Structure | Molecule, TrajectoryObserver | Trajectory]:
        """Performs a structure relaxation using an ASE calculator.

        Args:
            calculator (str | ase.Calculator): An ASE Calculator or a string from the following options: "M3GNet",
                "gfn2-xtb".
            relax_cell (bool): whether to relax the lattice cell. Defaults to True.
            optimizer (str): name of the ASE optimizer class to use
            steps (int): max number of steps for relaxation. Defaults to 500.
            fmax (float): total force tolerance for relaxation convergence.
                Here fmax is a sum of force and stress forces. Defaults to 0.1.
            stress_weight (float): the stress weight for relaxation with M3GNet.
                Defaults to 0.01.
            opt_kwargs (dict): kwargs for the ASE optimizer class.
            return_trajectory (bool): Whether to return the trajectory of relaxation.
                Defaults to False.
            verbose (bool): whether to print stdout. Defaults to False.

        Returns:
            Structure | Molecule: Relaxed structure or molecule
        """
        from ase import optimize
        from ase.constraints import ExpCellFilter
        from ase.io import read
        from ase.optimize.optimize import Optimizer

        from pymatgen.io.ase import AseAtomsAdaptor

        opt_kwargs = opt_kwargs or {}
        is_molecule = isinstance(self, Molecule)
        # UIP=universal interatomic potential
        run_uip = isinstance(calculator, str) and calculator.lower() in ("m3gnet", "chgnet")

        calc_params = dict(stress_weight=stress_weight) if not is_molecule else {}
        calculator = self._prep_calculator(calculator, **calc_params)

        # check str is valid optimizer key
        def is_ase_optimizer(key):
            return isclass(obj := getattr(optimize, key)) and issubclass(obj, Optimizer)

        valid_keys = [key for key in dir(optimize) if is_ase_optimizer(key)]
        if isinstance(optimizer, str):
            if optimizer not in valid_keys:
                raise ValueError(f"Unknown {optimizer=}, must be one of {valid_keys}")
            opt_class = getattr(optimize, optimizer)

        # Get Atoms object
        adaptor = AseAtomsAdaptor()
        atoms = adaptor.get_atoms(self)

        # Use a TrajectoryObserver if running M3GNet or CHGNet; otherwise, write a .traj file
        if return_trajectory:
            if run_uip:
                from matgl.ext.ase import TrajectoryObserver

                traj_observer = TrajectoryObserver(atoms)
            else:
                opt_kwargs.setdefault("trajectory", "opt.traj")

        # Attach calculator
        atoms.calc = calculator

        # Run relaxation
        stream = sys.stdout if verbose else io.StringIO()
        with contextlib.redirect_stdout(stream):
            if relax_cell:
                if is_molecule:
                    raise ValueError("Can't relax cell for a Molecule.")
                ecf = ExpCellFilter(atoms)
                dyn = opt_class(ecf, **opt_kwargs)
            else:
                dyn = opt_class(atoms, **opt_kwargs)
            dyn.run(fmax=fmax, steps=steps)

        # Get pymatgen Structure or Molecule
        system: Structure | Molecule = adaptor.get_molecule(atoms) if is_molecule else adaptor.get_structure(atoms)

        # Attach important ASE results
        system.calc = atoms.calc
        system.dynamics = dyn.todict()

        if return_trajectory:
            if run_uip:
                traj_observer()  # save properties of the Atoms during the relaxation
            else:
                traj_file = opt_kwargs["trajectory"]
                traj_observer = read(traj_file, index=":")
            return system, traj_observer

        return system

    def _prep_calculator(self, calculator: Literal["m3gnet", "gfn2-xtb"] | Calculator, **params) -> Calculator:
        """Convert string name of special ASE calculators into ASE calculator objects.

        Args:
            calculator: An ASE Calculator or a string from the following options: "m3gnet",
                "gfn2-xtb".
            **params: Parameters for the calculator.

        Returns:
            Calculator: ASE calculator object.
        """
        if inspect.isclass(calculator):
            return calculator(**params)
        if not isinstance(calculator, str):
            return calculator

        if calculator.lower() == "chgnet":
            try:
                from chgnet.model import CHGNetCalculator
            except ImportError:
                raise ImportError("chgnet not installed. Try `pip install chgnet`.")
            return CHGNetCalculator()

        if calculator.lower() == "m3gnet":
            try:
                import matgl
                from matgl.ext.ase import M3GNetCalculator
            except ImportError:
                raise ImportError("matgl not installed. Try `pip install matgl`.")
            potential = matgl.load_model("M3GNet-MP-2021.2.8-PES")
            return M3GNetCalculator(potential=potential, **params)

        if calculator.lower() == "gfn2-xtb":
            try:
                from tblite.ase import TBLite
            except ImportError:
                raise ImportError(
                    "Must install tblite[ase]. Try `pip install tblite[ase]` (Linux)"
                    "or `conda install -c conda-forge tblite-python` on (Mac/Windows)."
                )

            return TBLite(method="GFN2-xTB", **params)

        raise ValueError(f"Unknown {calculator=}.")


class IStructure(SiteCollection, MSONable):
    """Basic immutable Structure object with periodicity. Essentially a sequence
    of PeriodicSites having a common lattice. IStructure is made to be
    (somewhat) immutable so that they can function as keys in a dict. To make
    modifications, use the standard Structure object instead. Structure
    extends Sequence and Hashable, which means that in many cases,
    it can be used like any Python sequence. Iterating through a
    structure is equivalent to going through the sites in sequence.
    """

    def __init__(
        self,
        lattice: ArrayLike | Lattice,
        species: Sequence[CompositionLike],
        coords: Sequence[ArrayLike],
        charge: float | None = None,
        validate_proximity: bool = False,
        to_unit_cell: bool = False,
        coords_are_cartesian: bool = False,
        site_properties: dict | None = None,
        labels: Sequence[str | None] | None = None,
        properties: dict | None = None,
    ) -> None:
        """Create a periodic structure.

        Args:
            lattice (Lattice/3x3 array): The lattice, either as a
                :class:`pymatgen.core.lattice.Lattice` or
                simply as any 2D array. Each row should correspond to a lattice
                vector. E.g., [[10,0,0], [20,10,0], [0,0,30]] specifies a
                lattice with lattice vectors [10,0,0], [20,10,0] and [0,0,30].
            species ([Species]): Sequence of species on each site. Can take in
                flexible input, including:

                i.  A sequence of element / species specified either as string
                    symbols, e.g. ["Li", "Fe2+", "P", ...] or atomic numbers,
                    e.g., (3, 56, ...) or actual Element or Species objects.

                ii. List of dict of elements/species and occupancies, e.g.,
                    [{"Fe" : 0.5, "Mn":0.5}, ...]. This allows the setup of
                    disordered structures.
            coords (Nx3 array): list of fractional/Cartesian coordinates of
                each species.
            charge (int): overall charge of the structure. Defaults to behavior
                in SiteCollection where total charge is the sum of the oxidation
                states.
            validate_proximity (bool): Whether to check if there are sites
                that are less than 0.01 Ang apart. Defaults to False.
            to_unit_cell (bool): Whether to map all sites into the unit cell,
                i.e. fractional coords between 0 and 1. Defaults to False.
            coords_are_cartesian (bool): Set to True if you are providing
                coordinates in Cartesian coordinates. Defaults to False.
            site_properties (dict): Properties associated with the sites as a
                dict of sequences, e.g. {"magmom":[5, 5, 5, 5]}. The sequences
                have to be the same length as the atomic species and
                fractional_coords. Defaults to None for no properties.
            labels (list[str]): Labels associated with the sites as a
                list of strings, e.g. ['Li1', 'Li2']. Must have the same
                length as the species and fractional coords. Defaults to
                None for no labels.
            properties (dict): Properties associated with the whole structure.
                Will be serialized when writing the structure to JSON or YAML but is
                lost when converting to other formats.
        """
        if len(species) != len(coords):
            raise StructureError("atomic species and fractional coordinates must have same length")

        self._lattice = lattice if isinstance(lattice, Lattice) else Lattice(lattice)

        sites = []
        for idx, specie in enumerate(species):
            prop = None
            if site_properties:
                prop = {key: val[idx] for key, val in site_properties.items()}

            label = labels[idx] if labels else None

            site = PeriodicSite(
                specie,
                coords[idx],
                self._lattice,
                to_unit_cell,
                coords_are_cartesian=coords_are_cartesian,
                properties=prop,  # type: ignore
                label=label,
            )
            sites.append(site)
        self._sites: tuple[PeriodicSite, ...] = tuple(sites)
        if validate_proximity and not self.is_valid():
            raise StructureError("Structure contains sites that are less than 0.01 Angstrom apart!")
        self._charge = charge
        self.properties = properties or {}

    @classmethod
    def from_sites(
        cls,
        sites: list[PeriodicSite],
        charge: float | None = None,
        validate_proximity: bool = False,
        to_unit_cell: bool = False,
        properties: dict | None = None,
    ) -> IStructure:
        """Convenience constructor to make a Structure from a list of sites.

        Args:
            sites: Sequence of PeriodicSites. Sites must have the same
                lattice.
            charge: Charge of structure.
            validate_proximity (bool): Whether to check if there are sites
                that are less than 0.01 Ang apart. Defaults to False.
            to_unit_cell (bool): Whether to translate sites into the unit
                cell.
            properties (dict): Properties associated with the whole structure.
                Will be serialized when writing the structure to JSON or YAML but is
                lost when converting to other formats.

        Returns:
            (Structure) Note that missing properties are set as None.
        """
        if len(sites) < 1:
            raise ValueError(f"You need at least one site to construct a {cls}")
        prop_keys: list[str] = []
        props = {}
        labels = [site.label for site in sites]
        lattice = sites[0].lattice
        for idx, site in enumerate(sites):
            if site.lattice != lattice:
                raise ValueError("Sites must belong to the same lattice")
            for key, val in site.properties.items():
                if key not in prop_keys:
                    prop_keys.append(key)
                    props[key] = [None] * len(sites)
                props[key][idx] = val
        for key, val in props.items():
            if any(vv is None for vv in val):
                warnings.warn(f"Not all sites have property {key}. Missing values are set to None.")
        return cls(
            lattice,
            [site.species for site in sites],
            [site.frac_coords for site in sites],
            charge=charge,
            site_properties=props,
            validate_proximity=validate_proximity,
            to_unit_cell=to_unit_cell,
            labels=labels,
            properties=properties,
        )

    @classmethod
    def from_spacegroup(
        cls,
        sg: str | int,
        lattice: list | np.ndarray | Lattice,
        species: Sequence[str | Element | Species | DummySpecies | Composition],
        coords: Sequence[Sequence[float]],
        site_properties: dict[str, Sequence] | None = None,
        coords_are_cartesian: bool = False,
        tol: float = 1e-5,
        labels: Sequence[str | None] | None = None,
    ) -> IStructure | Structure:
        """Generate a structure using a spacegroup. Note that only symmetrically
        distinct species and coords should be provided. All equivalent sites
        are generated from the spacegroup operations.

        Args:
            sg (str/int): The spacegroup. If a string, it will be interpreted
                as one of the notations supported by
                pymatgen.symmetry.groups.Spacegroup. E.g., "R-3c" or "Fm-3m".
                If an int, it will be interpreted as an international number.
            lattice (Lattice/3x3 array): The lattice, either as a
                :class:`pymatgen.core.lattice.Lattice` or
                simply as any 2D array. Each row should correspond to a lattice
                vector. E.g., [[10,0,0], [20,10,0], [0,0,30]] specifies a
                lattice with lattice vectors [10,0,0], [20,10,0] and [0,0,30].
                Note that no attempt is made to check that the lattice is
                compatible with the spacegroup specified. This may be
                introduced in a future version.
            species ([Species]): Sequence of species on each site. Can take in
                flexible input, including:

                i.  A sequence of element / species specified either as string
                    symbols, e.g. ["Li", "Fe2+", "P", ...] or atomic numbers,
                    e.g., (3, 56, ...) or actual Element or Species objects.

                ii. List of dict of elements/species and occupancies, e.g.,
                    [{"Fe" : 0.5, "Mn":0.5}, ...]. This allows the setup of
                    disordered structures.
            coords (Nx3 array): list of fractional/cartesian coordinates of
                each species.
            coords_are_cartesian (bool): Set to True if you are providing
                coordinates in Cartesian coordinates. Defaults to False.
            site_properties (dict): Properties associated with the sites as a
                dict of sequences, e.g., {"magmom":[5,5,5,5]}. The sequences
                have to be the same length as the atomic species and
                fractional_coords. Defaults to None for no properties.
            tol (float): A fractional tolerance to deal with numerical
               precision issues in determining if orbits are the same.
            labels (list[str]): Labels associated with the sites as a
                list of strings, e.g. ['Li1', 'Li2']. Must have the same
                length as the species and fractional coords. Defaults to
                None for no labels.
        """
        from pymatgen.symmetry.groups import SpaceGroup

        try:
            num = int(sg)
            spg = SpaceGroup.from_int_number(num)
        except ValueError:
            spg = SpaceGroup(sg)  # type: ignore

        latt = lattice if isinstance(lattice, Lattice) else Lattice(lattice)

        if not spg.is_compatible(latt):
            raise ValueError(
                f"Supplied lattice with parameters {latt.parameters} is incompatible with supplied spacegroup "
                f"{spg.symbol}!"
            )

        if len(species) != len(coords):
            raise ValueError(f"Supplied species and coords lengths ({len(species)} vs {len(coords)}) are different!")

        frac_coords = (
            np.array(coords, dtype=np.float_) if not coords_are_cartesian else latt.get_fractional_coords(coords)
        )

        props = {} if site_properties is None else site_properties

        all_sp: list[str | Element | Species | DummySpecies | Composition] = []
        all_coords: list[list[float]] = []
        all_site_properties: dict[str, list] = collections.defaultdict(list)
        all_labels: list[str | None] = []
        for idx, (sp, c) in enumerate(zip(species, frac_coords)):
            cc = spg.get_orbit(c, tol=tol)
            all_sp.extend([sp] * len(cc))
            all_coords.extend(cc)  # type: ignore
            label = labels[idx] if labels else None
            all_labels.extend([label] * len(cc))
            for k, v in props.items():
                all_site_properties[k].extend([v[idx]] * len(cc))

        return cls(latt, all_sp, all_coords, site_properties=all_site_properties)

    @classmethod
    def from_magnetic_spacegroup(
        cls,
        msg: str | MagneticSpaceGroup,
        lattice: list | np.ndarray | Lattice,
        species: Sequence[str | Element | Species | DummySpecies | Composition],
        coords: Sequence[Sequence[float]],
        site_properties: dict[str, Sequence],
        coords_are_cartesian: bool = False,
        tol: float = 1e-5,
        labels: Sequence[str | None] | None = None,
    ) -> IStructure | Structure:
        """Generate a structure using a magnetic spacegroup. Note that only
        symmetrically distinct species, coords and magmoms should be provided.]
        All equivalent sites are generated from the spacegroup operations.

        Args:
            msg (str/list/:class:`pymatgen.symmetry.maggroups.MagneticSpaceGroup`):
                The magnetic spacegroup.
                If a string, it will be interpreted as one of the notations
                supported by MagneticSymmetryGroup, e.g., "R-3'c" or "Fm'-3'm".
                If a list of two ints, it will be interpreted as the number of
                the spacegroup in its Belov, Neronova and Smirnova (BNS) setting.
            lattice (Lattice/3x3 array): The lattice, either as a
                :class:`pymatgen.core.lattice.Lattice` or
                simply as any 2D array. Each row should correspond to a lattice
                vector. E.g., [[10,0,0], [20,10,0], [0,0,30]] specifies a
                lattice with lattice vectors [10,0,0], [20,10,0] and [0,0,30].
                Note that no attempt is made to check that the lattice is
                compatible with the spacegroup specified. This may be
                introduced in a future version.
            species ([Species]): Sequence of species on each site. Can take in
                flexible input, including:
                i.  A sequence of element / species specified either as string
                symbols, e.g. ["Li", "Fe2+", "P", ...] or atomic numbers,
                e.g., (3, 56, ...) or actual Element or Species objects.

                ii. List of dict of elements/species and occupancies, e.g.,
                    [{"Fe" : 0.5, "Mn":0.5}, ...]. This allows the setup of
                    disordered structures.
            coords (Nx3 array): list of fractional/cartesian coordinates of
                each species.
            site_properties (dict): Properties associated with the sites as a
                dict of sequences, e.g., {"magmom":[5,5,5,5]}. The sequences
                have to be the same length as the atomic species and
                fractional_coords. Unlike Structure.from_spacegroup(),
                this argument is mandatory, since magnetic moment information
                has to be included. Note that the *direction* of the supplied
                magnetic moment relative to the crystal is important, even if
                the resulting structure is used for collinear calculations.
            coords_are_cartesian (bool): Set to True if you are providing
                coordinates in Cartesian coordinates. Defaults to False.
            tol (float): A fractional tolerance to deal with numerical
                precision issues in determining if orbits are the same.
            labels (list[str]): Labels associated with the sites as a
                list of strings, e.g. ['Li1', 'Li2']. Must have the same
                length as the species and fractional coords. Defaults to
                None for no labels.

        Returns:
            Structure | IStructure
        """
        if "magmom" not in site_properties:
            raise ValueError("Magnetic moments have to be defined.")

        magmoms = [Magmom(m) for m in site_properties["magmom"]]

        if not isinstance(msg, MagneticSpaceGroup):
            msg = MagneticSpaceGroup(msg)

        latt = lattice if isinstance(lattice, Lattice) else Lattice(lattice)

        if not msg.is_compatible(latt):
            raise ValueError(
                f"Supplied lattice with parameters {latt.parameters} is incompatible with supplied spacegroup "
                f"{msg.sg_symbol}!"
            )

        if len(species) != len(coords):
            raise ValueError(f"Supplied species and coords lengths ({len(species)} vs {len(coords)}) are different!")

        if len(species) != len(magmoms):
            raise ValueError(f"Supplied species and magmom lengths ({len(species)} vs {len(magmoms)}) are different!")

        frac_coords = coords if not coords_are_cartesian else latt.get_fractional_coords(coords)

        all_sp: list[str | Element | Species | DummySpecies | Composition] = []
        all_coords: list[list[float]] = []
        all_magmoms: list[float] = []
        all_site_properties: dict[str, list] = collections.defaultdict(list)
        all_labels: list[str | None] = []
        for idx, (sp, c, m) in enumerate(zip(species, frac_coords, magmoms)):  # type: ignore
            cc, mm = msg.get_orbit(c, m, tol=tol)
            all_sp.extend([sp] * len(cc))
            all_coords.extend(cc)
            all_magmoms.extend(mm)
            label = labels[idx] if labels else None
            all_labels.extend([label] * len(cc))
            for k, v in site_properties.items():
                if k != "magmom":
                    all_site_properties[k].extend([v[idx]] * len(cc))

        all_site_properties["magmom"] = all_magmoms

        return cls(latt, all_sp, all_coords, site_properties=all_site_properties, labels=all_labels)

    def unset_charge(self):
        """Reset the charge to None, i.e., computed dynamically based on oxidation states."""
        self._charge = None

    @property
    def charge(self) -> float:
        """Overall charge of the structure."""
        formal_charge = super().charge
        if self._charge is None:
            return super().charge
        if formal_charge != self._charge:
            warnings.warn(
                f"Structure charge ({self._charge}) is set to be not equal to the sum of oxidation states"
                f" ({formal_charge}). Use `unset_charge` if this is not desired."
            )
        return self._charge

    @property
    def distance_matrix(self) -> np.ndarray:
        """Returns the distance matrix between all sites in the structure. For
        periodic structures, this should return the nearest image distance.
        """
        return self.lattice.get_all_distances(self.frac_coords, self.frac_coords)

    @property
    def lattice(self) -> Lattice:
        """Lattice of the structure."""
        return self._lattice

    @property
    def density(self) -> float:
        """Returns the density in units of g/cm^3."""
        m = Mass(self.composition.weight, "amu")
        return m.to("g") / (self.volume * Length(1, "ang").to("cm") ** 3)

    @property
    def pbc(self) -> tuple[bool, bool, bool]:
        """Returns the periodicity of the structure."""
        return self._lattice.pbc

    @property
    def is_3d_periodic(self) -> bool:
        """True if the Lattice is periodic in all directions."""
        return self._lattice.is_3d_periodic

    def get_space_group_info(self, symprec=1e-2, angle_tolerance=5.0) -> tuple[str, int]:
        """Convenience method to quickly get the spacegroup of a structure.

        Args:
            symprec (float): Same definition as in SpacegroupAnalyzer.
                Defaults to 1e-2.
            angle_tolerance (float): Same definition as in SpacegroupAnalyzer.
                Defaults to 5 degrees.

        Returns:
            spacegroup_symbol, international_number
        """
        # Import within method needed to avoid cyclic dependency.
        from pymatgen.symmetry.analyzer import SpacegroupAnalyzer

        spga = SpacegroupAnalyzer(self, symprec=symprec, angle_tolerance=angle_tolerance)
        return spga.get_space_group_symbol(), spga.get_space_group_number()

    def matches(self, other: IStructure | Structure, anonymous: bool = False, **kwargs) -> bool:
        """Check whether this structure is similar to another structure.
        Basically a convenience method to call structure matching.

        Args:
            other (IStructure/Structure): Another structure.
            anonymous (bool): Whether to use anonymous structure matching which allows distinct
                species in one structure to map to another.
            **kwargs: Same **kwargs as in
                :class:`pymatgen.analysis.structure_matcher.StructureMatcher`.

        Returns:
            bool: True if the structures are similar under some affine transformation.
        """
        from pymatgen.analysis.structure_matcher import StructureMatcher

        matcher = StructureMatcher(**kwargs)
        if anonymous:
            return matcher.fit_anonymous(self, other)
        return matcher.fit(self, other)

    def __eq__(self, other: object) -> bool:
        # check for valid operand following class Student example from official functools docs
        # https://docs.python.org/3/library/functools.html#functools.total_ordering
        if not isinstance(other, IStructure):
            return NotImplemented

        if other is self:
            return True
        if len(self) != len(other):
            return False
        if self.lattice != other.lattice:
            return False
        return all(site in other for site in self)

    def __hash__(self) -> int:
        # For now, just use the composition hash code.
        return hash(self.composition)

    def __mul__(self, scaling_matrix: int | Sequence[int] | Sequence[Sequence[int]]) -> Structure:
        """Makes a supercell. Allowing to have sites outside the unit cell.

        Args:
            scaling_matrix: A scaling matrix for transforming the lattice
                vectors. Has to be all integers. Several options are possible:

                a. A full 3x3 scaling matrix defining the linear combination
                   of the old lattice vectors. E.g., [[2,1,0],[0,3,0],[0,0,
                   1]] generates a new structure with lattice vectors a' =
                   2a + b, b' = 3b, c' = c where a, b, and c are the lattice
                   vectors of the original structure.
                b. A sequence of three scaling factors. E.g., [2, 1, 1]
                   specifies that the supercell should have dimensions 2a x b x
                   c.
                c. A number, which simply scales all lattice vectors by the
                   same factor.

        Returns:
            Supercell structure. Note that a Structure is always returned,
            even if the input structure is a subclass of Structure. This is
            to avoid different arguments signatures from causing problems. If
            you prefer a subclass to return its own type, you need to override
            this method in the subclass.
        """
        scale_matrix = np.array(scaling_matrix, int)
        if scale_matrix.shape != (3, 3):
            scale_matrix = scale_matrix * np.eye(3)
        new_lattice = Lattice(np.dot(scale_matrix, self.lattice.matrix))

        f_lat = lattice_points_in_supercell(scale_matrix)
        c_lat = new_lattice.get_cartesian_coords(f_lat)

        new_sites = []
        for site in self:
            for v in c_lat:
                s = PeriodicSite(
                    site.species,
                    site.coords + v,
                    new_lattice,
                    properties=site.properties,
                    coords_are_cartesian=True,
                    to_unit_cell=False,
                    skip_checks=True,
                    label=site.label,
                )
                new_sites.append(s)

        new_charge = self._charge * np.linalg.det(scale_matrix) if self._charge else None
        return Structure.from_sites(new_sites, charge=new_charge, to_unit_cell=True)

    def __rmul__(self, scaling_matrix):
        """Similar to __mul__ to preserve commutativeness."""
        return self.__mul__(scaling_matrix)

    @property
    def frac_coords(self):
        """Fractional coordinates as a Nx3 numpy array."""
        return np.array([site.frac_coords for site in self])

    @property
    def volume(self) -> float:
        """Returns the volume of the structure in Angstrom^3."""
        return self._lattice.volume

    def get_distance(self, i: int, j: int, jimage=None) -> float:
        """Get distance between site i and j assuming periodic boundary
        conditions. If the index jimage of two sites atom j is not specified it
        selects the jimage nearest to the i atom and returns the distance and
        jimage indices in terms of lattice vector translations if the index
        jimage of atom j is specified it returns the distance between the i
        atom and the specified jimage atom.

        Args:
            i (int): 1st site index
            j (int): 2nd site index
            jimage: Number of lattice translations in each lattice direction.
                Default is None for nearest image.

        Returns:
            distance
        """
        site: PeriodicSite = self[i]
        return site.distance(self[j], jimage)

    def get_sites_in_sphere(
        self,
        pt: ArrayLike,
        r: float,
        include_index: bool = False,
        include_image: bool = False,
    ) -> list[PeriodicNeighbor]:
        """Find all sites within a sphere from the point, including a site (if any)
        sitting on the point itself. This includes sites in other periodic
        images.

        Algorithm:

        1. place sphere of radius r in crystal and determine minimum supercell
           (parallelepiped) which would contain a sphere of radius r. for this
           we need the projection of a_1 on a unit vector perpendicular
           to a_2 & a_3 (i.e. the unit vector in the direction b_1) to
           determine how many a_1"s it will take to contain the sphere.

           Nxmax = r * length_of_b_1 / (2 Pi)

        2. keep points falling within r.

        Args:
            pt (3x1 array): Cartesian coordinates of center of sphere.
            r (float): Radius of sphere.
            include_index (bool): Whether the non-supercell site index
                is included in the returned data
            include_image (bool): Whether to include the supercell image
                is included in the returned data

        Returns:
            PeriodicNeighbor
        """
        site_fcoords = np.mod(self.frac_coords, 1)
        neighbors: list[PeriodicNeighbor] = []
        for frac_coord, dist, i, img in self._lattice.get_points_in_sphere(site_fcoords, pt, r):
            nn_site = PeriodicNeighbor(
                self[i].species,
                frac_coord,
                self._lattice,
                properties=self[i].properties,
                nn_distance=dist,
                image=img,  # type: ignore
                index=i,
                label=self[i].label,
            )
            neighbors.append(nn_site)
        return neighbors

    def get_neighbors(
        self,
        site: PeriodicSite,
        r: float,
        include_index: bool = False,
        include_image: bool = False,
    ) -> list[PeriodicNeighbor]:
        """Get all neighbors to a site within a sphere of radius r. Excludes the
        site itself.

        Args:
            site (Site): Which is the center of the sphere.
            r (float): Radius of sphere.
            include_index (bool): Deprecated. Now, the non-supercell site index
                is always included in the returned data.
            include_image (bool): Deprecated. Now the supercell image
                is always included in the returned data.

        Returns:
            PeriodicNeighbor
        """
        return self.get_all_neighbors(r, include_index=include_index, include_image=include_image, sites=[site])[0]

    @deprecated(get_neighbors, "This is retained purely for checking purposes.")
    def get_neighbors_old(self, site, r, include_index=False, include_image=False):
        """Get all neighbors to a site within a sphere of radius r. Excludes the
        site itself.

        Args:
            site (Site): Which is the center of the sphere.
            r (float): Radius of sphere.
            include_index (bool): Whether the non-supercell site index
                is included in the returned data
            include_image (bool): Whether to include the supercell image
                is included in the returned data

        Returns:
            PeriodicNeighbor
        """
        nn = self.get_sites_in_sphere(site.coords, r, include_index=include_index, include_image=include_image)
        return [d for d in nn if site != d[0]]

    def _get_neighbor_list_py(
        self,
        r: float,
        sites: list[PeriodicSite] | None = None,
        numerical_tol: float = 1e-8,
        exclude_self: bool = True,
    ) -> tuple[np.ndarray, ...]:
        """A python version of getting neighbor_list. The returned values are a tuple of
        numpy arrays (center_indices, points_indices, offset_vectors, distances).
        Atom `center_indices[i]` has neighbor atom `points_indices[i]` that is
        translated by `offset_vectors[i]` lattice vectors, and the distance is
        `distances[i]`.

        Args:
            r (float): Radius of sphere
            sites (list of Sites or None): sites for getting all neighbors,
                default is None, which means neighbors will be obtained for all
                sites. This is useful in the situation where you are interested
                only in one subspecies type, and makes it a lot faster.
            numerical_tol (float): This is a numerical tolerance for distances.
                Sites which are < numerical_tol are determined to be coincident
                with the site. Sites which are r + numerical_tol away is deemed
                to be within r from the site. The default of 1e-8 should be
                ok in most instances.
            exclude_self (bool): whether to exclude atom neighboring with itself within
                numerical tolerance distance, default to True

        Returns: (center_indices, points_indices, offset_vectors, distances)
        """
        neighbors = self.get_all_neighbors_py(
            r=r, include_index=True, include_image=True, sites=sites, numerical_tol=1e-8
        )
        center_indices = []
        points_indices = []
        offsets = []
        distances = []
        for idx, nns in enumerate(neighbors):
            if len(nns) > 0:
                for nn in nns:
                    if exclude_self and idx == nn.index and nn.nn_distance <= numerical_tol:
                        continue
                    center_indices.append(idx)
                    points_indices.append(nn.index)
                    offsets.append(nn.image)
                    distances.append(nn.nn_distance)
        return tuple(map(np.array, (center_indices, points_indices, offsets, distances)))

    def get_neighbor_list(
        self,
        r: float,
        sites: Sequence[PeriodicSite] | None = None,
        numerical_tol: float = 1e-8,
        exclude_self: bool = True,
    ) -> tuple[np.ndarray, ...]:
        """Get neighbor lists using numpy array representations without constructing
        Neighbor objects. If the cython extension is installed, this method will
        be orders of magnitude faster than `get_all_neighbors_old` and 2-3x faster
        than `get_all_neighbors`.
        The returned values are a tuple of numpy arrays
        (center_indices, points_indices, offset_vectors, distances).
        Atom `center_indices[i]` has neighbor atom `points_indices[i]` that is
        translated by `offset_vectors[i]` lattice vectors, and the distance is
        `distances[i]`.

        Args:
            r (float): Radius of sphere
            sites (list of Sites or None): sites for getting all neighbors,
                default is None, which means neighbors will be obtained for all
                sites. This is useful in the situation where you are interested
                only in one subspecies type, and makes it a lot faster.
            numerical_tol (float): This is a numerical tolerance for distances.
                Sites which are < numerical_tol are determined to be coincident
                with the site. Sites which are r + numerical_tol away is deemed
                to be within r from the site. The default of 1e-8 should be
                ok in most instances.
            exclude_self (bool): whether to exclude atom neighboring with itself within
                numerical tolerance distance, default to True

        Returns: (center_indices, points_indices, offset_vectors, distances)
        """
        try:
            from pymatgen.optimization.neighbors import find_points_in_spheres
        except ImportError:
            return self._get_neighbor_list_py(r, sites, exclude_self=exclude_self)  # type: ignore
        else:
            if sites is None:
                sites = self.sites
            site_coords = np.ascontiguousarray([site.coords for site in sites], dtype=float)
            cart_coords = np.ascontiguousarray(self.cart_coords, dtype=float)
            lattice_matrix = np.ascontiguousarray(self.lattice.matrix, dtype=float)
            pbc = np.ascontiguousarray(self.pbc, dtype=int)
            center_indices, points_indices, images, distances = find_points_in_spheres(
                cart_coords,
                site_coords,
                r=float(r),
                pbc=pbc,
                lattice=lattice_matrix,
                tol=numerical_tol,
            )
            cond = np.array([True] * len(center_indices))
            if exclude_self:
                self_pair = (center_indices == points_indices) & (distances <= numerical_tol)
                cond = ~self_pair
            return (center_indices[cond], points_indices[cond], images[cond], distances[cond])

    def get_symmetric_neighbor_list(
        self,
        r: float,
        sg: str,
        unique: bool = False,
        numerical_tol: float = 1e-8,
        exclude_self: bool = True,
    ) -> tuple[np.ndarray, ...]:
        """Similar to 'get_neighbor_list' with sites=None, but the neighbors are
        grouped by symmetry. The returned values are a tuple of numpy arrays
        (center_indices, points_indices, offset_vectors, distances,
         symmetry_indices). Atom `center_indices[i]` has neighbor atom
        `points_indices[i]` that is translated by `offset_vectors[i]` lattice
        vectors, and the distance is `distances[i]`. Symmetry_idx groups the bonds
        that are related by a symmetry of the provided space group and symmetry_op
        is the operation that relates the first bond of the same symmetry_idx to
        the respective atom. The first bond maps onto itself via the Identity. The
        output is sorted w.r.t. to symmetry_indices. If unique is True only one of the
        two bonds connecting two points is given. Out of the two, the bond that does not
        reverse the sites is chosen.

        Args:
            r (float): Radius of sphere
            sg (str/int): The spacegroup the symmetry operations of which will be
                used to classify the neighbors. If a string, it will be interpreted
                as one of the notations supported by
                pymatgen.symmetry.groups.Spacegroup. E.g., "R-3c" or "Fm-3m".
                If an int, it will be interpreted as an international number.
                If None, 'get_space_group_info' will be used to determine the
                space group, default to None.
            unique (bool): Whether a bond is given for both, or only a single
                direction is given. The default is False.
            numerical_tol (float): This is a numerical tolerance for distances.
                Sites which are < numerical_tol are determined to be coincident
                with the site. Sites which are r + numerical_tol away is deemed
                to be within r from the site. The default of 1e-8 should be
                ok in most instances.
            exclude_self (bool): whether to exclude atom neighboring with itself within
                numerical tolerance distance, default to True

        Returns: (center_indices, points_indices, offset_vectors, distances,
                  symmetry_indices, symmetry_ops)
        """
        from pymatgen.symmetry.groups import SpaceGroup

        if sg is None:
            ops = SpaceGroup(self.get_space_group_info()[0]).symmetry_ops
        else:
            try:  # first assume sg is int
                sgp = SpaceGroup.from_int_number(int(sg))
            except ValueError:
                sgp = SpaceGroup(sg)
            ops = sgp.symmetry_ops

        latt = self.lattice

        if not sgp.is_compatible(latt):
            raise ValueError(
                f"Supplied lattice with parameters {latt.parameters} is incompatible with "
                f"supplied spacegroup {sgp.symbol}!"
            )

        # get a list of neighbors up to distance r
        bonds = self.get_neighbor_list(r)

        if unique:
            redundant = []
            # compare all neighbors pairwise to find the pairs that connect the same
            # two sites, but with an inverted vector (R=-R) that connects the two and add
            # one of each pair to the redundant list.
            for it, (i, j, R, d) in enumerate(zip(*bonds)):
                if it in redundant:
                    pass
                else:
                    for it2, (i2, j2, R2, d2) in enumerate(zip(*bonds)):
                        bool1 = i == j2
                        bool2 = j == i2
                        bool3 = (-R2 == R).all()
                        bool4 = np.isclose(d, d2, atol=numerical_tol)
                        if bool1 and bool2 and bool3 and bool4:
                            redundant.append(it2)

            # delete the redundant neighbors
            m = ~np.in1d(np.arange(len(bonds[0])), redundant)
            idcs_dist = np.argsort(bonds[3][m])
            bonds = (bonds[0][m][idcs_dist], bonds[1][m][idcs_dist], bonds[2][m][idcs_dist], bonds[3][m][idcs_dist])

        # expand the output tuple by symmetry_indices and symmetry_ops.
        nbonds = len(bonds[0])
        symmetry_indices = np.empty(nbonds)
        symmetry_indices[:] = np.NaN
        symmetry_ops = np.empty(len(symmetry_indices), dtype=object)
        symmetry_identity = SymmOp.from_rotation_and_translation(np.eye(3), np.zeros(3))
        symmetry_index = 0

        # Again, compare all neighbors pairwise. For each pair of neighbors, all the symmetry operations of the provided
        # space group are iterated over. If an operation is found that connects the two bonds, it is assigned the same
        # symmetry index it is compared to, and the symmetry operation that connects the two is saved. To compare two
        # neighbors 'SymmOp.are_symmetrically_related_vectors' is used. It is also checked whether applying the
        # connecting symmetry operation generates the neighbor-pair itself, or the equivalent version with the
        # sites exchanged and R reversed. The output is always reordered such that the former case is true.
        for it in range(nbonds):
            if np.isnan(symmetry_indices[it]):
                symmetry_indices[it] = symmetry_index
                symmetry_ops[it] = symmetry_identity
                for it2 in np.arange(nbonds)[np.isnan(symmetry_indices)]:
                    equal_distance = np.isclose(bonds[3][it], bonds[3][it2], atol=numerical_tol)
                    if equal_distance:
                        from_a = self[bonds[0][it]].frac_coords
                        to_a = self[bonds[1][it]].frac_coords
                        r_a = bonds[2][it]
                        from_b = self[bonds[0][it2]].frac_coords
                        to_b = self[bonds[1][it2]].frac_coords
                        r_b = bonds[2][it2]
                        for op in ops:
                            are_related, is_reversed = op.are_symmetrically_related_vectors(
                                from_a, to_a, r_a, from_b, to_b, r_b
                            )
                            if are_related and not is_reversed:
                                symmetry_indices[it2] = symmetry_index
                                symmetry_ops[it2] = op
                            elif are_related and is_reversed:
                                symmetry_indices[it2] = symmetry_index
                                symmetry_ops[it2] = op
                                bonds[0][it2], bonds[1][it2] = bonds[1][it2], bonds[0][it2]
                                bonds[2][it2] = -bonds[2][it2]

                symmetry_index += 1

        # the bonds are ordered by their symmetry index
        idcs_symid = np.argsort(symmetry_indices)
        bonds = (bonds[0][idcs_symid], bonds[1][idcs_symid], bonds[2][idcs_symid], bonds[3][idcs_symid])
        symmetry_indices = symmetry_indices[idcs_symid]
        symmetry_ops = symmetry_ops[idcs_symid]

        # the groups of neighbors with the same symmetry index are ordered such that neighbors
        # that are the first occurrence of a new symmetry index in the ordered output are the ones
        # that are assigned the Identity as a symmetry operation.
        idcs_symop = np.arange(nbonds)
        identity_idcs = np.where(symmetry_ops == symmetry_identity)[0]
        for symmetry_idx in np.unique(symmetry_indices):
            first_idx = np.argmax(symmetry_indices == symmetry_idx)
            for second_idx in identity_idcs:
                if symmetry_indices[second_idx] == symmetry_idx:
                    idcs_symop[first_idx], idcs_symop[second_idx] = idcs_symop[second_idx], idcs_symop[first_idx]

        return (
            bonds[0][idcs_symop],
            bonds[1][idcs_symop],
            bonds[2][idcs_symop],
            bonds[3][idcs_symop],
            symmetry_indices[idcs_symop],
            symmetry_ops[idcs_symop],
        )

    def get_all_neighbors(
        self,
        r: float,
        include_index: bool = False,
        include_image: bool = False,
        sites: Sequence[PeriodicSite] | None = None,
        numerical_tol: float = 1e-8,
    ) -> list[list[PeriodicNeighbor]]:
        """Get neighbors for each atom in the unit cell, out to a distance r
        Returns a list of list of neighbors for each site in structure.
        Use this method if you are planning on looping over all sites in the
        crystal. If you only want neighbors for a particular site, use the
        method get_neighbors as it may not have to build such a large supercell
        However if you are looping over all sites in the crystal, this method
        is more efficient since it only performs one pass over a large enough
        supercell to contain all possible atoms out to a distance r.
        The return type is a [(site, dist) ...] since most of the time,
        subsequent processing requires the distance.

        A note about periodic images: Before computing the neighbors, this
        operation translates all atoms to within the unit cell (having
        fractional coordinates within [0,1)). This means that the "image" of a
        site does not correspond to how much it has been translates from its
        current position, but which image of the unit cell it resides.

        Args:
            r (float): Radius of sphere.
            include_index (bool): Deprecated. Now, the non-supercell site index
                is always included in the returned data.
            include_image (bool): Deprecated. Now the supercell image
                is always included in the returned data.
            sites (list of Sites or None): sites for getting all neighbors,
                default is None, which means neighbors will be obtained for all
                sites. This is useful in the situation where you are interested
                only in one subspecies type, and makes it a lot faster.
            numerical_tol (float): This is a numerical tolerance for distances.
                Sites which are < numerical_tol are determined to be coincident
                with the site. Sites which are r + numerical_tol away is deemed
                to be within r from the site. The default of 1e-8 should be
                ok in most instances.

        Returns:
            [[:class:`pymatgen.core.structure.PeriodicNeighbor`], ..]
        """
        if sites is None:
            sites = self.sites
        center_indices, points_indices, images, distances = self.get_neighbor_list(
            r=r, sites=sites, numerical_tol=numerical_tol
        )
        if len(points_indices) < 1:
            return [[]] * len(sites)
        f_coords = self.frac_coords[points_indices] + images
        neighbor_dict: dict[int, list] = collections.defaultdict(list)
        lattice = self.lattice
        atol = Site.position_atol
        all_sites = self.sites
        for cindex, pindex, image, f_coord, d in zip(center_indices, points_indices, images, f_coords, distances):
            psite = all_sites[pindex]
            csite = sites[cindex]
            if (
                d > numerical_tol
                or
                # This simply compares the psite and csite. The reason why manual comparison is done is
                # for speed. This does not check the lattice since they are always equal. Also, the or construct
                # returns True immediately once one of the conditions are satisfied.
                psite.species != csite.species
                or (not np.allclose(psite.coords, csite.coords, atol=atol))
                or (psite.properties != csite.properties)
            ):
                neighbor_dict[cindex].append(
                    PeriodicNeighbor(
                        species=psite.species,
                        coords=f_coord,
                        lattice=lattice,
                        properties=psite.properties,
                        nn_distance=d,
                        index=pindex,
                        image=tuple(image),
                        label=psite.label,
                    )
                )

        neighbors: list[list[PeriodicNeighbor]] = []

        for i in range(len(sites)):
            neighbors.append(neighbor_dict[i])
        return neighbors

    def get_all_neighbors_py(
        self,
        r: float,
        include_index: bool = False,
        include_image: bool = False,
        sites: Sequence[PeriodicSite] | None = None,
        numerical_tol: float = 1e-8,
    ) -> list[list[PeriodicNeighbor]]:
        """Get neighbors for each atom in the unit cell, out to a distance r
        Returns a list of list of neighbors for each site in structure.
        Use this method if you are planning on looping over all sites in the
        crystal. If you only want neighbors for a particular site, use the
        method get_neighbors as it may not have to build such a large supercell
        However if you are looping over all sites in the crystal, this method
        is more efficient since it only performs one pass over a large enough
        supercell to contain all possible atoms out to a distance r.
        The return type is a [(site, dist) ...] since most of the time,
        subsequent processing requires the distance.

        A note about periodic images: Before computing the neighbors, this
        operation translates all atoms to within the unit cell (having
        fractional coordinates within [0,1)). This means that the "image" of a
        site does not correspond to how much it has been translates from its
        current position, but which image of the unit cell it resides.

        Args:
            r (float): Radius of sphere.
            include_index (bool): Deprecated. Now, the non-supercell site index
                is always included in the returned data.
            include_image (bool): Deprecated. Now the supercell image
                is always included in the returned data.
            sites (list of Sites or None): sites for getting all neighbors,
                default is None, which means neighbors will be obtained for all
                sites. This is useful in the situation where you are interested
                only in one subspecies type, and makes it a lot faster.
            numerical_tol (float): This is a numerical tolerance for distances.
                Sites which are < numerical_tol are determined to be coincident
                with the site. Sites which are r + numerical_tol away is deemed
                to be within r from the site. The default of 1e-8 should be
                ok in most instances.

        Returns:
            list[list[PeriodicNeighbor]]
        """
        if sites is None:
            sites = self.sites
        site_coords = np.array([site.coords for site in sites])
        point_neighbors = get_points_in_spheres(
            self.cart_coords,
            site_coords,
            r=r,
            pbc=self.pbc,
            numerical_tol=numerical_tol,
            lattice=self.lattice,
        )
        neighbors: list[list[PeriodicNeighbor]] = []
        for point_neighbor, site in zip(point_neighbors, sites):
            nns: list[PeriodicNeighbor] = []
            if len(point_neighbor) < 1:
                neighbors.append([])
                continue
            for n in point_neighbor:
                coord, d, index, image = n
                if (d > numerical_tol) or (self[index] != site):
                    neighbor = PeriodicNeighbor(
                        species=self[index].species,
                        coords=coord,
                        lattice=self.lattice,
                        properties=self[index].properties,
                        nn_distance=d,
                        index=index,
                        image=tuple(image),
                    )
                    nns.append(neighbor)
            neighbors.append(nns)
        return neighbors

    @deprecated(get_all_neighbors, "This is retained purely for checking purposes.")
    def get_all_neighbors_old(self, r, include_index=False, include_image=False, include_site=True):
        """Get neighbors for each atom in the unit cell, out to a distance r
        Returns a list of list of neighbors for each site in structure.
        Use this method if you are planning on looping over all sites in the
        crystal. If you only want neighbors for a particular site, use the
        method get_neighbors as it may not have to build such a large supercell
        However if you are looping over all sites in the crystal, this method
        is more efficient since it only performs one pass over a large enough
        supercell to contain all possible atoms out to a distance r.
        The return type is a [(site, dist) ...] since most of the time,
        subsequent processing requires the distance.

        A note about periodic images: Before computing the neighbors, this
        operation translates all atoms to within the unit cell (having
        fractional coordinates within [0,1)). This means that the "image" of a
        site does not correspond to how much it has been translates from its
        current position, but which image of the unit cell it resides.

        Args:
            r (float): Radius of sphere.
            include_index (bool): Whether to include the non-supercell site
                in the returned data
            include_image (bool): Whether to include the supercell image
                in the returned data
            include_site (bool): Whether to include the site in the returned
                data. Defaults to True.

        Returns:
            PeriodicNeighbor
        """
        # Use same algorithm as get_sites_in_sphere to determine supercell but
        # loop over all atoms in crystal
        recp_len = np.array(self.lattice.reciprocal_lattice.abc)
        maxr = np.ceil((r + 0.15) * recp_len / (2 * math.pi))
        nmin = np.floor(np.min(self.frac_coords, axis=0)) - maxr
        nmax = np.ceil(np.max(self.frac_coords, axis=0)) + maxr

        all_ranges = [np.arange(x, y) for x, y in zip(nmin, nmax)]
        latt = self._lattice
        matrix = latt.matrix
        neighbors = [[] for _ in range(len(self))]
        all_fcoords = np.mod(self.frac_coords, 1)
        coords_in_cell = np.dot(all_fcoords, matrix)
        site_coords = self.cart_coords

        indices = np.arange(len(self))

        for image in itertools.product(*all_ranges):
            coords = np.dot(image, matrix) + coords_in_cell
            all_dists = all_distances(coords, site_coords)
            all_within_r = np.bitwise_and(all_dists <= r, all_dists > 1e-8)

            for j, d, within_r in zip(indices, all_dists, all_within_r):
                if include_site:
                    nnsite = PeriodicSite(
                        self[j].species,
                        coords[j],
                        latt,
                        properties=self[j].properties,
                        coords_are_cartesian=True,
                        skip_checks=True,
                    )

                for i in indices[within_r]:
                    item = []
                    if include_site:
                        item.append(nnsite)
                    item.append(d[i])
                    if include_index:
                        item.append(j)
                    # Add the image, if requested
                    if include_image:
                        item.append(image)
                    neighbors[i].append(item)
        return neighbors

    def get_neighbors_in_shell(
        self, origin: ArrayLike, r: float, dr: float, include_index: bool = False, include_image: bool = False
    ) -> list[PeriodicNeighbor]:
        """Returns all sites in a shell centered on origin (coords) between radii
        r-dr and r+dr.

        Args:
            origin (3x1 array): Cartesian coordinates of center of sphere.
            r (float): Inner radius of shell.
            dr (float): Width of shell.
            include_index (bool): Deprecated. Now, the non-supercell site index
                is always included in the returned data.
            include_image (bool): Deprecated. Now the supercell image
                is always included in the returned data.

        Returns:
            [NearestNeighbor] where Nearest Neighbor is a named tuple containing
            (site, distance, index, image).
        """
        outer = self.get_sites_in_sphere(origin, r + dr, include_index=include_index, include_image=include_image)
        inner = r - dr
        return [t for t in outer if t.nn_distance > inner]

    def get_sorted_structure(self, key: Callable | None = None, reverse: bool = False) -> IStructure | Structure:
        """Get a sorted copy of the structure. The parameters have the same
        meaning as in list.sort. By default, sites are sorted by the
        electronegativity of the species.

        Args:
            key: Specifies a function of one argument that is used to extract
                a comparison key from each list element: key=str.lower. The
                default value is None (compare the elements directly).
            reverse (bool): If set to True, then the list elements are sorted
                as if each comparison were reversed.
        """
        sites = sorted(self, key=key, reverse=reverse)
        return type(self).from_sites(sites, charge=self._charge, properties=self.properties)

    def get_reduced_structure(self, reduction_algo: Literal["niggli", "LLL"] = "niggli") -> IStructure | Structure:
        """Get a reduced structure.

        Args:
            reduction_algo ("niggli" | "LLL"): The lattice reduction algorithm to use.
                Defaults to "niggli".
        """
        if reduction_algo == "niggli":
            reduced_latt = self._lattice.get_niggli_reduced_lattice()
        elif reduction_algo == "LLL":
            reduced_latt = self._lattice.get_lll_reduced_lattice()
        else:
            raise ValueError(f"Invalid reduction algo : {reduction_algo}")

        if reduced_latt != self.lattice:
            return self.__class__(
                reduced_latt,
                self.species_and_occu,
                self.cart_coords,  # type: ignore
                coords_are_cartesian=True,
                to_unit_cell=True,
                site_properties=self.site_properties,
                labels=self.labels,
                charge=self._charge,
            )
        return self.copy()

    def copy(self, site_properties=None, sanitize=False, properties=None) -> Structure:
        """Convenience method to get a copy of the structure, with options to add
        site properties.

        Args:
            site_properties (dict): Properties to add or override. The
                properties are specified in the same way as the constructor,
                i.e., as a dict of the form {property: [values]}. The
                properties should be in the order of the *original* structure
                if you are performing sanitization.
            sanitize (bool): If True, this method will return a sanitized
                structure. Sanitization performs a few things: (i) The sites are
                sorted by electronegativity, (ii) a LLL lattice reduction is
                carried out to obtain a relatively orthogonalized cell,
                (iii) all fractional coords for sites are mapped into the
                unit cell.
            properties (dict): General properties to add or override.

        Returns:
            A copy of the Structure, with optionally new site_properties and
            optionally sanitized.
        """
        new_site_props = self.site_properties
        if site_properties:
            new_site_props.update(site_properties)
        props = self.properties
        if properties:
            props.update(properties)
        if not sanitize:
            return self.__class__(
                self._lattice,
                self.species_and_occu,
                self.frac_coords,
                charge=self._charge,
                site_properties=new_site_props,
                labels=self.labels,
                properties=props,
            )
        reduced_latt = self._lattice.get_lll_reduced_lattice()
        new_sites = []
        for idx, site in enumerate(self):
            frac_coords = reduced_latt.get_fractional_coords(site.coords)
            site_props = {}
            for prop, val in new_site_props.items():
                site_props[prop] = val[idx]
            new_sites.append(
                PeriodicSite(
                    site.species,
                    frac_coords,
                    reduced_latt,
                    to_unit_cell=True,
                    properties=site_props,
                    label=site.label,
                    skip_checks=True,
                )
            )
        new_sites = sorted(new_sites)
        return type(self).from_sites(new_sites, charge=self._charge, properties=props)

    def interpolate(
        self,
        end_structure: IStructure | Structure,
        nimages: int | Iterable = 10,
        interpolate_lattices: bool = False,
        pbc: bool = True,
        autosort_tol: float = 0,
    ) -> list[IStructure | Structure]:
        """Interpolate between this structure and end_structure. Useful for
        construction of NEB inputs.

        Args:
            end_structure (Structure): structure to interpolate between this
                structure and end.
            nimages (int,list): No. of interpolation images or a list of
                interpolation images. Defaults to 10 images.
            interpolate_lattices (bool): Whether to interpolate the lattices.
                Interpolates the lengths and angles (rather than the matrix)
                so orientation may be affected.
            pbc (bool): Whether to use periodic boundary conditions to find
                the shortest path between endpoints.
            autosort_tol (float): A distance tolerance in angstrom in
                which to automatically sort end_structure to match to the
                closest points in this particular structure. This is usually
                what you want in a NEB calculation. 0 implies no sorting.
                Otherwise, a 0.5 value usually works pretty well.

        Returns:
            List of interpolated structures. The starting and ending
            structures included as the first and last structures respectively.
            A total of (nimages + 1) structures are returned.
        """
        # Check length of structures
        if len(self) != len(end_structure):
            raise ValueError("Structures have different lengths!")

        if not (interpolate_lattices or self.lattice == end_structure.lattice):
            raise ValueError("Structures with different lattices!")

        images = np.arange(nimages + 1) / nimages if not isinstance(nimages, collections.abc.Iterable) else nimages

        # Check that both structures have the same species
        for i, site in enumerate(self):
            if site.species != end_structure[i].species:
                raise ValueError(f"Different species!\nStructure 1:\n{self}\nStructure 2\n{end_structure}")

        start_coords = np.array(self.frac_coords)
        end_coords = np.array(end_structure.frac_coords)

        if autosort_tol:
            dist_matrix = self.lattice.get_all_distances(start_coords, end_coords)
            site_mappings: dict[int, list[int]] = collections.defaultdict(list)
            unmapped_start_ind = []
            for i, row in enumerate(dist_matrix):
                ind = np.where(row < autosort_tol)[0]
                if len(ind) == 1:
                    site_mappings[i].append(ind[0])
                else:
                    unmapped_start_ind.append(i)

            if len(unmapped_start_ind) > 1:
                raise ValueError(f"Unable to reliably match structures with {autosort_tol = }, {unmapped_start_ind = }")

            sorted_end_coords = np.zeros_like(end_coords)
            matched = []
            for i, j in site_mappings.items():
                if len(j) > 1:
                    raise ValueError(
                        f"Unable to reliably match structures with auto_sort_tol = {autosort_tol}. "
                        "More than one site match!"
                    )
                sorted_end_coords[i] = end_coords[j[0]]
                matched.append(j[0])

            if len(unmapped_start_ind) == 1:
                i = unmapped_start_ind[0]
                j = next(iter(set(range(len(start_coords))) - set(matched)))  # type: ignore
                sorted_end_coords[i] = end_coords[j]

            end_coords = sorted_end_coords

        vec = end_coords - start_coords
        if pbc:
            vec[:, self.pbc] -= np.round(vec[:, self.pbc])
        sp = self.species_and_occu
        structs = []

        if interpolate_lattices:
            # interpolate lattice matrices using polar decomposition
            from scipy.linalg import polar

            # u is a unitary rotation, p is stretch
            u, p = polar(np.dot(end_structure.lattice.matrix.T, np.linalg.inv(self.lattice.matrix.T)))
            lvec = p - np.identity(3)
            lstart = self.lattice.matrix.T

        for x in images:
            if interpolate_lattices:
                l_a = np.dot(np.identity(3) + x * lvec, lstart).T
                lat = Lattice(l_a)
            else:
                lat = self.lattice
            fcoords = start_coords + x * vec
            structs.append(self.__class__(lat, sp, fcoords, site_properties=self.site_properties, labels=self.labels))
        return structs

    def get_miller_index_from_site_indexes(self, site_ids, round_dp=4, verbose=True):
        """Get the Miller index of a plane from a set of sites indexes.

        A minimum of 3 sites are required. If more than 3 sites are given
        the best plane that minimises the distance to all points will be
        calculated.

        Args:
            site_ids (list of int): A list of site indexes to consider. A
                minimum of three site indexes are required. If more than three
                sites are provided, the best plane that minimises the distance
                to all sites will be calculated.
            round_dp (int, optional): The number of decimal places to round the
                miller index to.
            verbose (bool, optional): Whether to print warnings.

        Returns:
            (tuple): The Miller index.
        """
        return self.lattice.get_miller_index_from_coords(
            self.frac_coords[site_ids],
            coords_are_cartesian=False,
            round_dp=round_dp,
            verbose=verbose,
        )

    def get_primitive_structure(
        self, tolerance: float = 0.25, use_site_props: bool = False, constrain_latt: list | dict | None = None
    ):
        """This finds a smaller unit cell than the input. Sometimes it doesn"t
        find the smallest possible one, so this method is recursively called
        until it is unable to find a smaller cell.

        NOTE: if the tolerance is greater than 1/2 the minimum inter-site
        distance in the primitive cell, the algorithm will reject this lattice.

        Args:
            tolerance (float): Tolerance for each coordinate of a
                particular site in Angstroms. For example, [0.1, 0, 0.1] in cartesian
                coordinates will be considered to be on the same coordinates
                as [0, 0, 0] for a tolerance of 0.25. Defaults to 0.25.
            use_site_props (bool): Whether to account for site properties in
                differentiating sites.
            constrain_latt (list/dict): List of lattice parameters we want to
                preserve, e.g. ["alpha", "c"] or dict with the lattice
                parameter names as keys and values we want the parameters to
                be e.g. {"alpha": 90, "c": 2.5}.

        Returns:
            The most primitive structure found.
        """
        if constrain_latt is None:
            constrain_latt = []

        def site_label(site):
            if not use_site_props:
                return site.species_string
            parts = [site.species_string]
            for key in sorted(site.properties):
                parts.append(f"{key}={site.properties[key]}")
            return ", ".join(parts)

        # group sites by species string
        sites = sorted(self._sites, key=site_label)

        grouped_sites = [list(a[1]) for a in itertools.groupby(sites, key=site_label)]
        grouped_fcoords = [np.array([s.frac_coords for s in g]) for g in grouped_sites]

        # min_vecs are approximate periodicities of the cell. The exact
        # periodicities from the supercell matrices are checked against these
        # first
        min_fcoords = min(grouped_fcoords, key=lambda x: len(x))
        min_vecs = min_fcoords - min_fcoords[0]

        # fractional tolerance in the supercell
        super_ftol = np.divide(tolerance, self.lattice.abc)
        super_ftol_2 = super_ftol * 2

        def pbc_coord_intersection(fc1, fc2, tol):
            """Returns the fractional coords in fc1 that have coordinates
            within tolerance to some coordinate in fc2.
            """
            d = fc1[:, None, :] - fc2[None, :, :]
            d -= np.round(d)
            np.abs(d, d)
            return fc1[np.any(np.all(d < tol, axis=-1), axis=-1)]

        # here we reduce the number of min_vecs by enforcing that every
        # vector in min_vecs approximately maps each site onto a similar site.
        # The subsequent processing is O(fu^3 * min_vecs) = O(n^4) if we do no
        # reduction.
        # This reduction is O(n^3) so usually is an improvement. Using double
        # the tolerance because both vectors are approximate
        for g in sorted(grouped_fcoords, key=lambda x: len(x)):
            for f in g:
                min_vecs = pbc_coord_intersection(min_vecs, g - f, super_ftol_2)

        def get_hnf(fu):
            """Returns all possible distinct supercell matrices given a
            number of formula units in the supercell. Batches the matrices
            by the values in the diagonal (for less numpy overhead).
            Computational complexity is O(n^3), and difficult to improve.
            Might be able to do something smart with checking combinations of a
            and b first, though unlikely to reduce to O(n^2).
            """

            def factors(n):
                for i in range(1, n + 1):
                    if n % i == 0:
                        yield i

            for det in factors(fu):
                if det == 1:
                    continue
                for a in factors(det):
                    for e in factors(det // a):
                        g = det // a // e
                        yield det, np.array(
                            [
                                [[a, b, c], [0, e, f], [0, 0, g]]
                                for b, c, f in itertools.product(range(a), range(a), range(e))
                            ]
                        )

        # we can't let sites match to their neighbors in the supercell
        grouped_non_nbrs = []
        for gfcoords in grouped_fcoords:
            fdist = gfcoords[None, :, :] - gfcoords[:, None, :]
            fdist -= np.round(fdist)
            np.abs(fdist, fdist)
            non_nbrs = np.any(fdist > 2 * super_ftol[None, None, :], axis=-1)
            # since we want sites to match to themselves
            np.fill_diagonal(non_nbrs, True)
            grouped_non_nbrs.append(non_nbrs)

        num_fu = functools.reduce(math.gcd, map(len, grouped_sites))
        for size, ms in get_hnf(num_fu):
            inv_ms = np.linalg.inv(ms)

            # find sets of lattice vectors that are present in min_vecs
            dist = inv_ms[:, :, None, :] - min_vecs[None, None, :, :]
            dist -= np.round(dist)
            np.abs(dist, dist)
            is_close = np.all(dist < super_ftol, axis=-1)
            any_close = np.any(is_close, axis=-1)
            inds = np.all(any_close, axis=-1)

            for inv_m, m in zip(inv_ms[inds], ms[inds]):
                new_m = np.dot(inv_m, self.lattice.matrix)
                ftol = np.divide(tolerance, np.sqrt(np.sum(new_m**2, axis=1)))

                valid = True
                new_coords = []
                new_sp = []
                new_props = collections.defaultdict(list)
                new_labels = []
                for gsites, gfcoords, non_nbrs in zip(grouped_sites, grouped_fcoords, grouped_non_nbrs):
                    all_frac = np.dot(gfcoords, m)

                    # calculate grouping of equivalent sites, represented by
                    # adjacency matrix
                    fdist = all_frac[None, :, :] - all_frac[:, None, :]
                    fdist = np.abs(fdist - np.round(fdist))
                    close_in_prim = np.all(fdist < ftol[None, None, :], axis=-1)
                    groups = np.logical_and(close_in_prim, non_nbrs)

                    # check that groups are correct
                    if not np.all(np.sum(groups, axis=0) == size):
                        valid = False
                        break

                    # check that groups are all cliques
                    for g in groups:
                        if not np.all(groups[g][:, g]):
                            valid = False
                            break
                    if not valid:
                        break

                    # add the new sites, averaging positions
                    added = np.zeros(len(gsites))
                    new_fcoords = all_frac % 1
                    for i, group in enumerate(groups):
                        if not added[i]:
                            added[group] = True
                            inds = np.where(group)[0]
                            coords = new_fcoords[inds[0]]
                            for n, j in enumerate(inds[1:]):
                                offset = new_fcoords[j] - coords
                                coords += (offset - np.round(offset)) / (n + 2)
                            new_sp.append(gsites[inds[0]].species)
                            for k in gsites[inds[0]].properties:
                                new_props[k].append(gsites[inds[0]].properties[k])
                            new_labels.append(gsites[inds[0]].label)
                            new_coords.append(coords)

                if valid:
                    inv_m = np.linalg.inv(m)
                    new_latt = Lattice(np.dot(inv_m, self.lattice.matrix))
                    struct = Structure(
                        new_latt,
                        new_sp,
                        new_coords,
                        site_properties=new_props,
                        labels=new_labels,
                        coords_are_cartesian=False,
                    )

                    # Default behavior
                    p = struct.get_primitive_structure(
                        tolerance=tolerance,
                        use_site_props=use_site_props,
                        constrain_latt=constrain_latt,
                    ).get_reduced_structure()
                    if not constrain_latt:
                        return p

                    # Only return primitive structures that
                    # satisfy the restriction condition
                    p_latt, s_latt = p.lattice, self.lattice
                    if type(constrain_latt).__name__ == "list":
                        if all(getattr(p_latt, pp) == getattr(s_latt, pp) for pp in constrain_latt):
                            return p
                    elif type(constrain_latt).__name__ == "dict" and all(
                        getattr(p_latt, pp) == constrain_latt[pp] for pp in constrain_latt
                    ):
                        return p

        return self.copy()

    def __repr__(self):
        outs = ["Structure Summary", repr(self.lattice)]
        if self._charge:
            outs.append(f"Overall Charge: {self._charge:+}")
        for site in self:
            outs.append(repr(site))
        return "\n".join(outs)

    def __str__(self):
        outs = [
            f"Full Formula ({self.composition.formula})",
            f"Reduced Formula: {self.composition.reduced_formula}",
        ]

        def to_str(x):
            return f"{x:>10.6f}"

        outs.append("abc   : " + " ".join(to_str(i) for i in self.lattice.abc))
        outs.append("angles: " + " ".join(to_str(i) for i in self.lattice.angles))
        outs.append("pbc   : " + " ".join(str(p).rjust(10) for p in self.lattice.pbc))
        if self._charge:
            outs.append(f"Overall Charge: {self._charge:+}")
        outs.append(f"Sites ({len(self)})")
        data = []
        props = self.site_properties
        keys = sorted(props)
        for i, site in enumerate(self):
            row = [str(i), site.species_string]
            row.extend([to_str(j) for j in site.frac_coords])
            for k in keys:
                row.append(props[k][i])
            data.append(row)
        outs.append(
            tabulate(
                data,
                headers=["#", "SP", "a", "b", "c", *keys],
            )
        )
        return "\n".join(outs)

    def get_orderings(self, mode: Literal["enum", "sqs"] = "enum", **kwargs) -> list[Structure]:
        """Returns list of orderings for a disordered structure. If structure
        does not contain disorder, the default structure is returned.

        Args:
            mode ("enum" | "sqs"): Either "enum" or "sqs". If enum,
                the enumlib will be used to return all distinct
                orderings. If sqs, mcsqs will be used to return
                an sqs structure.
            kwargs: kwargs passed to either
                pymatgen.command_line..enumlib_caller.EnumlibAdaptor
                or pymatgen.command_line.mcsqs_caller.run_mcsqs.
                For run_mcsqs, a default cluster search of 2 cluster interactions
                with 1NN distance and 3 cluster interactions with 2NN distance
                is set.

        Returns:
            List[Structure]
        """
        if self.is_ordered:
            return [self]
        if mode.startswith("enum"):
            from pymatgen.command_line.enumlib_caller import EnumlibAdaptor

            adaptor = EnumlibAdaptor(self, **kwargs)
            adaptor.run()
            return adaptor.structures
        if mode == "sqs":
            from pymatgen.command_line.mcsqs_caller import run_mcsqs

            if "clusters" not in kwargs:
                disordered_sites = [site for site in self if not site.is_ordered]
                subset_structure = Structure.from_sites(disordered_sites)
                dist_matrix = subset_structure.distance_matrix
                dists = sorted(set(dist_matrix.ravel()))
                unique_dists = []
                for idx in range(1, len(dists)):
                    if dists[idx] - dists[idx - 1] > 0.1:
                        unique_dists.append(dists[idx])
                clusters = {(i + 2): d + 0.01 for i, d in enumerate(unique_dists) if i < 2}
                kwargs["clusters"] = clusters
            return [run_mcsqs(self, **kwargs).bestsqs]
        raise ValueError("Invalid mode!")

    def as_dict(self, verbosity=1, fmt=None, **kwargs) -> dict[str, Any]:
        """Dict representation of Structure.

        Args:
            verbosity (int): Verbosity level. Default of 1 includes both
                direct and Cartesian coordinates for all sites, lattice
                parameters, etc. Useful for reading and for insertion into a
                database. Set to 0 for an extremely lightweight version
                that only includes sufficient information to reconstruct the
                object.
            fmt (str): Specifies a format for the dict. Defaults to None,
                which is the default format used in pymatgen. Other options
                include "abivars".
            **kwargs: Allow passing of other kwargs needed for certain
            formats, e.g., "abivars".

        Returns:
            JSON-serializable dict representation.
        """
        if fmt == "abivars":
            """Returns a dictionary with the ABINIT variables."""
            from pymatgen.io.abinit.abiobjects import structure_to_abivars

            return structure_to_abivars(self, **kwargs)

        latt_dict = self._lattice.as_dict(verbosity=verbosity)
        del latt_dict["@module"]
        del latt_dict["@class"]
        sites = []
        dct = {
            "@module": type(self).__module__,
            "@class": type(self).__name__,
            "charge": self.charge,
            "lattice": latt_dict,
            "properties": self.properties,
        }
        for site in self:
            site_dict = site.as_dict(verbosity=verbosity)  # type: ignore[call-arg]
            del site_dict["lattice"]
            del site_dict["@module"]
            del site_dict["@class"]
            sites.append(site_dict)
        dct["sites"] = sites
        return dct

    def as_dataframe(self):
        """Create a Pandas dataframe of the sites. Structure-level attributes are stored in DataFrame.attrs.

        Example:
            Species    a    b             c    x             y             z  magmom
            0    (Si)  0.0  0.0  0.000000e+00  0.0  0.000000e+00  0.000000e+00       5
            1    (Si)  0.0  0.0  1.000000e-07  0.0 -2.217138e-07  3.135509e-07      -5
        """
        data = []
        site_properties = self.site_properties
        prop_keys = list(site_properties)
        for site in self:
            row = [site.species, *site.frac_coords, *site.coords]
            for k in prop_keys:
                row.append(site.properties.get(k))
            data.append(row)
        import pandas as pd

        df = pd.DataFrame(data, columns=["Species", "a", "b", "c", "x", "y", "z", *prop_keys])
        df.attrs["Reduced Formula"] = self.composition.reduced_formula
        df.attrs["Lattice"] = self.lattice
        return df

    @classmethod
    def from_dict(cls, d: dict[str, Any], fmt: Literal["abivars"] | None = None) -> Structure:
        """Reconstitute a Structure object from a dict representation of Structure
        created using as_dict().

        Args:
            d (dict): Dict representation of structure.
            fmt ('abivars' | None): Use structure_from_abivars() to parse the dict. Defaults to None.

        Returns:
            Structure object
        """
        if fmt == "abivars":
            from pymatgen.io.abinit.abiobjects import structure_from_abivars

            return structure_from_abivars(cls=cls, **d)

        lattice = Lattice.from_dict(d["lattice"])
        sites = [PeriodicSite.from_dict(sd, lattice) for sd in d["sites"]]
        charge = d.get("charge")
        return cls.from_sites(sites, charge=charge, properties=d.get("properties"))

    def to(self, filename: str = "", fmt: str = "", **kwargs) -> str:
        """Outputs the structure to a file or string.

        Args:
            filename (str): If provided, output will be written to a file. If
                fmt is not specified, the format is determined from the
                filename. Defaults is None, i.e. string output.
            fmt (str): Format to output to. Defaults to JSON unless filename
                is provided. If fmt is specifies, it overrides whatever the
                filename is. Options include "cif", "poscar", "cssr", "json",
                "xsf", "mcsqs", "prismatic", "yaml", "fleur-inpgen".
                Non-case sensitive.
            **kwargs: Kwargs passthru to relevant methods. E.g., This allows
                the passing of parameters like symprec to the
                CifWriter.__init__ method for generation of symmetric cifs.

        Returns:
            str: String representation of molecule in given format. If a filename
                is provided, the same string is written to the file.
        """
        fmt = fmt.lower()

        if fmt == "cif" or fnmatch(filename.lower(), "*.cif*"):
            from pymatgen.io.cif import CifWriter

            writer = CifWriter(self, **kwargs)
        elif fmt == "mcif" or fnmatch(filename.lower(), "*.mcif*"):
            from pymatgen.io.cif import CifWriter

            writer = CifWriter(self, write_magmoms=True, **kwargs)
        elif fmt == "poscar" or fnmatch(filename, "*POSCAR*"):
            from pymatgen.io.vasp import Poscar

            writer = Poscar(self, **kwargs)
        elif fmt == "cssr" or fnmatch(filename.lower(), "*.cssr*"):
            from pymatgen.io.cssr import Cssr

            writer = Cssr(self)  # type: ignore
        elif fmt == "json" or fnmatch(filename.lower(), "*.json*"):
            json_str = json.dumps(self.as_dict())
            if filename:
                with zopen(filename, "wt") as file:
                    file.write(json_str)
            return json_str
        elif fmt == "xsf" or fnmatch(filename.lower(), "*.xsf*"):
            from pymatgen.io.xcrysden import XSF

            res_str = XSF(self).to_str()
            if filename:
                with zopen(filename, "wt", encoding="utf8") as file:
                    file.write(res_str)
            return res_str
        elif (
            fmt == "mcsqs"
            or fnmatch(filename, "*rndstr.in*")
            or fnmatch(filename, "*lat.in*")
            or fnmatch(filename, "*bestsqs*")
        ):
            from pymatgen.io.atat import Mcsqs

            res_str = Mcsqs(self).to_str()
            if filename:
                with zopen(filename, "wt", encoding="ascii") as file:
                    file.write(res_str)
            return res_str
        elif fmt == "prismatic" or fnmatch(filename, "*prismatic*"):
            from pymatgen.io.prismatic import Prismatic

            return Prismatic(self).to_str()
        elif fmt == "yaml" or fnmatch(filename, "*.yaml*") or fnmatch(filename, "*.yml*"):
            yaml = YAML()
            str_io = StringIO()
            yaml.dump(self.as_dict(), str_io)
            yaml_str = str_io.getvalue()
            if filename:
                with zopen(filename, "wt") as file:
                    file.write(yaml_str)
            return yaml_str
        # fleur support implemented in external namespace pkg https://github.com/JuDFTteam/pymatgen-io-fleur
        elif fmt == "fleur-inpgen" or fnmatch(filename, "*.in*"):
            from pymatgen.io.fleur import FleurInput

            writer = FleurInput(self, **kwargs)
        elif fmt == "res" or fnmatch(filename, "*.res"):
            from pymatgen.io.res import ResIO

            res_str = ResIO.structure_to_str(self)
            if filename:
                with zopen(filename, "wt", encoding="utf8") as file:
                    file.write(res_str)
            return res_str
        else:
            if fmt == "":
                raise ValueError(f"Format not specified and could not infer from {filename=}")
            raise ValueError(f"Invalid format={fmt!r}")

        if filename:
            writer.write_file(filename)
        return str(writer)

    @classmethod
    def from_str(
        cls,
        input_string: str,
        fmt: Literal["cif", "poscar", "cssr", "json", "yaml", "xsf", "mcsqs", "res"],
        primitive: bool = False,
        sort: bool = False,
        merge_tol: float = 0.0,
        **kwargs,
    ) -> Structure | IStructure:
        """Reads a structure from a string.

        Args:
            input_string (str): String to parse.
            fmt (str): A file format specification. One of "cif", "poscar", "cssr",
                "json", "yaml", "xsf", "mcsqs".
            primitive (bool): Whether to find a primitive cell. Defaults to
                False.
            sort (bool): Whether to sort the sites in accordance to the default
                ordering criteria, i.e., electronegativity.
            merge_tol (float): If this is some positive number, sites that
                are within merge_tol from each other will be merged. Usually
                0.01 should be enough to deal with common numerical issues.
            **kwargs: Passthrough to relevant parser.

        Returns:
            IStructure | Structure
        """
        fmt_low = fmt.lower()
        if fmt_low == "cif":
            from pymatgen.io.cif import CifParser

            parser = CifParser.from_str(input_string, **kwargs)
            struct = parser.get_structures(primitive=primitive)[0]
        elif fmt_low == "poscar":
            from pymatgen.io.vasp import Poscar

            struct = Poscar.from_str(input_string, False, read_velocities=False, **kwargs).structure
        elif fmt_low == "cssr":
            from pymatgen.io.cssr import Cssr

            cssr = Cssr.from_str(input_string, **kwargs)
            struct = cssr.structure
        elif fmt_low == "json":
            d = json.loads(input_string)
            struct = Structure.from_dict(d)
        elif fmt_low == "yaml":
            yaml = YAML()
            d = yaml.load(input_string)
            struct = Structure.from_dict(d)
        elif fmt_low == "xsf":
            from pymatgen.io.xcrysden import XSF

            struct = XSF.from_str(input_string, **kwargs).structure
        elif fmt_low == "mcsqs":
            from pymatgen.io.atat import Mcsqs

            struct = Mcsqs.structure_from_str(input_string, **kwargs)
        # fleur support implemented in external namespace pkg https://github.com/JuDFTteam/pymatgen-io-fleur
        elif fmt == "fleur-inpgen":
            from pymatgen.io.fleur import FleurInput

            struct = FleurInput.from_string(input_string, inpgen_input=True, **kwargs).structure
        elif fmt == "fleur":
            from pymatgen.io.fleur import FleurInput

            struct = FleurInput.from_string(input_string, inpgen_input=False).structure
        elif fmt == "res":
            from pymatgen.io.res import ResIO

            struct = ResIO.structure_from_str(input_string, **kwargs)
        else:
            raise ValueError(f"Unrecognized format `{fmt}`!")

        if sort:
            struct = struct.get_sorted_structure()
        if merge_tol:
            struct.merge_sites(merge_tol)
        return cls.from_sites(struct, properties=struct.properties)

    @classmethod
    def from_file(cls, filename, primitive=False, sort=False, merge_tol=0.0, **kwargs) -> Structure | IStructure:
        """Reads a structure from a file. For example, anything ending in
        a "cif" is assumed to be a Crystallographic Information Format file.
        Supported formats include CIF, POSCAR/CONTCAR, CHGCAR, LOCPOT,
        vasprun.xml, CSSR, Netcdf and pymatgen's JSON-serialized structures.

        Args:
            filename (str): The filename to read from.
            primitive (bool): Whether to convert to a primitive cell. Only available for cifs. Defaults to False.
            sort (bool): Whether to sort sites. Default to False.
            merge_tol (float): If this is some positive number, sites that are within merge_tol from each other will be
                merged. Usually 0.01 should be enough to deal with common numerical issues.
            kwargs: Passthrough to relevant reader. E.g. if the file has CIF format, the kwargs will be passed
                through to CifParser.

        Returns:
            Structure.
        """
        filename = str(filename)
        if filename.endswith(".nc"):
            # Read Structure from a netcdf file.
            from pymatgen.io.abinit.netcdf import structure_from_ncdata

            struct = structure_from_ncdata(filename, cls=cls)
            if sort:
                struct = struct.get_sorted_structure()
            return struct

        from pymatgen.io.exciting import ExcitingInput
        from pymatgen.io.lmto import LMTOCtrl
        from pymatgen.io.vasp import Chgcar, Vasprun

        fname = os.path.basename(filename)
        with zopen(filename, "rt", errors="replace") as f:
            contents = f.read()
        if fnmatch(fname.lower(), "*.cif*") or fnmatch(fname.lower(), "*.mcif*"):
            return cls.from_str(contents, fmt="cif", primitive=primitive, sort=sort, merge_tol=merge_tol, **kwargs)
        if fnmatch(fname, "*POSCAR*") or fnmatch(fname, "*CONTCAR*") or fnmatch(fname, "*.vasp"):
            struct = cls.from_str(contents, fmt="poscar", primitive=primitive, sort=sort, merge_tol=merge_tol, **kwargs)

        elif fnmatch(fname, "CHGCAR*") or fnmatch(fname, "LOCPOT*"):
            struct = Chgcar.from_file(filename, **kwargs).structure
        elif fnmatch(fname, "vasprun*.xml*"):
            struct = Vasprun(filename, **kwargs).final_structure
        elif fnmatch(fname.lower(), "*.cssr*"):
            return cls.from_str(contents, fmt="cssr", primitive=primitive, sort=sort, merge_tol=merge_tol, **kwargs)
        elif fnmatch(fname, "*.json*") or fnmatch(fname, "*.mson*"):
            return cls.from_str(contents, fmt="json", primitive=primitive, sort=sort, merge_tol=merge_tol, **kwargs)
        elif fnmatch(fname, "*.yaml*") or fnmatch(fname, "*.yml*"):
            return cls.from_str(contents, fmt="yaml", primitive=primitive, sort=sort, merge_tol=merge_tol, **kwargs)
        elif fnmatch(fname, "*.xsf"):
            return cls.from_str(contents, fmt="xsf", primitive=primitive, sort=sort, merge_tol=merge_tol, **kwargs)
        elif fnmatch(fname, "input*.xml"):
            return ExcitingInput.from_file(fname, **kwargs).structure
        elif fnmatch(fname, "*rndstr.in*") or fnmatch(fname, "*lat.in*") or fnmatch(fname, "*bestsqs*"):
            return cls.from_str(contents, fmt="mcsqs", primitive=primitive, sort=sort, merge_tol=merge_tol, **kwargs)
        elif fnmatch(fname, "CTRL*"):
            return LMTOCtrl.from_file(filename=filename, **kwargs).structure
        elif fnmatch(fname, "inp*.xml") or fnmatch(fname, "*.in*") or fnmatch(fname, "inp_*"):
            from pymatgen.io.fleur import FleurInput

            struct = FleurInput.from_file(filename, **kwargs).structure
        elif fnmatch(fname, "*.res"):
            from pymatgen.io.res import ResIO

            struct = ResIO.structure_from_file(filename, **kwargs)
        else:
            raise ValueError("Unrecognized file extension!")
        if sort:
            struct = struct.get_sorted_structure()
        if merge_tol:
            struct.merge_sites(merge_tol)

        struct.__class__ = cls
        return struct


class IMolecule(SiteCollection, MSONable):
    """Basic immutable Molecule object without periodicity. Essentially a
    sequence of sites. IMolecule is made to be immutable so that they can
    function as keys in a dict. For a mutable molecule,
    use the :class:Molecule.

    Molecule extends Sequence and Hashable, which means that in many cases,
    it can be used like any Python sequence. Iterating through a molecule is
    equivalent to going through the sites in sequence.
    """

    def __init__(
        self,
        species: Sequence[CompositionLike],
        coords: Sequence[ArrayLike],
        charge: float = 0.0,
        spin_multiplicity: int | None = None,
        validate_proximity: bool = False,
        site_properties: dict | None = None,
        labels: Sequence[str | None] | None = None,
        charge_spin_check: bool = True,
        properties: dict | None = None,
    ) -> None:
        """Create a Molecule.

        Args:
            species: list of atomic species. Possible kinds of input include a
                list of dict of elements/species and occupancies, a List of
                elements/specie specified as actual Element/Species, Strings
                ("Fe", "Fe2+") or atomic numbers (1,56).
            coords (3x1 array): list of Cartesian coordinates of each species.
            charge (float): Charge for the molecule. Defaults to 0.
            spin_multiplicity (int): Spin multiplicity for molecule.
                Defaults to None, which means that the spin multiplicity is
                set to 1 if the molecule has no unpaired electrons and to 2
                if there are unpaired electrons.
            validate_proximity (bool): Whether to check if there are sites
                that are less than 1 Ang apart. Defaults to False.
            site_properties (dict): Properties associated with the sites as
                a dict of sequences, e.g., {"magmom":[5,5,5,5]}. The
                sequences have to be the same length as the atomic species
                and fractional_coords. Defaults to None for no properties.
            labels (list[str]): Labels associated with the sites as a
                list of strings, e.g. ['Li1', 'Li2']. Must have the same
                length as the species and fractional coords. Defaults to
                None for no labels.
            charge_spin_check (bool): Whether to check that the charge and
                spin multiplicity are compatible with each other. Defaults
                to True.
            properties (dict): dictionary containing properties associated
                with the whole molecule.
        """
        if len(species) != len(coords):
            raise StructureError(
                f"len(species) != len(coords) ({len(species)} != {len(coords)}). List of atomic species must "
                "have same length as list of fractional coordinates."
            )

        self._charge_spin_check = charge_spin_check

        sites: list[Site] = []
        for idx in range(len(species)):
            prop = None
            if site_properties:
                prop = {k: v[idx] for k, v in site_properties.items()}
            label = labels[idx] if labels else None
            sites.append(Site(species[idx], coords[idx], properties=prop, label=label))

        self._sites = tuple(sites)
        if validate_proximity and not self.is_valid():
            raise StructureError("Molecule contains sites that are less than 0.01 Angstrom apart!")

        self._charge = charge
        n_electrons = self.nelectrons
        if spin_multiplicity:
            if charge_spin_check and (n_electrons + spin_multiplicity) % 2 != 1:
                raise ValueError(
                    f"Charge of {self._charge} and spin multiplicity of {spin_multiplicity} "
                    "is not possible for this molecule!"
                )
            self._spin_multiplicity = spin_multiplicity
        else:
<<<<<<< HEAD
            self._spin_multiplicity = 1 if nelectrons % 2 == 0 else 2
        self.properties = properties or {}
=======
            self._spin_multiplicity = 1 if n_electrons % 2 == 0 else 2
>>>>>>> c56a25a9

    @property
    def charge(self) -> float:
        """Charge of molecule."""
        return self._charge

    @property
    def spin_multiplicity(self) -> float:
        """Spin multiplicity of molecule."""
        return self._spin_multiplicity

    @property
    def nelectrons(self) -> float:
        """Number of electrons in the molecule."""
        n_electrons = 0.0
        for site in self:
            for sp, amt in site.species.items():
                if not isinstance(sp, DummySpecies):
                    n_electrons += sp.Z * amt
        n_electrons -= self.charge
        return n_electrons

    @property
    def center_of_mass(self) -> np.ndarray:
        """Center of mass of molecule."""
        center = np.zeros(3)
        total_weight: float = 0
        for site in self:
            wt = site.species.weight
            center += site.coords * wt
            total_weight += wt
        return center / total_weight

    def copy(self) -> IMolecule | Molecule:
        """Convenience method to get a copy of the molecule.

        Returns:
            IMolecule | Molecule
        """
        return type(self).from_sites(self, properties=self.properties)

    @classmethod
    def from_sites(
        cls,
        sites: Sequence[Site],
        charge: float = 0,
        spin_multiplicity: int | None = None,
        validate_proximity: bool = False,
        charge_spin_check: bool = True,
        properties: dict | None = None,
    ) -> IMolecule | Molecule:
        """Convenience constructor to make a Molecule from a list of sites.

        Args:
            sites ([Site]): Sequence of Sites.
            charge (int): Charge of molecule. Defaults to 0.
            spin_multiplicity (int): Spin multicipity. Defaults to None,
                in which it is determined automatically.
            validate_proximity (bool): Whether to check that atoms are too
                close.
            charge_spin_check (bool): Whether to check that the charge and
                spin multiplicity are compatible with each other. Defaults
                to True.
            properties (dict): dictionary containing properties associated
                with the whole molecule.
        """
        props = collections.defaultdict(list)
        for site in sites:
            for k, v in site.properties.items():
                props[k].append(v)
        labels = [site.label for site in sites]
        return cls(
            [site.species for site in sites],
            [site.coords for site in sites],
            charge=charge,
            spin_multiplicity=spin_multiplicity,
            validate_proximity=validate_proximity,
            site_properties=props,
            labels=labels,
            charge_spin_check=charge_spin_check,
            properties=properties,
        )

    def break_bond(self, ind1: int, ind2: int, tol: float = 0.2) -> tuple[IMolecule | Molecule, ...]:
        """Returns two molecules based on breaking the bond between atoms at index
        ind1 and ind2.

        Args:
            ind1 (int): 1st site index
            ind2 (int): 2nd site index
            tol (float): Relative tolerance to test. Basically, the code
                checks if the distance between the sites is less than (1 +
                tol) * typical bond distances. Defaults to 0.2, i.e.,
                20% longer.

        Returns:
            Two Molecule objects representing the two clusters formed from
            breaking the bond.
        """
        clusters = [[self[ind1]], [self[ind2]]]

        sites = [site for idx, site in enumerate(self) if idx not in (ind1, ind2)]

        def belongs_to_cluster(site, cluster):
            return any(CovalentBond.is_bonded(site, test_site, tol=tol) for test_site in cluster)

        while len(sites) > 0:
            unmatched = []
            for site in sites:
                for cluster in clusters:
                    if belongs_to_cluster(site, cluster):
                        cluster.append(site)
                        break
                else:
                    unmatched.append(site)

            if len(unmatched) == len(sites):
                raise ValueError("Not all sites are matched!")
            sites = unmatched

        return tuple(type(self).from_sites(cluster) for cluster in clusters)

    def get_covalent_bonds(self, tol: float = 0.2) -> list[CovalentBond]:
        """Determines the covalent bonds in a molecule.

        Args:
            tol (float): The tol to determine bonds in a structure. See
                CovalentBond.is_bonded.

        Returns:
            List of bonds
        """
        bonds = []
        for site1, site2 in itertools.combinations(self._sites, 2):
            if CovalentBond.is_bonded(site1, site2, tol):
                bonds.append(CovalentBond(site1, site2))
        return bonds

    def __eq__(self, other: object) -> bool:
        needed_attrs = ("charge", "spin_multiplicity", "sites")

        if not all(hasattr(other, attr) for attr in needed_attrs):
            return NotImplemented

        other = cast(IMolecule, other)

        if len(self) != len(other):
            return False
        if self.charge != other.charge:
            return False
        if self.spin_multiplicity != other.spin_multiplicity:
            return False
        return all(site in other for site in self)

    def get_zmatrix(self):
        """Returns a z-matrix representation of the molecule."""
        # TODO: allow more z-matrix conventions for element/site description

        output = []
        output_var = []
        for idx, site in enumerate(self):
            if idx == 0:
                output.append(f"{site.specie}")
            elif idx == 1:
                nn = self._find_nn_pos_before_site(idx)
                bond_length = self.get_distance(idx, nn[0])
                output.append(f"{self[idx].specie} {nn[0] + 1} B{idx}")
                output_var.append(f"B{idx}={bond_length:.6f}")
            elif idx == 2:
                nn = self._find_nn_pos_before_site(idx)
                bond_length = self.get_distance(idx, nn[0])
                angle = self.get_angle(idx, nn[0], nn[1])
                output.append(f"{self[idx].specie} {nn[0] + 1} B{idx} {nn[1] + 1} A{idx}")
                output_var.append(f"B{idx}={bond_length:.6f}")
                output_var.append(f"A{idx}={angle:.6f}")
            else:
                nn = self._find_nn_pos_before_site(idx)
                bond_length = self.get_distance(idx, nn[0])
                angle = self.get_angle(idx, nn[0], nn[1])
                dih = self.get_dihedral(idx, nn[0], nn[1], nn[2])
                output.append(f"{self[idx].specie} {nn[0] + 1} B{idx} {nn[1] + 1} A{idx} {nn[2] + 1} D{idx}")
                output_var.append(f"B{idx}={bond_length:.6f}")
                output_var.append(f"A{idx}={angle:.6f}")
                output_var.append(f"D{idx}={dih:.6f}")
        return "\n".join(output) + "\n\n" + "\n".join(output_var)

    def _find_nn_pos_before_site(self, site_idx):
        """Returns index of nearest neighbor atoms."""
        all_dist = [(self.get_distance(site_idx, idx), idx) for idx in range(site_idx)]
        all_dist = sorted(all_dist, key=lambda x: x[0])
        return [d[1] for d in all_dist]

    def __hash__(self) -> int:
        # For now, just use the composition hash code.
        return hash(self.composition)

    def __repr__(self):
        return "Molecule Summary\n" + "\n".join(map(repr, self))

    def __str__(self):
        outs = [
            f"Full Formula ({self.composition.formula})",
            "Reduced Formula: " + self.composition.reduced_formula,
            f"Charge = {self._charge}, Spin Mult = {self._spin_multiplicity}",
            f"Sites ({len(self)})",
        ]
        for idx, site in enumerate(self):
            outs.append(f"{idx} {site.species_string} {' '.join([f'{coord:0.6f}'.rjust(12) for coord in site.coords])}")
        return "\n".join(outs)

    def as_dict(self):
        """JSON-serializable dict representation of Molecule."""
        d = {
            "@module": type(self).__module__,
            "@class": type(self).__name__,
            "charge": self.charge,
            "spin_multiplicity": self.spin_multiplicity,
            "sites": [],
            "properties": self.properties,
        }
        for site in self:
            site_dict = site.as_dict()
            del site_dict["@module"]
            del site_dict["@class"]
            d["sites"].append(site_dict)
        return d

    @classmethod
    def from_dict(cls, d) -> IMolecule | Molecule:
        """Reconstitute a Molecule object from a dict representation created using
        as_dict().

        Args:
            d (dict): dict representation of Molecule.

        Returns:
            Molecule object
        """
        sites = [Site.from_dict(sd) for sd in d["sites"]]
        charge = d.get("charge", 0)
        spin_multiplicity = d.get("spin_multiplicity")
        properties = d.get("properties")
        return cls.from_sites(sites, charge=charge, spin_multiplicity=spin_multiplicity, properties=properties)

    def get_distance(self, i: int, j: int) -> float:
        """Get distance between site i and j.

        Args:
            i (int): 1st site index
            j (int): 2nd site index

        Returns:
            Distance between the two sites.
        """
        return self[i].distance(self[j])

    def get_sites_in_sphere(self, pt: ArrayLike, r: float) -> list[Neighbor]:
        """Find all sites within a sphere from a point.

        Args:
            pt (3x1 array): Cartesian coordinates of center of sphere
            r (float): Radius of sphere.

        Returns:
            Neighbor
        """
        neighbors = []
        for i, site in enumerate(self._sites):
            dist = site.distance_from_point(pt)
            if dist <= r:
                neighbors.append(Neighbor(site.species, site.coords, site.properties, dist, i, label=site.label))
        return neighbors

    def get_neighbors(self, site: Site, r: float) -> list[Neighbor]:
        """Get all neighbors to a site within a sphere of radius r. Excludes the
        site itself.

        Args:
            site (Site): Site at the center of the sphere.
            r (float): Radius of sphere.

        Returns:
            Neighbor
        """
        nns = self.get_sites_in_sphere(site.coords, r)
        return [nn for nn in nns if nn != site]

    def get_neighbors_in_shell(self, origin: ArrayLike, r: float, dr: float) -> list[Neighbor]:
        """Returns all sites in a shell centered on origin (coords) between radii
        r-dr and r+dr.

        Args:
            origin (3x1 array): Cartesian coordinates of center of sphere.
            r (float): Inner radius of shell.
            dr (float): Width of shell.

        Returns:
            Neighbor
        """
        outer = self.get_sites_in_sphere(origin, r + dr)
        inner = r - dr
        return [nn for nn in outer if nn.nn_distance > inner]

    def get_boxed_structure(
        self,
        a: float,
        b: float,
        c: float,
        images: ArrayLike = (1, 1, 1),
        random_rotation: bool = False,
        min_dist: float = 1.0,
        cls=None,
        offset: ArrayLike | None = None,
        no_cross: bool = False,
        reorder: bool = True,
    ) -> IStructure | Structure:
        """Creates a Structure from a Molecule by putting the Molecule in the
        center of a orthorhombic box. Useful for creating Structure for
        calculating molecules using periodic codes.

        Args:
            a (float): a-lattice parameter.
            b (float): b-lattice parameter.
            c (float): c-lattice parameter.
            images: No. of boxed images in each direction. Defaults to
                (1, 1, 1), meaning single molecule with 1 lattice parameter
                in each direction.
            random_rotation (bool): Whether to apply a random rotation to
                each molecule. This jumbles all the molecules so that they
                are not exact images of each other.
            min_dist (float): The minimum distance that atoms should be from
                each other. This is only used if random_rotation is True.
                The randomized rotations are searched such that no two atoms
                are less than min_dist from each other.
            cls: The Structure class to instantiate (defaults to pymatgen
                structure)
            offset: Translation to offset molecule from center of mass coords
            no_cross: Whether to forbid molecule coords from extending beyond
                boundary of box.
            reorder: Whether to reorder the sites to be in electronegativity
                order.

        Returns:
            Structure containing molecule in a box.
        """
        if offset is None:
            offset = np.array([0, 0, 0])

        coords = np.array(self.cart_coords)
        x_range = max(coords[:, 0]) - min(coords[:, 0])
        y_range = max(coords[:, 1]) - min(coords[:, 1])
        z_range = max(coords[:, 2]) - min(coords[:, 2])

        if a <= x_range or b <= y_range or c <= z_range:
            raise ValueError("Box is not big enough to contain Molecule.")
        lattice = Lattice.from_parameters(a * images[0], b * images[1], c * images[2], 90, 90, 90)  # type: ignore
        nimages: int = images[0] * images[1] * images[2]  # type: ignore
        all_coords: list[ArrayLike] = []

        centered_coords = self.cart_coords - self.center_of_mass + offset

        for i, j, k in itertools.product(
            list(range(images[0])), list(range(images[1])), list(range(images[2]))  # type: ignore
        ):
            box_center = [(i + 0.5) * a, (j + 0.5) * b, (k + 0.5) * c]
            if random_rotation:
                while True:
                    op = SymmOp.from_origin_axis_angle(
                        (0, 0, 0),
                        axis=np.random.rand(3),
                        angle=random.uniform(-180, 180),
                    )
                    m = op.rotation_matrix
                    new_coords = np.dot(m, centered_coords.T).T + box_center
                    if no_cross:
                        x_max, x_min = max(new_coords[:, 0]), min(new_coords[:, 0])
                        y_max, y_min = max(new_coords[:, 1]), min(new_coords[:, 1])
                        z_max, z_min = max(new_coords[:, 2]), min(new_coords[:, 2])
                        if x_max > a or x_min < 0 or y_max > b or y_min < 0 or z_max > c or z_min < 0:
                            raise ValueError("Molecule crosses boundary of box")
                    if len(all_coords) == 0:
                        break
                    distances = lattice.get_all_distances(
                        lattice.get_fractional_coords(new_coords),
                        lattice.get_fractional_coords(all_coords),
                    )
                    if np.amin(distances) > min_dist:
                        break
            else:
                new_coords = centered_coords + box_center
                if no_cross:
                    x_max, x_min = max(new_coords[:, 0]), min(new_coords[:, 0])
                    y_max, y_min = max(new_coords[:, 1]), min(new_coords[:, 1])
                    z_max, z_min = max(new_coords[:, 2]), min(new_coords[:, 2])
                    if x_max > a or x_min < 0 or y_max > b or y_min < 0 or z_max > c or z_min < 0:
                        raise ValueError("Molecule crosses boundary of box")
            all_coords.extend(new_coords)
        sprops = {k: v * nimages for k, v in self.site_properties.items()}  # type: ignore

        if cls is None:
            cls = Structure

        if reorder:
            return cls(
                lattice,
                self.species * nimages,
                all_coords,
                coords_are_cartesian=True,
                site_properties=sprops,
                labels=self.labels * nimages,
            ).get_sorted_structure()

        return cls(
            lattice,
            self.species * nimages,
            coords,
            coords_are_cartesian=True,
            site_properties=sprops,
            labels=self.labels * nimages,
        )

    def get_centered_molecule(self) -> IMolecule | Molecule:
        """Returns a Molecule centered at the center of mass.

        Returns:
            Molecule centered with center of mass at origin.
        """
        center = self.center_of_mass
        new_coords = np.array(self.cart_coords) - center
        return self.__class__(
            self.species_and_occu,
            new_coords,
            charge=self._charge,
            spin_multiplicity=self._spin_multiplicity,
            site_properties=self.site_properties,
            charge_spin_check=self._charge_spin_check,
            labels=self.labels,
            properties=self.properties,
        )

    def to(self, filename: str = "", fmt: str = "") -> str | None:
        """Outputs the molecule to a file or string.

        Args:
            filename (str): If provided, output will be written to a file. If
                fmt is not specified, the format is determined from the
                filename. Defaults is None, i.e. string output.
            fmt (str): Format to output to. Defaults to JSON unless filename
                is provided. If fmt is specifies, it overrides whatever the
                filename is. Options include "xyz", "gjf", "g03", "json". If
                you have OpenBabel installed, any of the formats supported by
                OpenBabel. Non-case sensitive.

        Returns:
            str: String representation of molecule in given format. If a filename
                is provided, the same string is written to the file.
        """
        from pymatgen.io.babel import BabelMolAdaptor
        from pymatgen.io.gaussian import GaussianInput
        from pymatgen.io.xyz import XYZ

        fmt = fmt.lower()
        writer: Any
        if fmt == "xyz" or fnmatch(filename.lower(), "*.xyz*"):
            writer = XYZ(self)
        elif any(fmt == ext or fnmatch(filename.lower(), f"*.{ext}*") for ext in ["gjf", "g03", "g09", "com", "inp"]):
            writer = GaussianInput(self)
        elif fmt == "json" or fnmatch(filename, "*.json*") or fnmatch(filename, "*.mson*"):
            json_str = json.dumps(self.as_dict())
            if filename:
                with zopen(filename, "wt", encoding="utf8") as file:
                    file.write(json_str)
            return json_str
        elif fmt in ("yaml", "yml") or fnmatch(filename, "*.yaml*") or fnmatch(filename, "*.yml*"):
            yaml = YAML()
            str_io = StringIO()
            yaml.dump(self.as_dict(), str_io)
            yaml_str = str_io.getvalue()
            if filename:
                with zopen(filename, "wt", encoding="utf8") as file:
                    file.write(yaml_str)
            return yaml_str
        else:
            match = re.search(r"\.(pdb|mol|mdl|sdf|sd|ml2|sy2|mol2|cml|mrv)", filename.lower())
            if not fmt and match:
                fmt = match.group(1)
            writer = BabelMolAdaptor(self)
            return writer.write_file(filename, file_format=fmt)

        if filename:
            writer.write_file(filename)
        return str(writer)

    @classmethod
    def from_str(
        cls, input_string: str, fmt: Literal["xyz", "gjf", "g03", "g09", "com", "inp", "json", "yaml"]
    ) -> IMolecule | Molecule:
        """Reads the molecule from a string.

        Args:
            input_string (str): String to parse.
            fmt (str): Format to output to. Defaults to JSON unless filename
                is provided. If fmt is specifies, it overrides whatever the
                filename is. Options include "xyz", "gjf", "g03", "json". If
                you have OpenBabel installed, any of the formats supported by
                OpenBabel. Non-case sensitive.

        Returns:
            IMolecule or Molecule.
        """
        from pymatgen.io.gaussian import GaussianInput
        from pymatgen.io.xyz import XYZ

        fmt = fmt.lower()  # type: ignore[assignment]
        if fmt == "xyz":
            mol = XYZ.from_str(input_string).molecule
        elif fmt in ["gjf", "g03", "g09", "com", "inp"]:
            mol = GaussianInput.from_str(input_string).molecule
        elif fmt == "json":
            dct = json.loads(input_string)
            return cls.from_dict(dct)
        elif fmt in ("yaml", "yml"):
            yaml = YAML()
            dct = yaml.load(input_string)
            return cls.from_dict(dct)
        else:
            from pymatgen.io.babel import BabelMolAdaptor

            mol = BabelMolAdaptor.from_str(input_string, file_format=fmt).pymatgen_mol
        return cls.from_sites(mol, properties=mol.properties)

    @classmethod
    def from_file(cls, filename):
        """Reads a molecule from a file. Supported formats include xyz,
        gaussian input (gjf|g03|g09|com|inp), Gaussian output (.out|and
        pymatgen's JSON-serialized molecules. Using openbabel,
        many more extensions are supported but requires openbabel to be
        installed.

        Args:
            filename (str): The filename to read from.

        Returns:
            Molecule
        """
        filename = str(filename)
        from pymatgen.io.gaussian import GaussianOutput

        with zopen(filename) as f:
            contents = f.read()
        fname = filename.lower()
        if fnmatch(fname, "*.xyz*"):
            return cls.from_str(contents, fmt="xyz")
        if any(fnmatch(fname.lower(), f"*.{r}*") for r in ["gjf", "g03", "g09", "com", "inp"]):
            return cls.from_str(contents, fmt="g09")
        if any(fnmatch(fname.lower(), f"*.{r}*") for r in ["out", "lis", "log"]):
            return GaussianOutput(filename).final_structure
        if fnmatch(fname, "*.json*") or fnmatch(fname, "*.mson*"):
            return cls.from_str(contents, fmt="json")
        if fnmatch(fname, "*.yaml*") or fnmatch(filename, "*.yml*"):
            return cls.from_str(contents, fmt="yaml")
        from pymatgen.io.babel import BabelMolAdaptor

        m = re.search(r"\.(pdb|mol|mdl|sdf|sd|ml2|sy2|mol2|cml|mrv)", filename.lower())
        if m:
            new = BabelMolAdaptor.from_file(filename, m.group(1)).pymatgen_mol
            new.__class__ = cls
            return new
        raise ValueError("Cannot determine file type.")


class Structure(IStructure, collections.abc.MutableSequence):
    """Mutable version of structure."""

    __hash__ = None  # type: ignore

    def __init__(
        self,
        lattice: ArrayLike | Lattice,
        species: Sequence[CompositionLike],
        coords: Sequence[ArrayLike],
        charge: float | None = None,
        validate_proximity: bool = False,
        to_unit_cell: bool = False,
        coords_are_cartesian: bool = False,
        site_properties: dict | None = None,
        labels: Sequence[str | None] | None = None,
        properties: dict | None = None,
    ):
        """Create a periodic structure.

        Args:
            lattice: The lattice, either as a pymatgen.core.lattice.Lattice or
                simply as any 2D array. Each row should correspond to a lattice
                vector. E.g., [[10,0,0], [20,10,0], [0,0,30]] specifies a
                lattice with lattice vectors [10,0,0], [20,10,0] and [0,0,30].
            species: List of species on each site. Can take in flexible input,
                including:

                i.  A sequence of element / species specified either as string
                    symbols, e.g. ["Li", "Fe2+", "P", ...] or atomic numbers,
                    e.g., (3, 56, ...) or actual Element or Species objects.

                ii. List of dict of elements/species and occupancies, e.g.,
                    [{"Fe" : 0.5, "Mn":0.5}, ...]. This allows the setup of
                    disordered structures.
            coords (Nx3 array): list of fractional/cartesian coordinates of
                each species.
            charge (int): overall charge of the structure. Defaults to behavior
                in SiteCollection where total charge is the sum of the oxidation
                states.
            validate_proximity (bool): Whether to check if there are sites
                that are less than 0.01 Ang apart. Defaults to False.
            to_unit_cell (bool): Whether to map all sites into the unit cell,
                i.e., fractional coords between 0 and 1. Defaults to False.
            coords_are_cartesian (bool): Set to True if you are providing
                coordinates in Cartesian coordinates. Defaults to False.
            site_properties (dict): Properties associated with the sites as a
                dict of sequences, e.g., {"magmom":[5,5,5,5]}. The sequences
                have to be the same length as the atomic species and
                fractional_coords. Defaults to None for no properties.
            labels (list[str]): Labels associated with the sites as a
                list of strings, e.g. ['Li1', 'Li2']. Must have the same
                length as the species and fractional coords. Defaults to
                None for no labels.
            properties (dict): Properties associated with the whole structure.
                Will be serialized when writing the structure to JSON or YAML but is
                lost when converting to other formats.
        """
        super().__init__(
            lattice,
            species,
            coords,
            charge=charge,
            validate_proximity=validate_proximity,
            to_unit_cell=to_unit_cell,
            coords_are_cartesian=coords_are_cartesian,
            site_properties=site_properties,
            labels=labels,
            properties=properties,
        )

        self._sites: list[PeriodicSite] = list(self._sites)  # type: ignore

    def __setitem__(  # type: ignore
        self,
        idx: int | slice | Sequence[int] | SpeciesLike,
        site: SpeciesLike | PeriodicSite | Sequence | dict[SpeciesLike, float],
    ):
        """Modify a site in the structure.

        Args:
            idx (int, [int], slice, Species-like): Indices to change. You can
                specify these as an int, a list of int, or a species-like
                string.
            site (PeriodicSite | Species | dict[SpeciesLike, float] | Sequence): 4 options exist. You
                can provide a PeriodicSite directly (lattice will be checked). Or more conveniently,
                you can provide a species-like object (or a dict mapping SpeciesLike to occupancy floats)
                or a tuple of up to length 3.

        Examples:
            s[0] = "Fe"
            s[0] = Element("Fe")
            both replaces the species only.
            s[0] = "Fe", [0.5, 0.5, 0.5]
            Replaces site and *fractional* coordinates. Any properties
            are inherited from current site.
            s[0] = "Fe", [0.5, 0.5, 0.5], spin=2
            Replaces site and *fractional* coordinates and properties.

            s[(0, 2, 3)] = "Fe"
            Replaces sites 0, 2 and 3 with Fe.

            s[0::2] = "Fe"
            Replaces all even index sites with Fe.

            s["Mn"] = "Fe"
            Replaces all Mn in the structure with Fe. This is
            a short form for the more complex replace_species.

            s["Mn"] = "Fe0.5Co0.5"
            Replaces all Mn in the structure with Fe: 0.5, Co: 0.5, i.e.,
            creates a disordered structure!
        """
        if isinstance(idx, int):
            indices = [idx]
        elif isinstance(idx, (str, Element, Species)):
            self.replace_species({idx: site})  # type: ignore
            return
        elif isinstance(idx, slice):
            to_mod = self[idx]
            indices = [ii for ii, site in enumerate(self) if site in to_mod]
        else:
            indices = list(idx)

        for ii in indices:
            if isinstance(site, PeriodicSite):
                if site.lattice != self._lattice:
                    raise ValueError("PeriodicSite added must have same lattice as Structure!")
                if len(indices) != 1:
                    raise ValueError("Site assignments makes sense only for single int indices!")
                self._sites[ii] = site
            elif isinstance(site, str) or (not isinstance(site, collections.abc.Sequence)):
                self._sites[ii].species = site  # type: ignore
            else:
                self._sites[ii].species = site[0]  # type: ignore
                if len(site) > 1:
                    self._sites[ii].frac_coords = site[1]  # type: ignore
                if len(site) > 2:
                    self._sites[ii].properties = site[2]  # type: ignore

    def __delitem__(self, idx: SupportsIndex | slice) -> None:
        """Deletes a site from the Structure."""
        self._sites.__delitem__(idx)

    @property
    def lattice(self) -> Lattice:
        """Lattice associated with structure."""
        return self._lattice

    @lattice.setter
    def lattice(self, lattice: ArrayLike | Lattice):
        if not isinstance(lattice, Lattice):
            lattice = Lattice(lattice)
        self._lattice = lattice
        for site in self:
            site.lattice = lattice

    def append(  # type: ignore
        self,
        species: CompositionLike,
        coords: ArrayLike,
        coords_are_cartesian: bool = False,
        validate_proximity: bool = False,
        properties: dict | None = None,
    ):
        """Append a site to the structure.

        Args:
            species: Species of inserted site
            coords (3x1 array): Coordinates of inserted site
            coords_are_cartesian (bool): Whether coordinates are cartesian.
                Defaults to False.
            validate_proximity (bool): Whether to check if inserted site is
                too close to an existing site. Defaults to False.
            properties (dict): Properties of the site.

        Returns:
            New structure with inserted site.
        """
        return self.insert(
            len(self),
            species,
            coords,
            coords_are_cartesian=coords_are_cartesian,
            validate_proximity=validate_proximity,
            properties=properties,
        )

    def insert(  # type: ignore
        self,
        idx: int,
        species: CompositionLike,
        coords: ArrayLike,
        coords_are_cartesian: bool = False,
        validate_proximity: bool = False,
        properties: dict | None = None,
        label: str | None = None,
    ):
        """Insert a site to the structure.

        Args:
            idx (int): Index to insert site
            species (species-like): Species of inserted site
            coords (3x1 array): Coordinates of inserted site
            coords_are_cartesian (bool): Whether coordinates are cartesian.
                Defaults to False.
            validate_proximity (bool): Whether to check if inserted site is too close to
                an existing site. Controlled by self.DISTANCE_TOLERANCE. Defaults to False.
            properties (dict): Properties associated with the site.
            label (str): Label associated with the site.

        Returns:
            New structure with inserted site.
        """
        frac_coords = self._lattice.get_fractional_coords(coords) if coords_are_cartesian else coords
        new_site = PeriodicSite(species, frac_coords, self._lattice, properties=properties, label=label)

        if validate_proximity:
            for site in self:
                if site.distance(new_site) < self.DISTANCE_TOLERANCE:
                    raise ValueError("New site is too close to an existing site!")

        self.sites.insert(idx, new_site)

        return self

    def replace(
        self,
        idx: int,
        species: CompositionLike,
        coords: ArrayLike | None = None,
        coords_are_cartesian: bool = False,
        properties: dict | None = None,
        label: str | None = None,
    ):
        """Replace a single site. Takes either a species or a dict of species and
        occupations.

        Args:
            idx (int): Index of the site in the sites list.
            species (species-like): Species of replacement site
            coords (3x1 array): Coordinates of replacement site. If None,
                the current coordinates are assumed.
            coords_are_cartesian (bool): Whether coordinates are cartesian.
                Defaults to False.
            properties (dict): Properties associated with the site.
            label (str): Label associated with the site.
        """
        if coords is None:
            frac_coords = self[idx].frac_coords
        elif coords_are_cartesian:
            frac_coords = self._lattice.get_fractional_coords(coords)
        else:
            frac_coords = coords  # type: ignore

        new_site = PeriodicSite(species, frac_coords, self._lattice, properties=properties, label=label)
        self.sites[idx] = new_site

    def substitute(self, index: int, func_group: IMolecule | Molecule | str, bond_order: int = 1) -> None:
        """Substitute atom at index with a functional group.

        Args:
            index (int): Index of atom to substitute.
            func_group: Substituent molecule. There are two options:

                1. Providing an actual Molecule as the input. The first atom
                   must be a DummySpecies X, indicating the position of
                   nearest neighbor. The second atom must be the next
                   nearest atom. For example, for a methyl group
                   substitution, func_group should be X-CH3, where X is the
                   first site and C is the second site. What the code will
                   do is to remove the index site, and connect the nearest
                   neighbor to the C atom in CH3. The X-C bond indicates the
                   directionality to connect the atoms.
                2. A string name. The molecule will be obtained from the
                   relevant template in func_groups.json.
            bond_order (int): A specified bond order to calculate the bond
                length between the attached functional group and the nearest
                neighbor site. Defaults to 1.
        """
        # Find the nearest neighbor that is not a terminal atom.
        all_non_terminal_nn = []
        for nn, dist, _, _ in self.get_neighbors(self[index], 3):
            # Check that the nn has neighbors within a sensible distance but
            # is not the site being substituted.
            for inn, dist2, _, _ in self.get_neighbors(nn, 3):
                if inn != self[index] and dist2 < 1.2 * get_bond_length(nn.specie, inn.specie):
                    all_non_terminal_nn.append((nn, dist))
                    break

        if len(all_non_terminal_nn) == 0:
            raise RuntimeError("Can't find a non-terminal neighbor to attach functional group to.")

        non_terminal_nn = min(all_non_terminal_nn, key=lambda d: d[1])[0]

        # Set the origin point to be the coordinates of the nearest
        # non-terminal neighbor.
        origin = non_terminal_nn.coords

        # Pass value of functional group--either from user-defined or from
        # functional.json
        if not isinstance(func_group, Molecule):
            # Check to see whether the functional group is in database.
            if func_group not in FunctionalGroups:
                raise RuntimeError("Can't find functional group in list. Provide explicit coordinate instead")
            fgroup = FunctionalGroups[func_group]
        else:
            fgroup = func_group

        # If a bond length can be found, modify func_grp so that the X-group
        # bond length is equal to the bond length.
        try:
            bl = get_bond_length(non_terminal_nn.specie, fgroup[1].specie, bond_order=bond_order)
        # Catches for case of incompatibility between Element(s) and Species(s)
        except TypeError:
            bl = None

        if bl is not None:
            fgroup = fgroup.copy()
            vec = fgroup[0].coords - fgroup[1].coords
            vec /= np.linalg.norm(vec)
            fgroup[0] = "X", fgroup[1].coords + float(bl) * vec

        # Align X to the origin.
        x = fgroup[0]
        fgroup.translate_sites(list(range(len(fgroup))), origin - x.coords)

        # Find angle between the attaching bond and the bond to be replaced.
        v1 = fgroup[1].coords - origin
        v2 = self[index].coords - origin
        angle = get_angle(v1, v2)

        if 1 < abs(angle % 180) < 179:
            # For angles which are not 0 or 180, we perform a rotation about
            # the origin along an axis perpendicular to both bonds to align
            # bonds.
            axis = np.cross(v1, v2)
            op = SymmOp.from_origin_axis_angle(origin, axis, angle)
            fgroup.apply_operation(op)
        elif abs(abs(angle) - 180) < 1:
            # We have a 180 degree angle. Simply do an inversion about the
            # origin
            for i, fg in enumerate(fgroup):
                fgroup[i] = (fg.species, origin - (fg.coords - origin))

        # Remove the atom to be replaced, and add the rest of the functional
        # group.
        del self[index]
        for site in fgroup[1:]:
            s_new = PeriodicSite(site.species, site.coords, self.lattice, coords_are_cartesian=True, label=site.label)
            self._sites.append(s_new)

    def remove_species(self, species: Sequence[SpeciesLike]) -> None:
        """Remove all occurrences of several species from a structure.

        Args:
            species: Sequence of species to remove, e.g., ["Li", "Na"].
        """
        new_sites = []
        species = [get_el_sp(s) for s in species]

        for site in self:
            new_sp_occu = {sp: amt for sp, amt in site.species.items() if sp not in species}
            if len(new_sp_occu) > 0:
                new_sites.append(
                    PeriodicSite(
                        new_sp_occu,
                        site.frac_coords,
                        self._lattice,
                        properties=site.properties,
                        label=site.label,
                    )
                )
        self.sites = new_sites

    def remove_sites(self, indices: Sequence[int | None]) -> None:
        """Delete sites with at indices.

        Args:
            indices: Sequence of indices of sites to delete.
        """
        self.sites = [site for idx, site in enumerate(self) if idx not in indices]

    def apply_operation(self, symmop: SymmOp, fractional: bool = False) -> Structure:
        """Apply a symmetry operation to the structure in place and return the modified
        structure. The lattice is operated on by the rotation matrix only.
        Coords are operated in full and then transformed to the new lattice.

        Args:
            symmop (SymmOp): Symmetry operation to apply.
            fractional (bool): Whether the symmetry operation is applied in
                fractional space. Defaults to False, i.e., symmetry operation
                is applied in Cartesian coordinates.

        Returns:
            Structure: post-operation structure
        """
        if not fractional:
            self._lattice = Lattice([symmop.apply_rotation_only(row) for row in self._lattice.matrix])

            def operate_site(site):
                new_cart = symmop.operate(site.coords)
                new_frac = self._lattice.get_fractional_coords(new_cart)
                return PeriodicSite(
                    site.species,
                    new_frac,
                    self._lattice,
                    properties=site.properties,
                    skip_checks=True,
                    label=site.label,
                )

        else:
            new_latt = np.dot(symmop.rotation_matrix, self._lattice.matrix)
            self._lattice = Lattice(new_latt)

            def operate_site(site):
                return PeriodicSite(
                    site.species,
                    symmop.operate(site.frac_coords),
                    self._lattice,
                    properties=site.properties,
                    skip_checks=True,
                    label=site.label,
                )

        self.sites = [operate_site(site) for site in self]

        return self

    def apply_strain(self, strain: ArrayLike) -> None:
        """Apply a strain to the lattice.

        Args:
            strain (float or list): Amount of strain to apply. Can be a float,
                or a sequence of 3 numbers. E.g., 0.01 means all lattice
                vectors are increased by 1%. This is equivalent to calling
                modify_lattice with a lattice with lattice parameters that
                are 1% larger.
        """
        strain_matrix = (1 + np.array(strain)) * np.eye(3)
        self.lattice = Lattice(np.dot(self._lattice.matrix.T, strain_matrix).T)

    def sort(self, key: Callable | None = None, reverse: bool = False) -> None:
        """Sort a structure in place. The parameters have the same meaning as in
        list.sort. By default, sites are sorted by the electronegativity of
        the species. The difference between this method and
        get_sorted_structure (which also works in IStructure) is that the
        latter returns a new Structure, while this just sorts the Structure
        in place.

        Args:
            key: Specifies a function of one argument that is used to extract
                a comparison key from each list element: key=str.lower. The
                default value is None (compare the elements directly).
            reverse (bool): If set to True, then the list elements are sorted
                as if each comparison were reversed.
        """
        self._sites.sort(key=key, reverse=reverse)

    def translate_sites(
        self, indices: int | Sequence[int], vector: ArrayLike, frac_coords: bool = True, to_unit_cell: bool = True
    ) -> None:
        """Translate specific sites by some vector, keeping the sites within the
        unit cell.

        Args:
            indices: Integer or List of site indices on which to perform the
                translation.
            vector: Translation vector for sites.
            frac_coords (bool): Whether the vector corresponds to fractional or
                Cartesian coordinates.
            to_unit_cell (bool): Whether new sites are transformed to unit
                cell
        """
        if not isinstance(indices, collections.abc.Iterable):
            indices = [indices]

        for idx in indices:
            site = self[idx]
            if frac_coords:
                fcoords = site.frac_coords + vector
            else:
                fcoords = self._lattice.get_fractional_coords(site.coords + vector)
            if to_unit_cell:
                fcoords = [np.mod(f, 1) if p else f for p, f in zip(self.lattice.pbc, fcoords)]
            self[idx].frac_coords = fcoords

    def rotate_sites(
        self,
        indices: list[int] | None = None,
        theta: float = 0.0,
        axis: ArrayLike | None = None,
        anchor: ArrayLike | None = None,
        to_unit_cell: bool = True,
    ) -> None:
        """Rotate specific sites by some angle around vector at anchor.

        Args:
            indices (list): List of site indices on which to perform the
                translation.
            theta (float): Angle in radians
            axis (3x1 array): Rotation axis vector.
            anchor (3x1 array): Point of rotation.
            to_unit_cell (bool): Whether new sites are transformed to unit
                cell
        """
        from numpy import cross, eye
        from numpy.linalg import norm
        from scipy.linalg import expm

        if indices is None:
            indices = list(range(len(self)))

        if axis is None:
            axis = [0, 0, 1]

        if anchor is None:
            anchor = [0, 0, 0]

        anchor = np.array(anchor)
        axis = np.array(axis)

        theta %= 2 * np.pi

        rm = expm(cross(eye(3), axis / norm(axis)) * theta)
        for idx in indices:
            site = self[idx]
            coords = ((np.dot(rm, np.array(site.coords - anchor).T)).T + anchor).ravel()
            new_site = PeriodicSite(
                site.species,
                coords,
                self._lattice,
                to_unit_cell=to_unit_cell,
                coords_are_cartesian=True,
                properties=site.properties,
                skip_checks=True,
                label=site.label,
            )
            self[idx] = new_site

    def perturb(self, distance: float, min_distance: float | None = None) -> None:
        """Performs a random perturbation of the sites in a structure to break
        symmetries.

        Args:
            distance (float): Distance in angstroms by which to perturb each
                site.
            min_distance (None, int, or float): if None, all displacements will
                be equal amplitude. If int or float, perturb each site a
                distance drawn from the uniform distribution between
                'min_distance' and 'distance'.
        """

        def get_rand_vec():
            # deals with zero vectors.
            vector = np.random.randn(3)
            vnorm = np.linalg.norm(vector)
            dist = distance
            if isinstance(min_distance, (float, int)):
                dist = np.random.uniform(min_distance, dist)
            return vector / vnorm * dist if vnorm != 0 else get_rand_vec()

        for idx in range(len(self._sites)):
            self.translate_sites([idx], get_rand_vec(), frac_coords=False)

    def make_supercell(self, scaling_matrix: ArrayLike, to_unit_cell: bool = True, in_place: bool = True) -> Structure:
        """Create a supercell.

        Args:
            scaling_matrix (ArrayLike): A scaling matrix for transforming the lattice
                vectors. Has to be all integers. Several options are possible:

                a. A full 3x3 scaling matrix defining the linear combination
                   the old lattice vectors. E.g., [[2,1,0],[0,3,0],[0,0,
                   1]] generates a new structure with lattice vectors a' =
                   2a + b, b' = 3b, c' = c where a, b, and c are the lattice
                   vectors of the original structure.
                b. An sequence of three scaling factors. E.g., [2, 1, 1]
                   specifies that the supercell should have dimensions 2a x b x
                   c.
                c. A number, which simply scales all lattice vectors by the
                   same factor.
            to_unit_cell (bool): Whether or not to fold sites back into the unit cell
                if they have fractional coords > 1. Defaults to True.
            in_place (bool): Whether to perform the operation in-place or to return
                a new Structure object. Defaults to True.

        Returns:
            Structure: self if in_place is True else self.copy() after making supercell
        """
        # TODO (janosh) maybe default in_place to False after a depreciation period
        struct = self if in_place else self.copy()
        supercell = struct * scaling_matrix
        if to_unit_cell:
            for site in supercell:
                site.to_unit_cell(in_place=True)
        struct.sites = supercell.sites
        struct.lattice = supercell.lattice

        return struct

    def scale_lattice(self, volume: float) -> None:
        """Performs a scaling of the lattice vectors so that length proportions
        and angles are preserved.

        Args:
            volume (float): New volume of the unit cell in A^3.
        """
        self.lattice = self._lattice.scale(volume)

    def merge_sites(self, tol: float = 0.01, mode: Literal["sum", "delete", "average"] = "sum") -> None:
        """Merges sites (adding occupancies) within tol of each other.
        Removes site properties.

        Args:
            tol (float): Tolerance for distance to merge sites.
            mode ('sum' | 'delete' | 'average'): "delete" means duplicate sites are
                deleted. "sum" means the occupancies are summed for the sites.
                "average" means that the site is deleted but the properties are averaged
                Only first letter is considered.
        """
        from scipy.cluster.hierarchy import fcluster, linkage
        from scipy.spatial.distance import squareform

        dist_mat = self.distance_matrix
        np.fill_diagonal(dist_mat, 0)
        clusters = fcluster(linkage(squareform((dist_mat + dist_mat.T) / 2)), tol, "distance")
        sites = []
        for c in np.unique(clusters):
            inds = np.where(clusters == c)[0]
            species = self[inds[0]].species
            coords = self[inds[0]].frac_coords
            props = self[inds[0]].properties
            for n, i in enumerate(inds[1:]):
                sp = self[i].species
                if mode.lower()[0] == "s":
                    species += sp
                offset = self[i].frac_coords - coords
                coords = coords + ((offset - np.round(offset)) / (n + 2)).astype(coords.dtype)
                for key in props:
                    if props[key] is not None and self[i].properties[key] != props[key]:
                        if mode.lower()[0] == "a" and isinstance(props[key], float):
                            # update a running total
                            props[key] = props[key] * (n + 1) / (n + 2) + self[i].properties[key] / (n + 2)
                        else:
                            props[key] = None
                            warnings.warn(
                                f"Sites with different site property {key} are merged. So property is set to none"
                            )
            sites.append(PeriodicSite(species, coords, self.lattice, properties=props))

        self._sites = sites

    def set_charge(self, new_charge: float = 0.0) -> None:
        """Sets the overall structure charge.

        Args:
            new_charge (float): new charge to set
        """
        self._charge = new_charge

    def relax(
        self,
        calculator: str | Calculator = "m3gnet",
        relax_cell: bool = True,
        optimizer: str | Optimizer = "FIRE",
        steps: int = 500,
        fmax: float = 0.1,
        stress_weight: float = 0.01,
        opt_kwargs: dict | None = None,
        return_trajectory: bool = False,
        verbose: bool = False,
    ) -> Structure | tuple[Structure, TrajectoryObserver | Trajectory]:
        """Performs a crystal structure relaxation using an ASE calculator.

        Args:
            calculator: An ASE Calculator or a string from the following options: "m3gnet".
                Defaults to 'm3gnet', i.e. the M3GNet universal potential.
            relax_cell (bool): whether to relax the lattice cell. Defaults to True.
            optimizer (str): name of the ASE optimizer class to use
            steps (int): max number of steps for relaxation. Defaults to 500.
            fmax (float): total force tolerance for relaxation convergence.
                Here fmax is a sum of force and stress forces. Defaults to 0.1.
            stress_weight (float): the stress weight for relaxation with M3GNet.
                Defaults to 0.01.
            opt_kwargs (dict): kwargs for the ASE optimizer class.
            return_trajectory (bool): Whether to return the trajectory of relaxation.
                Defaults to False.
            verbose (bool): whether to print out relaxation steps. Defaults to False.

        Returns:
            Structure | tuple[Structure, Trajectory]: Relaxed structure or if return_trajectory=True,
                2-tuple of Structure and matgl TrajectoryObserver.
        """
        return self._relax(
            calculator,
            relax_cell=relax_cell,
            optimizer=optimizer,
            steps=steps,
            fmax=fmax,
            stress_weight=stress_weight,
            opt_kwargs=opt_kwargs,
            return_trajectory=return_trajectory,
            verbose=verbose,
        )

    def calculate(self, calculator: str | Calculator = "m3gnet", verbose: bool = False) -> Calculator:
        """Performs an ASE calculation.

        Args:
            calculator: An ASE Calculator or a string from the following options: "m3gnet".
                Defaults to 'm3gnet', i.e. the M3GNet universal potential.
            verbose (bool): whether to print stdout. Defaults to False.

        Returns:
            Calculator: ASE Calculator instance with a results attribute containing the output.
        """
        return self._calculate(calculator, verbose=verbose)

    @classmethod
    def from_prototype(cls, prototype: str, species: Sequence, **kwargs) -> Structure:
        """Method to rapidly construct common prototype structures.

        Args:
            prototype: Name of prototype. E.g., cubic, rocksalt, perovksite etc.
            species: List of species corresponding to symmetrically distinct sites.
            **kwargs: Lattice parameters, e.g., a = 3.0, b = 4, c = 5. Only the required lattice parameters need to be
                specified. For example, if it is a cubic prototype, only a needs to be specified.

        Returns:
            Structure
        """
        prototype = prototype.lower()
        try:
            if prototype == "fcc":
                return Structure.from_spacegroup("Fm-3m", Lattice.cubic(kwargs["a"]), species, [[0, 0, 0]])
            if prototype == "bcc":
                return Structure.from_spacegroup("Im-3m", Lattice.cubic(kwargs["a"]), species, [[0, 0, 0]])
            if prototype == "hcp":
                return Structure.from_spacegroup(
                    "P6_3/mmc", Lattice.hexagonal(kwargs["a"], kwargs["c"]), species, [[1 / 3, 2 / 3, 1 / 4]]
                )
            if prototype == "diamond":
                return Structure.from_spacegroup("Fd-3m", Lattice.cubic(kwargs["a"]), species, [[0, 0, 0]])
            if prototype == "rocksalt":
                return Structure.from_spacegroup(
                    "Fm-3m", Lattice.cubic(kwargs["a"]), species, [[0, 0, 0], [0.5, 0.5, 0]]
                )
            if prototype == "perovskite":
                return Structure.from_spacegroup(
                    "Pm-3m", Lattice.cubic(kwargs["a"]), species, [[0, 0, 0], [0.5, 0.5, 0.5], [0.5, 0.5, 0]]
                )
            if prototype in ("cscl"):
                return Structure.from_spacegroup(
                    "Pm-3m", Lattice.cubic(kwargs["a"]), species, [[0, 0, 0], [0.5, 0.5, 0.5]]
                )
            if prototype in ("fluorite", "caf2"):
                return Structure.from_spacegroup(
                    "Fm-3m", Lattice.cubic(kwargs["a"]), species, [[0, 0, 0], [1 / 4, 1 / 4, 1 / 4]]
                )
            if prototype in ("antifluorite"):
                return Structure.from_spacegroup(
                    "Fm-3m", Lattice.cubic(kwargs["a"]), species, [[1 / 4, 1 / 4, 1 / 4], [0, 0, 0]]
                )
            if prototype in ("zincblende"):
                return Structure.from_spacegroup(
                    "F-43m", Lattice.cubic(kwargs["a"]), species, [[0, 0, 0], [1 / 4, 1 / 4, 3 / 4]]
                )
        except KeyError as exc:
            raise ValueError(f"Required parameter {exc} not specified as a kwargs!") from exc
        raise ValueError(f"Unsupported {prototype=}!")


class Molecule(IMolecule, collections.abc.MutableSequence):
    """Mutable Molecule. It has all the methods in IMolecule, but in addition,
    it allows a user to perform edits on the molecule.
    """

    __hash__ = None  # type: ignore

    def __init__(
        self,
        species: Sequence[SpeciesLike],
        coords: Sequence[ArrayLike],
        charge: float = 0.0,
        spin_multiplicity: int | None = None,
        validate_proximity: bool = False,
        site_properties: dict | None = None,
        labels: Sequence[str | None] | None = None,
        charge_spin_check: bool = True,
        properties: dict | None = None,
    ) -> None:
        """Creates a MutableMolecule.

        Args:
            species: list of atomic species. Possible kinds of input include a
                list of dict of elements/species and occupancies, a List of
                elements/specie specified as actual Element/Species, Strings
                ("Fe", "Fe2+") or atomic numbers (1,56).
            coords (3x1 array): list of Cartesian coordinates of each species.
            charge (float): Charge for the molecule. Defaults to 0.
            spin_multiplicity (int): Spin multiplicity for molecule.
                Defaults to None, which means that the spin multiplicity is
                set to 1 if the molecule has no unpaired electrons and to 2
                if there are unpaired electrons.
            validate_proximity (bool): Whether to check if there are sites
                that are less than 1 Ang apart. Defaults to False.
            site_properties (dict): Properties associated with the sites as
                a dict of sequences, e.g., {"magmom":[5,5,5,5]}. The
                sequences have to be the same length as the atomic species
                and fractional_coords. Defaults to None for no properties.
            labels (list[str]): Labels associated with the sites as a
                list of strings, e.g. ['Li1', 'Li2']. Must have the same
                length as the species and fractional coords. Defaults to
                None for no labels.
            charge_spin_check (bool): Whether to check that the charge and
                spin multiplicity are compatible with each other. Defaults
                to True.
            properties (dict): dictionary containing properties associated
                with the whole molecule.
        """
        super().__init__(
            species,
            coords,
            charge=charge,
            spin_multiplicity=spin_multiplicity,
            validate_proximity=validate_proximity,
            site_properties=site_properties,
            labels=labels,
            charge_spin_check=charge_spin_check,
            properties=properties,
        )
        self._sites: list[Site] = list(self._sites)  # type: ignore

    def __setitem__(  # type: ignore
        self, idx: int | slice | Sequence[int] | SpeciesLike, site: SpeciesLike | Site | Sequence
    ) -> None:
        """Modify a site in the molecule.

        Args:
            idx (int, [int], slice, Species-like): Indices to change. You can
                specify these as an int, a list of int, or a species-like
                string.
            site (PeriodicSite/Species/Sequence): Three options exist. You can
                provide a Site directly, or for convenience, you can provide
                simply a Species-like string/object, or finally a (Species,
                coords) sequence, e.g., ("Fe", [0.5, 0.5, 0.5]).
        """
        if isinstance(idx, int):
            indices = [idx]
        elif isinstance(idx, (str, Element, Species)):
            self.replace_species({idx: site})  # type: ignore
            return
        elif isinstance(idx, slice):
            to_mod = self[idx]
            indices = [idx for idx, site in enumerate(self._sites) if site in to_mod]
        else:
            indices = list(idx)

        for ii in indices:
            if isinstance(site, Site):
                self._sites[ii] = site
            elif isinstance(site, str) or not isinstance(site, collections.abc.Sequence):
                self._sites[ii].species = site  # type: ignore
            else:
                self._sites[ii].species = site[0]  # type: ignore
                if len(site) > 1:
                    self._sites[ii].coords = site[1]  # type: ignore
                if len(site) > 2:
                    self._sites[ii].properties = site[2]  # type: ignore

    def __delitem__(self, idx: SupportsIndex | slice) -> None:
        """Deletes a site from the Structure."""
        self._sites.__delitem__(idx)

    def append(  # type: ignore
        self,
        species: CompositionLike,
        coords: ArrayLike,
        validate_proximity: bool = False,
        properties: dict | None = None,
    ) -> Molecule:
        """Appends a site to the molecule.

        Args:
            species: Species of inserted site
            coords: Coordinates of inserted site
            validate_proximity (bool): Whether to check if inserted site is
                too close to an existing site. Defaults to False.
            properties (dict): A dict of properties for the Site.

        Returns:
            New molecule with inserted site.
        """
        return self.insert(
            len(self),
            species,
            coords,
            validate_proximity=validate_proximity,
            properties=properties,
        )

    def set_charge_and_spin(self, charge: float, spin_multiplicity: int | None = None):
        """Set the charge and spin multiplicity.

        Args:
            charge (int): Charge for the molecule. Defaults to 0.
            spin_multiplicity (int): Spin multiplicity for molecule.
                Defaults to None, which means that the spin multiplicity is
                set to 1 if the molecule has no unpaired electrons and to 2
                if there are unpaired electrons.
        """
        self._charge = charge
        n_electrons = 0.0
        for site in self:
            for sp, amt in site.species.items():
                if not isinstance(sp, DummySpecies):
                    n_electrons += sp.Z * amt
        n_electrons -= charge
        self._nelectrons = n_electrons
        if spin_multiplicity:
            if self._charge_spin_check and (n_electrons + spin_multiplicity) % 2 != 1:
                raise ValueError(
                    f"Charge of {self._charge} and spin multiplicity of {spin_multiplicity} is"
                    " not possible for this molecule"
                )
            self._spin_multiplicity = spin_multiplicity
        else:
            self._spin_multiplicity = 1 if n_electrons % 2 == 0 else 2

    def insert(  # type: ignore
        self,
        idx: int,
        species: CompositionLike,
        coords: ArrayLike,
        validate_proximity: bool = False,
        properties: dict | None = None,
        label: str | None = None,
    ) -> Molecule:
        """Insert a site to the molecule.

        Args:
            idx (int): Index to insert site
            species: species of inserted site
            coords (3x1 array): coordinates of inserted site
            validate_proximity (bool): Whether to check if inserted site is
                too close to an existing site. Defaults to True.
            properties (dict): Dict of properties for the Site.
            label (str): Label of inserted site

        Returns:
            New molecule with inserted site.
        """
        new_site = Site(species, coords, properties=properties, label=label)
        if validate_proximity:
            for site in self:
                if site.distance(new_site) < self.DISTANCE_TOLERANCE:
                    raise ValueError("New site is too close to an existing site!")
        self.sites.insert(idx, new_site)

        return self

    def remove_species(self, species: Sequence[SpeciesLike]):
        """Remove all occurrences of a species from a molecule.

        Args:
            species: Species to remove.
        """
        new_sites = []
        species = [get_el_sp(sp) for sp in species]
        for site in self:
            new_sp_occu = {sp: amt for sp, amt in site.species.items() if sp not in species}
            if len(new_sp_occu) > 0:
                new_sites.append(Site(new_sp_occu, site.coords, properties=site.properties, label=site.label))
        self.sites = new_sites

    def remove_sites(self, indices: Sequence[int]):
        """Delete sites with at indices.

        Args:
            indices: Sequence of indices of sites to delete.
        """
        self.sites = [self[idx] for idx in range(len(self)) if idx not in indices]

    def translate_sites(self, indices: Sequence[int] | None = None, vector: ArrayLike | None = None):
        """Translate specific sites by some vector, keeping the sites within the
        unit cell.

        Args:
            indices (list): List of site indices on which to perform the
                translation.
            vector (3x1 array): Translation vector for sites.
        """
        if indices is None:
            indices = range(len(self))
        if vector is None:
            vector = [0, 0, 0]
        for idx in indices:
            site = self[idx]
            new_site = Site(site.species, site.coords + vector, properties=site.properties, label=site.label)
            self[idx] = new_site

    def rotate_sites(
        self,
        indices: Sequence[int] | None = None,
        theta: float = 0.0,
        axis: ArrayLike | None = None,
        anchor: ArrayLike | None = None,
    ):
        """Rotate specific sites by some angle around vector at anchor.

        Args:
            indices (list): List of site indices on which to perform the
                translation.
            theta (float): Angle in radians
            axis (3x1 array): Rotation axis vector.
            anchor (3x1 array): Point of rotation.
        """
        from numpy import cross, eye
        from numpy.linalg import norm
        from scipy.linalg import expm

        if indices is None:
            indices = range(len(self))

        if axis is None:
            axis = [0, 0, 1]

        if anchor is None:
            anchor = [0, 0, 0]

        anchor = np.array(anchor)
        axis = np.array(axis)

        theta %= 2 * np.pi

        rm = expm(cross(eye(3), axis / norm(axis)) * theta)

        for idx in indices:
            site = self[idx]
            s = ((np.dot(rm, (site.coords - anchor).T)).T + anchor).ravel()
            new_site = Site(site.species, s, properties=site.properties, label=site.label)
            self[idx] = new_site

    def perturb(self, distance: float):
        """Performs a random perturbation of the sites in a structure to break
        symmetries.

        Args:
            distance (float): Distance in angstroms by which to perturb each
                site.
        """

        def get_rand_vec():
            # deals with zero vectors.
            vector = np.random.randn(3)
            vnorm = np.linalg.norm(vector)
            return vector / vnorm * distance if vnorm != 0 else get_rand_vec()

        for idx in range(len(self)):
            self.translate_sites([idx], get_rand_vec())

    def apply_operation(self, symmop: SymmOp):
        """Apply a symmetry operation to the molecule.

        Args:
            symmop (SymmOp): Symmetry operation to apply.
        """

        def operate_site(site):
            new_cart = symmop.operate(site.coords)
            return Site(site.species, new_cart, properties=site.properties, label=site.label)

        self.sites = [operate_site(site) for site in self]

    def substitute(self, index: int, func_group: IMolecule | Molecule | str, bond_order: int = 1):
        """Substitute atom at index with a functional group.

        Args:
            index (int): Index of atom to substitute.
            func_group: Substituent molecule. There are two options:

                1. Providing an actual molecule as the input. The first atom
                   must be a DummySpecies X, indicating the position of
                   nearest neighbor. The second atom must be the next
                   nearest atom. For example, for a methyl group
                   substitution, func_group should be X-CH3, where X is the
                   first site and C is the second site. What the code will
                   do is to remove the index site, and connect the nearest
                   neighbor to the C atom in CH3. The X-C bond indicates the
                   directionality to connect the atoms.
                2. A string name. The molecule will be obtained from the
                   relevant template in func_groups.json.
            bond_order (int): A specified bond order to calculate the bond
                length between the attached functional group and the nearest
                neighbor site. Defaults to 1.
        """
        # Find the nearest neighbor that is not a terminal atom.
        all_non_terminal_nn = []
        for nn in self.get_neighbors(self[index], 3):
            # Check that the nn has neighbors within a sensible distance but
            # is not the site being substituted.
            for nn2 in self.get_neighbors(nn, 3):
                if nn2 != self[index] and nn2.nn_distance < 1.2 * get_bond_length(nn.specie, nn2.specie):
                    all_non_terminal_nn.append(nn)
                    break

        if len(all_non_terminal_nn) == 0:
            raise RuntimeError("Can't find a non-terminal neighbor to attach functional group to.")

        non_terminal_nn = min(all_non_terminal_nn, key=lambda nn: nn.nn_distance)

        # Set the origin point to be the coordinates of the nearest
        # non-terminal neighbor.
        origin = non_terminal_nn.coords

        # Pass value of functional group--either from user-defined or from
        # functional.json
        if isinstance(func_group, Molecule):
            functional_group = func_group
        else:
            # Check to see whether the functional group is in database.
            if func_group not in FunctionalGroups:
                raise RuntimeError("Can't find functional group in list. Provide explicit coordinate instead")
            functional_group = FunctionalGroups[func_group]

        # If a bond length can be found, modify func_grp so that the X-group
        # bond length is equal to the bond length.
        bond_len = get_bond_length(non_terminal_nn.specie, functional_group[1].specie, bond_order=bond_order)
        if bond_len is not None:
            functional_group = functional_group.copy()
            vec = functional_group[0].coords - functional_group[1].coords
            vec /= np.linalg.norm(vec)
            functional_group[0] = "X", functional_group[1].coords + float(bond_len) * vec

        # Align X to the origin.
        x = functional_group[0]
        functional_group.translate_sites(list(range(len(functional_group))), origin - x.coords)

        # Find angle between the attaching bond and the bond to be replaced.
        v1 = functional_group[1].coords - origin
        v2 = self[index].coords - origin
        angle = get_angle(v1, v2)

        if 1 < abs(angle % 180) < 179:
            # For angles which are not 0 or 180, we perform a rotation about
            # the origin along an axis perpendicular to both bonds to align
            # bonds.
            axis = np.cross(v1, v2)
            op = SymmOp.from_origin_axis_angle(origin, axis, angle)
            functional_group.apply_operation(op)
        elif abs(abs(angle) - 180) < 1:
            # We have a 180 degree angle. Simply do an inversion about the
            # origin
            for i, fg in enumerate(functional_group):
                functional_group[i] = (fg.species, origin - (fg.coords - origin))

        # Remove the atom to be replaced, and add the rest of the functional
        # group.
        del self[index]
        self._sites += list(functional_group[1:])

    def relax(
        self,
        calculator: str | Calculator = "gfn2-xtb",
        optimizer: str | Optimizer = "FIRE",
        steps: int = 500,
        fmax: float = 0.1,
        opt_kwargs: dict | None = None,
        return_trajectory: bool = False,
        verbose: bool = False,
    ) -> Molecule | tuple[Molecule, TrajectoryObserver]:
        """Performs a molecule relaxation using an ASE calculator.

        Args:
            calculator: An ASE Calculator or a string from the following options: "gfn2-xtb".
                Defaults to 'gfn2-xtb'.
            optimizer (str): name of the ASE optimizer class to use
            steps (int): max number of steps for relaxation. Defaults to 500.
            fmax (float): total force tolerance for relaxation convergence.
                Defaults to 0.1 eV/A.
            opt_kwargs (dict): kwargs for the ASE optimizer class.
            return_trajectory (bool): Whether to return the trajectory of relaxation.
                Defaults to False.
            verbose (bool): whether to print out relaxation steps. Defaults to False.

        Returns:
            Molecule | tuple[Molecule, Trajectory]: Relaxed Molecule or if return_trajectory=True,
                2-tuple of Molecule and ASE TrajectoryObserver.
        """
        return self._relax(
            calculator,
            relax_cell=False,
            optimizer=optimizer,
            steps=steps,
            fmax=fmax,
            opt_kwargs=opt_kwargs,
            return_trajectory=return_trajectory,
            verbose=verbose,
        )

    def calculate(self, calculator: str | Calculator = "gfn2-xtb", verbose: bool = False) -> Calculator:
        """Performs an ASE calculation.

        Args:
            calculator: An ASE Calculator or a string from the following options: "gfn2-xtb".
                Defaults to 'gfn2-xtb'.
            verbose (bool): whether to print stdout. Defaults to False.

        Returns:
            Calculator: ASE Calculator instance with a results attribute containing the output.
        """
        return self._calculate(calculator, verbose=verbose)


class StructureError(Exception):
    """Exception class for Structure.
    Raised when the structure has problems, e.g., atoms that are too close.
    """


with open(os.path.join(os.path.dirname(__file__), "func_groups.json")) as file:
    FunctionalGroups = {k: Molecule(v["species"], v["coords"]) for k, v in json.load(file).items()}<|MERGE_RESOLUTION|>--- conflicted
+++ resolved
@@ -2930,12 +2930,8 @@
                 )
             self._spin_multiplicity = spin_multiplicity
         else:
-<<<<<<< HEAD
-            self._spin_multiplicity = 1 if nelectrons % 2 == 0 else 2
+            self._spin_multiplicity = 1 if n_electrons % 2 == 0 else 2
         self.properties = properties or {}
-=======
-            self._spin_multiplicity = 1 if n_electrons % 2 == 0 else 2
->>>>>>> c56a25a9
 
     @property
     def charge(self) -> float:
