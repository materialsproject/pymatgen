"""Defines the classes relating to 3D lattices."""

from __future__ import annotations

import collections
import itertools
import math
import operator
import warnings
from fractions import Fraction
from functools import reduce
from typing import TYPE_CHECKING, cast

import numpy as np
from monty.dev import deprecated
from monty.json import MSONable
from scipy.spatial import Voronoi

from pymatgen.util.coord import pbc_shortest_vectors
from pymatgen.util.due import Doi, due

if TYPE_CHECKING:
    from collections.abc import Iterator, Sequence

    from numpy.typing import ArrayLike
    from typing_extensions import Self

    from pymatgen.core.trajectory import Vector3D
    from pymatgen.util.typing import PbcLike

__author__ = "Shyue Ping Ong, Michael Kocher"
__copyright__ = "Copyright 2011, The Materials Project"
__maintainer__ = "Shyue Ping Ong"
__email__ = "shyuep@gmail.com"


class Lattice(MSONable):
    """A lattice object. Essentially a matrix with conversion matrices. In
    general, it is assumed that length units are in Angstroms and angles are in
    degrees unless otherwise stated.
    """

    # Properties lazily generated for efficiency.
    def __init__(self, matrix: ArrayLike, pbc: PbcLike = (True, True, True)) -> None:
        """Create a lattice from any sequence of 9 numbers. Note that the sequence
        is assumed to be read one row at a time. Each row represents one
        lattice vector.

        Args:
            matrix: Sequence of numbers in any form. Examples of acceptable
                input.
                i) An actual numpy array.
                ii) [[1, 0, 0], [0, 1, 0], [0, 0, 1]]
                iii) [1, 0, 0 , 0, 1, 0, 0, 0, 1]
                iv) (1, 0, 0, 0, 1, 0, 0, 0, 1)
                Each row should correspond to a lattice vector.
                E.g., [[10, 0, 0], [20, 10, 0], [0, 0, 30]] specifies a lattice
                with lattice vectors [10, 0, 0], [20, 10, 0] and [0, 0, 30].
            pbc: a tuple defining the periodic boundary conditions along the three
                axis of the lattice.
        """
        mat = np.array(matrix, dtype=np.float64).reshape((3, 3))
        mat.setflags(write=False)
        self._matrix: np.ndarray = mat
        self._inv_matrix: np.ndarray | None = None
        self._diags = None
        self._lll_matrix_mappings: dict[float, tuple[np.ndarray, np.ndarray]] = {}
        self._lll_inverse = None
        if len(pbc) != 3 or {*pbc} - {True, False}:
            raise ValueError(f"pbc must be a tuple of three True/False values, got {pbc}")

        # don't import module-level, causes circular import with util/typing.py
        from pymatgen.util.typing import PbcLike

        self._pbc = cast(PbcLike, tuple(pbc))

    @property
    def lengths(self) -> Vector3D:
        """Lattice lengths.

        Returns:
            The lengths (a, b, c) of the lattice.
        """
        return tuple(np.sqrt(np.sum(self._matrix**2, axis=1)).tolist())  # type: ignore

    @property
    def angles(self) -> Vector3D:
        """Lattice angles.

        Returns:
            The angles (alpha, beta, gamma) of the lattice.
        """
        matrix, lengths = self._matrix, self.lengths
        angles = np.zeros(3)
        for dim in range(3):
            jj = (dim + 1) % 3
            kk = (dim + 2) % 3
            angles[dim] = np.clip(np.dot(matrix[jj], matrix[kk]) / (lengths[jj] * lengths[kk]), -1, 1)
        angles = np.arccos(angles) * 180.0 / np.pi
        return tuple(angles.tolist())  # type: ignore

    @property
    def is_orthogonal(self) -> bool:
        """Whether all angles are 90 degrees."""
        return all(abs(a - 90) < 1e-5 for a in self.angles)

    def __format__(self, fmt_spec: str = "") -> str:
        """Support format printing.

        Supported fmt_spec (str) are:
        1. "l" for a list format that can be easily copied and pasted, e.g.,
           ".3fl" prints something like
           "[[10.000, 0.000, 0.000], [0.000, 10.000, 0.000], [0.000, 0.000, 10.000]]"
        2. "p" for lattice parameters ".1fp" prints something like
           "{10.0, 10.0, 10.0, 90.0, 90.0, 90.0}"
        3. Default will simply print a 3x3 matrix form. E.g.
           10 0 0
           0 10 0
           0 0 10
        """
        matrix = self._matrix.tolist()
        if fmt_spec.endswith("l"):
            fmt = "[[{}, {}, {}], [{}, {}, {}], [{}, {}, {}]]"
            fmt_spec = fmt_spec[:-1]
        elif fmt_spec.endswith("p"):
            fmt = "{{{}, {}, {}, {}, {}, {}}}"
            fmt_spec = fmt_spec[:-1]
            matrix = (self.lengths, self.angles)
        else:
            fmt = "{} {} {}\n{} {} {}\n{} {} {}"
        return fmt.format(*(format(c, fmt_spec) for row in matrix for c in row))

    def copy(self):
        """Deep copy of self."""
        return type(self)(self.matrix.copy(), pbc=self.pbc)

    @property
    def matrix(self) -> np.ndarray:
        """Copy of matrix representing the Lattice."""
        return self._matrix

    @property
    def pbc(self) -> PbcLike:
        """Tuple defining the periodicity of the Lattice."""
        return self._pbc

    @property
    def is_3d_periodic(self) -> bool:
        """True if the Lattice is periodic in all directions."""
        return all(self._pbc)

    @property
    def inv_matrix(self) -> np.ndarray:
        """Inverse of lattice matrix."""
        if self._inv_matrix is None:
            self._inv_matrix = np.linalg.inv(self._matrix)
            self._inv_matrix.setflags(write=False)
        return self._inv_matrix

    @property
    def metric_tensor(self) -> np.ndarray:
        """The metric tensor of the lattice."""
        return np.dot(self._matrix, self._matrix.T)

    def get_cartesian_coords(self, fractional_coords: ArrayLike) -> np.ndarray:
        """Returns the Cartesian coordinates given fractional coordinates.

        Args:
            fractional_coords (3x1 array): Fractional coords.

        Returns:
            Cartesian coordinates
        """
        return np.dot(fractional_coords, self._matrix)

    def get_fractional_coords(self, cart_coords: ArrayLike) -> np.ndarray:
        """Returns the fractional coordinates given Cartesian coordinates.

        Args:
            cart_coords (3x1 array): Cartesian coords.

        Returns:
            Fractional coordinates.
        """
        return np.dot(cart_coords, self.inv_matrix)

    def get_vector_along_lattice_directions(self, cart_coords: ArrayLike) -> np.ndarray:
        """Returns the coordinates along lattice directions given Cartesian coordinates.

        Note, this is different than a projection of the Cartesian vector along the
        lattice parameters. It is simply the fractional coordinates multiplied by the
        lattice vector magnitudes.

        For example, this method is helpful when analyzing the dipole moment (in
        units of electron Angstroms) of a ferroelectric crystal. See the `Polarization`
        class in `pymatgen.analysis.ferroelectricity.polarization`.

        Args:
            cart_coords (3x1 array): Cartesian coords.

        Returns:
            Lattice coordinates.
        """
        return self.lengths * self.get_fractional_coords(cart_coords)  # type: ignore

    def d_hkl(self, miller_index: ArrayLike) -> float:
        """Returns the distance between the hkl plane and the origin.

        Args:
            miller_index ([h,k,l]): Miller index of plane

        Returns:
            d_hkl (float)
        """
        g_star = self.reciprocal_lattice_crystallographic.metric_tensor
        hkl = np.array(miller_index)
        return 1 / ((np.dot(np.dot(hkl, g_star), hkl.T)) ** (1 / 2))

    @classmethod
    def cubic(cls, a: float, pbc: PbcLike = (True, True, True)) -> Self:
        """Convenience constructor for a cubic lattice.

        Args:
            a (float): The *a* lattice parameter of the cubic cell.
            pbc (tuple): a tuple defining the periodic boundary conditions along the three
                axis of the lattice. If None periodic in all directions.

        Returns:
            Cubic lattice of dimensions a x a x a.
        """
        return cls([[a, 0.0, 0.0], [0.0, a, 0.0], [0.0, 0.0, a]], pbc)

    @classmethod
    def tetragonal(cls, a: float, c: float, pbc: PbcLike = (True, True, True)) -> Self:
        """Convenience constructor for a tetragonal lattice.

        Args:
            a (float): *a* lattice parameter of the tetragonal cell.
            c (float): *c* lattice parameter of the tetragonal cell.
            pbc (tuple): a tuple defining the periodic boundary conditions along the three
                axis of the lattice. If None periodic in all directions.

        Returns:
            Tetragonal lattice of dimensions a x a x c.
        """
        return cls.from_parameters(a, a, c, 90, 90, 90, pbc=pbc)

    @classmethod
    def orthorhombic(cls, a: float, b: float, c: float, pbc: PbcLike = (True, True, True)) -> Self:
        """Convenience constructor for an orthorhombic lattice.

        Args:
            a (float): *a* lattice parameter of the orthorhombic cell.
            b (float): *b* lattice parameter of the orthorhombic cell.
            c (float): *c* lattice parameter of the orthorhombic cell.
            pbc (tuple): a tuple defining the periodic boundary conditions along the three
                axis of the lattice. If None periodic in all directions.

        Returns:
            Orthorhombic lattice of dimensions a x b x c.
        """
        return cls.from_parameters(a, b, c, 90, 90, 90, pbc=pbc)

    @classmethod
    def monoclinic(cls, a: float, b: float, c: float, beta: float, pbc: PbcLike = (True, True, True)) -> Self:
        """Convenience constructor for a monoclinic lattice.

        Args:
            a (float): *a* lattice parameter of the monoclinic cell.
            b (float): *b* lattice parameter of the monoclinic cell.
            c (float): *c* lattice parameter of the monoclinic cell.
            beta (float): *beta* angle between lattice vectors b and c in
                degrees.
            pbc (tuple): a tuple defining the periodic boundary conditions along the three
                axis of the lattice. If None periodic in all directions.

        Returns:
            Monoclinic lattice of dimensions a x b x c with non right-angle
            beta between lattice vectors a and c.
        """
        return cls.from_parameters(a, b, c, 90, beta, 90, pbc=pbc)

    @classmethod
    def hexagonal(cls, a: float, c: float, pbc: PbcLike = (True, True, True)) -> Self:
        """Convenience constructor for a hexagonal lattice.

        Args:
            a (float): *a* lattice parameter of the hexagonal cell.
            c (float): *c* lattice parameter of the hexagonal cell.
            pbc (tuple): a tuple defining the periodic boundary conditions along the three
                axis of the lattice. If None periodic in all directions.

        Returns:
            Hexagonal lattice of dimensions a x a x c.
        """
        return cls.from_parameters(a, a, c, 90, 90, 120, pbc=pbc)

    @classmethod
    def rhombohedral(cls, a: float, alpha: float, pbc: PbcLike = (True, True, True)) -> Self:
        """Convenience constructor for a rhombohedral lattice.

        Args:
            a (float): *a* lattice parameter of the rhombohedral cell.
            alpha (float): Angle for the rhombohedral lattice in degrees.
            pbc (tuple): a tuple defining the periodic boundary conditions along the three
                axis of the lattice. If None periodic in all directions.

        Returns:
            Rhombohedral lattice of dimensions a x a x a.
        """
        return cls.from_parameters(a, a, a, alpha, alpha, alpha, pbc=pbc)

    @classmethod
    def from_parameters(
        cls,
        a: float,
        b: float,
        c: float,
        alpha: float,
        beta: float,
        gamma: float,
        vesta: bool = False,
<<<<<<< HEAD
        pbc: tuple[bool, bool, bool] = (True, True, True),
=======
        pbc: PbcLike = (True, True, True),
>>>>>>> 2bd39062
    ) -> Self:
        """Create a Lattice using unit cell lengths (in Angstrom) and angles (in degrees).

        Args:
            a (float): *a* lattice parameter.
            b (float): *b* lattice parameter.
            c (float): *c* lattice parameter.
            alpha (float): *alpha* angle in degrees.
            beta (float): *beta* angle in degrees.
            gamma (float): *gamma* angle in degrees.
            vesta: True if you import Cartesian coordinates from VESTA.
            pbc (tuple): a tuple defining the periodic boundary conditions along the three
                axis of the lattice. If None periodic in all directions.

        Returns:
            Lattice with the specified lattice parameters.
        """
        angles_r = np.radians([alpha, beta, gamma])
        cos_alpha, cos_beta, cos_gamma = np.cos(angles_r)
        sin_alpha, sin_beta, sin_gamma = np.sin(angles_r)

        if vesta:
            c1 = c * cos_beta
            c2 = (c * (cos_alpha - (cos_beta * cos_gamma))) / sin_gamma

            vector_a = [float(a), 0.0, 0.0]
            vector_b = [b * cos_gamma, b * sin_gamma, 0]
            vector_c = [c1, c2, math.sqrt(c**2 - c1**2 - c2**2)]

        else:
            val = (cos_alpha * cos_beta - cos_gamma) / (sin_alpha * sin_beta)
            val = np.clip(val, -1, 1)  # rounding errors may cause values slightly > 1
            gamma_star = np.arccos(val)

            vector_a = [a * sin_beta, 0.0, a * cos_beta]
            vector_b = [
                -b * sin_alpha * np.cos(gamma_star),
                b * sin_alpha * np.sin(gamma_star),
                b * cos_alpha,
            ]
            vector_c = [0.0, 0.0, float(c)]

        return cls([vector_a, vector_b, vector_c], pbc)

    @classmethod
    def from_dict(cls, dct: dict, fmt: str | None = None, **kwargs) -> Self:  # type: ignore[override]
        """Create a Lattice from a dictionary containing the a, b, c, alpha, beta,
        and gamma parameters if fmt is None.

        If fmt == "abivars", the function build a `Lattice` object from a
        dictionary with the Abinit variables `acell` and `rprim` in Bohr.
        If acell is not given, the Abinit default is used i.e. [1,1,1] Bohr

        Example:
            Lattice.from_dict(fmt="abivars", acell=3*[10], rprim=np.eye(3))
        """
        if fmt == "abivars":
            from pymatgen.io.abinit.abiobjects import lattice_from_abivars

            kwargs.update(dct)
            return lattice_from_abivars(cls=cls, **kwargs)

        pbc = dct.get("pbc", (True, True, True))
        if "matrix" in dct:
            return cls(dct["matrix"], pbc=pbc)
        return cls.from_parameters(dct["a"], dct["b"], dct["c"], dct["alpha"], dct["beta"], dct["gamma"], pbc=pbc)

    @property
    def a(self) -> float:
        """*a* lattice parameter."""
        return self.lengths[0]

    @property
    def b(self) -> float:
        """*b* lattice parameter."""
        return self.lengths[1]

    @property
    def c(self) -> float:
        """*c* lattice parameter."""
        return self.lengths[2]

    @property
    def abc(self) -> Vector3D:
        """Lengths of the lattice vectors, i.e. (a, b, c)."""
        return self.lengths

    @property
    def alpha(self) -> float:
        """Angle alpha of lattice in degrees."""
        return self.angles[0]

    @property
    def beta(self) -> float:
        """Angle beta of lattice in degrees."""
        return self.angles[1]

    @property
    def gamma(self) -> float:
        """Angle gamma of lattice in degrees."""
        return self.angles[2]

    @property
    def volume(self) -> float:
        """Volume of the unit cell in Angstrom^3."""
        matrix = self._matrix
        return float(abs(np.dot(np.cross(matrix[0], matrix[1]), matrix[2])))

    @property
    def parameters(self) -> tuple[float, float, float, float, float, float]:
        """Returns 6-tuple of floats (a, b, c, alpha, beta, gamma)."""
        return (*self.lengths, *self.angles)

    @property
    def params_dict(self) -> dict[str, float]:
        """Dictionary of lattice parameters."""
        return dict(zip("a b c alpha beta gamma".split(), self.parameters))

    @property
    def reciprocal_lattice(self) -> Self:
        """Return the reciprocal lattice. Note that this is the standard
        reciprocal lattice used for solid state physics with a factor of 2 *
        pi. If you are looking for the crystallographic reciprocal lattice,
        use the reciprocal_lattice_crystallographic property.
        The property is lazily generated for efficiency.
        """
        inv_mat = np.linalg.inv(self._matrix).T
        cls = type(self)
        return cls(inv_mat * 2 * np.pi)

    @property
    def reciprocal_lattice_crystallographic(self) -> Self:
        """Returns the *crystallographic* reciprocal lattice, i.e. no factor of 2 * pi."""
        cls = type(self)
        return cls(self.reciprocal_lattice.matrix / (2 * np.pi))

    @property
    def lll_matrix(self) -> np.ndarray:
        """The matrix for LLL reduction."""
        if 0.75 not in self._lll_matrix_mappings:
            self._lll_matrix_mappings[0.75] = self._calculate_lll()
        return self._lll_matrix_mappings[0.75][0]

    @property
    def lll_mapping(self) -> np.ndarray:
        """The mapping between the LLL reduced lattice and the original lattice."""
        if 0.75 not in self._lll_matrix_mappings:
            self._lll_matrix_mappings[0.75] = self._calculate_lll()
        return self._lll_matrix_mappings[0.75][1]

    @property
    def lll_inverse(self) -> np.ndarray:
        """Inverse of self.lll_mapping."""
        return np.linalg.inv(self.lll_mapping)

    @property
    def selling_vector(self) -> np.ndarray:
        """Returns the (1,6) array of Selling Scalars."""
        a, b, c = self.matrix
        d = -(a + b + c)
        tol = 1e-10

        selling_vector = np.array([np.dot(b, c), np.dot(a, c), np.dot(a, b), np.dot(a, d), np.dot(b, d), np.dot(c, d)])
        selling_vector = np.array([s if abs(s) > tol else 0 for s in selling_vector])

        reduction_matrices = [
            [
                [-1, 0, 0, 0, 0, 0],
                [1, 1, 0, 0, 0, 0],
                [1, 0, 0, 0, 1, 0],
                [-1, 0, 0, 1, 0, 0],
                [1, 0, 1, 0, 0, 0],
                [1, 0, 0, 0, 0, 1],
            ],
            [
                [1, 1, 0, 0, 0, 0],
                [0, -1, 0, 0, 0, 0],
                [0, 1, 0, 1, 0, 0],
                [0, 1, 1, 0, 0, 0],
                [0, -1, 0, 0, 1, 0],
                [0, 1, 0, 0, 0, 1],
            ],
            [
                [1, 0, 1, 0, 0, 0],
                [0, 0, 1, 1, 0, 0],
                [0, 0, -1, 0, 0, 0],
                [0, 1, 1, 0, 0, 0],
                [0, 0, 1, 0, 1, 0],
                [0, 0, -1, 0, 0, 1],
            ],
            [
                [1, 0, 0, -1, 0, 0],
                [0, 0, 1, 1, 0, 0],
                [0, 1, 0, 1, 0, 0],
                [0, 0, 0, -1, 0, 0],
                [0, 0, 0, 1, 1, 0],
                [0, 0, 0, 1, 0, 1],
            ],
            [
                [0, 0, 1, 0, 1, 0],
                [0, 1, 0, 0, -1, 0],
                [1, 0, 0, 0, 1, 0],
                [0, 0, 0, 1, 1, 0],
                [0, 0, 0, 0, -1, 0],
                [0, 0, 0, 0, 1, 1],
            ],
            [
                [0, 1, 0, 0, 0, 1],
                [1, 0, 0, 0, 0, 1],
                [0, 0, 1, 0, 0, -1],
                [0, 0, 0, 1, 0, 1],
                [0, 0, 0, 0, 1, 1],
                [0, 0, 0, 0, 0, -1],
            ],
        ]

        while np.greater(np.max(selling_vector), 0):
            max_index = selling_vector.argmax()
            selling_vector = np.dot(reduction_matrices[max_index], selling_vector)

        return selling_vector

    def selling_dist(self, other):
        """Returns the minimum Selling distance between two lattices."""
        vcp_matrices = [
            [
                [-1, 0, 0, 0, 0, 0],
                [0, 1, 0, 0, 0, 0],
                [0, 0, 0, 0, 1, 0],
                [0, 0, 0, 1, 0, 0],
                [0, 0, 1, 0, 0, 0],
                [0, 0, 0, 0, 0, 1],
            ],
            [
                [1, 0, 0, 0, 0, 0],
                [0, -1, 0, 0, 0, 0],
                [0, 0, 0, 1, 0, 0],
                [0, 0, 1, 0, 0, 0],
                [0, 0, 0, 0, 1, 0],
                [0, 0, 0, 0, 0, 1],
            ],
            [
                [1, 0, 0, 0, 0, 0],
                [0, 0, 0, 1, 0, 0],
                [0, 0, -1, 0, 0, 0],
                [0, 1, 0, 0, 0, 0],
                [0, 0, 0, 0, 1, 0],
                [0, 0, 0, 0, 0, 1],
            ],
            [
                [1, 0, 0, 0, 0, 0],
                [0, 0, 1, 0, 0, 0],
                [0, 1, 0, 0, 0, 0],
                [0, 0, 0, -1, 0, 0],
                [0, 0, 0, 0, 1, 0],
                [0, 0, 0, 0, 0, 1],
            ],
            [
                [0, 0, 1, 0, 0, 0],
                [0, 1, 0, 0, 0, 0],
                [1, 0, 0, 0, 0, 0],
                [0, 0, 0, 1, 0, 0],
                [0, 0, 0, 0, -1, 0],
                [0, 0, 0, 0, 0, 1],
            ],
            [
                [0, 1, 0, 0, 0, 0],
                [1, 0, 0, 0, 0, 0],
                [0, 0, 1, 0, 0, 0],
                [0, 0, 0, 1, 0, 0],
                [0, 0, 0, 0, 1, 0],
                [0, 0, 0, 0, 0, -1],
            ],
        ]

        reflection_matrices = [
            [
                [1, 0, 0, 0, 0, 0],
                [0, 1, 0, 0, 0, 0],
                [0, 0, 1, 0, 0, 0],
                [0, 0, 0, 1, 0, 0],
                [0, 0, 0, 0, 1, 0],
                [0, 0, 0, 0, 0, 1],
            ],
            [
                [1, 0, 0, 0, 0, 0],
                [0, 0, 1, 0, 0, 0],
                [0, 1, 0, 0, 0, 0],
                [0, 0, 0, 1, 0, 0],
                [0, 0, 0, 0, 0, 1],
                [0, 0, 0, 0, 1, 0],
            ],
            [
                [1, 0, 0, 0, 0, 0],
                [0, 0, 0, 0, 1, 0],
                [0, 0, 0, 0, 0, 1],
                [0, 0, 0, 1, 0, 0],
                [0, 1, 0, 0, 0, 0],
                [0, 0, 1, 0, 0, 0],
            ],
            [
                [1, 0, 0, 0, 0, 0],
                [0, 0, 0, 0, 0, 1],
                [0, 0, 0, 0, 1, 0],
                [0, 0, 0, 1, 0, 0],
                [0, 0, 1, 0, 0, 0],
                [0, 1, 0, 0, 0, 0],
            ],
            [
                [0, 1, 0, 0, 0, 0],
                [1, 0, 0, 0, 0, 0],
                [0, 0, 1, 0, 0, 0],
                [0, 0, 0, 0, 1, 0],
                [0, 0, 0, 1, 0, 0],
                [0, 0, 0, 0, 0, 1],
            ],
            [
                [0, 1, 0, 0, 0, 0],
                [0, 0, 1, 0, 0, 0],
                [1, 0, 0, 0, 0, 0],
                [0, 0, 0, 0, 1, 0],
                [0, 0, 0, 0, 0, 1],
                [0, 0, 0, 1, 0, 0],
            ],
            [
                [0, 1, 0, 0, 0, 0],
                [0, 0, 0, 1, 0, 0],
                [0, 0, 0, 0, 0, 1],
                [0, 0, 0, 0, 1, 0],
                [1, 0, 0, 0, 0, 0],
                [0, 0, 1, 0, 0, 0],
            ],
            [
                [0, 1, 0, 0, 0, 0],
                [0, 0, 0, 0, 0, 1],
                [0, 0, 0, 1, 0, 0],
                [0, 0, 0, 0, 1, 0],
                [0, 0, 1, 0, 0, 0],
                [1, 0, 0, 0, 0, 0],
            ],
            [
                [0, 0, 1, 0, 0, 0],
                [1, 0, 0, 0, 0, 0],
                [0, 1, 0, 0, 0, 0],
                [0, 0, 0, 0, 0, 1],
                [0, 0, 0, 1, 0, 0],
                [0, 0, 0, 0, 1, 0],
            ],
            [
                [0, 0, 1, 0, 0, 0],
                [0, 1, 0, 0, 0, 0],
                [1, 0, 0, 0, 0, 0],
                [0, 0, 0, 0, 0, 1],
                [0, 0, 0, 0, 1, 0],
                [0, 0, 0, 1, 0, 0],
            ],
            [
                [0, 0, 1, 0, 0, 0],
                [0, 0, 0, 1, 0, 0],
                [0, 0, 0, 0, 1, 0],
                [0, 0, 0, 0, 0, 1],
                [1, 0, 0, 0, 0, 0],
                [0, 1, 0, 0, 0, 0],
            ],
            [
                [0, 0, 1, 0, 0, 0],
                [0, 0, 0, 0, 1, 0],
                [0, 0, 0, 1, 0, 0],
                [0, 0, 0, 0, 0, 1],
                [0, 1, 0, 0, 0, 0],
                [1, 0, 0, 0, 0, 0],
            ],
            [
                [0, 0, 0, 1, 0, 0],
                [0, 1, 0, 0, 0, 0],
                [0, 0, 0, 0, 0, 1],
                [1, 0, 0, 0, 0, 0],
                [0, 0, 0, 0, 1, 0],
                [0, 0, 1, 0, 0, 0],
            ],
            [
                [0, 0, 0, 1, 0, 0],
                [0, 0, 1, 0, 0, 0],
                [0, 0, 0, 0, 1, 0],
                [1, 0, 0, 0, 0, 0],
                [0, 0, 0, 0, 0, 1],
                [0, 1, 0, 0, 0, 0],
            ],
            [
                [0, 0, 0, 1, 0, 0],
                [0, 0, 0, 0, 1, 0],
                [0, 0, 1, 0, 0, 0],
                [1, 0, 0, 0, 0, 0],
                [0, 1, 0, 0, 0, 0],
                [0, 0, 0, 0, 0, 1],
            ],
            [
                [0, 0, 0, 1, 0, 0],
                [0, 0, 0, 0, 0, 1],
                [0, 1, 0, 0, 0, 0],
                [1, 0, 0, 0, 0, 0],
                [0, 0, 1, 0, 0, 0],
                [0, 0, 0, 0, 1, 0],
            ],
            [
                [0, 0, 0, 0, 1, 0],
                [1, 0, 0, 0, 0, 0],
                [0, 0, 0, 0, 0, 1],
                [0, 1, 0, 0, 0, 0],
                [0, 0, 0, 1, 0, 0],
                [0, 0, 1, 0, 0, 0],
            ],
            [
                [0, 0, 0, 0, 1, 0],
                [0, 0, 1, 0, 0, 0],
                [0, 0, 0, 1, 0, 0],
                [0, 1, 0, 0, 0, 0],
                [0, 0, 0, 0, 0, 1],
                [1, 0, 0, 0, 0, 0],
            ],
            [
                [0, 0, 0, 0, 1, 0],
                [0, 0, 0, 1, 0, 0],
                [0, 0, 1, 0, 0, 0],
                [0, 1, 0, 0, 0, 0],
                [1, 0, 0, 0, 0, 0],
                [0, 0, 0, 0, 0, 1],
            ],
            [
                [0, 0, 0, 0, 1, 0],
                [0, 0, 0, 0, 0, 1],
                [1, 0, 0, 0, 0, 0],
                [0, 1, 0, 0, 0, 0],
                [0, 0, 1, 0, 0, 0],
                [0, 0, 0, 1, 0, 0],
            ],
            [
                [0, 0, 0, 0, 0, 1],
                [1, 0, 0, 0, 0, 0],
                [0, 0, 0, 0, 1, 0],
                [0, 0, 1, 0, 0, 0],
                [0, 0, 0, 1, 0, 0],
                [0, 1, 0, 0, 0, 0],
            ],
            [
                [0, 0, 0, 0, 0, 1],
                [0, 1, 0, 0, 0, 0],
                [0, 0, 0, 1, 0, 0],
                [0, 0, 1, 0, 0, 0],
                [0, 0, 0, 0, 1, 0],
                [1, 0, 0, 0, 0, 0],
            ],
            [
                [0, 0, 0, 0, 0, 1],
                [0, 0, 0, 1, 0, 0],
                [0, 1, 0, 0, 0, 0],
                [0, 0, 1, 0, 0, 0],
                [1, 0, 0, 0, 0, 0],
                [0, 0, 0, 0, 1, 0],
            ],
            [
                [0, 0, 0, 0, 0, 1],
                [0, 0, 0, 0, 1, 0],
                [1, 0, 0, 0, 0, 0],
                [0, 0, 1, 0, 0, 0],
                [0, 1, 0, 0, 0, 0],
                [0, 0, 0, 1, 0, 0],
            ],
        ]

        selling1 = self.selling_vector
        selling2 = other.selling_vector

        vcps = np.dot(selling1, vcp_matrices)[0]

        all_reflections = []
        for vcp in vcps:
            for reflection_matrix in reflection_matrices:
                all_reflections.append(np.dot(vcp, reflection_matrix))

        for reflection_matrix in reflection_matrices:
            all_reflections.append(np.dot(selling1, reflection_matrix))

        return min(np.linalg.norm(reflection - selling2) for reflection in all_reflections)

    def __repr__(self) -> str:
        outs = [
            "Lattice",
            f"    abc : {' '.join(map(repr, self.lengths))}",
            f" angles : {' '.join(map(repr, self.angles))}",
            f" volume : {self.volume!r}",
            f"      A : {' '.join(map(repr, self._matrix[0]))}",
            f"      B : {' '.join(map(repr, self._matrix[1]))}",
            f"      C : {' '.join(map(repr, self._matrix[2]))}",
            f"    pbc : {' '.join(map(repr, self._pbc))}",
        ]
        return "\n".join(outs)

    def __eq__(self, other: object) -> bool:
        """A lattice is considered to be equal to another if the internal matrix
        representation satisfies np.allclose(matrix1, matrix2) to be True and
        share the same periodicity.
        """
        if not hasattr(other, "matrix") or not hasattr(other, "pbc"):
            return NotImplemented
        # shortcut the np.allclose if the memory addresses are the same
        # (very common in Structure.from_sites)
        if self is other:
            return True
        return np.allclose(self.matrix, other.matrix) and self.pbc == other.pbc  # type: ignore

    def __hash__(self) -> int:
        return 7

    def __str__(self) -> str:
        return "\n".join(" ".join([f"{i:.6f}" for i in row]) for row in self._matrix)

    def as_dict(self, verbosity: int = 0) -> dict:
        """MSONable dict representation of the Lattice.

        Args:
            verbosity (int): Default of 0 only includes the matrix representation.
                Set to 1 to include the lattice parameters.
        """
        dct = {
            "@module": type(self).__module__,
            "@class": type(self).__name__,
            "matrix": self._matrix.tolist(),
            "pbc": self._pbc,
        }
        if verbosity > 0:
            dct.update(self.params_dict)
            dct["volume"] = self.volume

        return dct

    def find_all_mappings(
        self,
        other_lattice: Lattice,
        ltol: float = 1e-5,
        atol: float = 1,
        skip_rotation_matrix: bool = False,
    ) -> Iterator[tuple[Lattice, np.ndarray | None, np.ndarray]]:
        """Finds all mappings between current lattice and another lattice.

        Args:
            other_lattice (Lattice): Another lattice that is equivalent to this one.
            ltol (float): Tolerance for matching lengths. Defaults to 1e-5.
            atol (float): Tolerance for matching angles. Defaults to 1.
            skip_rotation_matrix (bool): Whether to skip calculation of the
                rotation matrix

        Yields:
            (aligned_lattice, rotation_matrix, scale_matrix) if a mapping is
            found. aligned_lattice is a rotated version of other_lattice that
            has the same lattice parameters, but which is aligned in the
            coordinate system of this lattice so that translational points
            match up in 3D. rotation_matrix is the rotation that has to be
            applied to other_lattice to obtain aligned_lattice, i.e.,
            aligned_matrix = np.inner(other_lattice, rotation_matrix) and
            op = SymmOp.from_rotation_and_translation(rotation_matrix)
            aligned_matrix = op.operate_multi(latt.matrix)
            Finally, scale_matrix is the integer matrix that expresses
            aligned_matrix as a linear combination of this
            lattice, i.e., aligned_matrix = np.dot(scale_matrix, self.matrix)

            None is returned if no matches are found.
        """
        lengths = other_lattice.lengths
        alpha, beta, gamma = other_lattice.angles

        frac, dist, _, _ = self.get_points_in_sphere(  # type: ignore[misc]
            [[0, 0, 0]], [0, 0, 0], max(lengths) * (1 + ltol), zip_results=False
        )
        cart = self.get_cartesian_coords(frac)  # type: ignore
        # this can't be broadcast because they're different lengths
        inds = [np.logical_and(dist / ln < 1 + ltol, dist / ln > 1 / (1 + ltol)) for ln in lengths]  # type: ignore
        c_a, c_b, c_c = (cart[i] for i in inds)
        f_a, f_b, f_c = (frac[i] for i in inds)  # type: ignore
        l_a, l_b, l_c = (np.sum(c**2, axis=-1) ** 0.5 for c in (c_a, c_b, c_c))

        def get_angles(v1, v2, l1, l2):
            x = np.inner(v1, v2) / l1[:, None] / l2
            x[x > 1] = 1
            x[x < -1] = -1
            return np.arccos(x) * 180.0 / np.pi

        alpha_b = np.abs(get_angles(c_b, c_c, l_b, l_c) - alpha) < atol
        beta_b = np.abs(get_angles(c_a, c_c, l_a, l_c) - beta) < atol
        gamma_b = np.abs(get_angles(c_a, c_b, l_a, l_b) - gamma) < atol

        for idx, all_j in enumerate(gamma_b):
            inds = np.logical_and(all_j[:, None], np.logical_and(alpha_b, beta_b[idx][None, :]))
            for j, k in np.argwhere(inds):
                scale_m = np.array((f_a[idx], f_b[j], f_c[k]), dtype=int)  # type: ignore
                if abs(np.linalg.det(scale_m)) < 1e-8:  # type: ignore
                    continue

                aligned_m = np.array((c_a[idx], c_b[j], c_c[k]))

                rotation_m = None if skip_rotation_matrix else np.linalg.solve(aligned_m, other_lattice.matrix)

                yield Lattice(aligned_m), rotation_m, scale_m

    def find_mapping(
        self,
        other_lattice: Lattice,
        ltol: float = 1e-5,
        atol: float = 1,
        skip_rotation_matrix: bool = False,
    ) -> tuple[Lattice, np.ndarray | None, np.ndarray] | None:
        """Finds a mapping between current lattice and another lattice. There
        are an infinite number of choices of basis vectors for two entirely
        equivalent lattices. This method returns a mapping that maps
        other_lattice to this lattice.

        Args:
            other_lattice (Lattice): Another lattice that is equivalent to
                this one.
            ltol (float): Tolerance for matching lengths. Defaults to 1e-5.
            atol (float): Tolerance for matching angles. Defaults to 1.
            skip_rotation_matrix (bool): Whether to skip calculation of the rotation matrix.
                Defaults to False.

        Returns:
            (aligned_lattice, rotation_matrix, scale_matrix) if a mapping is
            found. aligned_lattice is a rotated version of other_lattice that
            has the same lattice parameters, but which is aligned in the
            coordinate system of this lattice so that translational points
            match up in 3D. rotation_matrix is the rotation that has to be
            applied to other_lattice to obtain aligned_lattice, i.e.,
            aligned_matrix = np.inner(other_lattice, rotation_matrix) and
            op = SymmOp.from_rotation_and_translation(rotation_matrix)
            aligned_matrix = op.operate_multi(latt.matrix)
            Finally, scale_matrix is the integer matrix that expresses
            aligned_matrix as a linear combination of this
            lattice, i.e., aligned_matrix = np.dot(scale_matrix, self.matrix)

            None is returned if no matches are found.
        """
        return next(self.find_all_mappings(other_lattice, ltol, atol, skip_rotation_matrix), None)

    def get_lll_reduced_lattice(self, delta: float = 0.75) -> Self:
        """Lenstra-Lenstra-Lovasz lattice basis reduction.

        Args:
            delta: Delta parameter.

        Returns:
            Lattice: LLL reduced
        """
        if delta not in self._lll_matrix_mappings:
            self._lll_matrix_mappings[delta] = self._calculate_lll()
        cls = type(self)
        return cls(self._lll_matrix_mappings[delta][0])

    def _calculate_lll(self, delta: float = 0.75) -> tuple[np.ndarray, np.ndarray]:
        """Performs a Lenstra-Lenstra-Lovasz lattice basis reduction to obtain a
        c-reduced basis. This method returns a basis which is as "good" as
        possible, with "good" defined by orthogonality of the lattice vectors.

        This basis is used for all the periodic boundary condition calculations.

        Args:
            delta (float): Reduction parameter. Default of 0.75 is usually fine.

        Returns:
            Reduced lattice matrix, mapping to get to that lattice.
        """
        # Transpose the lattice matrix first so that basis vectors are columns.
        # Makes life easier.

        a = self._matrix.copy().T

        b = np.zeros((3, 3))  # Vectors after the Gram-Schmidt process
        u = np.zeros((3, 3))  # Gram-Schmidt coefficients
        m = np.zeros(3)  # These are the norm squared of each vec.

        b[:, 0] = a[:, 0]
        m[0] = np.dot(b[:, 0], b[:, 0])
        for i in range(1, 3):
            u[i, 0:i] = np.dot(a[:, i].T, b[:, 0:i]) / m[0:i]
            b[:, i] = a[:, i] - np.dot(b[:, 0:i], u[i, 0:i].T)
            m[i] = np.dot(b[:, i], b[:, i])

        k = 2

        mapping = np.identity(3, dtype=np.double)
        while k <= 3:
            # Size reduction.
            for i in range(k - 1, 0, -1):
                q = round(u[k - 1, i - 1])
                if q != 0:
                    # Reduce the k-th basis vector.
                    a[:, k - 1] = a[:, k - 1] - q * a[:, i - 1]
                    mapping[:, k - 1] = mapping[:, k - 1] - q * mapping[:, i - 1]
                    uu = list(u[i - 1, 0 : (i - 1)])
                    uu.append(1)
                    # Update the GS coefficients.
                    u[k - 1, 0:i] = u[k - 1, 0:i] - q * np.array(uu)

            # Check the Lovasz condition.
            if np.dot(b[:, k - 1], b[:, k - 1]) >= (delta - abs(u[k - 1, k - 2]) ** 2) * np.dot(
                b[:, (k - 2)], b[:, (k - 2)]
            ):
                # Increment k if the Lovasz condition holds.
                k += 1
            else:
                # If the Lovasz condition fails, swap the k-th and (k-1)-th basis vector
                v = a[:, k - 1].copy()
                a[:, k - 1] = a[:, k - 2].copy()
                a[:, k - 2] = v

                v_m = mapping[:, k - 1].copy()
                mapping[:, k - 1] = mapping[:, k - 2].copy()
                mapping[:, k - 2] = v_m

                # Update the Gram-Schmidt coefficients
                for s in range(k - 1, k + 1):
                    u[s - 1, 0 : (s - 1)] = np.dot(a[:, s - 1].T, b[:, 0 : (s - 1)]) / m[0 : (s - 1)]
                    b[:, s - 1] = a[:, s - 1] - np.dot(b[:, 0 : (s - 1)], u[s - 1, 0 : (s - 1)].T)
                    m[s - 1] = np.dot(b[:, s - 1], b[:, s - 1])

                if k > 2:
                    k -= 1
                else:
                    # We have to do p/q, so do lstsq(q.T, p.T).T instead.
                    p = np.dot(a[:, k:3].T, b[:, (k - 2) : k])
                    q = np.diag(m[(k - 2) : k])  # type: ignore

                    result = np.linalg.lstsq(q.T, p.T, rcond=None)[0].T  # type: ignore
                    u[k:3, (k - 2) : k] = result

        return a.T, mapping.T

    def get_lll_frac_coords(self, frac_coords: ArrayLike) -> np.ndarray:
        """Given fractional coordinates in the lattice basis, returns corresponding
        fractional coordinates in the lll basis.
        """
        return np.dot(frac_coords, self.lll_inverse)

    def get_frac_coords_from_lll(self, lll_frac_coords: ArrayLike) -> np.ndarray:
        """Given fractional coordinates in the lll basis, returns corresponding
        fractional coordinates in the lattice basis.
        """
        return np.dot(lll_frac_coords, self.lll_mapping)

    @due.dcite(
        Doi("10.1107/S010876730302186X"),
        description="Numerically stable algorithms for the computation of reduced unit cells",
    )
    def get_niggli_reduced_lattice(self, tol: float = 1e-5) -> Lattice:
        """Get the Niggli reduced lattice using the numerically stable algo
        proposed by R. W. Grosse-Kunstleve, N. K. Sauter, & P. D. Adams,
        Acta Crystallographica Section A Foundations of Crystallography, 2003,
        60(1), 1-6. doi:10.1107/S010876730302186X.

        Args:
            tol (float): The numerical tolerance. The default of 1e-5 should
                result in stable behavior for most cases.

        Returns:
            Lattice: Niggli-reduced lattice.
        """
        # lll reduction is more stable for skewed cells
        matrix = self.lll_matrix
        e = tol * self.volume ** (1 / 3)

        # Define metric tensor
        G = np.dot(matrix, matrix.T)

        # This sets an upper limit on the number of iterations.
        for _ in range(100):
            # The steps are labelled as Ax as per the labelling scheme in the
            # paper.
            A, B, C, E, N, Y = G[0, 0], G[1, 1], G[2, 2], 2 * G[1, 2], 2 * G[0, 2], 2 * G[0, 1]

            if B + e < A or (abs(A - B) < e and abs(E) > abs(N) + e):
                # A1
                M = np.array([[0, -1, 0], [-1, 0, 0], [0, 0, -1]])
                G = np.dot(np.transpose(M), np.dot(G, M))
                # update lattice parameters based on new G (gh-3657)
                A, B, C, E, N, Y = G[0, 0], G[1, 1], G[2, 2], 2 * G[1, 2], 2 * G[0, 2], 2 * G[0, 1]

            if (C + e < B) or (abs(B - C) < e and abs(N) > abs(Y) + e):
                # A2
                M = np.array([[-1, 0, 0], [0, 0, -1], [0, -1, 0]])
                G = np.dot(np.transpose(M), np.dot(G, M))
                continue

            ll = 0 if abs(E) < e else E / abs(E)
            m = 0 if abs(N) < e else N / abs(N)
            n = 0 if abs(Y) < e else Y / abs(Y)
            if ll * m * n == 1:
                # A3
                i = -1 if ll == -1 else 1
                j = -1 if m == -1 else 1
                k = -1 if n == -1 else 1
                M = np.diag((i, j, k))
                G = np.dot(np.transpose(M), np.dot(G, M))
            elif ll * m * n in (0, -1):
                # A4
                i = -1 if ll == 1 else 1
                j = -1 if m == 1 else 1
                k = -1 if n == 1 else 1

                if i * j * k == -1:
                    if n == 0:
                        k = -1
                    elif m == 0:
                        j = -1
                    elif ll == 0:
                        i = -1
                M = np.diag((i, j, k))
                G = np.dot(np.transpose(M), np.dot(G, M))

            A, B, C, E, N, Y = G[0, 0], G[1, 1], G[2, 2], 2 * G[1, 2], 2 * G[0, 2], 2 * G[0, 1]

            # A5
            if abs(E) > B + e or (abs(E - B) < e and Y - e > 2 * N) or (abs(E + B) < e and -e > Y):
                M = np.array([[1, 0, 0], [0, 1, -E / abs(E)], [0, 0, 1]])
                G = np.dot(np.transpose(M), np.dot(G, M))
                continue

            # A6
            if abs(N) > A + e or (abs(A - N) < e and Y - e > 2 * E) or (abs(A + N) < e and -e > Y):
                M = np.array([[1, 0, -N / abs(N)], [0, 1, 0], [0, 0, 1]])
                G = np.dot(np.transpose(M), np.dot(G, M))
                continue

            # A7
            if abs(Y) > A + e or (abs(A - Y) < e and N - e > 2 * E) or (abs(A + Y) < e and -e > N):
                M = np.array([[1, -Y / abs(Y), 0], [0, 1, 0], [0, 0, 1]])
                G = np.dot(np.transpose(M), np.dot(G, M))
                continue

            # A8
            if -e > E + N + Y + A + B or (abs(E + N + Y + A + B) < e < Y + (A + N) * 2):
                M = np.array([[1, 0, 1], [0, 1, 1], [0, 0, 1]])
                G = np.dot(np.transpose(M), np.dot(G, M))
                continue

            break

        A = G[0, 0]
        B = G[1, 1]
        C = G[2, 2]
        E = 2 * G[1, 2]
        N = 2 * G[0, 2]
        Y = 2 * G[0, 1]
        a = math.sqrt(A)
        b = math.sqrt(B)
        c = math.sqrt(C)
        alpha = math.acos(E / 2 / b / c) / math.pi * 180
        beta = math.acos(N / 2 / a / c) / math.pi * 180
        gamma = math.acos(Y / 2 / a / b) / math.pi * 180
        lattice = Lattice.from_parameters(a, b, c, alpha, beta, gamma)

        mapped = self.find_mapping(lattice, e, skip_rotation_matrix=True)
        if mapped is not None:
            if np.linalg.det(mapped[0].matrix) > 0:
                return mapped[0]
            return Lattice(-mapped[0].matrix)

        raise ValueError("can't find niggli")

    def scale(self, new_volume: float) -> Self:
        """Return a new Lattice with volume new_volume by performing a
        scaling of the lattice vectors so that length proportions and angles
        are preserved.

        Args:
            new_volume:
                New volume to scale to.

        Returns:
            New lattice with desired volume.
        """
        versors = self.matrix / self.abc

        geo_factor = abs(np.dot(np.cross(versors[0], versors[1]), versors[2]))

        ratios = np.array(self.abc) / self.c

        new_c = (new_volume / (geo_factor * np.prod(ratios))) ** (1 / 3.0)

        return type(self)(versors * (new_c * ratios), pbc=self.pbc)

    def get_wigner_seitz_cell(self) -> list[list[np.ndarray]]:
        """Returns the Wigner-Seitz cell for the given lattice.

        Returns:
            A list of list of coordinates.
            Each element in the list is a "facet" of the boundary of the
            Wigner Seitz cell. For instance, a list of four coordinates will
            represent a square facet.
        """
        vec1, vec2, vec3 = self._matrix

        list_k_points = []
        for ii, jj, kk in itertools.product([-1, 0, 1], [-1, 0, 1], [-1, 0, 1]):
            list_k_points.append(ii * vec1 + jj * vec2 + kk * vec3)

        tess = Voronoi(list_k_points)
        out = []
        for r in tess.ridge_dict:
            if r[0] == 13 or r[1] == 13:
                out.append([tess.vertices[i] for i in tess.ridge_dict[r]])

        return out

    def get_brillouin_zone(self) -> list[list[np.ndarray]]:
        """Returns the Wigner-Seitz cell for the reciprocal lattice, aka the
        Brillouin Zone.

        Returns:
            A list of list of coordinates.
            Each element in the list is a "facet" of the boundary of the
            Brillouin Zone. For instance, a list of four coordinates will
            represent a square facet.
        """
        return self.reciprocal_lattice.get_wigner_seitz_cell()

    def dot(self, coords_a: ArrayLike, coords_b: ArrayLike, frac_coords: bool = False) -> np.ndarray:
        """Compute the scalar product of vector(s).

        Args:
            coords_a: Array-like coordinates.
            coords_b: Array-like coordinates.
            frac_coords (bool): Boolean stating whether the vector
                corresponds to fractional or Cartesian coordinates.

        Returns:
            one-dimensional `numpy` array.
        """
        coords_a, coords_b = np.reshape(coords_a, (-1, 3)), np.reshape(coords_b, (-1, 3))

        if len(coords_a) != len(coords_b):
            raise ValueError("Coordinates must have same length!")

        for coord in (coords_a, coords_b):
            if np.iscomplexobj(coord):
                raise TypeError(f"Complex array are not supported, got {coord=}")

        if not frac_coords:
            cart_a, cart_b = coords_a, coords_b
        else:
            cart_a = np.reshape([self.get_cartesian_coords(vec) for vec in coords_a], (-1, 3))
            cart_b = np.reshape([self.get_cartesian_coords(vec) for vec in coords_b], (-1, 3))

        return np.array(list(itertools.starmap(np.dot, zip(cart_a, cart_b))))

    def norm(self, coords: ArrayLike, frac_coords: bool = True) -> np.ndarray:
        """Compute the norm of vector(s).

        Args:
            coords:
                Array-like object with the coordinates.
            frac_coords:
                Boolean stating whether the vector corresponds to fractional or
                Cartesian coordinates.

        Returns:
            one-dimensional `numpy` array.
        """
        return np.sqrt(self.dot(coords, coords, frac_coords=frac_coords))

    def get_points_in_sphere(
        self,
        frac_points: ArrayLike,
        center: ArrayLike,
        r: float,
        zip_results=True,
    ) -> list[tuple[np.ndarray, float, int, np.ndarray]] | tuple[np.ndarray, ...] | list:
        """Find all points within a sphere from the point taking into account
        periodic boundary conditions. This includes sites in other periodic
        images.

        Algorithm:

        1. place sphere of radius r in crystal and determine minimum supercell
           (parallelepiped) which would contain a sphere of radius r. for this
           we need the projection of a_1 on a unit vector perpendicular
           to a_2 & a_3 (i.e. the unit vector in the direction b_1) to
           determine how many a_1"s it will take to contain the sphere.

           Nxmax = r * length_of_b_1 / (2 Pi)

        2. keep points falling within r.

        Args:
            frac_points: All points in the lattice in fractional coordinates.
            center: Cartesian coordinates of center of sphere.
            r: radius of sphere.
            zip_results (bool): Whether to zip the results together to group by
                point, or return the raw fcoord, dist, index arrays

        Returns:
            if zip_results:
                [(fcoord, dist, index, supercell_image) ...] since most of the time, subsequent
                processing requires the distance, index number of the atom, or index of the image
            else:
                frac_coords, dists, inds, image
        """
        try:
            from pymatgen.optimization.neighbors import find_points_in_spheres
        except ImportError:
            return self.get_points_in_sphere_py(frac_points=frac_points, center=center, r=r, zip_results=zip_results)
        else:
            frac_points = np.ascontiguousarray(frac_points, dtype=float)
            lattice_matrix = np.ascontiguousarray(self.matrix, dtype=float)
            cart_coords = np.ascontiguousarray(self.get_cartesian_coords(frac_points), dtype=float)
            pbc = np.ascontiguousarray(self.pbc, dtype=int)
            r = float(r)
            center_coords = np.ascontiguousarray([center], dtype=float)

            _, indices, images, distances = find_points_in_spheres(
                all_coords=cart_coords, center_coords=center_coords, r=r, pbc=pbc, lattice=lattice_matrix, tol=1e-8
            )
            if len(indices) < 1:
                return [] if zip_results else [()] * 4
            frac_coords = frac_points[indices] + images
            if zip_results:
                return list(zip(frac_coords, distances, indices, images))
            return frac_coords, distances, indices, images

    def get_points_in_sphere_py(
        self,
        frac_points: ArrayLike,
        center: ArrayLike,
        r: float,
        zip_results=True,
    ) -> list[tuple[np.ndarray, float, int, np.ndarray]] | list[np.ndarray]:
        """Find all points within a sphere from the point taking into account
        periodic boundary conditions. This includes sites in other periodic
        images.

        Algorithm:

        1. place sphere of radius r in crystal and determine minimum supercell
           (parallelepiped) which would contain a sphere of radius r. for this
           we need the projection of a_1 on a unit vector perpendicular
           to a_2 & a_3 (i.e. the unit vector in the direction b_1) to
           determine how many a_1"s it will take to contain the sphere.

           Nxmax = r * length_of_b_1 / (2 Pi)

        2. keep points falling within r.

        Args:
            frac_points: All points in the lattice in fractional coordinates.
            center: Cartesian coordinates of center of sphere.
            r: radius of sphere.
            zip_results (bool): Whether to zip the results together to group by
                point, or return the raw fcoord, dist, index arrays

        Returns:
            if zip_results:
                [(fcoord, dist, index, supercell_image) ...] since most of the time, subsequent
                processing requires the distance, index number of the atom, or index of the image
            else:
                frac_coords, dists, inds, image
        """
        cart_coords = self.get_cartesian_coords(frac_points)
        neighbors = get_points_in_spheres(
            all_coords=cart_coords,
            center_coords=np.array([center]),
            r=r,
            pbc=self.pbc,
            numerical_tol=1e-8,
            lattice=self,
            return_fcoords=True,
        )[0]
        if len(neighbors) < 1:
            return [] if zip_results else [()] * 4  # type: ignore
        if zip_results:
            return neighbors
        return [np.array(i) for i in list(zip(*neighbors))]

    @deprecated(get_points_in_sphere, "This is retained purely for checking purposes.")
    def get_points_in_sphere_old(
        self,
        frac_points: ArrayLike,
        center: ArrayLike,
        r: float,
        zip_results=True,
    ) -> (
        list[tuple[np.ndarray, float, int, np.ndarray]]
        | tuple[list[np.ndarray], list[float], list[int], list[np.ndarray]]
    ):
        """Find all points within a sphere from the point taking into account
        periodic boundary conditions. This includes sites in other periodic
        images. Does not support partial periodic boundary conditions.

        Algorithm:

        1. place sphere of radius r in crystal and determine minimum supercell
           (parallelepiped) which would contain a sphere of radius r. for this
           we need the projection of a_1 on a unit vector perpendicular
           to a_2 & a_3 (i.e. the unit vector in the direction b_1) to
           determine how many a_1"s it will take to contain the sphere.

           Nxmax = r * length_of_b_1 / (2 Pi)

        2. keep points falling within r.

        Args:
            frac_points: All points in the lattice in fractional coordinates.
            center: Cartesian coordinates of center of sphere.
            r: radius of sphere.
            zip_results (bool): Whether to zip the results together to group by
                point, or return the raw fcoord, dist, index arrays

        Returns:
            if zip_results:
                [(fcoord, dist, index, supercell_image) ...] since most of the time, subsequent
                processing requires the distance, index number of the atom, or index of the image
            else:
                frac_coords, dists, inds, image
        """
        if self.pbc != (True, True, True):
            raise RuntimeError("get_points_in_sphere_old does not support partial periodic boundary conditions")
        # TODO: refactor to use lll matrix (nmax will be smaller)
        # Determine the maximum number of supercells in each direction
        #  required to contain a sphere of radius n
        recp_len = np.array(self.reciprocal_lattice.abc) / (2 * np.pi)
        nmax = float(r) * recp_len + 0.01

        # Get the fractional coordinates of the center of the sphere
        pcoords = self.get_fractional_coords(center)
        center = np.array(center)

        # Prepare the list of output atoms
        n = len(frac_points)  # type: ignore
        frac_coords = np.array(frac_points) % 1
        indices = np.arange(n)

        # Generate all possible images that could be within `r` of `center`
        mins = np.floor(pcoords - nmax)
        maxes = np.ceil(pcoords + nmax)
        arange = np.arange(start=mins[0], stop=maxes[0], dtype=int)
        brange = np.arange(start=mins[1], stop=maxes[1], dtype=int)
        crange = np.arange(start=mins[2], stop=maxes[2], dtype=int)
        arange = arange[:, None] * np.array([1, 0, 0], dtype=int)[None, :]
        brange = brange[:, None] * np.array([0, 1, 0], dtype=int)[None, :]
        crange = crange[:, None] * np.array([0, 0, 1], dtype=int)[None, :]
        images = arange[:, None, None] + brange[None, :, None] + crange[None, None, :]

        # Generate the coordinates of all atoms within these images
        shifted_coords = frac_coords[:, None, None, None, :] + images[None, :, :, :, :]

        # Determine distance from `center`
        cart_coords = self.get_cartesian_coords(frac_coords)
        cart_images = self.get_cartesian_coords(images)
        coords = cart_coords[:, None, None, None, :] + cart_images[None, :, :, :, :]
        coords -= center[None, None, None, None, :]
        coords **= 2
        d_2 = np.sum(coords, axis=4)

        # Determine which points are within `r` of `center`
        within_r = np.where(d_2 <= r**2)
        #  `within_r` now contains the coordinates of each image that is
        #    inside of the cutoff distance. It has 4 coordinates:
        #   0 - index of the image within `frac_points`
        #   1,2,3 - index of the supercell which holds the images in the x, y, z directions

        if zip_results:
            return list(
                zip(shifted_coords[within_r], np.sqrt(d_2[within_r]), indices[within_r[0]], images[within_r[1:]])
            )
        return shifted_coords[within_r], np.sqrt(d_2[within_r]), indices[within_r[0]], images[within_r[1:]]  # type: ignore

    def get_all_distances(
        self,
        fcoords1: ArrayLike,
        fcoords2: ArrayLike,
    ) -> np.ndarray:
        """Returns the distances between two lists of coordinates taking into
        account periodic boundary conditions and the lattice. Note that this
        computes an MxN array of distances (i.e. the distance between each
        point in fcoords1 and every coordinate in fcoords2). This is
        different functionality from pbc_diff.

        Args:
            fcoords1: First set of fractional coordinates. e.g., [0.5, 0.6,
                0.7] or [[1.1, 1.2, 4.3], [0.5, 0.6, 0.7]]. It can be a single
                coord or any array of coords.
            fcoords2: Second set of fractional coordinates.

        Returns:
            2d array of Cartesian distances. E.g the distance between
            fcoords1[i] and fcoords2[j] is distances[i,j]
        """
        _v, d2 = pbc_shortest_vectors(self, fcoords1, fcoords2, return_d2=True)
        return np.sqrt(d2)

    def is_hexagonal(self, hex_angle_tol: float = 5, hex_length_tol: float = 0.01) -> bool:
        """
        Args:
            hex_angle_tol: Angle tolerance
            hex_length_tol: Length tolerance.

        Returns:
            Whether lattice corresponds to hexagonal lattice.
        """
        lengths = self.lengths
        angles = self.angles
        right_angles = [i for i in range(3) if abs(angles[i] - 90) < hex_angle_tol]
        hex_angles = [
            idx for idx in range(3) if abs(angles[idx] - 60) < hex_angle_tol or abs(angles[idx] - 120) < hex_angle_tol
        ]

        return (
            len(right_angles) == 2
            and len(hex_angles) == 1
            and abs(lengths[right_angles[0]] - lengths[right_angles[1]]) < hex_length_tol
        )

    def get_distance_and_image(
        self,
        frac_coords1: ArrayLike,
        frac_coords2: ArrayLike,
        jimage: ArrayLike | None = None,
    ) -> tuple[float, np.ndarray]:
        """Gets distance between two frac_coords assuming periodic boundary
        conditions. If the index jimage is not specified it selects the j
        image nearest to the i atom and returns the distance and jimage
        indices in terms of lattice vector translations. If the index jimage
        is specified it returns the distance between the frac_coords1 and
        the specified jimage of frac_coords2, and the given jimage is also
        returned.

        Args:
            frac_coords1 (3x1 array): Reference frac_coords to get distance from.
            frac_coords2 (3x1 array): frac_coords to get distance from.
            jimage (3x1 array): Specific periodic image in terms of
                lattice translations, e.g., [1,0,0] implies to take periodic
                image that is one a-lattice vector away. If jimage is None,
                the image that is nearest to the site is found.

        Returns:
            (distance, jimage): distance and periodic lattice translations
            of the other site for which the distance applies. This means that
            the distance between frac_coords1 and (jimage + frac_coords2) is
            equal to distance.
        """
        if jimage is None:
            v, d2 = pbc_shortest_vectors(self, frac_coords1, frac_coords2, return_d2=True)
            fc = self.get_fractional_coords(v[0][0]) + frac_coords1 - frac_coords2  # type: ignore
            fc = np.array(np.round(fc), dtype=int)
            return np.sqrt(d2[0, 0]), fc

        jimage = np.array(jimage)
        mapped_vec = self.get_cartesian_coords(jimage + frac_coords2 - frac_coords1)  # type: ignore
        return np.linalg.norm(mapped_vec), jimage  # type: ignore

    def get_miller_index_from_coords(
        self,
        coords: ArrayLike,
        coords_are_cartesian: bool = True,
        round_dp: int = 4,
        verbose: bool = True,
    ) -> tuple[int, int, int]:
        """Get the Miller index of a plane from a list of site coordinates.

        A minimum of 3 sets of coordinates are required. If more than 3 sets of
        coordinates are given, the best plane that minimises the distance to all
        points will be calculated.

        Args:
            coords (iterable): A list or numpy array of coordinates. Can be
                Cartesian or fractional coordinates. If more than three sets of
                coordinates are provided, the best plane that minimises the
                distance to all sites will be calculated.
            coords_are_cartesian (bool, optional): Whether the coordinates are
                in Cartesian space. If using fractional coordinates set to
                False.
            round_dp (int, optional): The number of decimal places to round the
                miller index to.
            verbose (bool, optional): Whether to print warnings.

        Returns:
            tuple: The Miller index.
        """
        if coords_are_cartesian:
            coords = [self.get_fractional_coords(c) for c in coords]  # type: ignore

        coords = np.asarray(coords)
        g = coords.sum(axis=0) / coords.shape[0]

        # run singular value decomposition
        _, _, vh = np.linalg.svd(coords - g)

        # get unitary normal vector
        u_norm = vh[2, :]
        return get_integer_index(u_norm, round_dp=round_dp, verbose=verbose)

    def get_recp_symmetry_operation(self, symprec: float = 0.01) -> list:
        """Find the symmetric operations of the reciprocal lattice,
        to be used for hkl transformations.

        Args:
            symprec: default is 0.001.
        """
        recp_lattice = self.reciprocal_lattice_crystallographic
        # get symmetry operations from input conventional unit cell
        # Need to make sure recp lattice is big enough, otherwise symmetry
        # determination will fail. We set the overall volume to 1.
        recp_lattice = recp_lattice.scale(1)
        # need a localized import of structure to build a
        # pseudo empty lattice for SpacegroupAnalyzer

        from pymatgen.core.structure import Structure
        from pymatgen.symmetry.analyzer import SpacegroupAnalyzer

        recp = Structure(recp_lattice, ["H"], [[0, 0, 0]])
        # Creates a function that uses the symmetry operations in the
        # structure to find Miller indices that might give repetitive slabs
        analyzer = SpacegroupAnalyzer(recp, symprec=symprec)
        return analyzer.get_symmetry_operations()


def get_integer_index(miller_index: Sequence[float], round_dp: int = 4, verbose: bool = True) -> tuple[int, int, int]:
    """Attempt to convert a vector of floats to whole numbers.

    Args:
        miller_index (list of float): A list miller indexes.
        round_dp (int, optional): The number of decimal places to round the
            miller index to.
        verbose (bool, optional): Whether to print warnings.

    Returns:
        (tuple): The Miller index.
    """
    mi = np.asarray(miller_index)
    # deal with the case we have small irregular floats
    # that are all equal or factors of each other
    mi /= min(m for m in mi if m != 0)
    mi /= np.max(np.abs(mi))

    # deal with the case we have nice fractions
    md = [Fraction(n).limit_denominator(12).denominator for n in mi]
    mi *= reduce(operator.mul, md)
    int_miller_index = np.round(mi, 1).astype(int)
    mi /= np.abs(reduce(math.gcd, int_miller_index))

    # round to a reasonable precision
    mi = np.array([round(h, round_dp) for h in mi])

    # need to recalculate this after rounding as values may have changed
    int_miller_index = np.round(mi, 1).astype(int)
    if np.any(np.abs(mi - int_miller_index) > 1e-6) and verbose:
        warnings.warn("Non-integer encountered in Miller index")
    else:
        mi = int_miller_index

    # minimise the number of negative indexes
    mi += 0  # converts -0 to 0

    def n_minus(index):
        return len([h for h in index if h < 0])

    if n_minus(mi) > n_minus(mi * -1):
        mi *= -1

    # if only one index is negative, make sure it is the smallest
    # e.g. (-2 1 0) -> (2 -1 0)
    if sum(mi != 0) == 2 and n_minus(mi) == 1 and abs(min(mi)) > max(mi):
        mi *= -1

    return tuple(mi)  # type: ignore


def get_points_in_spheres(
    all_coords: np.ndarray,
    center_coords: np.ndarray,
    r: float,
    pbc: bool | list[bool] | PbcLike = True,
    numerical_tol: float = 1e-8,
    lattice: Lattice | None = None,
    return_fcoords: bool = False,
) -> list[list[tuple[np.ndarray, float, int, np.ndarray]]]:
    """For each point in `center_coords`, get all the neighboring points in `all_coords` that are within the
    cutoff radius `r`.

    Args:
        all_coords: (list of Cartesian coordinates) all available points
        center_coords: (list of Cartesian coordinates) all centering points
        r: (float) cutoff radius
        pbc: (bool or a list of bool) whether to set periodic boundaries
        numerical_tol: (float) numerical tolerance
        lattice: (Lattice) lattice to consider when PBC is enabled
        return_fcoords: (bool) whether to return fractional coords when pbc is set.

    Returns:
        List[List[Tuple[coords, distance, index, image]]]
    """
    if isinstance(pbc, bool):
        pbc = [pbc] * 3
    pbc = np.array(pbc, dtype=bool)  # type: ignore
    if return_fcoords and lattice is None:
        raise ValueError("Lattice needs to be supplied to compute fractional coordinates")
    center_coords_min = np.min(center_coords, axis=0)
    center_coords_max = np.max(center_coords, axis=0)
    # The lower bound of all considered atom coords
    global_min = center_coords_min - r - numerical_tol
    global_max = center_coords_max + r + numerical_tol
    if np.any(pbc):
        if lattice is None:
            raise ValueError("Lattice needs to be supplied when considering periodic boundary")
        recp_len = np.array(lattice.reciprocal_lattice.abc)
        maxr = np.ceil((r + 0.15) * recp_len / (2 * math.pi))
        frac_coords = lattice.get_fractional_coords(center_coords)
        nmin_temp = np.floor(np.min(frac_coords, axis=0)) - maxr
        nmax_temp = np.ceil(np.max(frac_coords, axis=0)) + maxr
        nmin = np.zeros_like(nmin_temp)
        nmin[pbc] = nmin_temp[pbc]
        nmax = np.ones_like(nmax_temp)
        nmax[pbc] = nmax_temp[pbc]
        all_ranges = [np.arange(x, y, dtype="int64") for x, y in zip(nmin, nmax)]
        matrix = lattice.matrix
        # temporarily hold the fractional coordinates
        image_offsets = lattice.get_fractional_coords(all_coords)
        all_fcoords = []
        # only wrap periodic boundary
        for kk in range(3):
            if pbc[kk]:  # type: ignore
                all_fcoords.append(np.mod(image_offsets[:, kk : kk + 1], 1))
            else:
                all_fcoords.append(image_offsets[:, kk : kk + 1])
        all_fcoords = np.concatenate(all_fcoords, axis=1)
        image_offsets = image_offsets - all_fcoords
        coords_in_cell = np.dot(all_fcoords, matrix)
        # Filter out those beyond max range
        valid_coords = []
        valid_images = []
        valid_indices = []
        for image in itertools.product(*all_ranges):
            coords = np.dot(image, matrix) + coords_in_cell
            valid_index_bool = np.all(
                np.bitwise_and(coords > global_min[None, :], coords < global_max[None, :]),
                axis=1,
            )
            ind = np.arange(len(all_coords))
            if np.any(valid_index_bool):
                valid_coords.append(coords[valid_index_bool])
                valid_images.append(np.tile(image, [np.sum(valid_index_bool), 1]) - image_offsets[valid_index_bool])
                valid_indices.extend([k for k in ind if valid_index_bool[k]])
        if len(valid_coords) < 1:
            return [[]] * len(center_coords)
        valid_coords = np.concatenate(valid_coords, axis=0)
        valid_images = np.concatenate(valid_images, axis=0)

    else:
        valid_coords = all_coords  # type: ignore
        valid_images = [[0, 0, 0]] * len(valid_coords)
        valid_indices = np.arange(len(valid_coords))  # type: ignore

    # Divide the valid 3D space into cubes and compute the cube ids
    all_cube_index = _compute_cube_index(valid_coords, global_min, r)  # type: ignore
    nx, ny, nz = _compute_cube_index(global_max, global_min, r) + 1
    all_cube_index = _three_to_one(all_cube_index, ny, nz)
    site_cube_index = _three_to_one(_compute_cube_index(center_coords, global_min, r), ny, nz)
    # create cube index to coordinates, images, and indices map
    cube_to_coords: dict[int, list] = collections.defaultdict(list)
    cube_to_images: dict[int, list] = collections.defaultdict(list)
    cube_to_indices: dict[int, list] = collections.defaultdict(list)
    for ii, jj, kk, ll in zip(all_cube_index.ravel(), valid_coords, valid_images, valid_indices):
        cube_to_coords[ii].append(jj)
        cube_to_images[ii].append(kk)
        cube_to_indices[ii].append(ll)

    # find all neighboring cubes for each atom in the lattice cell
    site_neighbors = find_neighbors(site_cube_index, nx, ny, nz)
    neighbors: list[list[tuple[np.ndarray, float, int, np.ndarray]]] = []

    for ii, jj in zip(center_coords, site_neighbors):
        l1 = np.array(_three_to_one(jj, ny, nz), dtype=int).ravel()
        # use the cube index map to find the all the neighboring
        # coords, images, and indices
        ks = [k for k in l1 if k in cube_to_coords]
        if not ks:
            neighbors.append([])
            continue
        nn_coords = np.concatenate([cube_to_coords[k] for k in ks], axis=0)
        nn_images = itertools.chain(*(cube_to_images[k] for k in ks))
        nn_indices = itertools.chain(*(cube_to_indices[k] for k in ks))
        distances = np.linalg.norm(nn_coords - ii[None, :], axis=1)
        nns: list[tuple[np.ndarray, float, int, np.ndarray]] = []
        for coord, index, image, dist in zip(nn_coords, nn_indices, nn_images, distances):
            # filtering out all sites that are beyond the cutoff
            # Here there is no filtering of overlapping sites
            if dist < r + numerical_tol:
                if return_fcoords and (lattice is not None):
                    coord = np.round(lattice.get_fractional_coords(coord), 10)
                nn = (coord, float(dist), int(index), image)
                nns.append(nn)  # type: ignore[arg-type]
        neighbors.append(nns)
    return neighbors


# The following internal methods are used in the get_points_in_sphere method.
def _compute_cube_index(coords: np.ndarray, global_min: float, radius: float) -> np.ndarray:
    """Compute the cube index from coordinates
    Args:
        coords: (nx3 array) atom coordinates
        global_min: (float) lower boundary of coordinates
        radius: (float) cutoff radius.

    Returns:
        np.ndarray: nx3 array int indices
    """
    return np.array(np.floor((coords - global_min) / radius), dtype=int)


def _one_to_three(label1d: np.ndarray, ny: int, nz: int) -> np.ndarray:
    """Convert a 1D index array to 3D index array.

    Args:
        label1d: (array) 1D index array
        ny: (int) number of cells in y direction
        nz: (int) number of cells in z direction

    Returns:
        np.ndarray: nx3 array int indices
    """
    last = np.mod(label1d, nz)
    second = np.mod((label1d - last) / nz, ny)
    first = (label1d - last - second * nz) / (ny * nz)
    return np.concatenate([first, second, last], axis=1)


def _three_to_one(label3d: np.ndarray, ny: int, nz: int) -> np.ndarray:
    """The reverse of _one_to_three."""
    return np.array(label3d[:, 0] * ny * nz + label3d[:, 1] * nz + label3d[:, 2]).reshape((-1, 1))


def find_neighbors(label: np.ndarray, nx: int, ny: int, nz: int) -> list[np.ndarray]:
    """Given a cube index, find the neighbor cube indices.

    Args:
        label: (array) (n,) or (n x 3) indice array
        nx: (int) number of cells in y direction
        ny: (int) number of cells in y direction
        nz: (int) number of cells in z direction

    Returns:
        Neighbor cell indices.
    """
    array = [[-1, 0, 1]] * 3
    neighbor_vectors = np.array(list(itertools.product(*array)), dtype=int)
    label3d = _one_to_three(label, ny, nz) if np.shape(label)[1] == 1 else label
    all_labels = label3d[:, None, :] - neighbor_vectors[None, :, :]
    filtered_labels = []
    # filter out out-of-bound labels i.e., label < 0
    for labels in all_labels:
        ind = (labels[:, 0] < nx) * (labels[:, 1] < ny) * (labels[:, 2] < nz) * np.all(labels > -1e-5, axis=1)
        filtered_labels.append(labels[ind])
    return filtered_labels<|MERGE_RESOLUTION|>--- conflicted
+++ resolved
@@ -320,11 +320,7 @@
         beta: float,
         gamma: float,
         vesta: bool = False,
-<<<<<<< HEAD
-        pbc: tuple[bool, bool, bool] = (True, True, True),
-=======
         pbc: PbcLike = (True, True, True),
->>>>>>> 2bd39062
     ) -> Self:
         """Create a Lattice using unit cell lengths (in Angstrom) and angles (in degrees).
 
