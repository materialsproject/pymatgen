# coding: utf-8
# Copyright (c) Pymatgen Development Team.
# Distributed under the terms of the MIT License.

"""
This module provides classes used to define an MD trajectory.
"""

import itertools
import os
import warnings
from fnmatch import fnmatch
from typing import List, Union, Sequence

import numpy as np
from monty.io import zopen
from monty.json import MSONable
from pymatgen.core.structure import Structure, Lattice, Element, Species, DummySpecies, Composition
from pymatgen.io.vasp.outputs import Xdatcar, Vasprun


__author__ = "Eric Sivonxay, Shyam Dwaraknath"
__version__ = "0.0"
__date__ = "Jan 25, 2019"


class Trajectory(MSONable):
    """
    Trajectory object that stores structural information related to an MD simulation.
    Provides basic functions such as slicing of trajectory or extracting displacements.
    """

    def __init__(self, lattice: Union[List, np.ndarray, Lattice],
                 species: List[Union[str, Element, Species, DummySpecies, Composition]],
                 frac_coords: List[Sequence[Sequence[float]]],
                 time_step: float = 2,
                 site_properties: dict = None,
                 frame_properties: dict = None,
                 constant_lattice: bool = True,
                 coords_are_displacement: bool = False,
                 base_positions: Sequence[Sequence[float]] = None):
        """
        Create a trajectory object
        Args:
            lattice: The lattice as any 2D array. Each row should correspond to a lattice
                vector. E.g., [[10,0,0], [20,10,0], [0,0,30]] specifies a
                lattice with lattice vectors [10,0,0], [20,10,0] and [0,0,30].
            species: List of species on each site. Can take in flexible input,
<<<<<<< HEAD
                including
                i.  A sequence of element / specie specified either as string
=======
                including:
                i.  A sequence of element / species specified either as string
>>>>>>> 2a2e89d9
                    symbols, e.g. ["Li", "Fe2+", "P", ...] or atomic numbers,
                    e.g., (3, 56, ...) or actual Element or Species objects.
                ii. List of dict of elements/species and occupancies, e.g.,
                    [{"Fe" : 0.5, "Mn":0.5}, ...]. This allows the setup of
                    disordered structures.
            frac_coords (MxNx3 array): list of fractional coordinates of
                each species
            time_step (int, float): Timestep of simulation in femtoseconds. Defaults to 2 fs.
            site_properties (list): Properties associated with the sites as a list of
                dicts of sequences, e.g., [{"magmom":[5,5,5,5]}, {"magmom":[5,5,5,5]}]. The sequences
                have to be the same length as the atomic species and fractional_coords. Number of supplied
                dicts should match number of frames in trajectory
                Defaults to None for no properties.
            frame_properties (dict): Properties of the trajectory such as energy, pressure, etc. Each property should
                have a length equal to the trajectory length, e.g., {'energy': [#, #, #, #], 
                'pressure': [0, 0.1, 0 0.02]}
            constant_lattice (bool): Whether the lattice changes during the simulation, such as in an NPT MD simulation.
            coords_are_displacement (bool): Whether supplied coordinates are given in displacements (True) or
                positions (False)
            base_positions (Nx3 array): The starting positions of all atoms in the trajectory. Used to reconstruct 
                position when converting from displacements to positions. Only needs to be specified if
                coords_are_displacement=True. Defaults to first index of frac_coords if coords_are_displacement=False.
        """
        # To support from_dict and as_dict
        if isinstance(frac_coords, list):
            frac_coords = np.array(frac_coords)

        if isinstance(lattice, Lattice):
            lattice = lattice.matrix

        if isinstance(lattice, list):
            lattice = np.array(lattice)

        self.frac_coords = frac_coords
        if coords_are_displacement:
            if base_positions is None:
                warnings.warn("Without providing an array of starting positions, \
                               the positions for each time step will not be available")
            self.base_positions = base_positions
        else:
            self.base_positions = frac_coords[0]
        self.coords_are_displacement = coords_are_displacement

        if not constant_lattice and np.shape(lattice) == (3, 3):
            self.lattice = [lattice for i in range(np.shape(self.frac_coords)[0])]
        else:
            self.lattice = lattice
        self.constant_lattice = constant_lattice
        self.species = species
        self.site_properties = site_properties
        self.frame_properties = frame_properties
        self.time_step = time_step

    def get_structure(self, i):
        """
        Returns structure at specified index
        Args:
            i (int): Index of structure
        Returns:
            (Structure) pymatgen structure object
        """
        return self[i]

    def to_positions(self):
        """
        Converts fractional coordinates of trajectory into positions
        """
        if self.coords_are_displacement:
            cumulative_displacements = np.cumsum(self.frac_coords, axis=0)
            positions = self.base_positions + cumulative_displacements
            self.frac_coords = positions
            self.coords_are_displacement = False

    def to_displacements(self):
        """
        Converts position coordinates of trajectory into displacements between consecutive frames
        """
        if not self.coords_are_displacement:
            displacements = np.subtract(self.frac_coords, np.roll(self.frac_coords, 1, axis=0))
            displacements[0] = np.zeros(np.shape(self.frac_coords[0]))
            # Deal with PBC
            displacements = [np.subtract(item, np.round(item)) for item in displacements]

            self.frac_coords = displacements
            self.coords_are_displacement = True

    def extend(self, trajectory):
        """
        Concatenate another trajectory
        Args:
            trajectory (Trajectory): Trajectory to add
        """
        if self.time_step != trajectory.time_step:
            raise ValueError('Trajectory not extended: Time steps of trajectories are incompatible')

        if len(self.species) != len(trajectory.species) and self.species != trajectory.species:
            raise ValueError('Trajectory not extended: Species in trajectories do not match')

        # Ensure both trajectories are in position format before combining
        self.to_positions()
        trajectory.to_positions()

        self.site_properties = self._combine_site_props(self.site_properties, trajectory.site_properties,
                                                        np.shape(self.frac_coords)[0],
                                                        np.shape(trajectory.frac_coords)[0])
        self.frame_properties = self._combine_frame_props(self.frame_properties, trajectory.frame_properties,
                                                          np.shape(self.frac_coords)[0],
                                                          np.shape(trajectory.frac_coords)[0])

        self.frac_coords = np.concatenate((self.frac_coords, trajectory.frac_coords), axis=0)
        self.lattice, self.constant_lattice = self._combine_lattice(self.lattice, trajectory.lattice,
                                                                    np.shape(self.frac_coords)[0],
                                                                    np.shape(trajectory.frac_coords)[0])

    def __iter__(self):
        for i in range(np.shape(self.frac_coords)[0]):
            yield self[i]

    def __len__(self):
        return np.shape(self.frac_coords)[0]

    def __getitem__(self, frames):
        """
        Extracts a subset of the trajectory if a slice is given; if a single int is given, return a structure
        Args:
            frames (int, slice): Index or slice of trajectory to return
        Return:
            (Trajectory, Structure) Subset of trajectory
        """
        # If trajectory is in displacement mode, return the displacements for that frame
        if self.coords_are_displacement:
            if isinstance(frames, int):
                if frames >= np.shape(self.frac_coords)[0]:
                    raise ValueError('Selected frame exceeds trajectory length')
                # For integer input, return the displacements at that timestep
                return self.frac_coords[frames]
            if isinstance(frames, slice):
                # For slice input, return a list of the displacements
                start, stop, step = frames.indices(len(self))
                return [self.frac_coords[i] for i in range(start, stop, step)]
            if isinstance(frames, (list, np.ndarray)):
                # For list input, return a list of the displacements
                pruned_frames = [i for i in frames if i < len(self)]  # Get rid of frames that exceed trajectory length
                if len(pruned_frames) < len(frames):
                    warnings.warn('Some or all selected frames exceed trajectory length')
                return [self.frac_coords[i] for i in pruned_frames]
            raise Exception('Given accessor is not of type int, slice, list, or array')

        # If trajectory is in positions mode, return a structure for the given frame or trajectory for the given frames
        if isinstance(frames, int):
            if frames >= np.shape(self.frac_coords)[0]:
                raise ValueError('Selected frame exceeds trajectory length')
            # For integer input, return the structure at that timestep
            lattice = self.lattice if self.constant_lattice else self.lattice[frames]
            site_properties = self.site_properties[frames] if self.site_properties else None
            site_properties = self.site_properties[frames] if self.site_properties else None
            return Structure(Lattice(lattice), self.species, self.frac_coords[frames],
                             site_properties=site_properties,
                             to_unit_cell=True)
        if isinstance(frames, slice):
            # For slice input, return a trajectory of the sliced time
            start, stop, step = frames.indices(len(self))
            pruned_frames = range(start, stop, step)
            lattice = self.lattice if self.constant_lattice else [self.lattice[i] for i in pruned_frames]
            frac_coords = [self.frac_coords[i] for i in pruned_frames]
            if self.site_properties is not None:
                site_properties = [self.site_properties[i] for i in pruned_frames]
            else:
                site_properties = None
            if self.frame_properties is not None:
                frame_properties = {}
                for key, item in self.frame_properties.items():
                    frame_properties[key] = [item[i] for i in pruned_frames]
            else:
                frame_properties = None
            return Trajectory(lattice, self.species, frac_coords, time_step=self.time_step,
                              site_properties=site_properties, frame_properties=frame_properties,
                              constant_lattice=self.constant_lattice, coords_are_displacement=False,
                              base_positions=self.base_positions)
        if isinstance(frames, (list, np.ndarray)):
            # For list input, return a trajectory of the specified times
            pruned_frames = [i for i in frames if i < len(self)]  # Get rid of frames that exceed trajectory length
            if len(pruned_frames) < len(frames):
                warnings.warn('Some or all selected frames exceed trajectory length')
            lattice = self.lattice if self.constant_lattice else [self.lattice[i] for i in pruned_frames]
            frac_coords = [self.frac_coords[i] for i in pruned_frames]
            if self.site_properties is not None:
                site_properties = [self.site_properties[i] for i in pruned_frames]
            else:
                site_properties = None
            if self.frame_properties is not None:
                frame_properties = {}
                for key, item in self.frame_properties.items():
                    frame_properties[key] = [item[i] for i in pruned_frames]
            else:
                frame_properties = None
            return Trajectory(lattice, self.species, frac_coords, time_step=self.time_step,
                              site_properties=site_properties, frame_properties=frame_properties,
                              constant_lattice=self.constant_lattice, coords_are_displacement=False,
                              base_positions=self.base_positions)
        raise Exception('Given accessor is not of type int, slice, tuple, list, or array')

    def copy(self):
        """
        :return: Copy of Trajectory.
        """
        return Trajectory(self.lattice, self.species, self.frac_coords, time_step=self.time_step,
                          site_properties=self.site_properties, frame_properties=self.frame_properties,
                          constant_lattice=self.constant_lattice, coords_are_displacement=False,
                          base_positions=self.base_positions)

    @classmethod
    def from_structures(cls, structures, constant_lattice=True, **kwargs):
        """
        Convenience constructor to generate trajectory from a list of structures.
        Note: Assumes no atoms removed during simulation

        Args:
            structures (list): List of pymatgen Structure objects.
            constant_lattice (bool): Whether the lattice changes during the simulation, such as in an NPT MD
                simulation. True results in ...?
        Returns:
            (Trajectory)
        """
        frac_coords = [structure.frac_coords for structure in structures]
        if constant_lattice:
            lattice = structures[0].lattice.matrix
        else:
            lattice = [structure.lattice.matrix for structure in structures]
        site_properties = {}

        site_properties = [structure.site_properties for structure in structures]
        return cls(lattice, structures[0].species, frac_coords, site_properties=site_properties,
                   constant_lattice=constant_lattice, **kwargs)

    @classmethod
    def from_file(cls, filename, constant_lattice=True, **kwargs):
        """
        Convenience constructor to obtain trajectory from XDATCAR or vasprun.xml file
        Args:
            filename (str): The filename to read from.
            constant_lattice (bool): Whether the lattice changes during the simulation, such as in an NPT MD
                simulation. True results in
        Returns:
            (Trajectory)
        """
        # TODO: Support other filetypes

        fname = os.path.basename(filename)
        if fnmatch(fname, "*XDATCAR*"):
            structures = Xdatcar(filename).structures
        elif fnmatch(fname, "vasprun*.xml*"):
            structures = Vasprun(filename).structures
        else:
            raise ValueError("Unsupported file")

        return cls.from_structures(structures, constant_lattice=constant_lattice, **kwargs)

    def as_dict(self):
        """
        :return: MSONAble dict.
        """
        d = {"@module": self.__class__.__module__,
             "@class": self.__class__.__name__,
             "species": self.species, "time_step": self.time_step,
             "site_properties": self.site_properties,
             "frame_properties": self.frame_properties,
             "constant_lattice": self.constant_lattice,
             "coords_are_displacement": self.coords_are_displacement,
             "base_positions": self.base_positions}
        d["lattice"] = self.lattice.tolist()
        d["frac_coords"] = self.frac_coords.tolist()

        return d

    @staticmethod
    def _combine_lattice(attr_1, attr_2, len_1, len_2):
        """
        Helper function to combine trajectory properties such as site_properties or lattice
        """
        if np.shape(attr_1) == (3, 3) and np.shape(attr_2) == (3, 3):
            attribute = attr_1
            attribute_constant = True
        elif np.shape(attr_1) == 3 and np.shape(attr_2) == 3:
            attribute = np.concatenate((attr_1, attr_2), axis=0)
            attribute_constant = False
        else:
            attribute = [attr_1.copy()] * len_1 if isinstance(attr_1, list) else attr_1.copy()
            attribute.extend([attr_2.copy()] * len_2 if isinstance(attr_2, list) else attr_2.copy())
            attribute_constant = False
        return attribute, attribute_constant

    @staticmethod
    def _combine_site_props(attr_1, attr_2, len_1, len_2):
        """
        Helper function to combine site properties of 2 trajectories
        """
        if attr_1 is None and attr_2 is None:
            return None
        if attr_1 is None or attr_2 is None:
            new_site_properties = []
            if attr_1 is None:
                new_site_properties.extend([None for i in range(len_1)])
            elif len(attr_1) == 1:
                new_site_properties.extend([attr_1[0] for i in range(len_1)])
            elif len(attr_1) > 1:
                new_site_properties.extend(attr_1)

            if attr_2 is None:
                new_site_properties.extend([None for i in range(len_2)])
            elif len(attr_2) == 1:
                new_site_properties.extend([attr_2[0] for i in range(len_2)])
            elif len(attr_2) > 1:
                new_site_properties.extend(attr_2)

            return new_site_properties
        if len(attr_1) == 1 and len(attr_2) == 1:
            # If both properties lists are do not change within their respective trajectory
            if attr_1 == attr_2:
                # If both site_properties are the same, only store one
                return attr_1
            new_site_properties = [attr_1[0] for i in range(len_1)]
            new_site_properties.extend([attr_2[0] for i in range(len_2)])
            return new_site_properties
        if len(attr_1) > 1 and len(attr_2) > 1:
            # Both properties have site properties that change within the trajectory, concat both together
            return [*attr_1, *attr_2]

        new_site_properties = []
        if attr_1 is None:
            new_site_properties.extend([None for i in range(len_1)])
        elif len(attr_1) == 1:
            new_site_properties.extend([attr_1[0] for i in range(len_1)])
        elif len(attr_1) > 1:
            new_site_properties.extend(attr_1)

        if attr_2 is None:
            new_site_properties.extend([None for i in range(len_2)])
        elif len(attr_2) == 1:
            new_site_properties.extend([attr_2[0] for i in range(len_2)])
        elif len(attr_2) > 1:
            new_site_properties.extend(attr_2)

        return new_site_properties

    @staticmethod
    def _combine_frame_props(attr_1, attr_2, len_1, len_2):
        """
        Helper function to combine frame properties such as energy or pressure
        """
        if attr_1 is None and attr_2 is None:
            return None

        # Find all common keys
        all_keys = set(attr_1.keys()).union(set(attr_2.keys()))

        # Initialize dict with the common keys
        new_frame_props = dict(zip(all_keys, [[] for i in all_keys]))
        for key in all_keys:
            if key in attr_1.keys():
                new_frame_props[key].extend(attr_1[key])
            else:
                # If key doesn't exist in the first trajectory, append None for each index
                new_frame_props[key].extend([None for i in range(len_1)])

            if key in attr_2.keys():
                new_frame_props[key].extend(attr_2[key])
            else:
                # If key doesn't exist in the second trajectory, append None for each index
                new_frame_props[key].extend([None for i in range(len_2)])

        return new_frame_props

    def write_Xdatcar(self, filename="XDATCAR", system=None, significant_figures=6):
        """
        Writes Xdatcar to a file. The supported kwargs are the same as those for
        the Xdatcar_from_structs.get_string method and are passed through directly.

        Args:
            filename (str): name of file (It's prudent to end the filename with 'XDATCAR',
                as most visualization and analysis software require this for autodetection)
            system (str): Description of system
            significant_figures (int): Significant figures in the output file
        """

        # Ensure trajectory is in position form
        self.to_positions()

        if system is None:
            system = f'{self[0].composition.reduced_formula}'

        lines = []
        format_str = "{{:.{0}f}}".format(significant_figures)
        syms = [site.specie.symbol for site in self[0]]
        site_symbols = [a[0] for a in itertools.groupby(syms)]
        syms = [site.specie.symbol for site in self[0]]
        natoms = [len(tuple(a[1])) for a in itertools.groupby(syms)]

        for si, frac_coords in enumerate(self.frac_coords):
            # Only print out the info block if
            if self.constant_lattice and si == 0:
                lines.extend([system, "1.0"])

                if self.constant_lattice:
                    _lattice = self.lattice
                else:
                    _lattice = self.lattice[si]

                for latt_vec in _lattice:
                    lines.append(f'{" ".join([str(el) for el in latt_vec])}')

                lines.append(" ".join(site_symbols))
                lines.append(" ".join([str(x) for x in natoms]))

            lines.append(f"Direct configuration=     {str(si + 1)}")

            for (frac_coord, specie) in zip(frac_coords, self.species):
                coords = frac_coord
                line = f'{" ".join([format_str.format(c) for c in coords])} {specie}'
                lines.append(line)

        xdatcar_string = "\n".join(lines) + "\n"

        with zopen(filename, "wt") as f:
            f.write(xdatcar_string)<|MERGE_RESOLUTION|>--- conflicted
+++ resolved
@@ -46,13 +46,8 @@
                 vector. E.g., [[10,0,0], [20,10,0], [0,0,30]] specifies a
                 lattice with lattice vectors [10,0,0], [20,10,0] and [0,0,30].
             species: List of species on each site. Can take in flexible input,
-<<<<<<< HEAD
                 including
-                i.  A sequence of element / specie specified either as string
-=======
-                including:
                 i.  A sequence of element / species specified either as string
->>>>>>> 2a2e89d9
                     symbols, e.g. ["Li", "Fe2+", "P", ...] or atomic numbers,
                     e.g., (3, 56, ...) or actual Element or Species objects.
                 ii. List of dict of elements/species and occupancies, e.g.,
