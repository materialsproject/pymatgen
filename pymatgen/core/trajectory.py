"""
This module provides classes to define a simulation trajectory, which could come from
either relaxation or molecular dynamics.
"""

from __future__ import annotations

import itertools
import warnings
from fnmatch import fnmatch
from pathlib import Path
from typing import Any, Dict, List, Optional, Sequence, Tuple, Union

import numpy as np
from monty.io import zopen
from monty.json import MSONable

from pymatgen.core.structure import Composition, DummySpecies, Element, Lattice, Molecule, Species, Structure
from pymatgen.io.vasp.outputs import Vasprun, Xdatcar

__author__ = "Eric Sivonxay, Shyam Dwaraknath, Mingjian Wen, Evan Spotte-Smith"
__version__ = "0.1"
__date__ = "Jun 29, 2022"

Vector3D = Tuple[float, float, float]
Matrix3D = Tuple[Vector3D, Vector3D, Vector3D]
SitePropsType = Union[List[Dict[Any, Sequence[Any]]], Dict[Any, Sequence[Any]]]


class Trajectory(MSONable):
    """
    Trajectory of a geometry optimization or molecular dynamics simulation.

    Provides basic functions such as slicing trajectory, combining trajectories, and
    obtaining displacements.
    """

    def __init__(
        self,
        species: list[str | Element | Species | DummySpecies | Composition],
        coords: list[list[Vector3D]] | np.ndarray | list[np.ndarray],
        use_molecule: bool = True,
        charge: Optional[int | float] = None,
        spin_multiplicity: Optional[int | float] = None,
        lattice: Optional[Lattice | Matrix3D | list[Lattice] | list[Matrix3D] | np.ndarray] = None,
        *,
        site_properties: SitePropsType | None = None,
        frame_properties: list[dict] | None = None,
        constant_lattice: bool = True,
        time_step: int | float | None = None,
        coords_are_displacement: bool = False,
        base_positions: list[list[Vector3D]] | np.ndarray | None = None,
    ):
        """
        In below, `N` denotes the number of sites in the structure, and `M` denotes the
        number of frames in the trajectory.

        Args:
            species: shape (N,). List of species on each site. Can take in flexible
                input, including:
                i.  A sequence of element / species specified either as string
                    symbols, e.g. ["Li", "Fe2+", "P", ...] or atomic numbers,
                    e.g., (3, 56, ...) or actual Element or Species objects.
                ii. List of dict of elements/species and occupancies, e.g.,
                    [{"Fe" : 0.5, "Mn":0.5}, ...]. This allows the setup of
                    disordered structures.
            coords: shape (M, N, 3). fractional coordinates of the sites.
            use_molecule: bool (default True). Is this trajectory based on Molecules
                or based on Structures?
            charge: int or float. Charge of the system. This is only used for Molecule-based
                trajectories (use_molecule = True).
            spin_multiplicity: int or float. Spin multiplicity of the system. This is only
                used for Molecule-based trajectories (use_molecule = True).
            lattice: shape (3, 3) or (M, 3, 3). Lattice of the structures in the
                trajectory; should be used together with `constant_lattice`.
                If `constant_lattice=True`, this should be a single lattice that is
                common for all structures in the trajectory (e.g. in an NVT run).
                If `constant_lattice=False`, this should be a list of lattices,
                each for one structure in the trajectory (e.g. in an NPT run or a
                relaxation that allows changing the cell size). This is only used for
                Structure-based trajectories (use_molecule=False).
            site_properties: Properties associated with the sites. This should be a
                list of `M` dicts for a single dict. If a list of dicts, each provides
                the site properties for a frame. Each value in a dict should be a
                sequence of length `N`, giving the properties of the `N` sites.
                For example, for a trajectory with `M=2` and `N=4`, the
                `site_properties` can be: [{"magmom":[5,5,5,5]}, {"magmom":[5,5,5,5]}].
                If a single dict, the site properties in the dict apply to all frames
                in the trajectory. For example, for a trajectory with `M=2` and `N=4`,
                {"magmom":[2,2,2,2]} means that, through the entire trajectory,
                the magmom are kept constant at 2 for all four atoms.
            frame_properties: Properties associated with the structure (e.g. total
                energy). This should be a sequence of `M` dicts, with each dict
                providing the properties for a frame. For example, for a trajectory with
                `M=2`, the `frame_properties` can be [{'energy':1.0}, {'energy':2.0}].
            constant_lattice: Whether the lattice changes during the simulation.
                Should be used together with `lattice`. See usage there. This is only
                used for Structure-based trajectories (use_molecule=False).
            time_step: Time step of MD simulation in femto-seconds. Should be `None`
                for a trajectory representing a geometry optimization.
            coords_are_displacement: Whether `coords` are given in displacements
                (True) or positions (False). Note, if this is `True`, `coords`
                of a frame (say i) should be relative to the previous frame (i.e.
                i-1), but not relative to the `base_position`.
            base_positions: shape (N, 3). The starting positions of all atoms in the
                trajectory. Used to reconstruct positions when converting from
                displacements to positions. Only needs to be specified if
                `coords_are_displacement=True`. Defaults to the first index of
                `coords` when `coords_are_displacement=False`.
        """

        self.use_molecule = use_molecule

        # First, sanity check that the necessary inputs have been provided
        if self.use_molecule:
            if charge is None:
                raise ValueError("`charge` must be provided for a Molecule-based Trajectory!")

            self.charge = int(charge)
            if spin_multiplicity is None:
                self.spin_multiplicity = None
            else:
                self.spin_multiplicity = spin_multiplicity

            self.lattice = None
            self.constant_lattice = None
        else:
            if lattice is None:
                raise ValueError("`lattice` must be provided for a Structure-based Trajectory!")

            if isinstance(lattice, Lattice):
                lattice = lattice.matrix
            elif isinstance(lattice, list) and isinstance(lattice[0], Lattice):
                lattice = [x.matrix for x in lattice]  # type: ignore
            lattice = np.asarray(lattice)

            if not constant_lattice and lattice.shape == (3, 3):
                self.lattice = np.tile(lattice, (len(coords), 1, 1))
                warnings.warn(
                    "Get `constant_lattice=False`, but only get a single `lattice`. "
                    "Use this single `lattice` as the lattice for all frames."
                )
            else:
                self.lattice = lattice

            self.constant_lattice = constant_lattice

            self.charge = None
            self.spin_multiplicity = None

        if coords_are_displacement:
            if base_positions is None:
                warnings.warn(
                    "Without providing an array of starting positions, the positions "
                    "for each time step will not be available."
                )
            self.base_positions = base_positions
        else:
            self.base_positions = coords[0]  # type: ignore[assignment]
        self.coords_are_displacement = coords_are_displacement

        self.species = species
        self.coords = np.asarray(coords)
        self.time_step = time_step

        self._check_site_props(site_properties)
        self.site_properties = site_properties

        self._check_frame_props(frame_properties)
        self.frame_properties = frame_properties

    def get_structure(self, i: int) -> Structure:
        """
        Get structure at specified index.

        Args:
            i: Index of structure.

        Returns:
            A pymatgen Structure object.
        """
        if self.use_molecule:
            raise TypeError("Cannot return `Structure` for `Molecule`-based" 
                            "`Trajectory`! Use `get_molecule` instead!")

        return self[i]

    def get_molecule(self, i: int) -> Molecule:
        """
        Get molecule at specified index.

        Args:
            i: Index of structure.

        Returns:
            A pymatgen Molecule object.
        """
        if not self.use_molecule:
            raise TypeError("Cannot return `Molecule` for `Structure`-based" 
                            "`Trajectory`! Use `get_structure` instead!")

        return self[i]

    def to_positions(self):
        """
        Convert displacements between consecutive frames into positions.

        `base_positions` and `coords` should both be in fractional coords or
        absolute coords.

        This is the opposite operation of `to_displacements()`.
        """
        if self.coords_are_displacement:
            cumulative_displacements = np.cumsum(self.coords, axis=0)
            positions = self.base_positions + cumulative_displacements
            self.coords = positions
            self.coords_are_displacement = False

    def to_displacements(self):
        """
        Converts positions of trajectory into displacements between consecutive frames.

        `base_positions` and `coords` should both be in fractional coords. Does
        not work for absolute coords because the atoms are to be wrapped into the
        simulation box.

        This is the opposite operation of `to_positions()`.
        """
        if not self.coords_are_displacement:
            displacements = np.subtract(
                self.coords,
                np.roll(self.coords, 1, axis=0),
            )
            displacements[0] = np.zeros(np.shape(self.coords[0]))

            if not self.use_molecule:
                # Deal with PBC.
                # For example - If in one frame an atom has fractional coordinates of
                # [0, 0, 0.98] and in the next its coordinates are [0, 0, 0.01], this atom
                # will have moved 0.03*c, but if we only subtract the positions, we would
                # get a displacement vector of [0, 0, -0.97]. Therefore, we can correct for
                # this by adding or subtracting 1 from the value.
                displacements = [np.subtract(d, np.around(d)) for d in displacements]

            self.coords = displacements
            self.coords_are_displacement = True

    def extend(self, trajectory: Trajectory):
        """
        Append a trajectory to the current one.

        The lattice, coords, and all other properties are combined.

        Args:
            trajectory: Trajectory to append.
        """

        # Cannot combine Molecule-based and Structure-based Trajectories
        if self.use_molecule != trajectory.use_molecule:
            raise ValueError(
                "Cannot combine `Molecule`- and `Structure`-based `Trajectory`. "
                "objects."
            )

        if self.time_step != trajectory.time_step:
            raise ValueError(
                "Cannot extend trajectory. Time steps of the trajectories are "
                f"incompatible: {self.time_step} and {trajectory.time_step}."
            )

        if self.species != trajectory.species:
            raise ValueError(
                "Cannot extend trajectory. Species in the trajectories are "
                f"incompatible: {self.species} and {trajectory.species}."
            )

        # Ensure both trajectories are in positions before combining
        self.to_positions()
        trajectory.to_positions()

        self.site_properties = self._combine_site_props(
            self.site_properties,
            trajectory.site_properties,
            len(self),
            len(trajectory),
        )

        self.frame_properties = self._combine_frame_props(
            self.frame_properties,
            trajectory.frame_properties,
            len(self),
            len(trajectory),
        )

        if not self.use_molecule:
            self.lattice, self.constant_lattice = self._combine_lattice(
                self.lattice,
                trajectory.lattice,
                len(self),
                len(trajectory),
            )

        # Note, this should be after the other self._combine... method calls, since
        # len(self) is used there.
        self.coords = np.concatenate((self.coords, trajectory.coords))

    def __iter__(self):
        """
        Iterator of the trajectory, yielding a pymatgen structure for each frame.
        """
        for i in range(len(self)):
            yield self[i]

    def __len__(self):
        """
        Number of frames in the trajectory.
        """
        return len(self.coords)

    def __getitem__(self, frames: int | slice | list[int]) -> Molecule | Structure | Trajectory:
        """
        Get a subset of the trajectory.

        The output depends on the type of the input `frames`. If an int is given, return
        a pymatgen Molecule or Structure at the specified frame. If a list or a slice, return a new
        trajectory with a subset of frames.

        Args:
            frames: Indices of the trajectory to return.

        Return:
            Subset of trajectory
        """
        # Convert to position mode if not already
        self.to_positions()

        # For integer input, return the structure at that frame
        if isinstance(frames, int):
            if frames >= len(self):
                raise IndexError(f"Frame index {frames} out of range.")

            if self.use_molecule:
                return Molecule(
                    self.species,
                    self.coords[frames],
                    charge=self.charge,
                    spin_multiplicity=self.spin_multiplicity,
                    site_properties=self._get_site_props(frames),  # type: ignore
                )

            else:
                lattice = self.lattice if self.constant_lattice else self.lattice[frames]

                return Structure(
                    Lattice(lattice),
                    self.species,
                    self.coords[frames],
                    site_properties=self._get_site_props(frames),  # type: ignore
                    to_unit_cell=True,
                )

        # For slice input, return a trajectory
        if isinstance(frames, (slice, list, np.ndarray)):
            if isinstance(frames, slice):
                start, stop, step = frames.indices(len(self))
                selected = list(range(start, stop, step))
            else:
                # Get rid of frames that exceed trajectory length
                selected = [i for i in frames if i < len(self)]

                if len(selected) < len(frames):
                    bad_frames = [i for i in frames if i > len(self)]
                    raise IndexError(f"Frame index {bad_frames} out of range.")

            coords = self.coords[selected]
            if self.frame_properties is not None:
                frame_properties = [self.frame_properties[i] for i in selected]
            else:
                frame_properties = None

            if self.use_molecule:
                return Trajectory(
                    species=self.species,
                    coords=coords,
                    use_molecule=True,
                    charge=self.charge,
                    spin_multiplicity=self.spin_multiplicity,
                    site_properties=self._get_site_props(selected),
                    frame_properties=frame_properties,
                    time_step=self.time_step,
                    coords_are_displacement=False,
                    base_positions=self.base_positions,
                )

            else:
                lattice = self.lattice if self.constant_lattice else self.lattice[selected]

                return Trajectory(
                    species=self.species,
                    coords=coords,
                    use_molecule=False,
                    lattice=lattice,
                    site_properties=self._get_site_props(selected),
                    frame_properties=frame_properties,
                    constant_lattice=self.constant_lattice,
                    time_step=self.time_step,
                    coords_are_displacement=False,
                    base_positions=self.base_positions
                )

        supported = [int, slice, list, np.ndarray]
        raise ValueError(f"Expect the type of frames be one of {supported}; {type(frames)}.")

    def write_Xdatcar(
        self,
        filename: str | Path = "XDATCAR",
        system: str | None = None,
        significant_figures: int = 6,
    ):
        """
        Writes to Xdatcar file.

        The supported kwargs are the same as those for the
        Xdatcar_from_structs.get_string method and are passed through directly.

        Args:
            filename: Name of file to write.  It's prudent to end the filename with
                'XDATCAR', as most visualization and analysis software require this
                for autodetection.
            system: Description of system (e.g. 2D MoS2).
            significant_figures: Significant figures in the output file.
        """
        if self.use_molecule:
            raise TypeError("`write_Xdatcar` can only be used with `Structure`-based `Trajectory` objects!")

        # Ensure trajectory is in position form
        self.to_positions()

        if system is None:
            system = f"{self[0].composition.reduced_formula}"

        lines = []
        format_str = f"{{:.{significant_figures}f}}"
        syms = [site.specie.symbol for site in self[0]]
        site_symbols = [a[0] for a in itertools.groupby(syms)]
        syms = [site.specie.symbol for site in self[0]]
        n_atoms = [len(tuple(a[1])) for a in itertools.groupby(syms)]

        for si, coords in enumerate(self.coords):
            # Only print out the info block if
            if si == 0 or not self.constant_lattice:
                lines.extend([system, "1.0"])

                _lattice = self.lattice if self.constant_lattice else self.lattice[si]

                for latt_vec in _lattice:
                    lines.append(f'{" ".join(map(str, latt_vec))}')

                lines.append(" ".join(site_symbols))
                lines.append(" ".join(map(str, n_atoms)))

            lines.append(f"Direct configuration=     {si + 1}")

            for coord, specie in zip(coords, self.species):
                coords = coord
                line = f'{" ".join(format_str.format(c) for c in coords)} {specie}'
                lines.append(line)

        xdatcar_string = "\n".join(lines) + "\n"

        with zopen(filename, "wt") as f:
            f.write(xdatcar_string)

    def as_dict(self) -> dict:
        """
        Return the trajectory as a MSONable dict.
        """

        if self.lattice is not None:
            lat = self.lattice.tolist()
        else:
            lat = None

        return {
            "@module": type(self).__module__,
            "@class": type(self).__name__,
            "species": self.species,
            "coords": self.coords.tolist(),
            "use_molecule": self.use_molecule,
            "charge": self.charge,
            "spin_multiplicity": self.spin_multiplicity,
            "lattice": lat,
            "site_properties": self.site_properties,
            "frame_properties": self.frame_properties,
            "constant_lattice": self.constant_lattice,
            "time_step": self.time_step,
            "coords_are_displacement": self.coords_are_displacement,
            "base_positions": self.base_positions,
        }

    @classmethod
    def from_structures(
        cls,
        structures: list[Structure],
        constant_lattice: bool = True,
        **kwargs,
    ) -> Trajectory:
        """
        Create trajectory from a list of structures.

        Note: Assumes no atoms removed during simulation.

        Args:
            structures: pymatgen Structure objects.
            constant_lattice: Whether the lattice changes during the simulation,
                such as in an NPT MD simulation.

        Returns:
            A trajectory from the structures.
        """
        if constant_lattice:
            lattice = structures[0].lattice.matrix
        else:
            lattice = np.array([structure.lattice.matrix for structure in structures])

        species = structures[0].species
        coords = [structure.frac_coords for structure in structures]
        site_properties = [structure.site_properties for structure in structures]

        return cls(
            species=species,  # type: ignore
            coords=coords,
            use_molecule=False,
            lattice=lattice,
            site_properties=site_properties,  # type: ignore
            constant_lattice=constant_lattice,
            **kwargs,
        )

    @classmethod
    def from_molecules(
        cls,
        molecules: list[Molecule],
        **kwargs,
    ) -> Trajectory:
        """
        Create trajectory from a list of molecules.

        Note: Assumes no atoms removed during simulation.

        Args:
            molecules: pymatgen Molecules objects.

        Returns:
            A trajectory from the structures.
        """

        species = molecules[0].species
        coords = [mol.cart_coords for mol in molecules]
        site_properties = [mol.site_properties for mol in molecules]

        return cls(
            species=species,  # type: ignore
            coords=coords,
            use_molecule=True,
            charge=int(molecules[0].charge),
            spin_multiplicity=int(molecules[0].spin_multiplicity),
            site_properties=site_properties,  # type: ignore
            **kwargs,
        )

    @classmethod
    def from_file(
        cls,
        filename: str | Path,
        constant_lattice: bool = True,
        **kwargs,
    ) -> Trajectory:
        """
        Create trajectory from XDATCAR or vasprun.xml file.

        Args:
            filename: Path to the file to read from.
            constant_lattice: Whether the lattice changes during the simulation,
                such as in an NPT MD simulation.

        Returns:
            A trajectory from the file.
        """
        fname = Path(filename).expanduser().resolve().name

        if fnmatch(fname, "*XDATCAR*"):
            structures = Xdatcar(filename).structures
        elif fnmatch(fname, "vasprun*.xml*"):
            structures = Vasprun(filename).structures
        else:
            supported = ("XDATCAR", "vasprun.xml")
            raise ValueError(f"Expect file to be one of {supported}; got {filename}.")

        return cls.from_structures(
            structures,
            constant_lattice=constant_lattice,
            **kwargs,
        )

    @staticmethod
    def _combine_lattice(lat1: np.ndarray, lat2: np.ndarray, len1: int, len2: int) -> tuple[np.ndarray, bool]:
        """
        Helper function to combine trajectory lattice.
        """
        if lat1.ndim == lat2.ndim == 2:
            constant_lat = True
            lat = lat1
        else:
            constant_lat = False
            if lat1.ndim == 2:
                lat1 = np.tile(lat1, (len1, 1, 1))
            if lat2.ndim == 2:
                lat2 = np.tile(lat2, (len2, 1, 1))
            lat = np.concatenate((lat1, lat2))

        return lat, constant_lat

    @staticmethod
    def _combine_site_props(
        prop1: SitePropsType | None, prop2: SitePropsType | None, len1: int, len2: int
    ) -> SitePropsType | None:
        """
        Combine site properties.

        Either one of prop1 or prop2 can be None, dict, or a list of dict. All
        possibilities of combining them are considered.
        """
        # special cases

        if prop1 is None and prop2 is None:
            return None

        if isinstance(prop1, dict) and prop1 == prop2:
            return prop1

        # general case

        assert prop1 is None or isinstance(prop1, (list, dict))
        assert prop2 is None or isinstance(prop2, (list, dict))

        p1_candidates = {
            "NoneType": [None] * len1,
            "dict": [prop1] * len1,
            "list": prop1,
        }
        p2_candidates = {
            "NoneType": [None] * len2,
            "dict": [prop2] * len2,
            "list": prop2,
        }
        p1_selected: list = p1_candidates[type(prop1).__name__]  # type: ignore
        p2_selected: list = p2_candidates[type(prop2).__name__]  # type: ignore

        return p1_selected + p2_selected

    @staticmethod
    def _combine_frame_props(prop1: list[dict] | None, prop2: list[dict] | None, len1: int, len2: int) -> list | None:
        """
        Combine frame properties.
        """
        if prop1 is None and prop2 is None:
            return None
        if prop1 is None:
            return [None] * len1 + list(prop2)  # type: ignore
        if prop2 is None:
            return list(prop1) + [None] * len2  # type: ignore
        return list(prop1) + list(prop2)  # type:ignore

    def _check_site_props(self, site_props: SitePropsType | None):
        """
        Check data shape of site properties.
        """
        if site_props is None:
            return

        if isinstance(site_props, dict):
            site_props = [site_props]
        else:
            assert len(site_props) == len(
                self
            ), f"Size of the site properties {len(site_props)} does not equal to the number of frames {len(self)}."

<<<<<<< HEAD
=======
        num_sites = len(self.frac_coords[0])
        for d in site_props:
            for k, v in d.items():
                assert len(v) == num_sites, (
                    f"Size of site property {k} {len(v)}) does not equal to the "
                    f"number of sites in the structure {num_sites}."
                )

    def _check_frame_props(self, frame_props: list[dict] | None):
        """
        Check data shape of site properties.
        """
        if frame_props is None:
            return

        assert len(frame_props) == len(
            self
        ), f"Size of the frame properties {len(frame_props)} does not equal to the number of frames {len(self)}."

    def _get_site_props(self, frames: int | list[int]) -> SitePropsType | None:
        """
        Slice site properties.
        """
        if self.site_properties is None:
            return None
        if isinstance(self.site_properties, dict):
            return self.site_properties
        if isinstance(self.site_properties, list):
            if isinstance(frames, int):
                return self.site_properties[frames]
            if isinstance(frames, list):
                return [self.site_properties[i] for i in frames]
            raise ValueError("Unexpected frames type.")
        raise ValueError("Unexpected site_properties type.")


class MoleculeOptimizeTrajectory(MSONable):
    """
    Trajectory of a geometry optimization for a system without a lattice (namely, a Molecule object).

    Provides basic functions such as slicing trajectory, combining trajectories, and
    obtaining displacements.
    """

    def __init__(
        self,
        species: list[str | Element | Species | DummySpecies | Composition],
        coords: list[list[Vector3D]] | np.ndarray | list[np.ndarray],
        charge: int | float,
        spin_multiplicity: int | float,
        *,
        site_properties: SitePropsType | None = None,
        frame_properties: list[dict] | None = None,
        constant_lattice: bool = True,
        time_step: int | float | None = None,
        coords_are_displacement: bool = False,
        base_positions: list[list[Vector3D]] | np.ndarray | None = None,
    ):
        """
        In below, `N` denotes the number of sites in the Molecule, and `M` denotes the
        number of frames in the trajectory.

        Args:
            species: shape (N,). List of species on each site. Can take in flexible
                input, including:
                i.  A sequence of element / species specified either as string
                    symbols, e.g. ["Li", "Fe2+", "P", ...] or atomic numbers,
                    e.g., (3, 56, ...) or actual Element or Species objects.
                ii. List of dict of elements/species and occupancies, e.g.,
                    [{"Fe" : 0.5, "Mn":0.5}, ...]. This allows the setup of
                    disordered structures.
            coords: shape (M, N, 3). coordinates of the sites.
            site_properties: Properties associated with the sites. This should be a
                list of `M` dicts for a single dict. If a list of dicts, each provides
                the site properties for a frame. Each value in a dict should be a
                sequence of length `N`, giving the properties of the `N` sites.
                For example, for a trajectory with `M=2` and `N=4`, the
                `site_properties` can be: [{"magmom":[5,5,5,5]}, {"magmom":[5,5,5,5]}].
                If a single dict, the site properties in the dict apply to all frames
                in the trajectory. For example, for a trajectory with `M=2` and `N=4`,
                {"magmom":[2,2,2,2]} means that, through the entire trajectory,
                the magmom are kept constant at 2 for all four atoms.
            frame_properties: Properties associated with the structure (e.g. total
                energy). This should be a sequence of `M` dicts, with each dict
                providing the properties for a frame. For example, for a trajectory with
                `M=2`, the `frame_properties` can be [{'energy':1.0}, {'energy':2.0}].
            time_step: Time step of MD simulation in femto-seconds. Should be `None`
                for a geometry optimization.
            coords_are_displacement: Whether `coords` are given in displacements
                (True) or positions (False). Note, if this is `True`, `coords`
                of a frame (say i) should be relative to the previous frame (i.e.
                i-1), but not relative to the `base_position`.
            base_positions: shape (N, 3). The starting positions of all atoms in the
                trajectory. Used to reconstruct positions when converting from
                displacements to positions. Only needs to be specified if
                `coords_are_displacement=True`. Defaults to the first index of
                `coords` when `coords_are_displacement=False`.
        """
        if coords_are_displacement:
            if base_positions is None:
                warnings.warn(
                    "Without providing an array of starting positions, the positions "
                    "for each time step will not be available."
                )
            self.base_positions = base_positions
        else:
            self.base_positions = coords[0]  # type: ignore[assignment]
        self.coords_are_displacement = coords_are_displacement

        self.species = species
        self.coords = np.asarray(coords)
        self.charge = int(charge)
        self.spin_multiplicity = int(spin_multiplicity)
        self.time_step = time_step

        self._check_site_props(site_properties)
        self.site_properties = site_properties

        self._check_frame_props(frame_properties)
        self.frame_properties = frame_properties

    def get_molecule(self, i: int) -> Molecule:
        """
        Get molecule at specified index.

        Args:
            i: Index of structure.

        Returns:
            A pymatgen Molecule object.
        """
        return self[i]

    def to_positions(self):
        """
        Convert displacements between consecutive frames into positions.

        This is the opposite operation of `to_displacements()`.
        """
        if self.coords_are_displacement:
            cumulative_displacements = np.cumsum(self.coords, axis=0)
            positions = self.base_positions + cumulative_displacements
            self.coords = positions
            self.coords_are_displacement = False

    def to_displacements(self):
        """
        Converts positions of trajectory into displacements between consecutive frames.

        This is the opposite operation of `to_positions()`.
        """
        if not self.coords_are_displacement:
            displacements = np.subtract(
                self.coords,
                np.roll(self.coords, 1, axis=0),
            )
            displacements[0] = np.zeros(np.shape(self.coords[0]))

            self.coords = displacements
            self.coords_are_displacement = True

    def extend(self, trajectory: MoleculeOptimizeTrajectory):
        """
        Append a trajectory to the current one.

        The coords and all other properties are combined.

        Args:
            trajectory: MoleculeOptimizeTrajectory to append.
        """
        if self.time_step != trajectory.time_step:
            raise ValueError(
                "Cannot extend trajectory. Time steps of the trajectories are "
                f"incompatible: {self.time_step} and {trajectory.time_step}."
            )

        if self.species != trajectory.species:
            raise ValueError(
                "Cannot extend trajectory. Species in the trajectories are "
                f"incompatible: {self.species} and {trajectory.species}."
            )

        # Ensure both trajectories are in positions before combining
        self.to_positions()
        trajectory.to_positions()

        self.site_properties = self._combine_site_props(
            self.site_properties,
            trajectory.site_properties,
            len(self),
            len(trajectory),
        )

        self.frame_properties = self._combine_frame_props(
            self.frame_properties,
            trajectory.frame_properties,
            len(self),
            len(trajectory),
        )

        # Note, this should be after the other self._combine... method calls, since
        # len(self) is used there.
        self.coords = np.concatenate((self.coords, trajectory.coords))

    def __iter__(self):
        """
        Iterator of the trajectory, yielding a pymatgen structure for each frame.
        """
        for i in range(len(self)):
            yield self[i]

    def __len__(self):
        """
        Number of frames in the trajectory.
        """
        return len(self.coords)

    def __getitem__(self, frames: int | slice | list[int]) -> Molecule | MoleculeOptimizeTrajectory:
        """
        Get a subset of the trajectory.

        The output depends on the type of the input `frames`. If an int is given, return
        a pymatgen Molecule at the specified frame. If a list or a slice, return a new
        trajectory with a subset of frames.

        Args:
            frames: Indices of the trajectory to return.

        Return:
            Subset of trajectory
        """
        # Convert to position mode if not already
        self.to_positions()

        # For integer input, return the structure at that frame
        if isinstance(frames, int):
            if frames >= len(self):
                raise IndexError(f"Frame index {frames} out of range.")

            return Molecule(
                self.species,
                self.coords[frames],
                charge=self.charge,
                spin_multiplicity=self.spin_multiplicity,
                site_properties=self._get_site_props(frames),  # type: ignore
            )

        # For slice input, return a trajectory
        if isinstance(frames, (slice, list, np.ndarray)):
            if isinstance(frames, slice):
                start, stop, step = frames.indices(len(self))
                selected = list(range(start, stop, step))
            else:
                # Get rid of frames that exceed trajectory length
                selected = [i for i in frames if i < len(self)]

                if len(selected) < len(frames):
                    bad_frames = [i for i in frames if i > len(self)]
                    raise IndexError(f"Frame index {bad_frames} out of range.")

            coords = self.coords[selected]

            if self.frame_properties is not None:
                frame_properties = [self.frame_properties[i] for i in selected]
            else:
                frame_properties = None

            return MoleculeOptimizeTrajectory(
                self.species,
                coords,
                self.charge,
                self.spin_multiplicity,
                site_properties=self._get_site_props(selected),
                frame_properties=frame_properties,
                time_step=self.time_step,
                coords_are_displacement=False,
                base_positions=self.base_positions,
            )

        supported = [int, slice, list, np.ndarray]
        raise ValueError(f"Expect the type of frames be one of {supported}; {type(frames)}.")

    def as_dict(self) -> dict:
        """
        Return the trajectory as a MSONable dict.
        """
        return {
            "@module": type(self).__module__,
            "@class": type(self).__name__,
            "species": self.species,
            "coords": self.coords.tolist(),
            "charge": self.charge,
            "spin_multiplicity": self.spin_multiplicity,
            "site_properties": self.site_properties,
            "frame_properties": self.frame_properties,
            "time_step": self.time_step,
            "coords_are_displacement": self.coords_are_displacement,
            "base_positions": self.base_positions,
        }

    @classmethod
    def from_molecules(cls, molecules: list[Molecule], **kwargs) -> MoleculeOptimizeTrajectory:
        """
        Create trajectory from a list of molecules.

        Note: Assumes no atoms removed during simulation.

        Args:
            molecules: pymatgen Molecules objects.
            **kwargs: Passed to the class constructor.

        Returns:
            A trajectory from the structures.
        """
        species = molecules[0].species
        coords = [mol.cart_coords for mol in molecules]
        site_properties = [mol.site_properties for mol in molecules]

        return cls(
            species,  # type: ignore
            coords,
            molecules[0].charge,
            molecules[0].spin_multiplicity,
            site_properties=site_properties,  # type: ignore
            **kwargs,
        )

    @staticmethod
    def _combine_site_props(
        prop1: SitePropsType | None, prop2: SitePropsType | None, len1: int, len2: int
    ) -> SitePropsType | None:
        """
        Combine site properties.

        Either one of prop1 or prop2 can be None, dict, or a list of dict. All
        possibilities of combining them are considered.
        """
        # special cases

        if prop1 is None and prop2 is None:
            return None

        if isinstance(prop1, dict) and prop1 == prop2:
            return prop1

        # general case

        assert prop1 is None or isinstance(prop1, (list, dict))
        assert prop2 is None or isinstance(prop2, (list, dict))

        p1_candidates = {
            "NoneType": [None] * len1,
            "dict": [prop1] * len1,
            "list": prop1,
        }
        p2_candidates = {
            "NoneType": [None] * len2,
            "dict": [prop2] * len2,
            "list": prop2,
        }
        p1_selected: list = p1_candidates[type(prop1).__name__]  # type: ignore
        p2_selected: list = p2_candidates[type(prop2).__name__]  # type: ignore

        return p1_selected + p2_selected

    @staticmethod
    def _combine_frame_props(prop1: list[dict] | None, prop2: list[dict] | None, len1: int, len2: int) -> list | None:
        """
        Combine frame properties.
        """
        if prop1 is None and prop2 is None:
            return None
        if prop1 is None:
            return [None] * len1 + list(prop2)  # type: ignore
        if prop2 is None:
            return list(prop1) + [None] * len2  # type: ignore
        return list(prop1) + list(prop2)  # type:ignore

    def _check_site_props(self, site_props: SitePropsType | None):
        """
        Check data shape of site properties.
        """
        if site_props is None:
            return

        if isinstance(site_props, dict):
            site_props = [site_props]
        else:
            assert len(site_props) == len(
                self
            ), f"Size of the site properties {len(site_props)} does not equal to the number of frames {len(self)}."

>>>>>>> 652fe454
        num_sites = len(self.coords[0])
        for d in site_props:
            for k, v in d.items():
                assert len(v) == num_sites, (
                    f"Size of site property {k} {len(v)}) does not equal to the "
                    f"number of sites in the structure {num_sites}."
                )

    def _check_frame_props(self, frame_props: list[dict] | None):
        """
        Check data shape of site properties.
        """
        if frame_props is None:
            return

        assert len(frame_props) == len(
            self
        ), f"Size of the frame properties {len(frame_props)} does not equal to the number of frames {len(self)}."

    def _get_site_props(self, frames: int | list[int]) -> SitePropsType | None:
        """
        Slice site properties.
        """
        if self.site_properties is None:
            return None
        if isinstance(self.site_properties, dict):
            return self.site_properties
        if isinstance(self.site_properties, list):
            if isinstance(frames, int):
                return self.site_properties[frames]
            if isinstance(frames, list):
                return [self.site_properties[i] for i in frames]
            raise ValueError("Unexpected frames type.")
        raise ValueError("Unexpected site_properties type.")<|MERGE_RESOLUTION|>--- conflicted
+++ resolved
@@ -408,7 +408,7 @@
                     base_positions=self.base_positions
                 )
 
-        supported = [int, slice, list, np.ndarray]
+        supported = [int, slice, list or np.ndarray]
         raise ValueError(f"Expect the type of frames be one of {supported}; {type(frames)}.")
 
     def write_Xdatcar(
@@ -686,401 +686,6 @@
                 self
             ), f"Size of the site properties {len(site_props)} does not equal to the number of frames {len(self)}."
 
-<<<<<<< HEAD
-=======
-        num_sites = len(self.frac_coords[0])
-        for d in site_props:
-            for k, v in d.items():
-                assert len(v) == num_sites, (
-                    f"Size of site property {k} {len(v)}) does not equal to the "
-                    f"number of sites in the structure {num_sites}."
-                )
-
-    def _check_frame_props(self, frame_props: list[dict] | None):
-        """
-        Check data shape of site properties.
-        """
-        if frame_props is None:
-            return
-
-        assert len(frame_props) == len(
-            self
-        ), f"Size of the frame properties {len(frame_props)} does not equal to the number of frames {len(self)}."
-
-    def _get_site_props(self, frames: int | list[int]) -> SitePropsType | None:
-        """
-        Slice site properties.
-        """
-        if self.site_properties is None:
-            return None
-        if isinstance(self.site_properties, dict):
-            return self.site_properties
-        if isinstance(self.site_properties, list):
-            if isinstance(frames, int):
-                return self.site_properties[frames]
-            if isinstance(frames, list):
-                return [self.site_properties[i] for i in frames]
-            raise ValueError("Unexpected frames type.")
-        raise ValueError("Unexpected site_properties type.")
-
-
-class MoleculeOptimizeTrajectory(MSONable):
-    """
-    Trajectory of a geometry optimization for a system without a lattice (namely, a Molecule object).
-
-    Provides basic functions such as slicing trajectory, combining trajectories, and
-    obtaining displacements.
-    """
-
-    def __init__(
-        self,
-        species: list[str | Element | Species | DummySpecies | Composition],
-        coords: list[list[Vector3D]] | np.ndarray | list[np.ndarray],
-        charge: int | float,
-        spin_multiplicity: int | float,
-        *,
-        site_properties: SitePropsType | None = None,
-        frame_properties: list[dict] | None = None,
-        constant_lattice: bool = True,
-        time_step: int | float | None = None,
-        coords_are_displacement: bool = False,
-        base_positions: list[list[Vector3D]] | np.ndarray | None = None,
-    ):
-        """
-        In below, `N` denotes the number of sites in the Molecule, and `M` denotes the
-        number of frames in the trajectory.
-
-        Args:
-            species: shape (N,). List of species on each site. Can take in flexible
-                input, including:
-                i.  A sequence of element / species specified either as string
-                    symbols, e.g. ["Li", "Fe2+", "P", ...] or atomic numbers,
-                    e.g., (3, 56, ...) or actual Element or Species objects.
-                ii. List of dict of elements/species and occupancies, e.g.,
-                    [{"Fe" : 0.5, "Mn":0.5}, ...]. This allows the setup of
-                    disordered structures.
-            coords: shape (M, N, 3). coordinates of the sites.
-            site_properties: Properties associated with the sites. This should be a
-                list of `M` dicts for a single dict. If a list of dicts, each provides
-                the site properties for a frame. Each value in a dict should be a
-                sequence of length `N`, giving the properties of the `N` sites.
-                For example, for a trajectory with `M=2` and `N=4`, the
-                `site_properties` can be: [{"magmom":[5,5,5,5]}, {"magmom":[5,5,5,5]}].
-                If a single dict, the site properties in the dict apply to all frames
-                in the trajectory. For example, for a trajectory with `M=2` and `N=4`,
-                {"magmom":[2,2,2,2]} means that, through the entire trajectory,
-                the magmom are kept constant at 2 for all four atoms.
-            frame_properties: Properties associated with the structure (e.g. total
-                energy). This should be a sequence of `M` dicts, with each dict
-                providing the properties for a frame. For example, for a trajectory with
-                `M=2`, the `frame_properties` can be [{'energy':1.0}, {'energy':2.0}].
-            time_step: Time step of MD simulation in femto-seconds. Should be `None`
-                for a geometry optimization.
-            coords_are_displacement: Whether `coords` are given in displacements
-                (True) or positions (False). Note, if this is `True`, `coords`
-                of a frame (say i) should be relative to the previous frame (i.e.
-                i-1), but not relative to the `base_position`.
-            base_positions: shape (N, 3). The starting positions of all atoms in the
-                trajectory. Used to reconstruct positions when converting from
-                displacements to positions. Only needs to be specified if
-                `coords_are_displacement=True`. Defaults to the first index of
-                `coords` when `coords_are_displacement=False`.
-        """
-        if coords_are_displacement:
-            if base_positions is None:
-                warnings.warn(
-                    "Without providing an array of starting positions, the positions "
-                    "for each time step will not be available."
-                )
-            self.base_positions = base_positions
-        else:
-            self.base_positions = coords[0]  # type: ignore[assignment]
-        self.coords_are_displacement = coords_are_displacement
-
-        self.species = species
-        self.coords = np.asarray(coords)
-        self.charge = int(charge)
-        self.spin_multiplicity = int(spin_multiplicity)
-        self.time_step = time_step
-
-        self._check_site_props(site_properties)
-        self.site_properties = site_properties
-
-        self._check_frame_props(frame_properties)
-        self.frame_properties = frame_properties
-
-    def get_molecule(self, i: int) -> Molecule:
-        """
-        Get molecule at specified index.
-
-        Args:
-            i: Index of structure.
-
-        Returns:
-            A pymatgen Molecule object.
-        """
-        return self[i]
-
-    def to_positions(self):
-        """
-        Convert displacements between consecutive frames into positions.
-
-        This is the opposite operation of `to_displacements()`.
-        """
-        if self.coords_are_displacement:
-            cumulative_displacements = np.cumsum(self.coords, axis=0)
-            positions = self.base_positions + cumulative_displacements
-            self.coords = positions
-            self.coords_are_displacement = False
-
-    def to_displacements(self):
-        """
-        Converts positions of trajectory into displacements between consecutive frames.
-
-        This is the opposite operation of `to_positions()`.
-        """
-        if not self.coords_are_displacement:
-            displacements = np.subtract(
-                self.coords,
-                np.roll(self.coords, 1, axis=0),
-            )
-            displacements[0] = np.zeros(np.shape(self.coords[0]))
-
-            self.coords = displacements
-            self.coords_are_displacement = True
-
-    def extend(self, trajectory: MoleculeOptimizeTrajectory):
-        """
-        Append a trajectory to the current one.
-
-        The coords and all other properties are combined.
-
-        Args:
-            trajectory: MoleculeOptimizeTrajectory to append.
-        """
-        if self.time_step != trajectory.time_step:
-            raise ValueError(
-                "Cannot extend trajectory. Time steps of the trajectories are "
-                f"incompatible: {self.time_step} and {trajectory.time_step}."
-            )
-
-        if self.species != trajectory.species:
-            raise ValueError(
-                "Cannot extend trajectory. Species in the trajectories are "
-                f"incompatible: {self.species} and {trajectory.species}."
-            )
-
-        # Ensure both trajectories are in positions before combining
-        self.to_positions()
-        trajectory.to_positions()
-
-        self.site_properties = self._combine_site_props(
-            self.site_properties,
-            trajectory.site_properties,
-            len(self),
-            len(trajectory),
-        )
-
-        self.frame_properties = self._combine_frame_props(
-            self.frame_properties,
-            trajectory.frame_properties,
-            len(self),
-            len(trajectory),
-        )
-
-        # Note, this should be after the other self._combine... method calls, since
-        # len(self) is used there.
-        self.coords = np.concatenate((self.coords, trajectory.coords))
-
-    def __iter__(self):
-        """
-        Iterator of the trajectory, yielding a pymatgen structure for each frame.
-        """
-        for i in range(len(self)):
-            yield self[i]
-
-    def __len__(self):
-        """
-        Number of frames in the trajectory.
-        """
-        return len(self.coords)
-
-    def __getitem__(self, frames: int | slice | list[int]) -> Molecule | MoleculeOptimizeTrajectory:
-        """
-        Get a subset of the trajectory.
-
-        The output depends on the type of the input `frames`. If an int is given, return
-        a pymatgen Molecule at the specified frame. If a list or a slice, return a new
-        trajectory with a subset of frames.
-
-        Args:
-            frames: Indices of the trajectory to return.
-
-        Return:
-            Subset of trajectory
-        """
-        # Convert to position mode if not already
-        self.to_positions()
-
-        # For integer input, return the structure at that frame
-        if isinstance(frames, int):
-            if frames >= len(self):
-                raise IndexError(f"Frame index {frames} out of range.")
-
-            return Molecule(
-                self.species,
-                self.coords[frames],
-                charge=self.charge,
-                spin_multiplicity=self.spin_multiplicity,
-                site_properties=self._get_site_props(frames),  # type: ignore
-            )
-
-        # For slice input, return a trajectory
-        if isinstance(frames, (slice, list, np.ndarray)):
-            if isinstance(frames, slice):
-                start, stop, step = frames.indices(len(self))
-                selected = list(range(start, stop, step))
-            else:
-                # Get rid of frames that exceed trajectory length
-                selected = [i for i in frames if i < len(self)]
-
-                if len(selected) < len(frames):
-                    bad_frames = [i for i in frames if i > len(self)]
-                    raise IndexError(f"Frame index {bad_frames} out of range.")
-
-            coords = self.coords[selected]
-
-            if self.frame_properties is not None:
-                frame_properties = [self.frame_properties[i] for i in selected]
-            else:
-                frame_properties = None
-
-            return MoleculeOptimizeTrajectory(
-                self.species,
-                coords,
-                self.charge,
-                self.spin_multiplicity,
-                site_properties=self._get_site_props(selected),
-                frame_properties=frame_properties,
-                time_step=self.time_step,
-                coords_are_displacement=False,
-                base_positions=self.base_positions,
-            )
-
-        supported = [int, slice, list, np.ndarray]
-        raise ValueError(f"Expect the type of frames be one of {supported}; {type(frames)}.")
-
-    def as_dict(self) -> dict:
-        """
-        Return the trajectory as a MSONable dict.
-        """
-        return {
-            "@module": type(self).__module__,
-            "@class": type(self).__name__,
-            "species": self.species,
-            "coords": self.coords.tolist(),
-            "charge": self.charge,
-            "spin_multiplicity": self.spin_multiplicity,
-            "site_properties": self.site_properties,
-            "frame_properties": self.frame_properties,
-            "time_step": self.time_step,
-            "coords_are_displacement": self.coords_are_displacement,
-            "base_positions": self.base_positions,
-        }
-
-    @classmethod
-    def from_molecules(cls, molecules: list[Molecule], **kwargs) -> MoleculeOptimizeTrajectory:
-        """
-        Create trajectory from a list of molecules.
-
-        Note: Assumes no atoms removed during simulation.
-
-        Args:
-            molecules: pymatgen Molecules objects.
-            **kwargs: Passed to the class constructor.
-
-        Returns:
-            A trajectory from the structures.
-        """
-        species = molecules[0].species
-        coords = [mol.cart_coords for mol in molecules]
-        site_properties = [mol.site_properties for mol in molecules]
-
-        return cls(
-            species,  # type: ignore
-            coords,
-            molecules[0].charge,
-            molecules[0].spin_multiplicity,
-            site_properties=site_properties,  # type: ignore
-            **kwargs,
-        )
-
-    @staticmethod
-    def _combine_site_props(
-        prop1: SitePropsType | None, prop2: SitePropsType | None, len1: int, len2: int
-    ) -> SitePropsType | None:
-        """
-        Combine site properties.
-
-        Either one of prop1 or prop2 can be None, dict, or a list of dict. All
-        possibilities of combining them are considered.
-        """
-        # special cases
-
-        if prop1 is None and prop2 is None:
-            return None
-
-        if isinstance(prop1, dict) and prop1 == prop2:
-            return prop1
-
-        # general case
-
-        assert prop1 is None or isinstance(prop1, (list, dict))
-        assert prop2 is None or isinstance(prop2, (list, dict))
-
-        p1_candidates = {
-            "NoneType": [None] * len1,
-            "dict": [prop1] * len1,
-            "list": prop1,
-        }
-        p2_candidates = {
-            "NoneType": [None] * len2,
-            "dict": [prop2] * len2,
-            "list": prop2,
-        }
-        p1_selected: list = p1_candidates[type(prop1).__name__]  # type: ignore
-        p2_selected: list = p2_candidates[type(prop2).__name__]  # type: ignore
-
-        return p1_selected + p2_selected
-
-    @staticmethod
-    def _combine_frame_props(prop1: list[dict] | None, prop2: list[dict] | None, len1: int, len2: int) -> list | None:
-        """
-        Combine frame properties.
-        """
-        if prop1 is None and prop2 is None:
-            return None
-        if prop1 is None:
-            return [None] * len1 + list(prop2)  # type: ignore
-        if prop2 is None:
-            return list(prop1) + [None] * len2  # type: ignore
-        return list(prop1) + list(prop2)  # type:ignore
-
-    def _check_site_props(self, site_props: SitePropsType | None):
-        """
-        Check data shape of site properties.
-        """
-        if site_props is None:
-            return
-
-        if isinstance(site_props, dict):
-            site_props = [site_props]
-        else:
-            assert len(site_props) == len(
-                self
-            ), f"Size of the site properties {len(site_props)} does not equal to the number of frames {len(self)}."
-
->>>>>>> 652fe454
         num_sites = len(self.coords[0])
         for d in site_props:
             for k, v in d.items():
