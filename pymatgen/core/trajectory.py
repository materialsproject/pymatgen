--- conflicted
+++ resolved
@@ -562,11 +562,7 @@
                 constant_lattice=constant_lattice,
                 **kwargs,
             )
-<<<<<<< HEAD
         if 'molecules' in locals():
-=======
-        elif "molecules" in locals():
->>>>>>> 81dd21b6
             return cls.from_molecules(
                 molecules,
                 **kwargs,
