--- conflicted
+++ resolved
@@ -61,17 +61,10 @@
 
 
 class Slab(Structure):
-<<<<<<< HEAD
-    """Class to hold information for a Slab, with additional
-    attributes pertaining to slabs, but does not actually create a slab.
-    Also has additional methods for a Slab such as the surface area,
-    normal, and adsorbate atoms.
-=======
     """Hold information for a Slab, with additional
     attributes pertaining to slabs, but the init method does not
     actually create a slab. Also has additional methods that returns other information
     about a Slab such as the surface area, normal, and atom adsorption.
->>>>>>> c43af9b8
 
     Note that all Slabs have the surface normal oriented perpendicular to the
     a and b lattice vectors. This means the lattice vectors a and b are in the
