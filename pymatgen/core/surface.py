"""This module implements representations of Slabs, and algorithms for generating them.

If you use this module, please consider citing the following work:

    R. Tran, Z. Xu, B. Radhakrishnan, D. Winston, W. Sun, K. A. Persson,
    S. P. Ong, "Surface Energies of Elemental Crystals", Scientific Data,
    2016, 3:160080, doi: 10.1038/sdata.2016.80.

    Sun, W.; Ceder, G. Efficient creation and convergence of surface slabs,
    Surface Science, 2013, 617, 53-59, doi:10.1016/j.susc.2013.05.016.
"""

from __future__ import annotations

import copy
import itertools
import json
import logging
import math
import os
import warnings
from functools import reduce
from math import gcd
from typing import TYPE_CHECKING, Any

import numpy as np
from monty.fractions import lcm
from scipy.cluster.hierarchy import fcluster, linkage
from scipy.spatial.distance import squareform

from pymatgen.analysis.structure_matcher import StructureMatcher
from pymatgen.core import Lattice, PeriodicSite, Structure, get_el_sp
from pymatgen.symmetry.analyzer import SpacegroupAnalyzer
from pymatgen.util.coord import in_coord_list
from pymatgen.util.due import Doi, due

if TYPE_CHECKING:
    from collections.abc import Sequence

    from numpy.typing import ArrayLike
    from typing_extensions import Self

    from pymatgen.core.composition import Element, Species
    from pymatgen.symmetry.groups import CrystalSystem

__author__ = "Richard Tran, Wenhao Sun, Zihan Xu, Shyue Ping Ong"

due.dcite(
    Doi("10.1038/sdata.2016.80"),
    description="Surface Energies of Elemental Crystals",
)
due.dcite(
    Doi("10.1016/j.susc.2013.05.016"),
    description="Efficient creation and convergence of surface slabs",
)

logger = logging.getLogger(__name__)


class Slab(Structure):
    """Class to hold information for a Slab, with additional
    attributes pertaining to slabs, but the init method does not
    actually create a slab. Also has additional methods that returns other information
    about a Slab such as the surface area, normal, and atom adsorption.

    Note that all Slabs have the surface normal oriented perpendicular to the a
    and b lattice vectors. This means the lattice vectors a and b are in the
    surface plane and the c vector is out of the surface plane (though not
    necessarily perpendicular to the surface).
    """

    def __init__(
        self,
        lattice: Lattice | np.ndarray,
        species: Sequence[Any],
        coords: np.ndarray,
        miller_index: tuple[int],
        oriented_unit_cell: Structure,
        shift: float,
        scale_factor: np.ndarray,
        reorient_lattice: bool = True,
        validate_proximity: bool = False,
        to_unit_cell: bool = False,
        reconstruction: str | None = None,
        coords_are_cartesian: bool = False,
        site_properties: dict | None = None,
        energy: float | None = None,
    ) -> None:
        """A Structure object with additional information
        and methods pertaining to Slabs.

        Args:
            lattice (Lattice/3x3 array): The lattice, either as a
                pymatgen.core.Lattice or simply as any 2D array.
                Each row should correspond to a lattice
                vector. E.g., [[10,0,0], [20,10,0], [0,0,30]].
            species ([Species]): Sequence of species on each site. Can take in
                flexible input, including:

                i.  A sequence of element / species specified either as string
                    symbols, e.g. ["Li", "Fe2+", "P", ...] or atomic numbers,
                    e.g., (3, 56, ...) or actual Element or Species objects.

                ii. List of dict of elements/species and occupancies, e.g.,
                    [{"Fe" : 0.5, "Mn":0.5}, ...]. This allows the setup of
                    disordered structures.
            coords (Nx3 array): list of fractional/cartesian coordinates of each species.
            miller_index (tuple[h, k, l]): Miller index of plane parallel to
                surface. Note that this is referenced to the input structure. If
                you need this to be based on the conventional cell,
                you should supply the conventional structure.
            oriented_unit_cell (Structure): The oriented_unit_cell from which
                this Slab is created (by scaling in the c-direction).
            shift (float): The shift in the c-direction applied to get the
                termination.
            scale_factor (np.ndarray): scale_factor Final computed scale factor
                that brings the parent cell to the surface cell.
            reorient_lattice (bool): reorients the lattice parameters such that
                the c direction is along the z axis.
            validate_proximity (bool): Whether to check if there are sites
                that are less than 0.01 Ang apart. Defaults to False.
            reconstruction (str): Type of reconstruction. Defaults to None if
                the slab is not reconstructed.
            to_unit_cell (bool): Translates fractional coordinates into the unit cell. Defaults to False.
            coords_are_cartesian (bool): Set to True if you are providing
                coordinates in Cartesian coordinates. Defaults to False.
            site_properties (dict): Properties associated with the sites as a
                dict of sequences, e.g., {"magmom":[5,5,5,5]}. The sequences
                have to be the same length as the atomic species and
                fractional_coords. Defaults to None for no properties.
            energy (float): A value for the energy.
        """
        self.oriented_unit_cell = oriented_unit_cell
        self.miller_index = miller_index
        self.shift = shift
        self.reconstruction = reconstruction
        self.scale_factor = scale_factor
        self.energy = energy
        self.reorient_lattice = reorient_lattice

        if self.reorient_lattice:
            if coords_are_cartesian:
                coords = lattice.get_fractional_coords(coords)
                coords_are_cartesian = False
            lattice = Lattice.from_parameters(
                lattice.a,
                lattice.b,
                lattice.c,
                lattice.alpha,
                lattice.beta,
                lattice.gamma,
            )

        super().__init__(
            lattice,
            species,
            coords,
            validate_proximity=validate_proximity,
            to_unit_cell=to_unit_cell,
            coords_are_cartesian=coords_are_cartesian,
            site_properties=site_properties,
        )

    def __str__(self) -> str:
        outs = [
            f"Slab Summary ({self.composition.formula})",
            f"Reduced Formula: {self.composition.reduced_formula}",
            f"Miller index: {self.miller_index}",
            f"Shift: {self.shift:.4f}, Scale Factor: {self.scale_factor}",
            f"abc   : {' '.join(f'{i:0.6f}'.rjust(10) for i in self.lattice.abc)}",
            f"angles: {' '.join(f'{i:0.6f}'.rjust(10) for i in self.lattice.angles)}",
            f"Sites ({len(self)})",
        ]

        for idx, site in enumerate(self):
            outs.append(f"{idx + 1} {site.species_string} {' '.join(f'{j:0.6f}'.rjust(12) for j in site.frac_coords)}")

        return "\n".join(outs)

    @property
    def center_of_mass(self) -> np.ndarray:
        """The center of mass of the Slab in fractional coordinates."""
        weights = [site.species.weight for site in self]
        return np.average(self.frac_coords, weights=weights, axis=0)

    @property
    def dipole(self) -> np.ndarray:
        """The dipole moment of the Slab in the direction of the surface normal.

        Note that the Slab must be oxidation state decorated for this to work properly.
        Otherwise, the Slab will always have a dipole moment of 0.
        """
        centroid = np.sum(self.cart_coords, axis=0) / len(self)

        dipole = np.zeros(3)
        for site in self:
            charge = sum(getattr(sp, "oxi_state", 0) * amt for sp, amt in site.species.items())
            dipole += charge * np.dot(site.coords - centroid, self.normal) * self.normal
        return dipole

    @property
    def normal(self) -> np.ndarray:
        """The surface normal vector of the Slab, normalized to unit length."""
        normal = np.cross(self.lattice.matrix[0], self.lattice.matrix[1])
        normal /= np.linalg.norm(normal)
        return normal

    @property
    def surface_area(self) -> float:
        """The surface area of the Slab."""
        matrix = self.lattice.matrix
        return np.linalg.norm(np.cross(matrix[0], matrix[1]))

    @classmethod
    def from_dict(cls, dct: dict[str, Any]) -> Self:  # type: ignore[override]
        """:param dct: dict

        Returns:
            Creates slab from dict.
        """
        lattice = Lattice.from_dict(dct["lattice"])
        sites = [PeriodicSite.from_dict(sd, lattice) for sd in dct["sites"]]
        struct = Structure.from_sites(sites)

        return Slab(
            lattice=lattice,
            species=struct.species_and_occu,
            coords=struct.frac_coords,
            miller_index=dct["miller_index"],
            oriented_unit_cell=Structure.from_dict(dct["oriented_unit_cell"]),
            shift=dct["shift"],
            scale_factor=dct["scale_factor"],
            site_properties=struct.site_properties,
            energy=dct["energy"],
        )

    def as_dict(self, **kwargs) -> dict:  # type: ignore[override]
        """MSONable dict."""
        dct = super().as_dict(**kwargs)
        dct["@module"] = type(self).__module__
        dct["@class"] = type(self).__name__
        dct["oriented_unit_cell"] = self.oriented_unit_cell.as_dict()
        dct["miller_index"] = self.miller_index
        dct["shift"] = self.shift
        dct["scale_factor"] = self.scale_factor
        dct["reconstruction"] = self.reconstruction
        dct["energy"] = self.energy
        return dct

    def copy(self, site_properties: dict[str, Any] | None = None) -> Slab:  # type: ignore[override]
        """Get a copy of the structure, with options to update site properties.

        Args:
            site_properties (dict): Properties to update. The
                properties are specified in the same way as the constructor,
                i.e., as a dict of the form {property: [values]}.

        Returns:
            A copy of the Structure, with optionally new site_properties
        """
        props = self.site_properties
        if site_properties:
            props.update(site_properties)

        return Slab(
            self.lattice,
            self.species_and_occu,
            self.frac_coords,
            self.miller_index,
            self.oriented_unit_cell,
            self.shift,
            self.scale_factor,
            site_properties=props,
            reorient_lattice=self.reorient_lattice,
        )

    def is_symmetric(self, symprec: float = 0.1) -> bool:
        """Check if Slab is symmetric, i.e., contains inversion, mirror on (hkl) plane,
            or screw axis (rotation and translation) about [hkl].

        Args:
            symprec (float): Symmetry precision used for SpaceGroup analyzer.

        Returns:
            bool: Whether surfaces are symmetric.
        """
        sg = SpacegroupAnalyzer(self, symprec=symprec)
        symm_ops = sg.get_point_group_operations()

        # Check for inversion symmetry. Or if sites from surface (a) can be translated
        # to surface (b) along the [hkl]-axis, surfaces are symmetric. Or because the
        # two surfaces of our slabs are always parallel to the (hkl) plane,
        # any operation where there's an (hkl) mirror plane has surface symmetry
        return (
            sg.is_laue()
            or any(op.translation_vector[2] != 0 for op in symm_ops)
            or any(np.all(op.rotation_matrix[2] == np.array([0, 0, -1])) for op in symm_ops)
        )

    def is_polar(self, tol_dipole_per_unit_area: float = 1e-3) -> bool:
        """Check if the Slab is polar by computing the normalized dipole per unit area.
        Normalized dipole per unit area is used as it is more reliable than
        using the absolute value, which varies with surface area.

        Note that the Slab must be oxidation state decorated for this to work properly.
        Otherwise, the Slab will always have a dipole moment of 0.

        Args:
            tol_dipole_per_unit_area (float): A tolerance above which the Slab is
                considered polar.
        """
        dip_per_unit_area = self.dipole / self.surface_area
        return np.linalg.norm(dip_per_unit_area) > tol_dipole_per_unit_area

    def get_surface_sites(self, tag: bool = False) -> dict[str, list]:
        """Returns the surface sites and their indices in a dictionary.
        Useful for analysis involving broken bonds and for finding adsorption sites.

        The oriented unit cell of the slab will determine the
        coordination number of a typical site.
        We use VoronoiNN to determine the coordination number of sites.
        Due to the pathological error resulting from some surface sites in the
        VoronoiNN, we assume any site that has this error is a surface
        site as well. This will only work for single-element systems for now.

        Args:
            tag (bool): Option to adds site attribute "is_surfsite" (bool)
                to all sites of slab. Defaults to False

        Returns:
            A dictionary grouping sites on top and bottom of the slab together.
                {"top": [sites with indices], "bottom": [sites with indices]}

        Todo:
            Is there a way to determine site equivalence between sites in a slab
            and bulk system? This would allow us get the coordination number of
            a specific site for multi-elemental systems or systems with more
            than one inequivalent site. This will allow us to use this for
            compound systems.
        """
        from pymatgen.analysis.local_env import VoronoiNN

        # Get a dictionary of coordination numbers for each distinct site in the structure
        spga = SpacegroupAnalyzer(self.oriented_unit_cell)
        u_cell = spga.get_symmetrized_structure()
        cn_dict: dict = {}
        voronoi_nn = VoronoiNN()
        unique_indices = [equ[0] for equ in u_cell.equivalent_indices]

        for idx in unique_indices:
            el = u_cell[idx].species_string
            if el not in cn_dict:
                cn_dict[el] = []
            # Since this will get the CN as a result of the weighted polyhedra, the
            # slightest difference in CN will indicate a different environment for a
            # species, eg. bond distance of each neighbor or neighbor species. The
            # decimal place to get some CN to be equal.
            cn = voronoi_nn.get_cn(u_cell, idx, use_weights=True)
            cn = float(f"{round(cn, 5):.5f}")
            if cn not in cn_dict[el]:
                cn_dict[el].append(cn)

        voronoi_nn = VoronoiNN()

        surf_sites_dict: dict = {"top": [], "bottom": []}
        properties: list = []
        for idx, site in enumerate(self):
            # Determine if site is closer to the top or bottom of the slab
            is_top: bool = site.frac_coords[2] > self.center_of_mass[2]

            try:
                # A site is a surface site, if its environment does
                # not fit the environment of other sites
                cn = float(f"{round(voronoi_nn.get_cn(self, idx, use_weights=True), 5):.5f}")
                if cn < min(cn_dict[site.species_string]):
                    properties.append(True)
                    key = "top" if is_top else "bottom"
                    surf_sites_dict[key].append([site, idx])
                else:
                    properties.append(False)
            except RuntimeError:
                # or if pathological error is returned, indicating a surface site
                properties.append(True)
                key = "top" if is_top else "bottom"
                surf_sites_dict[key].append([site, idx])

        if tag:
            self.add_site_property("is_surf_site", properties)
        return surf_sites_dict

    def get_symmetric_site(
        self,
        point: ArrayLike,
        cartesian: bool = False,
    ) -> ArrayLike:
        """This method uses symmetry operations to find an equivalent site on
        the other side of the slab. Works mainly for slabs with Laue symmetry.

        This is useful for retaining the non-polar and
        symmetric properties of a slab when creating adsorbed
        structures or symmetric reconstructions.

        Args:
            point (ArrayLike): Fractional coordinate of the original site.
            cartesian (bool): Use Cartesian coordinates.

        Returns:
            ArrayLike: Fractional coordinate. A point equivalent to the
                original point, but on the other side of the slab
        """
        spga = SpacegroupAnalyzer(self)
        ops = spga.get_symmetry_operations(cartesian=cartesian)

        # Each operation on a point will return an equivalent point.
        # We want to find the point on the other side of the slab.
        for op in ops:
            slab = self.copy()
            site_other = op.operate(point)
            if f"{site_other[2]:.6f}" == f"{point[2]:.6f}":
                continue

            # Add dummy sites to check if the overall structure is symmetric
            slab.append("O", point, coords_are_cartesian=cartesian)
            slab.append("O", site_other, coords_are_cartesian=cartesian)
            if SpacegroupAnalyzer(slab).is_laue():
                break

            # If not symmetric, remove the two added
            # sites and try another symmetry operator
            slab.remove_sites([len(slab) - 1])
            slab.remove_sites([len(slab) - 1])

        return site_other

    def get_orthogonal_c_slab(self) -> Slab:
        """Generate a Slab where the normal (c lattice vector) is
        forced to be orthogonal to the surface a and b lattice vectors.

        **Note that this breaks inherent symmetries in the slab.**

        It should be pointed out that orthogonality is not required to get good
        surface energies, but it can be useful in cases where the slabs are
        subsequently used for postprocessing of some kind, e.g. generating
        grain boundaries or interfaces.
        """
        a, b, c = self.lattice.matrix
        _new_c = np.cross(a, b)
        _new_c /= np.linalg.norm(_new_c)
        new_c = np.dot(c, _new_c) * _new_c
        new_latt = Lattice([a, b, new_c])

        return Slab(
            lattice=new_latt,
            species=self.species_and_occu,
            coords=self.cart_coords,
            miller_index=self.miller_index,
            oriented_unit_cell=self.oriented_unit_cell,
            shift=self.shift,
            scale_factor=self.scale_factor,
            coords_are_cartesian=True,
            energy=self.energy,
            reorient_lattice=self.reorient_lattice,
            site_properties=self.site_properties,
        )

    def get_tasker2_slabs(
        self,
        tol: float = 0.01,
        same_species_only: bool = True,
    ) -> list[Slab]:
        """Get a list of slabs that have been Tasker 2 corrected.

        Args:
            tol (float): Fractional tolerance to determine if atoms are within same plane.
            same_species_only (bool): If True, only those are of the exact same
                species as the atom at the outermost surface are considered for moving.
                Otherwise, all atoms regardless of species within tol are considered for moving.
                Default is True (usually the desired behavior).

        Returns:
            list[Slab]: Tasker 2 corrected slabs.
        """

        def get_equi_index(site: PeriodicSite) -> int:
            """Get the index of the equivalent site for a given site."""
            for idx, equi_sites in enumerate(symm_structure.equivalent_sites):
                if site in equi_sites:
                    return idx
            raise ValueError("Cannot determine equi index!")

        sites = list(self.sites)
        slabs = []

        sorted_csites = sorted(sites, key=lambda site: site.c)

        # Determine what fraction the slab is of the total cell size in the
        # c direction. Round to nearest rational number.
        n_layers_total = int(round(self.lattice.c / self.oriented_unit_cell.lattice.c))
        n_layers_slab = int(round((sorted_csites[-1].c - sorted_csites[0].c) * n_layers_total))
        slab_ratio = n_layers_slab / n_layers_total

        spga = SpacegroupAnalyzer(self)
        symm_structure = spga.get_symmetrized_structure()

        for surface_site, shift in [(sorted_csites[0], slab_ratio), (sorted_csites[-1], -slab_ratio)]:
            to_move = []
            fixed = []
            for site in sites:
                if abs(site.c - surface_site.c) < tol and (
                    (not same_species_only) or site.species == surface_site.species
                ):
                    to_move.append(site)
                else:
                    fixed.append(site)

            # Sort and group the sites by the species and symmetry equivalence
            to_move = sorted(to_move, key=get_equi_index)

            grouped = [list(sites) for k, sites in itertools.groupby(to_move, key=get_equi_index)]

            if len(to_move) == 0 or any(len(g) % 2 != 0 for g in grouped):
                warnings.warn(
                    "Odd number of sites to divide! Try changing "
                    "the tolerance to ensure even division of "
                    "sites or create supercells in a or b directions "
                    "to allow for atoms to be moved!"
                )
                continue
            combinations = []
            for g in grouped:
                combinations.append(list(itertools.combinations(g, int(len(g) / 2))))

            for selection in itertools.product(*combinations):
                species = [site.species for site in fixed]
                frac_coords = [site.frac_coords for site in fixed]

                for struct_matcher in to_move:
                    species.append(struct_matcher.species)
                    for group in selection:
                        if struct_matcher in group:
                            frac_coords.append(struct_matcher.frac_coords)
                            break
                    else:
                        # Move unselected atom to the opposite surface.
                        frac_coords.append(struct_matcher.frac_coords + [0, 0, shift])  # noqa: RUF005

                # sort by species to put all similar species together.
                sp_fcoord = sorted(zip(species, frac_coords), key=lambda x: x[0])
                species = [x[0] for x in sp_fcoord]
                frac_coords = [x[1] for x in sp_fcoord]
                slab = Slab(
                    self.lattice,
                    species,
                    frac_coords,
                    self.miller_index,
                    self.oriented_unit_cell,
                    self.shift,
                    self.scale_factor,
                    energy=self.energy,
                    reorient_lattice=self.reorient_lattice,
                )
                slabs.append(slab)
        struct_matcher = StructureMatcher()
        return [ss[0] for ss in struct_matcher.group_structures(slabs)]

    def get_sorted_structure(self, key=None, reverse: bool = False) -> Slab:
        """Get a sorted copy of the structure. The parameters have the same
        meaning as in list.sort. By default, sites are sorted by the
        electronegativity of the species. Note that Slab has to override this
        because of the different __init__ args.

        Args:
            key: Specifies a function of one argument that is used to extract
                a comparison key from each list element: key=str.lower. The
                default value is None (compare the elements directly).
            reverse (bool): If set to True, then the list elements are sorted
                as if each comparison were reversed.
        """
        sites = sorted(self, key=key, reverse=reverse)
        struct = Structure.from_sites(sites)
        return Slab(
            struct.lattice,
            struct.species_and_occu,
            struct.frac_coords,
            self.miller_index,
            self.oriented_unit_cell,
            self.shift,
            self.scale_factor,
            site_properties=struct.site_properties,
            reorient_lattice=self.reorient_lattice,
        )

    def add_adsorbate_atom(
        self,
        indices: list[int],
        species: str | Element | Species,
        distance: float,
        specie: Species | Element | str | None = None,
    ) -> Self:
        """Add adsorbate onto the Slab, along the c lattice vector.

        Args:
            indices (list[int]): Indices of sites on which to put the adsorbate.
                Adsorbate will be placed relative to the center of these sites.
            species (str | Element | Species): The species to add.
            distance (float): between centers of the adsorbed atom and the
                given site in Angstroms, along the c lattice vector.
            specie: Deprecated argument in #3691. Use 'species' instead.

        Returns:
            Slab: self with adsorbed atom.
        """
        # Check if deprecated argument is used
        if specie is not None:
            warnings.warn("The argument 'specie' is deprecated. Use 'species' instead.", DeprecationWarning)
            species = specie

        # Calculate target site as the center of sites
        center = np.sum([self[idx].coords for idx in indices], axis=0) / len(indices)

        coords = center + self.normal * distance

        self.append(species, coords, coords_are_cartesian=True)

        return self

    def symmetrically_add_atom(
        self,
        species: str | Element | Species,
        point: ArrayLike,
        specie: str | Element | Species | None = None,
        coords_are_cartesian: bool = False,
    ) -> None:
        """Add a species at a specified point in a slab. Will also add an equivalent
        point on the other side of the slab to maintain symmetry.

        Args:
            species (str | Element | Species): The species to add.
            point (ArrayLike): The coordinate of the target site.
            specie: Deprecated argument name in #3691. Use 'species' instead.
            coords_are_cartesian (bool): If the point is in Cartesian coordinates.
        """
        # For now just use the species of the surface atom as the element to add

        # Check if deprecated argument is used
        if specie is not None:
            warnings.warn("The argument 'specie' is deprecated. Use 'species' instead.", DeprecationWarning)
            species = specie

        # Get the index of the equivalent site on the other side
        point_equi = self.get_symmetric_site(point, cartesian=coords_are_cartesian)

        self.append(species, point, coords_are_cartesian=coords_are_cartesian)
        self.append(species, point_equi, coords_are_cartesian=coords_are_cartesian)

    def symmetrically_remove_atoms(self, indices: list[int]) -> None:
        """Remove sites from a list of indices. Will also remove the
        equivalent site on the other side of the slab to maintain symmetry.

        Args:
            indices (list[int]): The indices of the sites to remove.

        TODO(@DanielYang59):
        1. Reuse public method get_symmetric_site to get equi points?
        2. If not 1, get_equi_point has multiple nested loops
        """

        def get_equi_points(slab: Slab, points: list[int]) -> list[int]:
            """
            Get the indices of the equivalent points of given points.

            Parameters:
                slab (Slab): The slab structure.
                points (list[int]): Original indices of points.

            Returns:
                list[int]: Indices of the equivalent points.
            """
            equi_points = []

            for pt in points:
                # Get the index of the original site
                cart_point = slab.lattice.get_cartesian_coords(pt)
                dist = [site.distance_from_point(cart_point) for site in slab]
                site1 = dist.index(min(dist))

                # Get the index of the equivalent site on the other side
                for i, eq_sites in enumerate(slab.equivalent_sites):
                    if slab[site1] in eq_sites:
                        eq_indices = slab.equivalent_indices[i]
                        break
                i1 = eq_indices[eq_sites.index(slab[site1])]

                for i2 in eq_indices:
                    if i2 == i1:
                        continue
                    if slab[i2].frac_coords[2] == slab[i1].frac_coords[2]:
                        continue
                    # Test site remove to see if it results in symmetric slab
                    slab = self.copy()
                    slab.remove_sites([i1, i2])
                    if slab.is_symmetric():
                        equi_points.append(i2)
                        break

            return equi_points

        # Generate the equivalent points of the original points
        slab_copy = SpacegroupAnalyzer(self.copy()).get_symmetrized_structure()
        points = [slab_copy[i].frac_coords for i in indices]

        equi_points = get_equi_points(slab_copy, points)

        # Check if found an equivalent point for all
        if len(equi_points) == len(indices):
            self.remove_sites(indices)
            self.remove_sites(equi_points)

        else:
            warnings.warn("Equivalent sites could not be found for some indices. Surface unchanged.")


class SlabGenerator:
    """This class generates different slabs using shift values determined by where
    a unique termination can be found along with other criteria such as where a
    termination doesn't break a polyhedral bond. The shift value then indicates
    where the slab layer will begin and terminate in the slab-vacuum system.

    Attributes:
        oriented_unit_cell (Structure): A unit cell of the parent structure with the miller
            index of plane parallel to surface.
        parent (Structure): Parent structure from which Slab was derived.
        lll_reduce (bool): Whether or not the slabs will be orthogonalized.
        center_slab (bool): Whether or not the slabs will be centered between the vacuum layer.
        slab_scale_factor (float): Final computed scale factor that brings the parent cell to the
            surface cell.
        miller_index (tuple): Miller index of plane parallel to surface.
        min_slab_size (float): Minimum size in angstroms of layers containing atoms.
        min_vac_size (float): Minimum size in angstroms of layers containing vacuum.
    """

    def __init__(
        self,
        initial_structure,
        miller_index: tuple[int, int, int],
        min_slab_size: float,
        min_vacuum_size: float,
        lll_reduce: bool = False,
        center_slab: bool = False,
        in_unit_planes: bool = False,
        primitive: bool = True,
        max_normal_search: int | None = None,
        reorient_lattice: bool = True,
    ) -> None:
        """Calculates the slab scale factor and uses it to generate a unit cell
        of the initial structure that has been oriented by its miller index.
        Also stores the initial information needed later on to generate a slab.

        Args:
            initial_structure (Structure): Initial input structure. Note that to
                ensure that the miller indices correspond to usual
                crystallographic definitions, you should supply a conventional
                unit cell structure.
            miller_index ([h, k, l]): Miller index of plane parallel to
                surface. Note that this is referenced to the input structure. If
                you need this to be based on the conventional cell,
                you should supply the conventional structure.
            min_slab_size (float): In Angstroms or number of hkl planes
            min_vacuum_size (float): In Angstroms or number of hkl planes
            lll_reduce (bool): Whether to perform an LLL reduction on the
                eventual structure.
            center_slab (bool): Whether to center the slab in the cell with
                equal vacuum spacing from the top and bottom.
            in_unit_planes (bool): Whether to set min_slab_size and min_vac_size
                in units of hkl planes (True) or Angstrom (False/default).
                Setting in units of planes is useful for ensuring some slabs
                have a certain n_layer of atoms. e.g. for Cs (100), a 10 Ang
                slab will result in a slab with only 2 layer of atoms, whereas
                Fe (100) will have more layer of atoms. By using units of hkl
                planes instead, we ensure both slabs
                have the same number of atoms. The slab thickness will be in
                min_slab_size/math.ceil(self._proj_height/dhkl)
                multiples of oriented unit cells.
            primitive (bool): Whether to reduce any generated slabs to a
                primitive cell (this does **not** mean the slab is generated
                from a primitive cell, it simply means that after slab
                generation, we attempt to find shorter lattice vectors,
                which lead to less surface area and smaller cells).
            max_normal_search (int): If set to a positive integer, the code will
                conduct a search for a normal lattice vector that is as
                perpendicular to the surface as possible by considering
                multiples linear combinations of lattice vectors up to
                max_normal_search. This has no bearing on surface energies,
                but may be useful as a preliminary step to generating slabs
                for absorption and other sizes. It is typical that this will
                not be the smallest possible cell for simulation. Normality
                is not guaranteed, but the oriented cell will have the c
                vector as normal as possible (within the search range) to the
                surface. A value of up to the max absolute Miller index is
                usually sufficient.
            reorient_lattice (bool): reorients the lattice parameters such that
                the c direction is the third vector of the lattice matrix
        """
        # Add Wyckoff symbols of the bulk, will help with
        # identifying types of sites in the slab system
        if (
            "bulk_wyckoff" not in initial_structure.site_properties
            or "bulk_equivalent" not in initial_structure.site_properties
        ):
            sg = SpacegroupAnalyzer(initial_structure)
            initial_structure.add_site_property("bulk_wyckoff", sg.get_symmetry_dataset()["wyckoffs"])
            initial_structure.add_site_property(
                "bulk_equivalent", sg.get_symmetry_dataset()["equivalent_atoms"].tolist()
            )
        lattice = initial_structure.lattice
        miller_index = self._reduce_vector(miller_index)
        # Calculate the surface normal using the reciprocal lattice vector.
        recip_lattice = lattice.reciprocal_lattice_crystallographic
        normal = recip_lattice.get_cartesian_coords(miller_index)
        normal /= np.linalg.norm(normal)

        slab_scale_factor = []
        non_orth_ind = []
        eye = np.eye(3, dtype=int)
        for ii, jj in enumerate(miller_index):
            if jj == 0:
                # Lattice vector is perpendicular to surface normal, i.e.,
                # in plane of surface. We will simply choose this lattice
                # vector as one of the basis vectors.
                slab_scale_factor.append(eye[ii])
            else:
                # Calculate projection of lattice vector onto surface normal.
                d = abs(np.dot(normal, lattice.matrix[ii])) / lattice.abc[ii]
                non_orth_ind.append((ii, d))

        # We want the vector that has maximum magnitude in the
        # direction of the surface normal as the c-direction.
        # Results in a more "orthogonal" unit cell.
        c_index, _dist = max(non_orth_ind, key=lambda t: t[1])

        if len(non_orth_ind) > 1:
            lcm_miller = lcm(*(miller_index[i] for i, d in non_orth_ind))
            for (ii, _di), (jj, _dj) in itertools.combinations(non_orth_ind, 2):
                scale_factor = [0, 0, 0]
                scale_factor[ii] = -int(round(lcm_miller / miller_index[ii]))
                scale_factor[jj] = int(round(lcm_miller / miller_index[jj]))
                slab_scale_factor.append(scale_factor)
                if len(slab_scale_factor) == 2:
                    break

        if max_normal_search is None:
            slab_scale_factor.append(eye[c_index])
        else:
            index_range = sorted(
                range(-max_normal_search, max_normal_search + 1),
                key=lambda x: -abs(x),
            )
            candidates = []
            for uvw in itertools.product(index_range, index_range, index_range):
                if (not any(uvw)) or abs(np.linalg.det([*slab_scale_factor, uvw])) < 1e-8:
                    continue
                vec = lattice.get_cartesian_coords(uvw)
                osdm = np.linalg.norm(vec)
                cosine = abs(np.dot(vec, normal) / osdm)
                candidates.append((uvw, cosine, osdm))
                if abs(abs(cosine) - 1) < 1e-8:
                    # If cosine of 1 is found, no need to search further.
                    break
            # We want the indices with the maximum absolute cosine,
            # but smallest possible length.
            uvw, cosine, osdm = max(candidates, key=lambda x: (x[1], -x[2]))
            slab_scale_factor.append(uvw)

        slab_scale_factor = np.array(slab_scale_factor)

        # Let's make sure we have a left-handed crystallographic system
        if np.linalg.det(slab_scale_factor) < 0:
            slab_scale_factor *= -1

        # Make sure the slab_scale_factor is reduced to avoid
        # unnecessarily large slabs

        reduced_scale_factor = [self._reduce_vector(v) for v in slab_scale_factor]
        slab_scale_factor = np.array(reduced_scale_factor)

        single = initial_structure.copy()
        single.make_supercell(slab_scale_factor)

        # When getting the OUC, lets return the most reduced
        # structure as possible to reduce calculations
        self.oriented_unit_cell = Structure.from_sites(single, to_unit_cell=True)
        self.max_normal_search = max_normal_search
        self.parent = initial_structure
        self.lll_reduce = lll_reduce
        self.center_slab = center_slab
        self.slab_scale_factor = slab_scale_factor
        self.miller_index = miller_index
        self.min_vac_size = min_vacuum_size
        self.min_slab_size = min_slab_size
        self.in_unit_planes = in_unit_planes
        self.primitive = primitive
        self._normal = normal
        _a, _b, c = self.oriented_unit_cell.lattice.matrix
        self._proj_height = abs(np.dot(normal, c))
        self.reorient_lattice = reorient_lattice

    def get_slab(self, shift=0, tol: float = 0.1, energy=None):
        """This method takes in shift value for the c lattice direction and
        generates a slab based on the given shift. You should rarely use this
        method. Instead, it is used by other generation algorithms to obtain
        all slabs.

        Args:
            shift (float): A shift value in Angstrom that determines how much a
                slab should be shifted.
            tol (float): Tolerance to determine primitive cell.
            energy (float): An energy to assign to the slab.

        Returns:
            Slab: with a particular shifted oriented unit cell.
        """
        h = self._proj_height
        p = round(h / self.parent.lattice.d_hkl(self.miller_index), 8)
        if self.in_unit_planes:
            n_layers_slab = int(math.ceil(self.min_slab_size / p))
            n_layers_vac = int(math.ceil(self.min_vac_size / p))
        else:
            n_layers_slab = int(math.ceil(self.min_slab_size / h))
            n_layers_vac = int(math.ceil(self.min_vac_size / h))
        n_layers = n_layers_slab + n_layers_vac

        species = self.oriented_unit_cell.species_and_occu
        props = self.oriented_unit_cell.site_properties
        props = {k: v * n_layers_slab for k, v in props.items()}  # type: ignore[operator, misc]
        frac_coords = self.oriented_unit_cell.frac_coords
        frac_coords = np.array(frac_coords) + np.array([0, 0, -shift])[None, :]
        frac_coords -= np.floor(frac_coords)
        a, b, c = self.oriented_unit_cell.lattice.matrix
        new_lattice = [a, b, n_layers * c]
        frac_coords[:, 2] = frac_coords[:, 2] / n_layers
        all_coords = []
        for idx in range(n_layers_slab):
            f_coords = frac_coords.copy()
            f_coords[:, 2] += idx / n_layers
            all_coords.extend(f_coords)

        slab = Structure(new_lattice, species * n_layers_slab, all_coords, site_properties=props)

        scale_factor = self.slab_scale_factor
        # Whether or not to orthogonalize the structure
        if self.lll_reduce:
            lll_slab = slab.copy(sanitize=True)
            mapping = lll_slab.lattice.find_mapping(slab.lattice)
            assert mapping is not None, "LLL reduction has failed"  # mypy type narrowing
            scale_factor = np.dot(mapping[2], scale_factor)
            slab = lll_slab

        # Whether or not to center the slab layer around the vacuum
        if self.center_slab:
            avg_c = np.average([c[2] for c in slab.frac_coords])
            slab.translate_sites(list(range(len(slab))), [0, 0, 0.5 - avg_c])

        if self.primitive:
            prim = slab.get_primitive_structure(tolerance=tol)
            if energy is not None:
                energy = prim.volume / slab.volume * energy
            slab = prim

        # Reorient the lattice to get the correct reduced cell
        ouc = self.oriented_unit_cell.copy()
        if self.primitive:
            # find a reduced ouc
            slab_l = slab.lattice
            ouc = ouc.get_primitive_structure(
                constrain_latt={
                    "a": slab_l.a,
                    "b": slab_l.b,
                    "alpha": slab_l.alpha,
                    "beta": slab_l.beta,
                    "gamma": slab_l.gamma,
                }
            )
            # Check this is the correct oriented unit cell
            ouc = self.oriented_unit_cell if slab_l.a != ouc.lattice.a or slab_l.b != ouc.lattice.b else ouc

        return Slab(
            slab.lattice,
            slab.species_and_occu,
            slab.frac_coords,
            self.miller_index,
            ouc,
            shift,
            scale_factor,
            energy=energy,
            site_properties=slab.site_properties,
            reorient_lattice=self.reorient_lattice,
        )

    def _calculate_possible_shifts(self, tol: float = 0.1):
        frac_coords = self.oriented_unit_cell.frac_coords
        n = len(frac_coords)

        if n == 1:
            # Clustering does not work when there is only one data point.
            shift = frac_coords[0][2] + 0.5
            return [shift - math.floor(shift)]

        # We cluster the sites according to the c coordinates. But we need to
        # take into account PBC. Let's compute a fractional c-coordinate
        # distance matrix that accounts for PBC.
        dist_matrix = np.zeros((n, n))
        h = self._proj_height
        # Projection of c lattice vector in
        # direction of surface normal.
        for i, j in itertools.combinations(list(range(n)), 2):
            if i != j:
                cdist = frac_coords[i][2] - frac_coords[j][2]
                cdist = abs(cdist - round(cdist)) * h
                dist_matrix[i, j] = cdist
                dist_matrix[j, i] = cdist

        condensed_m = squareform(dist_matrix)
        z = linkage(condensed_m)
        clusters = fcluster(z, tol, criterion="distance")

        # Generate dict of cluster# to c val - doesn't matter what the c is.
        c_loc = {c: frac_coords[i][2] for i, c in enumerate(clusters)}

        # Put all c into the unit cell.
        possible_c = [c - math.floor(c) for c in sorted(c_loc.values())]

        # Calculate the shifts
        n_shifts = len(possible_c)
        shifts = []
        for i in range(n_shifts):
            if i == n_shifts - 1:
                # There is an additional shift between the first and last c
                # coordinate. But this needs special handling because of PBC.
                shift = (possible_c[0] + 1 + possible_c[i]) * 0.5
                if shift > 1:
                    shift -= 1
            else:
                shift = (possible_c[i] + possible_c[i + 1]) * 0.5
            shifts.append(shift - math.floor(shift))
        return sorted(shifts)

    def _get_c_ranges(self, bonds):
        c_ranges = []
        bonds = {(get_el_sp(s1), get_el_sp(s2)): dist for (s1, s2), dist in bonds.items()}
        for (sp1, sp2), bond_dist in bonds.items():
            for site in self.oriented_unit_cell:
                if sp1 in site.species:
                    for nn in self.oriented_unit_cell.get_neighbors(site, bond_dist):
                        if sp2 in nn.species:
                            c_range = tuple(sorted([site.frac_coords[2], nn.frac_coords[2]]))
                            if c_range[1] > 1:
                                # Takes care of PBC when c coordinate of site
                                # goes beyond the upper boundary of the cell
                                c_ranges.extend(((c_range[0], 1), (0, c_range[1] - 1)))
                            elif c_range[0] < 0:
                                # Takes care of PBC when c coordinate of site
                                # is below the lower boundary of the unit cell
                                c_ranges.extend(((0, c_range[1]), (c_range[0] + 1, 1)))
                            elif c_range[0] != c_range[1]:
                                c_ranges.append((c_range[0], c_range[1]))
        return c_ranges

    @staticmethod
    def _reduce_vector(vector: tuple[int]) -> tuple[int]:
        """Helper method to reduce vectors."""
        d = abs(reduce(gcd, vector))
        return tuple(int(i / d) for i in vector)

    def get_slabs(
        self,
        bonds=None,
        ftol=0.1,
        tol=0.1,
        max_broken_bonds=0,
        symmetrize=False,
        repair=False,
    ):
        """This method returns a list of slabs that are generated using the list of
        shift values from the method, _calculate_possible_shifts(). Before the
        shifts are used to create the slabs however, if the user decides to take
        into account whether or not a termination will break any polyhedral
        structure (bonds is not None), this method will filter out any shift
        values that do so.

        Args:
            bonds ({(specie1, specie2): max_bond_dist}: bonds are
                specified as a dict of tuples: float of specie1, specie2
                and the max bonding distance. For example, PO4 groups may be
                defined as {("P", "O"): 3}.
            tol (float): General tolerance parameter for getting primitive
                cells and matching structures
            ftol (float): Threshold parameter in fcluster in order to check
                if two atoms are lying on the same plane. Default thresh set
                to 0.1 Angstrom in the direction of the surface normal.
            max_broken_bonds (int): Maximum number of allowable broken bonds
                for the slab. Use this to limit # of slabs (some structures
                may have a lot of slabs). Defaults to zero, which means no
                defined bonds must be broken.
            symmetrize (bool): Whether or not to ensure the surfaces of the
                slabs are equivalent.
            repair (bool): Whether to repair terminations with broken bonds
                or just omit them. Set to False as repairing terminations can
                lead to many possible slabs as oppose to just omitting them.

        Returns:
            list[Slab]: all possible terminations of a particular surface.
                Slabs are sorted by the # of bonds broken.
        """
        c_ranges = [] if bonds is None else self._get_c_ranges(bonds)

        slabs = []
        for shift in self._calculate_possible_shifts(tol=ftol):
            bonds_broken = 0
            for r in c_ranges:
                if r[0] <= shift <= r[1]:
                    bonds_broken += 1
            slab = self.get_slab(shift, tol=tol, energy=bonds_broken)
            if bonds_broken <= max_broken_bonds:
                slabs.append(slab)
            elif repair:
                # If the number of broken bonds is exceeded,
                # we repair the broken bonds on the slab
                slabs.append(self.repair_broken_bonds(slab, bonds))

        # Further filters out any surfaces made that might be the same
        matcher = StructureMatcher(ltol=tol, stol=tol, primitive_cell=False, scale=False)

        new_slabs = []
        for group in matcher.group_structures(slabs):
            # For each unique termination, symmetrize the
            # surfaces by removing sites from the bottom.
            if symmetrize:
                slabs = self.nonstoichiometric_symmetrized_slab(group[0])
                new_slabs.extend(slabs)
            else:
                new_slabs.append(group[0])

        match = StructureMatcher(ltol=tol, stol=tol, primitive_cell=False, scale=False)
        new_slabs = [g[0] for g in match.group_structures(new_slabs)]

        return sorted(new_slabs, key=lambda s: s.energy)

    def repair_broken_bonds(self, slab: Slab, bonds):
        """This method will find undercoordinated atoms due to slab
        cleaving specified by the bonds parameter and move them
        to the other surface to make sure the bond is kept intact.
        In a future release of surface.py, the ghost_sites will be
        used to tell us how the repair bonds should look like.

        Args:
            slab (structure): A structure object representing a slab.
            bonds ({(specie1, specie2): max_bond_dist}: bonds are
                specified as a dict of tuples: float of specie1, specie2
                and the max bonding distance. For example, PO4 groups may be
                defined as {("P", "O"): 3}.

        Returns:
            (Slab) A Slab object with a particular shifted oriented unit cell.
        """
        for pair in bonds:
            bond_len = bonds[pair]

            # First lets determine which element should be the
            # reference (center element) to determine broken bonds.
            # e.g. P for a PO4 bond. Find integer coordination
            # numbers of the pair of elements w.r.t. to each other
            cn_dict = {}
            for idx, el in enumerate(pair):
                cn_list = []
                for site in self.oriented_unit_cell:
                    poly_coord = 0
                    if site.species_string == el:
                        for nn in self.oriented_unit_cell.get_neighbors(site, bond_len):
                            if nn[0].species_string == pair[idx - 1]:
                                poly_coord += 1
                    cn_list.append(poly_coord)
                cn_dict[el] = cn_list

            # We make the element with the higher coordination our reference
            if max(cn_dict[pair[0]]) > max(cn_dict[pair[1]]):
                element1, element2 = pair
            else:
                element2, element1 = pair

            for idx, site in enumerate(slab):
                # Determine the coordination of our reference
                if site.species_string == element1:
                    poly_coord = 0
                    for neighbor in slab.get_neighbors(site, bond_len):
                        poly_coord += 1 if neighbor.species_string == element2 else 0

                    # suppose we find an undercoordinated reference atom
                    if poly_coord not in cn_dict[element1]:
                        # We get the reference atom of the broken bonds
                        # (undercoordinated), move it to the other surface
                        slab = self.move_to_other_side(slab, [idx])

                        # find its NNs with the corresponding
                        # species it should be coordinated with
                        neighbors = slab.get_neighbors(slab[idx], bond_len, include_index=True)
                        to_move = [nn[2] for nn in neighbors if nn[0].species_string == element2]
                        to_move.append(idx)
                        # and then move those NNs along with the central
                        # atom back to the other side of the slab again
                        slab = self.move_to_other_side(slab, to_move)

        return slab

    def move_to_other_side(self, init_slab, index_of_sites):
        """This method will Move a set of sites to the
        other side of the slab (opposite surface).

        Args:
            init_slab (structure): A structure object representing a slab.
            index_of_sites (list of ints): The list of indices representing
                the sites we want to move to the other side.

        Returns:
            (Slab) A Slab object with a particular shifted oriented unit cell.
        """
        slab = init_slab.copy()

        # Determine what fraction the slab is of the total cell size
        # in the c direction. Round to nearest rational number.
        h = self._proj_height
        p = h / self.parent.lattice.d_hkl(self.miller_index)
        if self.in_unit_planes:
            nlayers_slab = int(math.ceil(self.min_slab_size / p))
            nlayers_vac = int(math.ceil(self.min_vac_size / p))
        else:
            nlayers_slab = int(math.ceil(self.min_slab_size / h))
            nlayers_vac = int(math.ceil(self.min_vac_size / h))
        nlayers = nlayers_slab + nlayers_vac
        slab_ratio = nlayers_slab / nlayers

        # Sort the index of sites based on which side they are on
        top_site_index = [i for i in index_of_sites if slab[i].frac_coords[2] > slab.center_of_mass[2]]
        bottom_site_index = [i for i in index_of_sites if slab[i].frac_coords[2] < slab.center_of_mass[2]]

        # Translate sites to the opposite surfaces
        slab.translate_sites(top_site_index, [0, 0, slab_ratio])
        slab.translate_sites(bottom_site_index, [0, 0, -slab_ratio])

        return Slab(
            init_slab.lattice,
            slab.species,
            slab.frac_coords,
            init_slab.miller_index,
            init_slab.oriented_unit_cell,
            init_slab.shift,
            init_slab.scale_factor,
            energy=init_slab.energy,
        )

    def nonstoichiometric_symmetrized_slab(self, init_slab):
        """This method checks whether or not the two surfaces of the slab are
        equivalent. If the point group of the slab has an inversion symmetry (
        ie. belong to one of the Laue groups), then it is assumed that the
        surfaces should be equivalent. Otherwise, sites at the bottom of the
        slab will be removed until the slab is symmetric. Note the removal of sites
        can destroy the stoichiometry of the slab. For non-elemental
        structures, the chemical potential will be needed to calculate surface energy.

        Args:
            init_slab (Structure): A single slab structure

        Returns:
            Slab (structure): A symmetrized Slab object.
        """
        if init_slab.is_symmetric():
            return [init_slab]

        non_stoich_slabs = []
        # Build an equivalent surface slab for each of the different surfaces
        for top in [True, False]:
            asym = True
            slab = init_slab.copy()
            slab.energy = init_slab.energy

            while asym:
                # Keep removing sites from the bottom one by one until both
                # surfaces are symmetric or the number of sites removed has
                # exceeded 10 percent of the original slab

                c_dir = [site[2] for site in slab.frac_coords]

                if top:
                    slab.remove_sites([c_dir.index(max(c_dir))])
                else:
                    slab.remove_sites([c_dir.index(min(c_dir))])
                if len(slab) <= len(self.parent):
                    break

                # Check if the altered surface is symmetric
                if slab.is_symmetric():
                    asym = False
                    non_stoich_slabs.append(slab)

        if len(slab) <= len(self.parent):
            warnings.warn("Too many sites removed, please use a larger slab size.")

        return non_stoich_slabs


module_dir = os.path.dirname(os.path.abspath(__file__))
with open(f"{module_dir}/reconstructions_archive.json", encoding="utf-8") as data_file:
    reconstructions_archive = json.load(data_file)


def get_d(slab: Slab) -> float:
    """Determine the distance of space between each layer of atoms along c."""
    sorted_sites = sorted(slab, key=lambda site: site.frac_coords[2])
    for idx, site in enumerate(sorted_sites):
        if f"{site.frac_coords[2]:.6f}" != f"{sorted_sites[idx + 1].frac_coords[2]:.6f}":
            d = abs(site.frac_coords[2] - sorted_sites[idx + 1].frac_coords[2])
            break
    return slab.lattice.get_cartesian_coords([0, 0, d])[2]


class ReconstructionGenerator:
    """This class takes in a pre-defined dictionary specifying the parameters
    need to build a reconstructed slab such as the SlabGenerator parameters,
    transformation matrix, sites to remove/add and slab/vacuum size. It will
    then use the formatted instructions provided by the dictionary to build
    the desired reconstructed slab from the initial structure.

    Attributes:
        slabgen_params (dict): Parameters for the SlabGenerator.
        trans_matrix (np.ndarray): A 3x3 transformation matrix to generate the reconstructed
            slab. Only the a and b lattice vectors are actually changed while the c vector remains
            the same. This matrix is what the Wood's notation is based on.
        reconstruction_json (dict): The full json or dictionary containing the instructions for
            building the reconstructed slab.
        termination (int): The index of the termination of the slab.

    Todo:
        - Right now there is no way to specify what atom is being added. In the future, use basis sets?
    """

    def __init__(
        self, initial_structure: Structure, min_slab_size: float, min_vacuum_size: float, reconstruction_name: str
    ) -> None:
        """Generates reconstructed slabs from a set of instructions
            specified by a dictionary or json file.

        Args:
            initial_structure (Structure): Initial input structure. Note
                that to ensure that the miller indices correspond to usual
                crystallographic definitions, you should supply a conventional
                unit cell structure.
            min_slab_size (float): In Angstroms
            min_vacuum_size (float): In Angstroms
            reconstruction_name (str): Name of the dict containing the instructions
                for building a reconstructed slab. The dictionary can contain
                any item the creator deems relevant, however any instructions
                archived in pymatgen for public use needs to contain the
                following keys and items to ensure compatibility with the
                ReconstructionGenerator:

                    "name" (str): A descriptive name for the type of
                        reconstruction. Typically the name will have the type
                        of structure the reconstruction is for, the Miller
                        index, and Wood's notation along with anything to
                        describe the reconstruction: e.g.:
                        "fcc_110_missing_row_1x2"
                    "description" (str): A longer description of your
                        reconstruction. This is to help future contributors who
                        want to add other types of reconstructions to the
                        archive on pymatgen to check if the reconstruction
                        already exists. Please read the descriptions carefully
                        before adding a new type of reconstruction to ensure it
                        is not in the archive yet.
                    "reference" (str): Optional reference to where the
                        reconstruction was taken from or first observed.
                    "spacegroup" (dict): e.g. {"symbol": "Fm-3m", "number": 225}
                        Indicates what kind of structure is this reconstruction.
                    "miller_index" ([h,k,l]): Miller index of your reconstruction
                    "Woods_notation" (str): For a reconstruction, the a and b
                        lattice may change to accommodate the symmetry of the
                        reconstruction. This notation indicates the change in
                        the vectors relative to the primitive (p) or
                        conventional (c) slab cell. E.g. p(2x1):

                        Wood, E. A. (1964). Vocabulary of surface
                        crystallography. Journal of Applied Physics, 35(4),
                        1306-1312.

                    "transformation_matrix" (numpy array): A 3x3 matrix to
                        transform the slab. Only the a and b lattice vectors
                        should change while the c vector remains the same.
                    "SlabGenerator_parameters" (dict): A dictionary containing
                        the parameters for the SlabGenerator class excluding the
                        miller_index, min_slab_size and min_vac_size as the
                        Miller index is already specified and the min_slab_size
                        and min_vac_size can be changed regardless of what type
                        of reconstruction is used. Having a consistent set of
                        SlabGenerator parameters allows for the instructions to
                        be reused to consistently build a reconstructed slab.
                    "points_to_remove" (list of coords): A list of sites to
                        remove where the first two indices are fraction (in a
                        and b) and the third index is in units of 1/d (in c).
                    "points_to_add" (list of frac_coords): A list of sites to add
                        where the first two indices are fraction (in a an b) and
                        the third index is in units of 1/d (in c).

                    "base_reconstruction" (dict): Option to base a reconstruction on
                        an existing reconstruction model also exists to easily build
                        the instructions without repeating previous work. E.g. the
                        alpha reconstruction of halites is based on the octopolar
                        reconstruction but with the topmost atom removed. The dictionary
                        for the alpha reconstruction would therefore contain the item
                        "reconstruction_base": "halite_111_octopolar_2x2", and
                        additional sites for "points_to_remove" and "points_to_add"
                        can be added to modify this reconstruction.

                    For "points_to_remove" and "points_to_add", the third index for
                        the c vector is in units of 1/d where d is the spacing
                        between atoms along hkl (the c vector) and is relative to
                        the topmost site in the unreconstructed slab. e.g. a point
                        of [0.5, 0.25, 1] corresponds to the 0.5 frac_coord of a,
                        0.25 frac_coord of b and a distance of 1 atomic layer above
                        the topmost site. [0.5, 0.25, -0.5] where the third index
                        corresponds to a point half a atomic layer below the topmost
                        site. [0.5, 0.25, 0] corresponds to a point in the same
                        position along c as the topmost site. This is done because
                        while the primitive units of a and b will remain constant,
                        the user can vary the length of the c direction by changing
                        the slab layer or the vacuum layer.

            NOTE: THE DICTIONARY SHOULD ONLY CONTAIN "points_to_remove" AND
            "points_to_add" FOR THE TOP SURFACE. THE ReconstructionGenerator
            WILL MODIFY THE BOTTOM SURFACE ACCORDINGLY TO RETURN A SLAB WITH
            EQUIVALENT SURFACES.
        """
        if reconstruction_name not in reconstructions_archive:
            raise KeyError(
                f"{reconstruction_name=} does not exist in the archive. Please select "
                f"from one of the following reconstructions: {list(reconstructions_archive)} "
                "or add the appropriate dictionary to the archive file "
                "reconstructions_archive.json."
            )

        # Get the instructions to build the reconstruction
        # from the reconstruction_archive
        recon_json = copy.deepcopy(reconstructions_archive[reconstruction_name])
        new_points_to_add, new_points_to_remove = [], []
        if "base_reconstruction" in recon_json:
            if "points_to_add" in recon_json:
                new_points_to_add = recon_json["points_to_add"]
            if "points_to_remove" in recon_json:
                new_points_to_remove = recon_json["points_to_remove"]

            # Build new instructions from a base reconstruction
            recon_json = copy.deepcopy(reconstructions_archive[recon_json["base_reconstruction"]])
            if "points_to_add" in recon_json:
                del recon_json["points_to_add"]
            if "points_to_remove" in recon_json:
                del recon_json["points_to_remove"]
            if new_points_to_add:
                recon_json["points_to_add"] = new_points_to_add
            if new_points_to_remove:
                recon_json["points_to_remove"] = new_points_to_remove

        slabgen_params = copy.deepcopy(recon_json["SlabGenerator_parameters"])
        slabgen_params["initial_structure"] = initial_structure.copy()
        slabgen_params["miller_index"] = recon_json["miller_index"]
        slabgen_params["min_slab_size"] = min_slab_size
        slabgen_params["min_vacuum_size"] = min_vacuum_size

        self.slabgen_params = slabgen_params
        self.trans_matrix = recon_json["transformation_matrix"]
        self.reconstruction_json = recon_json
        self.name = reconstruction_name

    def build_slabs(self) -> list[Slab]:
        """Builds the reconstructed slab by:
            (1) Obtaining the unreconstructed slab using the specified
                parameters for the SlabGenerator.
            (2) Applying the appropriate lattice transformation in the
                a and b lattice vectors.
            (3) Remove any specified sites from both surfaces.
            (4) Add any specified sites to both surfaces.

        Returns:
            list[Slab]: The reconstructed slabs.
        """
        slabs = self.get_unreconstructed_slabs()
        recon_slabs = []

        for slab in slabs:
            d = get_d(slab)
            top_site = sorted(slab, key=lambda site: site.frac_coords[2])[-1].coords

            # Remove any specified sites
            if "points_to_remove" in self.reconstruction_json:
                pts_to_rm = copy.deepcopy(self.reconstruction_json["points_to_remove"])
                for p in pts_to_rm:
                    p[2] = slab.lattice.get_fractional_coords([top_site[0], top_site[1], top_site[2] + p[2] * d])[2]
                    cart_point = slab.lattice.get_cartesian_coords(p)
                    dist = [site.distance_from_point(cart_point) for site in slab]
                    site1 = dist.index(min(dist))
                    slab.symmetrically_remove_atoms([site1])

            # Add any specified sites
            if "points_to_add" in self.reconstruction_json:
                pts_to_add = copy.deepcopy(self.reconstruction_json["points_to_add"])
                for p in pts_to_add:
                    p[2] = slab.lattice.get_fractional_coords([top_site[0], top_site[1], top_site[2] + p[2] * d])[2]
                    slab.symmetrically_add_atom(slab[0].specie, p)

            slab.reconstruction = self.name
            slab.recon_trans_matrix = self.trans_matrix

            # Get the oriented_unit_cell with the same axb area.
            ouc = slab.oriented_unit_cell.copy()
            ouc.make_supercell(self.trans_matrix)
            slab.oriented_unit_cell = ouc
            recon_slabs.append(slab)

        return recon_slabs

    def get_unreconstructed_slabs(self) -> list[Slab]:
        """Generates the unreconstructed or pristine super slab."""
        slabs = []
        for slab in SlabGenerator(**self.slabgen_params).get_slabs():
            slab.make_supercell(self.trans_matrix)
            slabs.append(slab)
        return slabs


def get_symmetrically_equivalent_miller_indices(
    structure: Structure,
    miller_index: tuple[int],
    return_hkil: bool = True,
    system: CrystalSystem | None = None,
) -> list:
    """Returns all symmetrically equivalent indices for a given structure. Analysis
    is based on the symmetry of the reciprocal lattice of the structure.

    Args:
        structure (Structure): Structure to analyze
        miller_index (tuple): Designates the family of Miller indices
            to find. Can be hkl or hkil for hexagonal systems
        return_hkil (bool): If true, return hkil form of Miller
            index for hexagonal systems, otherwise return hkl
        system: If known, specify the crystal system of the structure
            so that it does not need to be re-calculated.
    """
    # Change to hkl if hkil because in_coord_list only handles tuples of 3
    if len(miller_index) >= 3:
        miller_index = (miller_index[0], miller_index[1], miller_index[-1])
    max_idx = max(np.abs(miller_index))
    idx_range = list(range(-max_idx, max_idx + 1))
    idx_range.reverse()

    sg = None
    if not system:
        sg = SpacegroupAnalyzer(structure)
        system = sg.get_crystal_system()

    # Get distinct hkl planes from the rhombohedral setting if trigonal
    if system == "trigonal":
        if not sg:
            sg = SpacegroupAnalyzer(structure)
        prim_structure = sg.get_primitive_standard_structure()
        symm_ops = prim_structure.lattice.get_recp_symmetry_operation()
    else:
        symm_ops = structure.lattice.get_recp_symmetry_operation()

    equivalent_millers: list[tuple[int, int, int]] = [miller_index]
    for miller in itertools.product(idx_range, idx_range, idx_range):
        if miller == miller_index:
            continue
        if any(idx != 0 for idx in miller):
            if _is_already_analyzed(miller, equivalent_millers, symm_ops):
                equivalent_millers += [miller]

            # include larger Miller indices in the family of planes
            if (
                all(max_idx > i for i in np.abs(miller))
                and not in_coord_list(equivalent_millers, miller)
                and _is_already_analyzed(max_idx * np.array(miller), equivalent_millers, symm_ops)
            ):
                equivalent_millers += [miller]

    if return_hkil and system in ("trigonal", "hexagonal"):
        return [(hkl[0], hkl[1], -1 * hkl[0] - hkl[1], hkl[2]) for hkl in equivalent_millers]
    return equivalent_millers


def get_symmetrically_distinct_miller_indices(structure: Structure, max_index: int, return_hkil: bool = False) -> list:
    """Returns all symmetrically distinct indices below a certain max-index for a given structure.
    Analysis is based on the symmetry of the reciprocal lattice of the structure.

    Args:
        structure (Structure): input structure.
        max_index (int): The maximum index. For example, a max_index of 1
            means that (100), (110), and (111) are returned for the cubic
            structure. All other indices are equivalent to one of these.
        return_hkil (bool): If true, return hkil form of Miller
            index for hexagonal systems, otherwise return hkl
    """
    rng = list(range(-max_index, max_index + 1))
    rng.reverse()

    # First we get a list of all hkls for conventional (including equivalent)
    conv_hkl_list = [miller for miller in itertools.product(rng, rng, rng) if any(i != 0 for i in miller)]

    # Sort by the maximum of the absolute values of individual Miller indices so that
    # low-index planes are first. This is important for trigonal systems.
    conv_hkl_list = sorted(conv_hkl_list, key=lambda x: max(np.abs(x)))

    sg = SpacegroupAnalyzer(structure)
    # Get distinct hkl planes from the rhombohedral setting if trigonal
    if sg.get_crystal_system() == "trigonal":
        transf = sg.get_conventional_to_primitive_transformation_matrix()
        miller_list = [hkl_transformation(transf, hkl) for hkl in conv_hkl_list]
        prim_structure = SpacegroupAnalyzer(structure).get_primitive_standard_structure()
        symm_ops = prim_structure.lattice.get_recp_symmetry_operation()
    else:
        miller_list = conv_hkl_list
        symm_ops = structure.lattice.get_recp_symmetry_operation()

    unique_millers: list = []
    unique_millers_conv: list = []

    for idx, miller in enumerate(miller_list):
        denom = abs(reduce(gcd, miller))
        miller = tuple(int(idx / denom) for idx in miller)
        if not _is_already_analyzed(miller, unique_millers, symm_ops):
            if sg.get_crystal_system() == "trigonal":
                # Now we find the distinct primitive hkls using
                # the primitive symmetry operations and their
                # corresponding hkls in the conventional setting
                unique_millers.append(miller)
                denom = abs(reduce(gcd, conv_hkl_list[idx]))
                cmiller = tuple(int(idx / denom) for idx in conv_hkl_list[idx])
                unique_millers_conv.append(cmiller)
            else:
                unique_millers.append(miller)
                unique_millers_conv.append(miller)

    if return_hkil and sg.get_crystal_system() in ["trigonal", "hexagonal"]:
        return [(hkl[0], hkl[1], -1 * hkl[0] - hkl[1], hkl[2]) for hkl in unique_millers_conv]
    return unique_millers_conv


def _is_already_analyzed(miller_index: tuple, miller_list: list, symm_ops: list) -> bool:
    """Helper function to check if a given Miller index is
    part of the family of indices of any index in a list.

    Args:
        miller_index (tuple): The Miller index to analyze
        miller_list (list): List of Miller indices. If the given
            Miller index belongs in the same family as any of the
            indices in this list, return True, else return False
        symm_ops (list): Symmetry operations of a
            lattice, used to define family of indices
    """
    return any(in_coord_list(miller_list, op.operate(miller_index)) for op in symm_ops)


def hkl_transformation(transf: np.ndarray, miller_index: tuple[int, int, int]) -> tuple[int, int, int]:
    """Returns the Miller index from setting A to B using a transformation matrix.

    Args:
        transf (3x3 array): The transformation matrix that transforms a lattice of A to B
        miller_index (tuple[int, int, int]): Miller index [h, k, l] to transform to setting B.
    """
    # Get a matrix of whole numbers (ints)

    def _lcm(a, b):
        return a * b // math.gcd(a, b)

    reduced_transf = reduce(_lcm, [int(1 / i) for i in itertools.chain(*transf) if i != 0]) * transf
    reduced_transf = reduced_transf.astype(int)

    # perform the transformation
    t_hkl = np.dot(reduced_transf, miller_index)
    d = abs(reduce(gcd, t_hkl))
    t_hkl = np.array([int(i / d) for i in t_hkl])

    # get mostly positive oriented Miller index
    if len([i for i in t_hkl if i < 0]) > 1:
        t_hkl *= -1

    return tuple(t_hkl)  # type: ignore[return-value]


def generate_all_slabs(
    structure: Structure,
    max_index: int,
    min_slab_size: float,
    min_vacuum_size: float,
    bonds: dict | None = None,
    tol: float = 0.1,
    ftol: float = 0.1,
    max_broken_bonds: int = 0,
    lll_reduce: bool = False,
    center_slab: bool = False,
    primitive: bool = True,
    max_normal_search: int | None = None,
    symmetrize: bool = False,
    repair: bool = False,
    include_reconstructions: bool = False,
    in_unit_planes: bool = False,
) -> list[Slab]:
    """A function that finds all different slabs up to a certain miller index.
    Slabs oriented under certain Miller indices that are equivalent to other
    slabs in other Miller indices are filtered out using symmetry operations
    to get rid of any repetitive slabs. For example, under symmetry operations,
    CsCl has equivalent slabs in the (0,0,1), (0,1,0), and (1,0,0) direction.

    Args:
        structure (Structure): Initial input structure. Note that to
                ensure that the miller indices correspond to usual
                crystallographic definitions, you should supply a conventional
                unit cell structure.
        max_index (int): The maximum Miller index to go up to.
        min_slab_size (float): In Angstroms
        min_vacuum_size (float): In Angstroms
        bonds ({(specie1, specie2): max_bond_dist}: bonds are
            specified as a dict of tuples: float of specie1, specie2
            and the max bonding distance. For example, PO4 groups may be
            defined as {("P", "O"): 3}.
        tol (float): General tolerance parameter for getting primitive
            cells and matching structures
        ftol (float): Threshold parameter in fcluster in order to check
            if two atoms are lying on the same plane. Default thresh set
            to 0.1 Angstrom in the direction of the surface normal.
        max_broken_bonds (int): Maximum number of allowable broken bonds
            for the slab. Use this to limit # of slabs (some structures
            may have a lot of slabs). Defaults to zero, which means no
            defined bonds must be broken.
        lll_reduce (bool): Whether to perform an LLL reduction on the
            eventual structure.
        center_slab (bool): Whether to center the slab in the cell with
            equal vacuum spacing from the top and bottom.
        primitive (bool): Whether to reduce any generated slabs to a
            primitive cell (this does **not** mean the slab is generated
            from a primitive cell, it simply means that after slab
            generation, we attempt to find shorter lattice vectors,
            which lead to less surface area and smaller cells).
        max_normal_search (int): If set to a positive integer, the code will
            conduct a search for a normal lattice vector that is as
            perpendicular to the surface as possible by considering
            multiples linear combinations of lattice vectors up to
            max_normal_search. This has no bearing on surface energies,
            but may be useful as a preliminary step to generating slabs
            for absorption and other sizes. It is typical that this will
            not be the smallest possible cell for simulation. Normality
            is not guaranteed, but the oriented cell will have the c
            vector as normal as possible (within the search range) to the
            surface. A value of up to the max absolute Miller index is
            usually sufficient.
        symmetrize (bool): Whether or not to ensure the surfaces of the
            slabs are equivalent.
        repair (bool): Whether to repair terminations with broken bonds
            or just omit them
        include_reconstructions (bool): Whether to include reconstructed
            slabs available in the reconstructions_archive.json file. Defaults to False.
        in_unit_planes (bool): Whether to generate slabs in units of the primitive
            cell's c lattice vector. This is useful for generating slabs with
            a specific number of layers, as the number of layers will be
            independent of the Miller index. Defaults to False.
        in_unit_planes (bool): Whether to set min_slab_size and min_vac_size
            in units of hkl planes (True) or Angstrom (False, the default). Setting in
            units of planes is useful for ensuring some slabs have a certain n_layer of
            atoms. e.g. for Cs (100), a 10 Ang slab will result in a slab with only 2
            layer of atoms, whereas Fe (100) will have more layer of atoms. By using units
            of hkl planes instead, we ensure both slabs have the same number of atoms. The
            slab thickness will be in min_slab_size/math.ceil(self._proj_height/dhkl)
            multiples of oriented unit cells.
    """
    all_slabs = []

    for miller in get_symmetrically_distinct_miller_indices(structure, max_index):
        gen = SlabGenerator(
            structure,
            miller,
            min_slab_size,
            min_vacuum_size,
            lll_reduce=lll_reduce,
            center_slab=center_slab,
            primitive=primitive,
            max_normal_search=max_normal_search,
            in_unit_planes=in_unit_planes,
        )
        slabs = gen.get_slabs(
            bonds=bonds,
            tol=tol,
            ftol=ftol,
            symmetrize=symmetrize,
            max_broken_bonds=max_broken_bonds,
            repair=repair,
        )

        if len(slabs) > 0:
            logger.debug(f"{miller} has {len(slabs)} slabs... ")
            all_slabs.extend(slabs)

    if include_reconstructions:
        sg = SpacegroupAnalyzer(structure)
        symbol = sg.get_space_group_symbol()
        # enumerate through all posisble reconstructions in the
        # archive available for this particular structure (spacegroup)
        for name, instructions in reconstructions_archive.items():
            if "base_reconstruction" in instructions:
                instructions = reconstructions_archive[instructions["base_reconstruction"]]
            if instructions["spacegroup"]["symbol"] == symbol:
                # check if this reconstruction has a max index
                # equal or less than the given max index
                if max(instructions["miller_index"]) > max_index:
                    continue
                recon = ReconstructionGenerator(structure, min_slab_size, min_vacuum_size, name)
                all_slabs.extend(recon.build_slabs())

    return all_slabs


def get_slab_regions(slab: Structure, blength: float = 3.5) -> list[list]:
    """Function to get the ranges of the slab regions. Useful for discerning where
    the slab ends and vacuum begins if the slab is not fully within the cell.

    Args:
        slab (Structure): Structure object modelling the surface
        blength (float, Ang): The bondlength between atoms. You generally
            want this value to be larger than the actual bondlengths in
            order to find atoms that are part of the slab.
    """
    fcoords, indices, all_indices = [], [], []
    for site in slab:
        # find sites with c < 0 (noncontiguous)
        neighbors = slab.get_neighbors(site, blength, include_index=True, include_image=True)
        for nn in neighbors:
            if nn[0].frac_coords[2] < 0:
                # sites are noncontiguous within cell
                fcoords.append(nn[0].frac_coords[2])
                indices.append(nn[-2])
                if nn[-2] not in all_indices:
                    all_indices.append(nn[-2])

    if fcoords:
        # If slab is noncontiguous, locate the lowest
        # site within the upper region of the slab
        while fcoords:
            last_fcoords = copy.copy(fcoords)
            last_indices = copy.copy(indices)
            site = slab[indices[fcoords.index(min(fcoords))]]
            neighbors = slab.get_neighbors(site, blength, include_index=True, include_image=True)
            fcoords, indices = [], []
            for nn in neighbors:
                if 1 > nn[0].frac_coords[2] > 0 and nn[0].frac_coords[2] < site.frac_coords[2]:
                    # sites are noncontiguous within cell
                    fcoords.append(nn[0].frac_coords[2])
                    indices.append(nn[-2])
                    if nn[-2] not in all_indices:
                        all_indices.append(nn[-2])

        # Now locate the highest site within the lower region of the slab
        upper_fcoords = []
        for site in slab:
            if all(nn.index not in all_indices for nn in slab.get_neighbors(site, blength)):
                upper_fcoords.append(site.frac_coords[2])
        coords = copy.copy(fcoords) if fcoords else copy.copy(last_fcoords)
        min_top = slab[last_indices[coords.index(min(coords))]].frac_coords[2]
        ranges = [[0, max(upper_fcoords)], [min_top, 1]]
    else:
        # If the entire slab region is within the slab cell, just
        # set the range as the highest and lowest site in the slab
        sorted_sites = sorted(slab, key=lambda site: site.frac_coords[2])
        ranges = [[sorted_sites[0].frac_coords[2], sorted_sites[-1].frac_coords[2]]]

    return ranges


def miller_index_from_sites(
    lattice: Lattice | ArrayLike,
    coords: ArrayLike,
    coords_are_cartesian: bool = True,
    round_dp: int = 4,
    verbose: bool = True,
) -> tuple[int]:
    """Get the Miller index of a plane from a list of site coordinates.

    A minimum of 3 sets of coordinates are required. If more than 3 sets of
    coordinates are given, the best plane that minimises the distance to all
    points will be calculated.

    Args:
        lattice (matrix or Lattice): A 3x3 lattice matrix or `Lattice` object (for
            example obtained from Structure.lattice).
        coords (ArrayLike): A list or numpy array of coordinates. Can be
            Cartesian or fractional coordinates. If more than three sets of
            coordinates are provided, the best plane that minimises the
            distance to all sites will be calculated.
        coords_are_cartesian (bool, optional): Whether the coordinates are
            in Cartesian space. If using fractional coordinates set to False.
        round_dp (int, optional): The number of decimal places to round the
            miller index to.
        verbose (bool, optional): Whether to print warnings.

    Returns:
        tuple[int]: The Miller index.
    """
    if not isinstance(lattice, Lattice):
        lattice = Lattice(lattice)

    return lattice.get_miller_index_from_coords(
        coords,
        coords_are_cartesian=coords_are_cartesian,
        round_dp=round_dp,
        verbose=verbose,
    )


<<<<<<< HEAD
def center_slab(slab: Slab) -> Slab:
    """Relocate such that the center of the slab region
    is centered close to c=0.5.

    This makes it easier to find the surface sites and apply operations like doping.
=======
def center_slab(slab: Slab):
    """The goal here is to ensure the center of the slab region
        is centered close to c=0.5. This makes it easier to
        find the surface sites and apply operations like doping.
>>>>>>> df587cc4

    There are three cases where the slab in not centered:

    1. The slab region is completely between two vacuums in the
    box but not necessarily centered. We simply shift the
    slab by the difference in its center of mass and 0.5
    along the c direction.

    2. The slab completely spills outside the box from the bottom
    and into the top. This makes it incredibly difficult to
    locate surface sites. We iterate through all sites that
    spill over (z>c) and shift all sites such that this specific
    site is now on the other side. Repeat for all sites with z>c.

    3. This is a simpler case of scenario 2. Either the top or bottom
    slab sites are at c=0 or c=1. Treat as scenario 2.

    Args:
        slab (Slab): Slab structure to center

    Returns:
        Centered slab structure
    """
    # Get a reasonable r cutoff to sample neighbors
    bdists = sorted(nn[1] for nn in slab.get_neighbors(slab[0], 10) if nn[1] > 0)
    cutoff_radius = bdists[0] * 3

    all_indices = list(range(len(slab)))

    # Check if structure is case 2 or 3, shift all the
    # sites up to the other side until it is case 1
    for site in slab:
        if any(nn[1] > slab.lattice.c for nn in slab.get_neighbors(site, cutoff_radius)):
            shift = 1 - site.frac_coords[2] + 0.05
            slab.translate_sites(all_indices, [0, 0, shift])

    # now the slab is case 1, shift the center of mass of the slab to 0.5
    weights = [s.species.weight for s in slab]
    center_of_mass = np.average(slab.frac_coords, weights=weights, axis=0)
    shift = 0.5 - center_of_mass[2]
    slab.translate_sites(all_indices, [0, 0, shift])

    return slab<|MERGE_RESOLUTION|>--- conflicted
+++ resolved
@@ -1919,18 +1919,11 @@
     )
 
 
-<<<<<<< HEAD
 def center_slab(slab: Slab) -> Slab:
     """Relocate such that the center of the slab region
     is centered close to c=0.5.
 
     This makes it easier to find the surface sites and apply operations like doping.
-=======
-def center_slab(slab: Slab):
-    """The goal here is to ensure the center of the slab region
-        is centered close to c=0.5. This makes it easier to
-        find the surface sites and apply operations like doping.
->>>>>>> df587cc4
 
     There are three cases where the slab in not centered:
 
