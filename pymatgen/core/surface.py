"""This module implements representation of Slab, SlabGenerator
for generating Slabs, ReconstructionGenerator to generate
reconstructed Slabs, and some related utility functions.

If you use this module, please consider citing the following work:

    R. Tran, Z. Xu, B. Radhakrishnan, D. Winston, W. Sun, K. A. Persson,
    S. P. Ong, "Surface Energies of Elemental Crystals", Scientific Data,
    2016, 3:160080, doi: 10.1038/sdata.2016.80.

    Sun, W.; Ceder, G. Efficient creation and convergence of surface slabs,
    Surface Science, 2013, 617, 53-59, doi:10.1016/j.susc.2013.05.016.
"""

from __future__ import annotations

import copy
import itertools
import json
import logging
import math
import os
import warnings
from functools import reduce
from math import gcd, isclose
from typing import TYPE_CHECKING, cast

import numpy as np
from monty.fractions import lcm
from scipy.cluster.hierarchy import fcluster, linkage
from scipy.spatial.distance import squareform

from pymatgen.analysis.structure_matcher import StructureMatcher
from pymatgen.core import Lattice, PeriodicSite, Structure, get_el_sp
from pymatgen.symmetry.analyzer import SpacegroupAnalyzer
from pymatgen.util.coord import in_coord_list
from pymatgen.util.due import Doi, due

if TYPE_CHECKING:
    from collections.abc import Sequence
    from typing import Any

    from numpy.typing import ArrayLike, NDArray
    from typing_extensions import Self

    from pymatgen.core.composition import Element, Species
    from pymatgen.symmetry.groups import CrystalSystem
    from pymatgen.util.typing import MillerIndex

__author__ = "Richard Tran, Wenhao Sun, Zihan Xu, Shyue Ping Ong"

due.dcite(
    Doi("10.1038/sdata.2016.80"),
    description="Surface Energies of Elemental Crystals",
)
due.dcite(
    Doi("10.1016/j.susc.2013.05.016"),
    description="Efficient creation and convergence of surface slabs",
)

logger = logging.getLogger(__name__)


class Slab(Structure):
    """Hold information for a Slab, with additional
    attributes pertaining to slabs, but the init method does not
    actually create a slab. Also has additional methods that returns other information
    about a Slab such as the surface area, normal, and atom adsorption.

    Note that all Slabs have the surface normal oriented perpendicular to the
    a and b lattice vectors. This means the lattice vectors a and b are in the
    surface plane and the c vector is out of the surface plane (though not
    necessarily perpendicular to the surface).
    """

    def __init__(
        self,
        lattice: Lattice | np.ndarray,
        species: Sequence[Any],
        coords: np.ndarray,
        miller_index: MillerIndex,
        oriented_unit_cell: Structure,
        shift: float,
        scale_factor: np.ndarray,
        reorient_lattice: bool = True,
        validate_proximity: bool = False,
        to_unit_cell: bool = False,
        reconstruction: str | None = None,
        coords_are_cartesian: bool = False,
        site_properties: dict | None = None,
        energy: float | None = None,
    ) -> None:
        """A Structure object with additional information
        and methods pertaining to Slabs.

        Args:
            lattice (Lattice/3x3 array): The lattice, either as a
                pymatgen.core.Lattice or simply as any 2D array.
                Each row should correspond to a lattice
                vector. e.g. [[10,0,0], [20,10,0], [0,0,30]].
            species ([Species]): Sequence of species on each site. Can take in
                flexible input, including:

                i.  A sequence of element / species specified either as string
                    symbols, e.g. ["Li", "Fe2+", "P", ...] or atomic numbers,
                    e.g. (3, 56, ...) or actual Element or Species objects.

                ii. List of dict of elements/species and occupancies, e.g.
                    [{"Fe": 0.5, "Mn": 0.5}, ...]. This allows the setup of
                    disordered structures.
            coords (Nx3 array): list of fractional/cartesian coordinates of each species.
            miller_index (MillerIndex): Miller index of plane parallel to
                surface. Note that this is referenced to the input structure. If
                you need this to be based on the conventional cell,
                you should supply the conventional structure.
            oriented_unit_cell (Structure): The oriented_unit_cell from which
                this Slab is created (by scaling in the c-direction).
            shift (float): The NEGATIVE of shift in the c-direction applied
                to get the termination.
            scale_factor (np.ndarray): scale_factor Final computed scale factor
                that brings the parent cell to the surface cell.
            reorient_lattice (bool): reorients the lattice parameters such that
                the c direction is along the z axis.
            validate_proximity (bool): Whether to check if there are sites
                that are less than 0.01 Ang apart. Defaults to False.
            reconstruction (str): Type of reconstruction. Defaults to None if
                the slab is not reconstructed.
            to_unit_cell (bool): Translates fractional coordinates into the
                unit cell. Defaults to False.
            coords_are_cartesian (bool): Set to True if you are providing
                coordinates in Cartesian coordinates. Defaults to False.
            site_properties (dict): Properties associated with the sites as a
                dict of sequences, e.g. {"magmom":[5,5,5,5]}. The sequences
                have to be the same length as the atomic species and
                fractional_coords. Defaults to None for no properties.
            energy (float): A value for the energy.
        """
        self.oriented_unit_cell = oriented_unit_cell
        self.miller_index = miller_index
        self.shift = shift
        self.reconstruction = reconstruction
        self.scale_factor = scale_factor
        self.energy = energy
        self.reorient_lattice = reorient_lattice

        if self.reorient_lattice:
            if coords_are_cartesian:
                coords = lattice.get_fractional_coords(coords)
                coords_are_cartesian = False
            lattice = Lattice.from_parameters(
                lattice.a,
                lattice.b,
                lattice.c,
                lattice.alpha,
                lattice.beta,
                lattice.gamma,
            )

        super().__init__(
            lattice,
            species,
            coords,
            validate_proximity=validate_proximity,
            to_unit_cell=to_unit_cell,
            coords_are_cartesian=coords_are_cartesian,
            site_properties=site_properties,
        )

    def __str__(self) -> str:
        outs = [
            f"Slab Summary ({self.composition.formula})",
            f"Reduced Formula: {self.composition.reduced_formula}",
            f"Miller index: {self.miller_index}",
            f"Shift: {self.shift:.4f}, Scale Factor: {self.scale_factor}",
            f"abc   : {' '.join(f'{i:0.6f}'.rjust(10) for i in self.lattice.abc)}",
            f"angles: {' '.join(f'{i:0.6f}'.rjust(10) for i in self.lattice.angles)}",
            f"Sites ({len(self)})",
        ]

        for idx, site in enumerate(self):
            outs.append(f"{idx + 1} {site.species_string} {' '.join(f'{j:0.6f}'.rjust(12) for j in site.frac_coords)}")

        return "\n".join(outs)

    @property
    def center_of_mass(self) -> np.ndarray:
        """The center of mass of the Slab in fractional coordinates."""
        weights = [site.species.weight for site in self]
        return np.average(self.frac_coords, weights=weights, axis=0)

    @property
    def dipole(self) -> np.ndarray:
        """The dipole moment of the Slab in the direction of the surface normal.

        Note that the Slab must be oxidation state decorated for this to work properly.
        Otherwise, the Slab will always have a dipole moment of 0.
        """
        centroid = np.sum(self.cart_coords, axis=0) / len(self)

        dipole = np.zeros(3)
        for site in self:
            charge = sum(getattr(sp, "oxi_state", 0) * amt for sp, amt in site.species.items())
            dipole += charge * np.dot(site.coords - centroid, self.normal) * self.normal
        return dipole

    @property
    def normal(self) -> np.ndarray:
        """The surface normal vector of the Slab, normalized to unit length."""
        normal = np.cross(self.lattice.matrix[0], self.lattice.matrix[1])
        normal /= np.linalg.norm(normal)
        return normal

    @property
    def surface_area(self) -> float:
        """The surface area of the Slab."""
        matrix = self.lattice.matrix
        return np.linalg.norm(np.cross(matrix[0], matrix[1]))

    @classmethod
    def from_dict(cls, dct: dict[str, Any]) -> Self:  # type: ignore[override]
        """
        Args:
            dct: dict.

        Returns:
            Slab: Created from dict.
        """
        lattice = Lattice.from_dict(dct["lattice"])
        sites = [PeriodicSite.from_dict(sd, lattice) for sd in dct["sites"]]
        struct = Structure.from_sites(sites)

        return Slab(
            lattice=lattice,
            species=struct.species_and_occu,
            coords=struct.frac_coords,
            miller_index=dct["miller_index"],
            oriented_unit_cell=Structure.from_dict(dct["oriented_unit_cell"]),
            shift=dct["shift"],
            scale_factor=np.array(dct["scale_factor"]),
            site_properties=struct.site_properties,
            energy=dct["energy"],
        )

    def as_dict(self, **kwargs) -> dict:  # type: ignore[override]
        """MSONable dict."""
        dct = super().as_dict(**kwargs)
        dct["@module"] = type(self).__module__
        dct["@class"] = type(self).__name__
        dct["oriented_unit_cell"] = self.oriented_unit_cell.as_dict()
        dct["miller_index"] = self.miller_index
        dct["shift"] = self.shift
        dct["scale_factor"] = self.scale_factor.tolist()  # np.ndarray is not JSON serializable
        dct["reconstruction"] = self.reconstruction
        dct["energy"] = self.energy
        return dct

    def copy(self, site_properties: dict[str, Any] | None = None) -> Self:  # type: ignore[override]
        """Get a copy of the Slab, with options to update site properties.

        Args:
            site_properties (dict): Properties to update. The
                properties are specified in the same way as the constructor,
                i.e., as a dict of the form {property: [values]}.

        Returns:
            A copy of the Structure, with optionally new site_properties
        """
        props = self.site_properties
        if site_properties:
            props.update(site_properties)

        return Slab(
            self.lattice,
            self.species_and_occu,
            self.frac_coords,
            self.miller_index,
            self.oriented_unit_cell,
            self.shift,
            self.scale_factor,
            site_properties=props,
            reorient_lattice=self.reorient_lattice,
        )

    def is_symmetric(self, symprec: float = 0.1) -> bool:
        """Check if Slab is symmetric, i.e., contains inversion, mirror on (hkl) plane,
            or screw axis (rotation and translation) about [hkl].

        Args:
            symprec (float): Symmetry precision used for SpaceGroup analyzer.

        Returns:
            bool: Whether surfaces are symmetric.
        """
        spg_analyzer = SpacegroupAnalyzer(self, symprec=symprec)
        symm_ops = spg_analyzer.get_point_group_operations()

        # Check for inversion symmetry. Or if sites from surface (a) can be translated
        # to surface (b) along the [hkl]-axis, surfaces are symmetric. Or because the
        # two surfaces of our slabs are always parallel to the (hkl) plane,
        # any operation where there's an (hkl) mirror plane has surface symmetry
        return (
            spg_analyzer.is_laue()
            or any(op.translation_vector[2] != 0 for op in symm_ops)
            or any(np.all(op.rotation_matrix[2] == np.array([0, 0, -1])) for op in symm_ops)
        )

    def is_polar(self, tol_dipole_per_unit_area: float = 1e-3) -> bool:
        """Check if the Slab is polar by computing the normalized dipole per unit area.
        Normalized dipole per unit area is used as it is more reliable than
        using the absolute value, which varies with surface area.

        Note that the Slab must be oxidation state decorated for this to work properly.
        Otherwise, the Slab will always have a dipole moment of 0.

        Args:
            tol_dipole_per_unit_area (float): A tolerance above which the Slab is
                considered polar.
        """
        dip_per_unit_area = self.dipole / self.surface_area
        return np.linalg.norm(dip_per_unit_area) > tol_dipole_per_unit_area

    def get_surface_sites(self, tag: bool = False) -> dict[str, list]:
        """Get the surface sites and their indices in a dictionary.
        Useful for analysis involving broken bonds and for finding adsorption sites.

        The oriented unit cell of the slab will determine the
        coordination number of a typical site.
        We use VoronoiNN to determine the coordination number of sites.
        Due to the pathological error resulting from some surface sites in the
        VoronoiNN, we assume any site that has this error is a surface
        site as well. This will only work for single-element systems for now.

        Args:
            tag (bool): Add attribute "is_surf_site" (bool)
                to all sites of the Slab. Defaults to False.

        Returns:
            A dictionary grouping sites on top and bottom of the slab together.
                {"top": [sites with indices], "bottom": [sites with indices]}

        Todo:
            Is there a way to determine site equivalence between sites in a slab
            and bulk system? This would allow us get the coordination number of
            a specific site for multi-elemental systems or systems with more
            than one inequivalent site. This will allow us to use this for
            compound systems.
        """
        from pymatgen.analysis.local_env import VoronoiNN

        # Get a dictionary of coordination numbers for each distinct site in the structure
        spg_analyzer = SpacegroupAnalyzer(self.oriented_unit_cell)
        u_cell = spg_analyzer.get_symmetrized_structure()
        cn_dict: dict = {}
        voronoi_nn = VoronoiNN()
        unique_indices = [equ[0] for equ in u_cell.equivalent_indices]

        for idx in unique_indices:
            el = u_cell[idx].species_string
            if el not in cn_dict:
                cn_dict[el] = []
            # Since this will get the CN as a result of the weighted polyhedra, the
            # slightest difference in CN will indicate a different environment for a
            # species, eg. bond distance of each neighbor or neighbor species. The
            # decimal place to get some CN to be equal.
            cn = voronoi_nn.get_cn(u_cell, idx, use_weights=True)
            cn = float(f"{round(cn, 5):.5f}")
            if cn not in cn_dict[el]:
                cn_dict[el].append(cn)

        voronoi_nn = VoronoiNN()

        surf_sites_dict: dict = {"top": [], "bottom": []}
        properties: list = []
        for idx, site in enumerate(self):
            # Determine if site is closer to the top or bottom of the slab
            is_top: bool = site.frac_coords[2] > self.center_of_mass[2]

            try:
                # A site is a surface site, if its environment does
                # not fit the environment of other sites
                cn = float(f"{round(voronoi_nn.get_cn(self, idx, use_weights=True), 5):.5f}")
                if cn < min(cn_dict[site.species_string]):
                    properties.append(True)
                    key = "top" if is_top else "bottom"
                    surf_sites_dict[key].append([site, idx])
                else:
                    properties.append(False)
            except RuntimeError:
                # or if pathological error is returned, indicating a surface site
                properties.append(True)
                key = "top" if is_top else "bottom"
                surf_sites_dict[key].append([site, idx])

        if tag:
            self.add_site_property("is_surf_site", properties)
        return surf_sites_dict

    def get_symmetric_site(
        self,
        point: ArrayLike,
        cartesian: bool = False,
    ) -> ArrayLike:
        """Use symmetry operations to find an equivalent site on the other side of
        the slab. Works mainly for slabs with Laue symmetry.

        This is useful for retaining the non-polar and
        symmetric properties of a slab when creating adsorbed
        structures or symmetric reconstructions.

        Args:
            point (ArrayLike): Fractional coordinate of the original site.
            cartesian (bool): Use Cartesian coordinates.

        Returns:
            ArrayLike: Fractional coordinate. A site equivalent to the
                original site, but on the other side of the slab
        """
        spg_analyzer = SpacegroupAnalyzer(self)
        ops = spg_analyzer.get_symmetry_operations(cartesian=cartesian)

        # Each operation on a site will return an equivalent site.
        # We want to find the site on the other side of the slab.
        site_other = None
        for op in ops:
            slab = self.copy()
            site_other = op.operate(point)
            if isclose(site_other[2], point[2], abs_tol=1e-6):
                continue

            # Add dummy sites to check if the overall structure is symmetric
            slab.append("O", point, coords_are_cartesian=cartesian)
            slab.append("O", site_other, coords_are_cartesian=cartesian)
            if SpacegroupAnalyzer(slab).is_laue():
                break

            # If not symmetric, remove the two added
            # sites and try another symmetry operator
            slab.remove_sites([len(slab) - 1])
            slab.remove_sites([len(slab) - 1])

        if site_other is None:
            raise RuntimeError("Failed to get symmetric site.")

        return site_other

    def get_orthogonal_c_slab(self) -> Slab:
        """Generate a Slab where the normal (c lattice vector) is
        forced to be orthogonal to the surface a and b lattice vectors.

        **Note that this breaks inherent symmetries in the slab.**

        It should be pointed out that orthogonality is not required to get good
        surface energies, but it can be useful in cases where the slabs are
        subsequently used for postprocessing of some kind, e.g. generating
        grain boundaries or interfaces.
        """
        a, b, c = self.lattice.matrix
        _new_c = np.cross(a, b)
        _new_c /= np.linalg.norm(_new_c)
        new_c = np.dot(c, _new_c) * _new_c
        new_latt = Lattice([a, b, new_c])

        return Slab(
            lattice=new_latt,
            species=self.species_and_occu,
            coords=self.cart_coords,
            miller_index=self.miller_index,
            oriented_unit_cell=self.oriented_unit_cell,
            shift=self.shift,
            scale_factor=self.scale_factor,
            coords_are_cartesian=True,
            energy=self.energy,
            reorient_lattice=self.reorient_lattice,
            site_properties=self.site_properties,
        )

    def get_tasker2_slabs(
        self,
        tol: float = 0.01,
        same_species_only: bool = True,
    ) -> list[Slab]:
        """Get a list of slabs that have been Tasker 2 corrected.

        Args:
            tol (float): Fractional tolerance to determine if atoms are within same plane.
            same_species_only (bool): If True, only those are of the exact same
                species as the atom at the outermost surface are considered for moving.
                Otherwise, all atoms regardless of species within tol are considered for moving.
                Default is True (usually the desired behavior).

        Returns:
            list[Slab]: Tasker 2 corrected slabs.
        """

        def get_equi_index(site: PeriodicSite) -> int:
            """Get the index of the equivalent site for a given site."""
            for idx, equi_sites in enumerate(symm_structure.equivalent_sites):
                if site in equi_sites:
                    return idx
            raise ValueError("Cannot determine equi index!")

        sites = list(self.sites)
        slabs = []

        sorted_csites = sorted(sites, key=lambda site: site.c)

        # Determine what fraction the slab is of the total cell size in the
        # c direction. Round to nearest rational number.
        n_layers_total = int(round(self.lattice.c / self.oriented_unit_cell.lattice.c))
        n_layers_slab = int(round((sorted_csites[-1].c - sorted_csites[0].c) * n_layers_total))
        slab_ratio = n_layers_slab / n_layers_total

        spg_analyzer = SpacegroupAnalyzer(self)
        symm_structure = spg_analyzer.get_symmetrized_structure()

        for surface_site, shift in [(sorted_csites[0], slab_ratio), (sorted_csites[-1], -slab_ratio)]:
            to_move = []
            fixed = []
            for site in sites:
                if abs(site.c - surface_site.c) < tol and (
                    (not same_species_only) or site.species == surface_site.species
                ):
                    to_move.append(site)
                else:
                    fixed.append(site)

            # Sort and group the sites by the species and symmetry equivalence
            to_move = sorted(to_move, key=get_equi_index)

            grouped = [list(sites) for k, sites in itertools.groupby(to_move, key=get_equi_index)]

            if len(to_move) == 0 or any(len(g) % 2 != 0 for g in grouped):
                warnings.warn(
                    "Odd number of sites to divide! Try changing "
                    "the tolerance to ensure even division of "
                    "sites or create supercells in a or b directions "
                    "to allow for atoms to be moved!"
                )
                continue
            combinations = []
            for g in grouped:
                combinations.append(list(itertools.combinations(g, int(len(g) / 2))))

            for selection in itertools.product(*combinations):
                species = [site.species for site in fixed]
                frac_coords = [site.frac_coords for site in fixed]

                for struct_matcher in to_move:
                    species.append(struct_matcher.species)
                    for group in selection:
                        if struct_matcher in group:
                            frac_coords.append(struct_matcher.frac_coords)
                            break
                    else:
                        # Move unselected atom to the opposite surface.
                        frac_coords.append(struct_matcher.frac_coords + [0, 0, shift])  # noqa: RUF005

                # sort by species to put all similar species together.
                sp_fcoord = sorted(zip(species, frac_coords), key=lambda x: x[0])
                species = [x[0] for x in sp_fcoord]
                frac_coords = [x[1] for x in sp_fcoord]
                slab = Slab(
                    self.lattice,
                    species,
                    frac_coords,
                    self.miller_index,
                    self.oriented_unit_cell,
                    self.shift,
                    self.scale_factor,
                    energy=self.energy,
                    reorient_lattice=self.reorient_lattice,
                )
                slabs.append(slab)
        struct_matcher = StructureMatcher()
        return [ss[0] for ss in struct_matcher.group_structures(slabs)]

    def get_sorted_structure(self, key=None, reverse: bool = False) -> Slab:
        """Get a sorted copy of the structure. The parameters have the same
        meaning as in list.sort. By default, sites are sorted by the
        electronegativity of the species. Note that Slab has to override this
        because of the different __init__ args.

        Args:
            key: Specifies a function of one argument that is used to extract
                a comparison key from each list element: key=str.lower. The
                default value is None (compare the elements directly).
            reverse (bool): If set to True, then the list elements are sorted
                as if each comparison were reversed.
        """
        sites = sorted(self, key=key, reverse=reverse)
        struct = Structure.from_sites(sites)
        return Slab(
            struct.lattice,
            struct.species_and_occu,
            struct.frac_coords,
            self.miller_index,
            self.oriented_unit_cell,
            self.shift,
            self.scale_factor,
            site_properties=struct.site_properties,
            reorient_lattice=self.reorient_lattice,
        )

    def add_adsorbate_atom(
        self,
        indices: list[int],
        species: str | Element | Species,
        distance: float,
        specie: Species | Element | str | None = None,
    ) -> Self:
        """Add adsorbate onto the Slab, along the c lattice vector.

        Args:
            indices (list[int]): Indices of sites on which to put the adsorbate.
                Adsorbate will be placed relative to the center of these sites.
            species (str | Element | Species): The species to add.
            distance (float): between centers of the adsorbed atom and the
                given site in Angstroms, along the c lattice vector.
            specie: Deprecated argument in #3691. Use 'species' instead.

        Returns:
            Slab: self with adsorbed atom.
        """
        # Check if deprecated argument is used
        if specie is not None:
            warnings.warn("The argument 'specie' is deprecated. Use 'species' instead.", DeprecationWarning)
            species = specie

        # Calculate target site as the center of sites
        center = np.sum([self[idx].coords for idx in indices], axis=0) / len(indices)

        coords = center + self.normal * distance

        self.append(species, coords, coords_are_cartesian=True)

        return self

    def symmetrically_add_atom(
        self,
        species: str | Element | Species,
        point: ArrayLike,
        specie: str | Element | Species | None = None,
        coords_are_cartesian: bool = False,
    ) -> None:
        """Add a species at a selected site in a Slab. Will also add an
        equivalent site on the other side to maintain symmetry.

        Args:
            species (str | Element | Species): The species to add.
            point (ArrayLike): The coordinate of the target site.
            specie: Deprecated argument name in #3691. Use 'species' instead.
            coords_are_cartesian (bool): If the site is in Cartesian coordinates.
        """
        # Check if deprecated argument is used
        if specie is not None:
            warnings.warn("The argument 'specie' is deprecated. Use 'species' instead.", DeprecationWarning)
            species = specie

        # Get the index of the equivalent site on the other side
        equi_site = self.get_symmetric_site(point, cartesian=coords_are_cartesian)

        self.append(species, point, coords_are_cartesian=coords_are_cartesian)
        self.append(species, equi_site, coords_are_cartesian=coords_are_cartesian)

    def symmetrically_remove_atoms(self, indices: list[int]) -> None:
        """Remove sites from a list of indices. Will also remove the
        equivalent site on the other side of the slab to maintain symmetry.

        Args:
            indices (list[int]): The indices of the sites to remove.

        TODO(@DanielYang59):
        1. Reuse public method get_symmetric_site to get equi sites?
        2. If not 1, get_equi_sites has multiple nested loops
        """

        def get_equi_sites(slab: Slab, sites: list[int]) -> list[int]:
            """
            Get the indices of the equivalent sites of given sites.

            Parameters:
                slab (Slab): The slab structure.
                sites (list[int]): Original indices of sites.

            Returns:
                list[int]: Indices of the equivalent sites.
            """
            equi_sites = []
            eq_indices = []
            eq_sites: list = []

            for pt in sites:
                # Get the index of the original site
                cart_point = slab.lattice.get_cartesian_coords(pt)
                dist = [site.distance_from_point(cart_point) for site in slab]
                site1 = dist.index(min(dist))

                # Get the index of the equivalent site on the other side
                for i, eq_sites in enumerate(slab.equivalent_sites):
                    if slab[site1] in eq_sites:
                        eq_indices = slab.equivalent_indices[i]
                        break
                i1 = eq_indices[eq_sites.index(slab[site1])]

                for i2 in eq_indices:
                    if i2 == i1:
                        continue
                    if slab[i2].frac_coords[2] == slab[i1].frac_coords[2]:
                        continue
                    # Test site remove to see if it results in symmetric slab
                    slab = self.copy()
                    slab.remove_sites([i1, i2])
                    if slab.is_symmetric():
                        equi_sites.append(i2)
                        break

            return equi_sites

        # Generate the equivalent sites of the original sites
        slab_copy = SpacegroupAnalyzer(self.copy()).get_symmetrized_structure()
        sites = [slab_copy[i].frac_coords for i in indices]

        equi_sites = get_equi_sites(slab_copy, sites)

        # Check if found any equivalent sites
        if len(equi_sites) == len(indices):
            self.remove_sites(indices)
            self.remove_sites(equi_sites)

        else:
            warnings.warn("Equivalent sites could not be found for some indices. Surface unchanged.")


def center_slab(slab: Structure) -> Structure:
    """Relocate the slab to the center such that its center
    (the slab region) is close to z=0.5.

    This makes it easier to find surface sites and apply
    operations like doping.

    There are two possible cases:
        1. When the slab region is completely positioned between
        two vacuum layers in the cell but is not centered, we simply
        shift the slab to the center along z-axis.
        2. If the slab completely resides outside the cell either
        from the bottom or the top, we iterate through all sites that
        spill over and shift all sites such that it is now
        on the other side. An edge case being, either the top
        of the slab is at z = 0 or the bottom is at z = 1.

    Args:
        slab (Structure): The slab to center.

    Returns:
        Structure: The centered slab.
    """
    # Get all site indices
    all_indices = list(range(len(slab)))

    # Get a reasonable cutoff radius to sample neighbors
    bond_dists = sorted(nn[1] for nn in slab.get_neighbors(slab[0], 10) if nn[1] > 0)
    # TODO (@DanielYang59): magic number for cutoff radius (would 3 be too large?)
    cutoff_radius = bond_dists[0] * 3

    # TODO (@DanielYang59): do we need the following complex method?
    # Why don't we just calculate the center of the Slab and move it to z=0.5?
    # Before moving we need to ensure there is only one Slab layer though

    # If structure is case 2, shift all the sites
    # to the other side until it is case 1
    for site in slab:  # DEBUG (@DanielYang59): Slab position changes during loop?
        # DEBUG (@DanielYang59): sites below z=0 is not considered (only check coord > c)
        if any(nn[1] >= slab.lattice.c for nn in slab.get_neighbors(site, cutoff_radius)):
            # TODO (@DanielYang59): the magic offset "0.05" seems unnecessary,
            # as the Slab would be centered later anyway
            shift = 1 - site.frac_coords[2] + 0.05
            slab.translate_sites(all_indices, [0, 0, shift])

    # Now the slab is case 1, move it to the center
    weights = [site.species.weight for site in slab]
    center_of_mass = np.average(slab.frac_coords, weights=weights, axis=0)
    shift = 0.5 - center_of_mass[2]

    slab.translate_sites(all_indices, [0, 0, shift])

    return slab


def get_slab_regions(
    slab: Slab,
    blength: float = 3.5,
) -> list[tuple[float, float]]:
    """Find the z-ranges for the slab region.

    Useful for discerning where the slab ends and vacuum begins
    if the slab is not fully within the cell.

    Args:
        slab (Slab): The Slab to analyse.
        blength (float): The bond length between atoms in Angstrom.
            You generally want this value to be larger than the actual
            bond length in order to find atoms that are part of the slab.

    TODO (@DanielYang59): this should be a method for `Slab`?
    TODO (@DanielYang59): maybe project all z coordinates to 1D?
    """
    frac_coords: list = []  # TODO (@DanielYang59): zip site and coords?
    indices: list = []

    all_indices: list = []

    for site in slab:
        neighbors = slab.get_neighbors(site, blength)
        for nn in neighbors:
            # TODO (@DanielYang59): use z coordinate (z<0) to check
            # if a Slab is contiguous is suspicious (Slab could locate
            # entirely below z=0)

            # Find sites with z < 0 (sites noncontiguous within cell)
            if nn[0].frac_coords[2] < 0:
                frac_coords.append(nn[0].frac_coords[2])
                indices.append(nn[-2])

                if nn[-2] not in all_indices:
                    all_indices.append(nn[-2])

    # If slab is noncontiguous
    if frac_coords:
        # Locate the lowest site within the upper Slab
        last_fcoords = []
        last_indices = []
        while frac_coords:
            last_fcoords = copy.copy(frac_coords)
            last_indices = copy.copy(indices)

            site = slab[indices[frac_coords.index(min(frac_coords))]]
            neighbors = slab.get_neighbors(site, blength, include_index=True, include_image=True)
            frac_coords, indices = [], []
            for nn in neighbors:
                if 1 > nn[0].frac_coords[2] > 0 and nn[0].frac_coords[2] < site.frac_coords[2]:
                    # Sites are noncontiguous within cell
                    frac_coords.append(nn[0].frac_coords[2])
                    indices.append(nn[-2])
                    if nn[-2] not in all_indices:
                        all_indices.append(nn[-2])

        # Locate the highest site within the lower Slab
        upper_fcoords: list = []
        for site in slab:
            if all(nn.index not in all_indices for nn in slab.get_neighbors(site, blength)):
                upper_fcoords.append(site.frac_coords[2])
        coords: list = copy.copy(frac_coords) if frac_coords else copy.copy(last_fcoords)
        min_top = slab[last_indices[coords.index(min(coords))]].frac_coords[2]
        return [(0, max(upper_fcoords)), (min_top, 1)]

    # If the entire slab region is within the cell, just
    # set the range as the highest and lowest site in the Slab
    sorted_sites = sorted(slab, key=lambda site: site.frac_coords[2])
    return [(sorted_sites[0].frac_coords[2], sorted_sites[-1].frac_coords[2])]


class SlabGenerator:
    """Generate different slabs using shift values determined by where
    a unique termination can be found, along with other criteria such as where a
    termination doesn't break a polyhedral bond. The shift value then indicates
    where the slab layer will begin and terminate in the slab-vacuum system.

    Attributes:
        oriented_unit_cell (Structure): An oriented unit cell of the parent structure.
        parent (Structure): Parent structure from which Slab was derived.
        lll_reduce (bool): Whether the slabs will be orthogonalized.
        center_slab (bool): Whether the slabs will be centered in the slab-vacuum system.
        slab_scale_factor (float): Scale factor that brings
            the parent cell to the surface cell.
        miller_index (tuple): Miller index of plane parallel to surface.
        min_slab_size (float): Minimum size of layers containing atoms, in angstroms.
        min_vac_size (float): Minimum vacuum layer size, in angstroms.
    """

    def __init__(
        self,
        initial_structure: Structure,
        miller_index: MillerIndex,
        min_slab_size: float,
        min_vacuum_size: float,
        lll_reduce: bool = False,
        center_slab: bool = False,
        in_unit_planes: bool = False,
        primitive: bool = True,
        max_normal_search: int | None = None,
        reorient_lattice: bool = True,
    ) -> None:
        """Calculate the slab scale factor and uses it to generate an
        oriented unit cell (OUC) of the initial structure.
        Also stores the initial information needed later on to generate a slab.

        Args:
            initial_structure (Structure): Initial input structure. Note that to
                ensure that the Miller indices correspond to usual
                crystallographic definitions, you should supply a conventional
                unit cell structure.
            miller_index ([h, k, l]): Miller index of the plane parallel to
                the surface. Note that this is referenced to the input structure.
                If you need this to be based on the conventional cell,
                you should supply the conventional structure.
            min_slab_size (float): In Angstroms or number of hkl planes
            min_vacuum_size (float): In Angstroms or number of hkl planes
            lll_reduce (bool): Whether to perform an LLL reduction on the
                final structure.
            center_slab (bool): Whether to center the slab in the cell with
                equal vacuum spacing from the top and bottom.
            in_unit_planes (bool): Whether to set min_slab_size and min_vac_size
                in number of hkl planes or Angstrom (default).
                Setting in units of planes is useful to ensure some slabs
                to have a certain number of layers, e.g. for Cs(100), 10 Ang
                will result in a slab with only 2 layers, whereas
                Fe(100) will have more layers. The slab thickness
                will be in min_slab_size/math.ceil(self._proj_height/dhkl)
                multiples of oriented unit cells.
            primitive (bool): Whether to reduce generated slabs to
                primitive cell. Note this does NOT generate a slab
                from a primitive cell, it means that after slab
                generation, we attempt to reduce the generated slab to
                primitive cell.
            max_normal_search (int): If set to a positive integer, the code
                will search for a normal lattice vector that is as
                perpendicular to the surface as possible, by considering
                multiple linear combinations of lattice vectors up to
                this value. This has no bearing on surface energies,
                but may be useful as a preliminary step to generate slabs
                for absorption or other sizes. It may not be the smallest possible
                cell for simulation. Normality is not guaranteed, but the oriented
                cell will have the c vector as normal as possible to the surface.
                The max absolute Miller index is usually sufficient.
            reorient_lattice (bool): reorient the lattice such that
                the c direction is parallel to the third lattice vector
        """

        def reduce_vector(vector: MillerIndex) -> MillerIndex:
            """Helper function to reduce vectors."""
            divisor = abs(reduce(gcd, vector))  # type: ignore[arg-type]
            return cast(tuple[int, int, int], tuple(int(idx / divisor) for idx in vector))

        def add_site_types() -> None:
            """Add Wyckoff symbols and equivalent sites to the initial structure."""
            if (
                "bulk_wyckoff" not in initial_structure.site_properties
                or "bulk_equivalent" not in initial_structure.site_properties
            ):
                spg_analyzer = SpacegroupAnalyzer(initial_structure)
                initial_structure.add_site_property("bulk_wyckoff", spg_analyzer.get_symmetry_dataset()["wyckoffs"])
                initial_structure.add_site_property(
                    "bulk_equivalent", spg_analyzer.get_symmetry_dataset()["equivalent_atoms"].tolist()
                )

        def calculate_surface_normal() -> np.ndarray:
            """Calculate the unit surface normal vector using the reciprocal
            lattice vector.
            """
            recip_lattice = lattice.reciprocal_lattice_crystallographic

            normal = recip_lattice.get_cartesian_coords(miller_index)
            normal /= np.linalg.norm(normal)
            return normal

        def calculate_scaling_factor() -> np.ndarray:
            """Calculate scaling factor.

            # TODO (@DanielYang59): revise docstring to add more details.
            """
            slab_scale_factor = []
            non_orth_ind = []
            eye = np.eye(3, dtype=int)
            for idx, miller_idx in enumerate(miller_index):
                if miller_idx == 0:
                    # If lattice vector is perpendicular to surface normal, i.e.,
                    # in plane of surface. We will simply choose this lattice
                    # vector as the basis vector
                    slab_scale_factor.append(eye[idx])

                else:
                    # Calculate projection of lattice vector onto surface normal.
                    d = abs(np.dot(normal, lattice.matrix[idx])) / lattice.abc[idx]
                    non_orth_ind.append((idx, d))

            # We want the vector that has maximum magnitude in the
            # direction of the surface normal as the c-direction.
            # Results in a more "orthogonal" unit cell.
            c_index, _dist = max(non_orth_ind, key=lambda t: t[1])

            if len(non_orth_ind) > 1:
                lcm_miller = lcm(*(miller_index[i] for i, _d in non_orth_ind))
                for (ii, _di), (jj, _dj) in itertools.combinations(non_orth_ind, 2):
                    scale_factor = [0, 0, 0]
                    scale_factor[ii] = -int(round(lcm_miller / miller_index[ii]))
                    scale_factor[jj] = int(round(lcm_miller / miller_index[jj]))
                    slab_scale_factor.append(scale_factor)
                    if len(slab_scale_factor) == 2:
                        break

            if max_normal_search is None:
                slab_scale_factor.append(eye[c_index])
            else:
                index_range = sorted(
                    range(-max_normal_search, max_normal_search + 1),
                    key=lambda x: -abs(x),
                )
                candidates = []
                for uvw in itertools.product(index_range, index_range, index_range):
                    if (not any(uvw)) or abs(np.linalg.det([*slab_scale_factor, uvw])) < 1e-8:
                        continue
                    vec = lattice.get_cartesian_coords(uvw)
                    osdm = np.linalg.norm(vec)
                    cosine = abs(np.dot(vec, normal) / osdm)
                    candidates.append((uvw, cosine, osdm))
                    # Stop searching if cosine equals 1 or -1
                    if isclose(abs(cosine), 1, abs_tol=1e-8):
                        break
                # We want the indices with the maximum absolute cosine,
                # but smallest possible length.
                uvw, cosine, osdm = max(candidates, key=lambda x: (x[1], -x[2]))
                slab_scale_factor.append(uvw)

            slab_scale_factor = np.array(slab_scale_factor)

            # Let's make sure we have a left-handed crystallographic system
            if np.linalg.det(slab_scale_factor) < 0:
                slab_scale_factor *= -1

            # Make sure the slab_scale_factor is reduced to avoid
            # unnecessarily large slabs
            reduced_scale_factor = [reduce_vector(v) for v in slab_scale_factor]
            return np.array(reduced_scale_factor)

        # Add Wyckoff symbols and equivalent sites to the initial structure,
        # to help identify types of sites in the generated slab
        add_site_types()

        # Calculate the surface normal
        lattice = initial_structure.lattice
        miller_index = reduce_vector(miller_index)
        normal = calculate_surface_normal()

        # Calculate scale factor
        slab_scale_factor = calculate_scaling_factor()

        single = initial_structure.copy()
        single.make_supercell(slab_scale_factor)

        # Calculate the most reduced structure as OUC to minimize calculations
        self.oriented_unit_cell = Structure.from_sites(single, to_unit_cell=True)

        self.max_normal_search = max_normal_search
        self.parent = initial_structure
        self.lll_reduce = lll_reduce
        self.center_slab = center_slab
        self.slab_scale_factor = slab_scale_factor
        self.miller_index = miller_index
        self.min_vac_size = min_vacuum_size
        self.min_slab_size = min_slab_size
        self.in_unit_planes = in_unit_planes
        self.primitive = primitive
        self._normal = normal  # TODO (@DanielYang59): used only in unit test
        self.reorient_lattice = reorient_lattice

        _a, _b, c = self.oriented_unit_cell.lattice.matrix
        self._proj_height = abs(np.dot(normal, c))

    def get_slab(
        self,
        shift: float = 0,
        tol: float = 0.1,
        energy: float | None = None,
    ) -> Slab:
        """[Private method] Generate a slab based on a given termination
            coordinate along the lattice c direction.

        You should RARELY use this method directly.

        Args:
            shift (float): The termination coordinate along the lattice c
                direction in fractional coordinates.
            tol (float): Tolerance to determine primitive cell.
            energy (float): The energy to assign to the slab.

        Returns:
            Slab: from a shifted oriented unit cell.
        """
        # Calculate total number of layers
        height = self._proj_height
        height_per_layer = round(height / self.parent.lattice.d_hkl(self.miller_index), 8)

        if self.in_unit_planes:
            n_layers_slab = math.ceil(self.min_slab_size / height_per_layer)
            n_layers_vac = math.ceil(self.min_vac_size / height_per_layer)
        else:
            n_layers_slab = math.ceil(self.min_slab_size / height)
            n_layers_vac = math.ceil(self.min_vac_size / height)

        n_layers = n_layers_slab + n_layers_vac

        # Prepare for Slab generation: lattice, species, coords and site_properties
        a, b, c = self.oriented_unit_cell.lattice.matrix
        new_lattice = [a, b, n_layers * c]

        species = self.oriented_unit_cell.species_and_occu

        # Shift all atoms to the termination
        frac_coords = self.oriented_unit_cell.frac_coords
        frac_coords = np.array(frac_coords) + np.array([0, 0, -shift])[None, :]
        frac_coords -= np.floor(frac_coords)  # wrap to the [0, 1) range

        # Scale down z-coordinate by the number of layers
        frac_coords[:, 2] = frac_coords[:, 2] / n_layers

        # Duplicate atom layers by stacking along the z-axis
        all_coords = []
        for idx in range(n_layers_slab):
            _frac_coords = frac_coords.copy()
            _frac_coords[:, 2] += idx / n_layers
            all_coords.extend(_frac_coords)

        # Scale properties by number of atom layers (excluding vacuum)
        props = self.oriented_unit_cell.site_properties
        props = {k: v * n_layers_slab for k, v in props.items()}

        # Generate Slab
        struct: Structure = Structure(new_lattice, species * n_layers_slab, all_coords, site_properties=props)

        # (Optionally) Post-process the Slab
        # Orthogonalize the structure (through LLL lattice basis reduction)
        scale_factor = self.slab_scale_factor
        if self.lll_reduce:
            # Sanitize Slab (LLL reduction + site sorting + map frac_coords)
            lll_slab = struct.copy(sanitize=True)
            struct = lll_slab

            # Apply reduction on the scaling factor
            mapping = lll_slab.lattice.find_mapping(struct.lattice)
            if mapping is None:
                raise RuntimeError("LLL reduction has failed")
            scale_factor = np.dot(mapping[2], scale_factor)

        # Center the slab layer around the vacuum
        if self.center_slab:
            struct = center_slab(struct)

        # Reduce to primitive cell
        if self.primitive:
            prim_slab = struct.get_primitive_structure(tolerance=tol)
            struct = prim_slab

            if energy is not None:
                energy *= prim_slab.volume / struct.volume

        # Reorient the lattice to get the correctly reduced cell
        ouc = self.oriented_unit_cell.copy()
        if self.primitive:
            # Find a reduced OUC
            slab_l = struct.lattice
            ouc = ouc.get_primitive_structure(
                constrain_latt={
                    "a": slab_l.a,
                    "b": slab_l.b,
                    "alpha": slab_l.alpha,
                    "beta": slab_l.beta,
                    "gamma": slab_l.gamma,
                }
            )

            # Ensure lattice a and b are consistent between the OUC and the Slab
            ouc = ouc if (slab_l.a == ouc.lattice.a and slab_l.b == ouc.lattice.b) else self.oriented_unit_cell

        return Slab(
            struct.lattice,
            struct.species_and_occu,
            struct.frac_coords,
            self.miller_index,
            ouc,
            shift,
            scale_factor,
            reorient_lattice=self.reorient_lattice,
            site_properties=struct.site_properties,
            energy=energy,
        )

    def get_slabs(
        self,
        bonds: dict[tuple[Species | Element, Species | Element], float] | None = None,
        ftol: float = 0.1,
        tol: float = 0.1,
        max_broken_bonds: int = 0,
        symmetrize: bool = False,
        repair: bool = False,
        ztol: float = 0,
    ) -> list[Slab]:
        """Generate slabs with shift values calculated from the internal
        gen_possible_terminations func. If the user decide to avoid breaking
        any polyhedral bond (by setting `bonds`), any shift value that do so
        would be filtered out.

        Args:
            bonds (dict): A {(species1, species2): max_bond_dist} dict.
                For example, PO4 groups may be defined as {("P", "O"): 3}.
            tol (float): Fractional tolerance for getting primitive cells
                and matching structures.
            ftol (float): Threshold for fcluster to check if two atoms are
                on the same plane. Default to 0.1 Angstrom in the direction of
                the surface normal.
            max_broken_bonds (int): Maximum number of allowable broken bonds
                for the slab. Use this to limit number of slabs. Defaults to 0,
                which means no bonds could be broken.
            symmetrize (bool): Whether to enforce the equivalency of slab surfaces.
            repair (bool): Whether to repair terminations with broken bonds (True)
                or just omit them (False). Default to False as repairing terminations
                can lead to many more possible slabs.
            ztol (float): Fractional tolerance for determine overlapping z-ranges,
                smaller ztol might result in more possible Slabs.

        Returns:
            list[Slab]: All possible Slabs of a particular surface,
                sorted by the number of bonds broken.
        """

        def gen_possible_terminations(ftol: float) -> list[float]:
            """Generate possible terminations by clustering z coordinates.

            Args:
                ftol (float): Threshold for fcluster to check if
                    two atoms are on the same plane.
            """
            frac_coords = self.oriented_unit_cell.frac_coords
            n_atoms: int = len(frac_coords)

            # Skip clustering when there is only one atom
            if n_atoms == 1:
                # Put the atom to the center
                termination = frac_coords[0][2] + 0.5
                return [termination - math.floor(termination)]

            # Compute a Cartesian z-coordinate distance matrix
            # TODO (@DanielYang59): account for periodic boundary condition
            dist_matrix: NDArray = np.zeros((n_atoms, n_atoms))
            for i, j in itertools.combinations(list(range(n_atoms)), 2):
                if i != j:
                    z_dist = frac_coords[i][2] - frac_coords[j][2]
                    z_dist = abs(z_dist - round(z_dist)) * self._proj_height
                    dist_matrix[i, j] = z_dist
                    dist_matrix[j, i] = z_dist

            # Cluster the sites by z coordinates
            z_matrix = linkage(squareform(dist_matrix))
            clusters = fcluster(z_matrix, ftol, criterion="distance")

            # Generate cluster to z-coordinate mapping
            clst_loc: dict[Any, float] = {clst: frac_coords[idx][2] for idx, clst in enumerate(clusters)}

            # Wrap all clusters into the unit cell ([0, 1) range)
            possible_clst: list[float] = [coord - math.floor(coord) for coord in sorted(clst_loc.values())]

            # Calculate terminations
            n_terms: int = len(possible_clst)
            terminations: list[float] = []
            for idx in range(n_terms):
                # Handle the special case for the first-last pair of
                # z coordinates (because of periodic boundary condition)
                if idx == n_terms - 1:
                    termination = (possible_clst[0] + 1 + possible_clst[idx]) * 0.5
                else:
                    termination = (possible_clst[idx] + possible_clst[idx + 1]) * 0.5

                # Wrap termination to [0, 1) range
                terminations.append(termination - math.floor(termination))

            return sorted(terminations)

        def get_z_ranges(
            bonds: dict[tuple[Species | Element, Species | Element], float],
<<<<<<< HEAD
        ) -> list[tuple[float, float]]:
            """Collect occupied z ranges where each range is a (lower_z, upper_z) tuple.
=======
            ztol: float,
        ) -> list[tuple[float, float]]:
            """Collect occupied z ranges where each z_range is a (lower_z, upper_z) tuple.
>>>>>>> f214a5cf

            This method examines all sites in the oriented unit cell (OUC)
            and considers all neighboring sites within the specified bond distance
            for each site. If a site and its neighbor meet bonding and species
            requirements, their respective z-ranges will be collected.

            Args:
                bonds (dict): A {(species1, species2): max_bond_dist} dict.
<<<<<<< HEAD
=======
                ztol (float): Fractional tolerance for determine overlapping z-ranges.
>>>>>>> f214a5cf
            """
            # Sanitize species in dict keys
            bonds = {(get_el_sp(s1), get_el_sp(s2)): dist for (s1, s2), dist in bonds.items()}

            z_ranges = []
            for (sp1, sp2), bond_dist in bonds.items():
                for site in self.oriented_unit_cell:
                    if sp1 in site.species:
                        for nn in self.oriented_unit_cell.get_neighbors(site, bond_dist):
                            if sp2 in nn.species:
                                z_range = tuple(sorted([site.frac_coords[2], nn.frac_coords[2]]))

                                # Handle cases when z coordinate of site goes
                                # beyond the upper boundary
                                if z_range[1] > 1:
                                    z_ranges.extend([(z_range[0], 1), (0, z_range[1] - 1)])

                                # When z coordinate is below the lower boundary
                                elif z_range[0] < 0:
                                    z_ranges.extend([(0, z_range[1]), (z_range[0] + 1, 1)])

                                # Neglect overlapping positions
<<<<<<< HEAD
                                elif z_range[0] != z_range[1]:
=======
                                elif not isclose(z_range[0], z_range[1], abs_tol=ztol):
>>>>>>> f214a5cf
                                    z_ranges.append(z_range)

            return z_ranges

        # Get occupied z_ranges
        z_ranges = [] if bonds is None else get_z_ranges(bonds, ztol)

        slabs = []
        for termination in gen_possible_terminations(ftol=ftol):
            # Calculate total number of bonds broken (how often the
            # termination fall within the z_range occupied by a bond)
            bonds_broken = 0
            for z_range in z_ranges:
                if z_range[0] <= termination <= z_range[1]:
                    bonds_broken += 1

            # DEBUG(@DanielYang59): number of bonds broken passed to energy
            # As per the docstring this is to sort final Slabs by number
            # of bonds broken, but this may very likely lead to errors
            # if the "energy" is used literally (Maybe reset energy to None?)
            slab = self.get_slab(shift=termination, tol=tol, energy=bonds_broken)

            if bonds_broken <= max_broken_bonds:
                slabs.append(slab)

            # If the number of broken bonds is exceeded, repair the broken bonds
            elif repair and bonds is not None:
                slabs.append(self.repair_broken_bonds(slab=slab, bonds=bonds))

        # Filter out surfaces that might be the same
        matcher = StructureMatcher(ltol=tol, stol=tol, primitive_cell=False, scale=False)

        final_slabs: list[Slab] = []
        for group in matcher.group_structures(slabs):
            # For each unique slab, symmetrize the
            # surfaces by removing sites from the bottom
            if symmetrize:
                sym_slabs = self.nonstoichiometric_symmetrized_slab(group[0])
                final_slabs.extend(sym_slabs)
            else:
                final_slabs.append(group[0])

        # Filter out similar surfaces generated by symmetrization
        if symmetrize:
            matcher_sym = StructureMatcher(ltol=tol, stol=tol, primitive_cell=False, scale=False)
            final_slabs = [group[0] for group in matcher_sym.group_structures(final_slabs)]

        return cast(list[Slab], sorted(final_slabs, key=lambda slab: slab.energy))

    def repair_broken_bonds(
        self,
        slab: Slab,
        bonds: dict[tuple[Species | Element, Species | Element], float],
    ) -> Slab:
        """Repair broken bonds (specified by the bonds parameter) due to
        slab cleaving, and repair them by moving undercoordinated atoms
        to the other surface.

        How it works:
            For example a P-O4 bond may have P and O(4-x) on one side
            of the surface, and Ox on the other side, this method would
            first move P (the reference atom) to the other side,
            find its missing nearest neighbours (Ox), and move P
            and Ox back together.

        Args:
            slab (Slab): The Slab to repair.
            bonds (dict): A {(species1, species2): max_bond_dist} dict.
                For example, PO4 groups may be defined as {("P", "O"): 3}.

        Returns:
            Slab: The repaired Slab.
        """
        for species_pair, bond_dist in bonds.items():
            # Determine which element should be the reference (center)
            # element for determining broken bonds, e.g. P for PO4 bond.
            cn_dict = {}
            for idx, ele in enumerate(species_pair):
                cn_list = []
                for site in self.oriented_unit_cell:
                    # Find integer coordination numbers for element pairs
                    ref_cn = 0
                    if site.species_string == ele:
                        for nn in self.oriented_unit_cell.get_neighbors(site, bond_dist):
                            if nn[0].species_string == species_pair[idx - 1]:
                                ref_cn += 1

                    cn_list.append(ref_cn)
                cn_dict[ele] = cn_list

            # Make the element with higher coordination the reference
            if max(cn_dict[species_pair[0]]) > max(cn_dict[species_pair[1]]):
                ele_ref, ele_other = species_pair
            else:
                ele_other, ele_ref = species_pair

            for idx, site in enumerate(slab):
                # Determine the coordination of the reference
                if site.species_string == ele_ref:
                    ref_cn = sum(
                        1 if neighbor.species_string == ele_other else 0
                        for neighbor in slab.get_neighbors(site, bond_dist)
                    )

                    # Suppose we find an undercoordinated reference atom
                    # TODO (@DanielYang59): maybe use the following to
                    # check if the reference atom is "undercoordinated"
                    # if ref_cn < min(cn_dict[ele_ref]):
                    if ref_cn not in cn_dict[ele_ref]:
                        # Move this reference atom to the other side
                        slab = self.move_to_other_side(slab, [idx])

                        # Find its NNs (with right species) it should bond to
                        neighbors = slab.get_neighbors(slab[idx], r=bond_dist)
                        to_move = [nn[2] for nn in neighbors if nn[0].species_string == ele_other]
                        to_move.append(idx)

                        # Move those NNs along with the reference
                        # atom back to the other side of the slab
                        slab = self.move_to_other_side(slab, to_move)

        return slab

    def move_to_other_side(
        self,
        init_slab: Slab,
        index_of_sites: list[int],
    ) -> Slab:
        """Move surface sites to the opposite surface of the Slab.

        If a selected site resides on the top half of the Slab,
        it would be moved to the bottom side, and vice versa.
        The distance moved is equal to the thickness of the Slab.

        Note:
            You should only use this method on sites close to the
            surface, otherwise it would end up deep inside the
            vacuum layer.

        Args:
            init_slab (Slab): The Slab whose sites would be moved.
            index_of_sites (list[int]): Indices representing
                the sites to move.

        Returns:
            Slab: The Slab with selected sites moved.
        """
        # Calculate Slab height
        height: float = self._proj_height
        # Scale height if using number of hkl planes
        if self.in_unit_planes:
            height /= self.parent.lattice.d_hkl(self.miller_index)

        # Calculate the moving distance as the fractional height
        # of the Slab inside the cell
        # DEBUG(@DanielYang59): use actual sizes for slab/vac
        # instead of the input arg (min_slab/vac_size)
        n_layers_slab: int = math.ceil(self.min_slab_size / height)
        n_layers_vac: int = math.ceil(self.min_vac_size / height)
        n_layers: int = n_layers_slab + n_layers_vac

        frac_dist: float = n_layers_slab / n_layers

        # Separate selected sites into top and bottom
        top_site_index: list[int] = []
        bottom_site_index: list[int] = []
        for idx in index_of_sites:
            if init_slab[idx].frac_coords[2] >= init_slab.center_of_mass[2]:
                top_site_index.append(idx)
            else:
                bottom_site_index.append(idx)

        # Move sites to the opposite surface
        slab = init_slab.copy()
        slab.translate_sites(top_site_index, vector=[0, 0, -frac_dist], frac_coords=True)
        slab.translate_sites(bottom_site_index, vector=[0, 0, frac_dist], frac_coords=True)

        return Slab(
            init_slab.lattice,
            slab.species,
            slab.frac_coords,
            init_slab.miller_index,
            init_slab.oriented_unit_cell,
            init_slab.shift,
            init_slab.scale_factor,
            energy=init_slab.energy,
        )

    def nonstoichiometric_symmetrized_slab(self, init_slab: Slab) -> list[Slab]:
        """Symmetrize the two surfaces of a Slab, but may break the stoichiometry.

        How it works:
            1. Check whether two surfaces of the slab are equivalent.
            If the point group of the slab has an inversion symmetry (
            ie. belong to one of the Laue groups), then it's assumed that the
            surfaces are equivalent.

            2.If not symmetrical, sites at the bottom of the slab will be removed
            until the slab is symmetric, which may break the stoichiometry.

        Args:
            init_slab (Slab): The initial Slab.

        Returns:
            list[Slabs]: The symmetrized Slabs.
        """
        if init_slab.is_symmetric():
            return [init_slab]

        non_stoich_slabs = []
        # Build a symmetrical surface slab for each of the different surfaces
        for surface in ("top", "bottom"):
            is_sym: bool = False
            slab = init_slab.copy()
            slab.energy = init_slab.energy

            while not is_sym:
                # Keep removing sites from the bottom until surfaces are
                # symmetric or the number of sites removed has
                # exceeded 10 percent of the original slab
                # TODO: (@DanielYang59) comment differs from implementation:
                # no "exceeded 10 percent" check
                z_coords: list[float] = [site[2] for site in slab.frac_coords]

                if surface == "top":
                    slab.remove_sites([z_coords.index(max(z_coords))])
                else:
                    slab.remove_sites([z_coords.index(min(z_coords))])

                if len(slab) <= len(self.parent):
                    warnings.warn("Too many sites removed, please use a larger slab.")
                    break

                # Check if the new Slab is symmetric
                # TODO: (@DanielYang59): should have some feedback (warning)
                # if cannot symmetrize the Slab
                if slab.is_symmetric():
                    is_sym = True
                    non_stoich_slabs.append(slab)

        return non_stoich_slabs


def generate_all_slabs(
    structure: Structure,
    max_index: int,
    min_slab_size: float,
    min_vacuum_size: float,
    bonds: dict | None = None,
    tol: float = 0.1,
    ftol: float = 0.1,
    max_broken_bonds: int = 0,
    lll_reduce: bool = False,
    center_slab: bool = False,
    primitive: bool = True,
    max_normal_search: int | None = None,
    symmetrize: bool = False,
    repair: bool = False,
    include_reconstructions: bool = False,
    in_unit_planes: bool = False,
) -> list[Slab]:
    """Find all unique Slabs up to a given Miller index.

    Slabs oriented along certain Miller indices may be equivalent to
    other Miller indices under symmetry operations. To avoid
    duplication, such equivalent slabs would be filtered out.
    For instance, CsCl has equivalent slabs in the (0,0,1),
    (0,1,0), and (1,0,0) directions under symmetry operations.

    Args:
        structure (Structure): Initial input structure. To
            ensure that the Miller indices correspond to usual
            crystallographic definitions, you should supply a
            conventional unit cell.
        max_index (int): The maximum Miller index to go up to.
        min_slab_size (float): The minimum slab size in Angstrom.
        min_vacuum_size (float): The minimum vacuum layer thickness in Angstrom.
        bonds (dict): A {(species1, species2): max_bond_dist} dict.
                For example, PO4 groups may be defined as {("P", "O"): 3}.
        tol (float): Tolerance for getting primitive cells and
            matching structures.
        ftol (float): Tolerance in Angstrom for fcluster to check
            if two atoms are on the same plane. Default to 0.1 Angstrom
            in the direction of the surface normal.
        max_broken_bonds (int): Maximum number of allowable broken bonds
            for the slab. Use this to limit the number of slabs.
            Defaults to zero, which means no bond can be broken.
        lll_reduce (bool): Whether to perform an LLL reduction on the
            final Slab.
        center_slab (bool): Whether to center the slab in the cell with
            equal vacuum spacing from the top and bottom.
        primitive (bool): Whether to reduce generated slabs to
            primitive cell. Note this does NOT generate a slab
            from a primitive cell, it means that after slab
            generation, we attempt to reduce the generated slab to
            primitive cell.
        max_normal_search (int): If set to a positive integer, the code
            will search for a normal lattice vector that is as
            perpendicular to the surface as possible, by considering
            multiple linear combinations of lattice vectors up to
            this value. This has no bearing on surface energies,
            but may be useful as a preliminary step to generate slabs
            for absorption or other sizes. It may not be the smallest possible
            cell for simulation. Normality is not guaranteed, but the oriented
            cell will have the c vector as normal as possible to the surface.
            The max absolute Miller index is usually sufficient.
        symmetrize (bool): Whether to ensure the surfaces of the
            slabs are equivalent.
        repair (bool): Whether to repair terminations with broken bonds
            or just omit them.
        include_reconstructions (bool): Whether to include reconstructed
            slabs available in the reconstructions_archive.json file. Defaults to False.
        in_unit_planes (bool): Whether to set min_slab_size and min_vac_size
            in number of hkl planes or Angstrom (default).
            Setting in units of planes is useful to ensure some slabs
            to have a certain number of layers, e.g. for Cs(100), 10 Ang
            will result in a slab with only 2 layers, whereas
            Fe(100) will have more layers. The slab thickness
            will be in min_slab_size/math.ceil(self._proj_height/dhkl)
            multiples of oriented unit cells.
    """
    all_slabs: list[Slab] = []

    for miller in get_symmetrically_distinct_miller_indices(structure, max_index):
        gen = SlabGenerator(
            structure,
            miller,
            min_slab_size,
            min_vacuum_size,
            lll_reduce=lll_reduce,
            center_slab=center_slab,
            primitive=primitive,
            max_normal_search=max_normal_search,
            in_unit_planes=in_unit_planes,
        )
        slabs = gen.get_slabs(
            bonds=bonds,
            tol=tol,
            ftol=ftol,
            symmetrize=symmetrize,
            max_broken_bonds=max_broken_bonds,
            repair=repair,
        )

        if len(slabs) > 0:
            logger.debug(f"{miller} has {len(slabs)} slabs... ")
            all_slabs.extend(slabs)

    if include_reconstructions:
        symbol = SpacegroupAnalyzer(structure).get_space_group_symbol()
        # Enumerate through all reconstructions in the
        # archive available for this particular spacegroup
        for name, instructions in RECONSTRUCTIONS_ARCHIVE.items():
            if "base_reconstruction" in instructions:
                instructions = RECONSTRUCTIONS_ARCHIVE[instructions["base_reconstruction"]]

            if instructions["spacegroup"]["symbol"] == symbol:
                # Make sure this reconstruction has a max index
                # equal or less than the given max index
                if max(instructions["miller_index"]) > max_index:
                    continue
                recon = ReconstructionGenerator(structure, min_slab_size, min_vacuum_size, name)
                all_slabs.extend(recon.build_slabs())

    return all_slabs


# Load the reconstructions_archive json file
module_dir = os.path.dirname(os.path.abspath(__file__))
with open(f"{module_dir}/reconstructions_archive.json", encoding="utf-8") as data_file:
    RECONSTRUCTIONS_ARCHIVE = json.load(data_file)


def get_d(slab: Slab) -> float:
    """Determine the z-spacing between the bottom two layers for a Slab."""
    # Sort all sites by z-coordinates
    sorted_sites = sorted(slab, key=lambda site: site.frac_coords[2])

    distance = None
    for site, next_site in zip(sorted_sites, sorted_sites[1:]):
        if not isclose(site.frac_coords[2], next_site.frac_coords[2], abs_tol=1e-6):
            distance = next_site.frac_coords[2] - site.frac_coords[2]
            break

    if distance is None:
        raise RuntimeError("Cannot identify any layer.")

    return slab.lattice.get_cartesian_coords([0, 0, distance])[2]


class ReconstructionGenerator:
    """Build a reconstructed Slab from a given initial Structure.

    This class needs a pre-defined dictionary specifying the parameters
    needed such as the SlabGenerator parameters, transformation matrix,
    sites to remove/add and slab/vacuum sizes.

    Attributes:
        slabgen_params (dict): Parameters for the SlabGenerator.
        trans_matrix (np.ndarray): A 3x3 transformation matrix to generate
            the reconstructed slab. Only the a and b lattice vectors are
            actually changed while the c vector remains the same.
            This matrix is what the Wood's notation is based on.
        reconstruction_json (dict): The full json or dictionary containing
            the instructions for building the slab.

    Todo:
        - Right now there is no way to specify what atom is being added.
            Use basis sets in the future?
    """

    def __init__(
        self,
        initial_structure: Structure,
        min_slab_size: float,
        min_vacuum_size: float,
        reconstruction_name: str,
    ) -> None:
        """Generate reconstructed slabs from a set of instructions.

        Args:
            initial_structure (Structure): Initial input structure. Note
                that to ensure that the Miller indices correspond to usual
                crystallographic definitions, you should supply a conventional
                unit cell structure.
            min_slab_size (float): Minimum Slab size in Angstrom.
            min_vacuum_size (float): Minimum vacuum layer size in Angstrom.
            reconstruction_name (str): Name of the dict containing the build
                instructions. The dictionary can contain any item, however
                any instructions archived in pymatgen for public use need
                to contain the following keys and items to ensure
                compatibility with the ReconstructionGenerator:

                    "name" (str): A descriptive name for the reconstruction,
                        typically including the type of structure,
                        the Miller index, the Wood's notation and additional
                        descriptors for the reconstruction.
                        Example: "fcc_110_missing_row_1x2"
                    "description" (str): A detailed description of the
                        reconstruction, intended to assist future contributors
                        in avoiding duplicate entries. Please read the description
                        carefully before adding to prevent duplications.
                    "reference" (str): Optional reference to the source of
                        the reconstruction.
                    "spacegroup" (dict): A dictionary indicating the space group
                        of the reconstruction. e.g. {"symbol": "Fm-3m", "number": 225}.
                    "miller_index" ([h, k, l]): Miller index of the reconstruction
                    "Woods_notation" (str): For a reconstruction, the a and b
                        lattice may change to accommodate the symmetry.
                        This notation indicates the change in
                        the vectors relative to the primitive (p) or
                        conventional (c) slab cell. E.g. p(2x1).

                        Reference: Wood, E. A. (1964). Vocabulary of surface
                        crystallography. Journal of Applied Physics, 35(4),
                        1306-1312.
                    "transformation_matrix" (numpy array): A 3x3 matrix to
                        transform the slab. Only the a and b lattice vectors
                        should change while the c vector remains the same.
                    "SlabGenerator_parameters" (dict): A dictionary containing
                        the parameters for the SlabGenerator, excluding the
                        miller_index, min_slab_size and min_vac_size. As the
                        Miller index is already specified and the min_slab_size
                        and min_vac_size can be changed regardless of the
                        reconstruction type. Having a consistent set of
                        SlabGenerator parameters allows for the instructions to
                        be reused.
                    "points_to_remove" (list[site]): A list of sites to
                        remove where the first two indices are fractional (in a
                        and b) and the third index is in units of 1/d (in c),
                        see the below "Notes" for details.
                    "points_to_add" (list[site]): A list of sites to add
                        where the first two indices are fractional (in a an b) and
                        the third index is in units of 1/d (in c), see the below
                        "Notes" for details.
                    "base_reconstruction" (dict, Optional): A dictionary specifying
                        an existing reconstruction model upon which the current
                        reconstruction is built to avoid repetition. E.g. the
                        alpha reconstruction of halites is based on the octopolar
                        reconstruction but with the topmost atom removed. The dictionary
                        for the alpha reconstruction would therefore contain the item
                        "reconstruction_base": "halite_111_octopolar_2x2", and
                        additional sites can be added by "points_to_add".

        Notes:
            1. For "points_to_remove" and "points_to_add", the third index
                for the c vector is specified in units of 1/d, where d represents
                the spacing between atoms along the hkl (the c vector), relative
                to the topmost site in the unreconstructed slab. For instance,
                a point of [0.5, 0.25, 1] corresponds to the 0.5 fractional
                coordinate of a, 0.25 fractional coordinate of b, and a
                distance of 1 atomic layer above the topmost site. Similarly,
                [0.5, 0.25, -0.5] corresponds to a point half an atomic layer
                below the topmost site, and [0.5, 0.25, 0] corresponds to a
                point at the same position along c as the topmost site.
                This approach is employed because while the primitive units
                of a and b remain constant, the user can vary the length
                of the c direction by adjusting the slab layer or the vacuum layer.

            2. The dictionary should only provide "points_to_remove" and
                "points_to_add" for the top surface. The ReconstructionGenerator
                will modify the bottom surface accordingly to return a symmetric Slab.
        """

        def build_recon_json() -> dict:
            """Build reconstruction instructions, optionally upon a base instruction set."""
            # Check if reconstruction instruction exists
            # TODO (@DanielYang59): can we avoid asking user to modify the source file?
            if reconstruction_name not in RECONSTRUCTIONS_ARCHIVE:
                raise KeyError(
                    f"{reconstruction_name=} does not exist in the archive. "
                    "Please select from one of the following: "
                    f"{list(RECONSTRUCTIONS_ARCHIVE)} or add it to the "
                    "archive file 'reconstructions_archive.json'."
                )

            # Get the reconstruction instructions from the archive file
            recon_json: dict = copy.deepcopy(RECONSTRUCTIONS_ARCHIVE[reconstruction_name])

            # Build new instructions from a base reconstruction
            if "base_reconstruction" in recon_json:
                new_points_to_add: list = []
                new_points_to_remove: list = []

                if "points_to_add" in recon_json:
                    new_points_to_add = recon_json["points_to_add"]
                if "points_to_remove" in recon_json:
                    new_points_to_remove = recon_json["points_to_remove"]

                # DEBUG (@DanielYang59): the following overwrites previously
                # loaded "recon_json", use condition to avoid this
                recon_json = copy.deepcopy(RECONSTRUCTIONS_ARCHIVE[recon_json["base_reconstruction"]])

                # TODO (@DanielYang59): use "site" over "point" for consistency?
                if "points_to_add" in recon_json:
                    del recon_json["points_to_add"]
                if new_points_to_add:
                    recon_json["points_to_add"] = new_points_to_add

                if "points_to_remove" in recon_json:
                    del recon_json["points_to_remove"]
                if new_points_to_remove:
                    recon_json["points_to_remove"] = new_points_to_remove

            return recon_json

        def build_slabgen_params() -> dict:
            """Build SlabGenerator parameters."""
            slabgen_params: dict = copy.deepcopy(recon_json["SlabGenerator_parameters"])
            slabgen_params["initial_structure"] = initial_structure.copy()
            slabgen_params["miller_index"] = recon_json["miller_index"]
            slabgen_params["min_slab_size"] = min_slab_size
            slabgen_params["min_vacuum_size"] = min_vacuum_size

            return slabgen_params

        # Build reconstruction instructions
        recon_json = build_recon_json()

        # Build SlabGenerator parameters
        slabgen_params = build_slabgen_params()

        self.name = reconstruction_name
        self.slabgen_params = slabgen_params
        self.reconstruction_json = recon_json
        self.trans_matrix = recon_json["transformation_matrix"]

    def build_slabs(self) -> list[Slab]:
        """Build reconstructed Slabs by:
            (1) Obtaining the unreconstructed Slab using the specified
                parameters for the SlabGenerator.
            (2) Applying the appropriate lattice transformation to the
                a and b lattice vectors.
            (3) Remove and then add specified sites from both surfaces.

        Returns:
            list[Slab]: The reconstructed slabs.
        """
        slabs = self.get_unreconstructed_slabs()

        recon_slabs = []

        for slab in slabs:
            z_spacing = get_d(slab)
            top_site = max(slab, key=lambda site: site.frac_coords[2]).coords

            # Remove specified sites
            if "points_to_remove" in self.reconstruction_json:
                sites_to_rm: list = copy.deepcopy(self.reconstruction_json["points_to_remove"])
                for site in sites_to_rm:
                    site[2] = slab.lattice.get_fractional_coords(
                        [top_site[0], top_site[1], top_site[2] + site[2] * z_spacing]
                    )[2]

                    # Find and remove nearest site
                    cart_point = slab.lattice.get_cartesian_coords(site)
                    distances: list[float] = [site.distance_from_point(cart_point) for site in slab]
                    nearest_site = distances.index(min(distances))
                    slab.symmetrically_remove_atoms(indices=[nearest_site])

            # Add specified sites
            if "points_to_add" in self.reconstruction_json:
                sites_to_add: list = copy.deepcopy(self.reconstruction_json["points_to_add"])
                for site in sites_to_add:
                    site[2] = slab.lattice.get_fractional_coords(
                        [top_site[0], top_site[1], top_site[2] + site[2] * z_spacing]
                    )[2]
                    # TODO: see ReconstructionGenerator docstring:
                    # cannot specify species to add
                    slab.symmetrically_add_atom(species=slab[0].specie, point=site)

            slab.reconstruction = self.name
            slab.recon_trans_matrix = self.trans_matrix

            # Get the oriented unit cell with the same a*b area
            ouc = slab.oriented_unit_cell.copy()
            ouc.make_supercell(self.trans_matrix)
            slab.oriented_unit_cell = ouc
            recon_slabs.append(slab)

        return recon_slabs

    def get_unreconstructed_slabs(self) -> list[Slab]:
        """Generate the unreconstructed (super) Slabs.

        TODO (@DanielYang59): this should be a private method.
        """
        return [slab.make_supercell(self.trans_matrix) for slab in SlabGenerator(**self.slabgen_params).get_slabs()]


def get_symmetrically_equivalent_miller_indices(
    structure: Structure,
    miller_index: tuple[int, ...],
    return_hkil: bool = True,
    system: CrystalSystem | None = None,
) -> list:
    """Get indices for all equivalent sites within a given structure.
    Analysis is based on the symmetry of its reciprocal lattice.

    Args:
        structure (Structure): Structure to analyze.
        miller_index (tuple): Designates the family of Miller indices
            to find. Can be hkl or hkil for hexagonal systems.
        return_hkil (bool): Whether to return hkil (True) form of Miller
            index for hexagonal systems, or hkl (False).
        system: The crystal system of the structure.
    """
    # Convert to hkl if hkil, because in_coord_list only handles tuples of 3
    if len(miller_index) >= 3:
        _miller_index: MillerIndex = (miller_index[0], miller_index[1], miller_index[-1])
    else:
        _miller_index = (miller_index[0], miller_index[1], miller_index[2])

    max_idx = max(np.abs(miller_index))
    idx_range = list(range(-max_idx, max_idx + 1))
    idx_range.reverse()

    # Skip crystal system analysis if already given
    if system:
        spg_analyzer = None
    else:
        spg_analyzer = SpacegroupAnalyzer(structure)
        system = spg_analyzer.get_crystal_system()

    # Get distinct hkl planes from the rhombohedral setting if trigonal
    if system == "trigonal":
        if not spg_analyzer:
            spg_analyzer = SpacegroupAnalyzer(structure)
        prim_structure = spg_analyzer.get_primitive_standard_structure()
        symm_ops = prim_structure.lattice.get_recp_symmetry_operation()

    else:
        symm_ops = structure.lattice.get_recp_symmetry_operation()

    equivalent_millers: list[tuple[int, int, int]] = [_miller_index]
    for miller in itertools.product(idx_range, idx_range, idx_range):
        if miller == _miller_index:
            continue

        if any(idx != 0 for idx in miller):
            if _is_in_miller_family(miller, equivalent_millers, symm_ops):
                equivalent_millers += [miller]

            # Include larger Miller indices in the family of planes
            if (
                all(max_idx > i for i in np.abs(miller))
                and not in_coord_list(equivalent_millers, miller)
                and _is_in_miller_family(max_idx * np.array(miller), equivalent_millers, symm_ops)
            ):
                equivalent_millers += [miller]

    # Convert hkl to hkil if necessary
    if return_hkil and system in {"trigonal", "hexagonal"}:
        return [(hkl[0], hkl[1], -1 * hkl[0] - hkl[1], hkl[2]) for hkl in equivalent_millers]

    return equivalent_millers


def get_symmetrically_distinct_miller_indices(
    structure: Structure,
    max_index: int,
    return_hkil: bool = False,
) -> list:
    """Find all symmetrically distinct indices below a certain max-index
    for a given structure. Analysis is based on the symmetry of the
    reciprocal lattice of the structure.

    Args:
        structure (Structure): The input structure.
        max_index (int): The maximum index. For example, 1 means that
            (100), (110), and (111) are returned for the cubic structure.
            All other indices are equivalent to one of these.
        return_hkil (bool): Whether to return hkil (True) form of Miller
            index for hexagonal systems, or hkl (False).
    """
    # Get a list of all hkls for conventional (including equivalent)
    rng = list(range(-max_index, max_index + 1))[::-1]
    conv_hkl_list = [miller for miller in itertools.product(rng, rng, rng) if any(i != 0 for i in miller)]

    # Sort by the maximum absolute values of Miller indices so that
    # low-index planes come first. This is important for trigonal systems.
    conv_hkl_list = sorted(conv_hkl_list, key=lambda x: max(np.abs(x)))

    # Get distinct hkl planes from the rhombohedral setting if trigonal
    spg_analyzer = SpacegroupAnalyzer(structure)
    if spg_analyzer.get_crystal_system() == "trigonal":
        transf = spg_analyzer.get_conventional_to_primitive_transformation_matrix()
        miller_list: list[tuple[int, int, int]] = [hkl_transformation(transf, hkl) for hkl in conv_hkl_list]
        prim_structure = SpacegroupAnalyzer(structure).get_primitive_standard_structure()
        symm_ops = prim_structure.lattice.get_recp_symmetry_operation()

    else:
        miller_list = conv_hkl_list
        symm_ops = structure.lattice.get_recp_symmetry_operation()

    unique_millers: list = []
    unique_millers_conv: list = []

    for idx, miller in enumerate(miller_list):
        denom = abs(reduce(gcd, miller))  # type: ignore[arg-type]
        miller = cast(tuple[int, int, int], tuple(int(idx / denom) for idx in miller))
        if not _is_in_miller_family(miller, unique_millers, symm_ops):
            if spg_analyzer.get_crystal_system() == "trigonal":
                # Now we find the distinct primitive hkls using
                # the primitive symmetry operations and their
                # corresponding hkls in the conventional setting
                unique_millers.append(miller)
                denom = abs(reduce(gcd, conv_hkl_list[idx]))  # type: ignore[arg-type]
                cmiller = tuple(int(idx / denom) for idx in conv_hkl_list[idx])
                unique_millers_conv.append(cmiller)
            else:
                unique_millers.append(miller)
                unique_millers_conv.append(miller)

    if return_hkil and spg_analyzer.get_crystal_system() in {"trigonal", "hexagonal"}:
        return [(hkl[0], hkl[1], -1 * hkl[0] - hkl[1], hkl[2]) for hkl in unique_millers_conv]

    return unique_millers_conv


def _is_in_miller_family(
    miller_index: MillerIndex,
    miller_list: list[MillerIndex],
    symm_ops: list,
) -> bool:
    """Helper function to check if the given Miller index belongs
    to the same family of any index in the provided list.

    Args:
        miller_index (MillerIndex): The Miller index to analyze.
        miller_list (list): List of Miller indices.
        symm_ops (list): Symmetry operations for a lattice,
            used to define the indices family.
    """
    return any(in_coord_list(miller_list, op.operate(miller_index)) for op in symm_ops)


def hkl_transformation(
    transf: np.ndarray,
    miller_index: MillerIndex,
) -> tuple[int, int, int]:
    """Transform the Miller index from setting A to B with a transformation matrix.

    Args:
        transf (3x3 array): The matrix that transforms a lattice from A to B.
        miller_index (MillerIndex): The Miller index [h, k, l] to transform.
    """

    def math_lcm(a: int, b: int) -> int:
        """Calculate the least common multiple."""
        return a * b // math.gcd(a, b)

    # Convert the elements of the transformation matrix to integers
    reduced_transf = reduce(math_lcm, [int(1 / i) for i in itertools.chain(*transf) if i != 0]) * transf
    reduced_transf = reduced_transf.astype(int)

    # Perform the transformation
    transf_hkl = np.dot(reduced_transf, miller_index)
    divisor = abs(reduce(gcd, transf_hkl))  # type: ignore[arg-type]
    transf_hkl = np.array([idx // divisor for idx in transf_hkl])

    # Get positive Miller index
    if len([i for i in transf_hkl if i < 0]) > 1:
        transf_hkl *= -1

    return tuple(transf_hkl)


def miller_index_from_sites(
    lattice: Lattice | ArrayLike,
    coords: ArrayLike,
    coords_are_cartesian: bool = True,
    round_dp: int = 4,
    verbose: bool = True,
) -> tuple[int, int, int]:
    """Get the Miller index of a plane, determined by a given set of coordinates.

    A minimum of 3 sets of coordinates are required. If more than 3
    coordinates are given, the plane that minimises the distance to all
    sites will be calculated.

    Args:
        lattice (matrix or Lattice): A 3x3 lattice matrix or `Lattice` object.
        coords (ArrayLike): A list or numpy array of coordinates. Can be
            Cartesian or fractional coordinates.
        coords_are_cartesian (bool, optional): Whether the coordinates are
            in Cartesian coordinates, or fractional (False).
        round_dp (int, optional): The number of decimal places to round the
            Miller index to.
        verbose (bool, optional): Whether to print warnings.

    Returns:
        tuple[int]: The Miller index.
    """
    if not isinstance(lattice, Lattice):
        lattice = Lattice(lattice)

    return lattice.get_miller_index_from_coords(
        coords,
        coords_are_cartesian=coords_are_cartesian,
        round_dp=round_dp,
        verbose=verbose,
    )<|MERGE_RESOLUTION|>--- conflicted
+++ resolved
@@ -1276,14 +1276,9 @@
 
         def get_z_ranges(
             bonds: dict[tuple[Species | Element, Species | Element], float],
-<<<<<<< HEAD
+            ztol: float,
         ) -> list[tuple[float, float]]:
             """Collect occupied z ranges where each range is a (lower_z, upper_z) tuple.
-=======
-            ztol: float,
-        ) -> list[tuple[float, float]]:
-            """Collect occupied z ranges where each z_range is a (lower_z, upper_z) tuple.
->>>>>>> f214a5cf
 
             This method examines all sites in the oriented unit cell (OUC)
             and considers all neighboring sites within the specified bond distance
@@ -1292,10 +1287,7 @@
 
             Args:
                 bonds (dict): A {(species1, species2): max_bond_dist} dict.
-<<<<<<< HEAD
-=======
                 ztol (float): Fractional tolerance for determine overlapping z-ranges.
->>>>>>> f214a5cf
             """
             # Sanitize species in dict keys
             bonds = {(get_el_sp(s1), get_el_sp(s2)): dist for (s1, s2), dist in bonds.items()}
@@ -1318,11 +1310,7 @@
                                     z_ranges.extend([(0, z_range[1]), (z_range[0] + 1, 1)])
 
                                 # Neglect overlapping positions
-<<<<<<< HEAD
-                                elif z_range[0] != z_range[1]:
-=======
                                 elif not isclose(z_range[0], z_range[1], abs_tol=ztol):
->>>>>>> f214a5cf
                                     z_ranges.append(z_range)
 
             return z_ranges
