"""This module defines classes to represent crystal orbital Hamilton
populations (COHP) and integrated COHP (ICOHP), but can also be used
for crystal orbital overlap populations (COOP) or crystal orbital bond indices (COBIs).
If you use this module, please cite:
J. George, G. Petretto, A. Naik, M. Esters, A. J. Jackson, R. Nelson, R. Dronskowski, G.-M. Rignanese, G. Hautier,
"Automated Bonding Analysis with Crystal Orbital Hamilton Populations",
ChemPlusChem 2022, e202200123,
DOI: 10.1002/cplu.202200123.
"""

from __future__ import annotations

import re
import sys
import warnings

import numpy as np
from monty.json import MSONable
from scipy.interpolate import InterpolatedUnivariateSpline

from pymatgen.core.sites import PeriodicSite
from pymatgen.core.structure import Structure
from pymatgen.electronic_structure.core import Orbital, Spin
from pymatgen.io.lmto import LMTOCopl
from pymatgen.io.lobster import Cohpcar
from pymatgen.util.coord import get_linear_interpolated_value
from pymatgen.util.due import Doi, due
from pymatgen.util.num import round_to_sigfigs

__author__ = "Marco Esters, Janine George"
__copyright__ = "Copyright 2017, The Materials Project"
__version__ = "0.2"
__maintainer__ = "Janine George"
__email__ = "janinegeorge.ulfen@gmail.com"
__date__ = "Dec 13, 2017"

due.cite(
    Doi("10.1002/cplu.202200123"),
    description="Automated Bonding Analysis with Crystal Orbital Hamilton Populations",
)


class Cohp(MSONable):
    """Basic COHP object."""

<<<<<<< HEAD
    def __init__(
        self, efermi, energies, cohp, are_coops=False, are_cobis=False, are_multicenter_cobis=False, icohp=None
    ):
=======
    def __init__(self, efermi, energies, cohp, are_coops=False, are_cobis=False, icohp=None) -> None:
>>>>>>> 668fa574
        """
        Args:
            are_coops: Indicates whether this object describes COOPs.
            are_cobis: Indicates whether this object describes COBIs.
            are_multicenter_cobis: Indicates whether this object describes multicenter COBIs
            efermi: Fermi energy.
            energies: A sequence of energies.
            cohp ({Spin: np.array}): representing the COHP for each spin.
            icohp ({Spin: np.array}): representing the ICOHP for each spin.
        """
        self.are_coops = are_coops
        self.are_cobis = are_cobis
        self.are_multicenter_cobis = are_multicenter_cobis
        self.efermi = efermi
        self.energies = np.array(energies)
        self.cohp = cohp
        self.icohp = icohp

    def __repr__(self) -> str:
        """Returns a string that can be easily plotted (e.g. using gnuplot)."""
        if self.are_coops:
<<<<<<< HEAD
            cohpstring = "COOP"
        elif self.are_cobis or self.are_multicenter_cobis:
            cohpstring = "COBI"
=======
            cohp_str = "COOP"
        elif self.are_cobis:
            cohp_str = "COBI"
>>>>>>> 668fa574
        else:
            cohp_str = "COHP"
        header = ["Energy", f"{cohp_str}Up"]
        data = [self.energies, self.cohp[Spin.up]]
        if Spin.down in self.cohp:
            header.append(f"{cohp_str}Down")
            data.append(self.cohp[Spin.down])
        if self.icohp:
            header.append(f"I{cohp_str}Up")
            data.append(self.icohp[Spin.up])
            if Spin.down in self.cohp:
                header.append(f"I{cohp_str}Down")
                data.append(self.icohp[Spin.down])
        format_header = "#" + " ".join("{:15s}" for __ in header)
        format_data = " ".join("{:.5f}" for __ in header)
        str_arr = [format_header.format(*header)]
        for idx in range(len(self.energies)):
            str_arr.append(format_data.format(*(d[idx] for d in data)))
        return "\n".join(str_arr)

    def as_dict(self):
        """JSON-serializable dict representation of COHP."""
        dct = {
            "@module": type(self).__module__,
            "@class": type(self).__name__,
            "are_coops": self.are_coops,
            "are_cobis": self.are_cobis,
            "are_multicenter_cobis": self.are_multicenter_cobis,
            "efermi": self.efermi,
            "energies": self.energies.tolist(),
            "COHP": {str(spin): pops.tolist() for spin, pops in self.cohp.items()},
        }
        if self.icohp:
            dct["ICOHP"] = {str(spin): pops.tolist() for spin, pops in self.icohp.items()}
        return dct

    def get_cohp(self, spin=None, integrated=False):
        """Returns the COHP or ICOHP for a particular spin.

        Args:
            spin: Spin. Can be parsed as spin object, integer (-1/1)
                or str ("up"/"down")
            integrated: Return COHP (False) or ICOHP (True)

        Returns:
            Returns the CHOP or ICOHP for the input spin. If Spin is
            None and both spins are present, both spins will be returned
            as a dictionary.
        """
        populations = self.cohp if not integrated else self.icohp

        if populations is None:
            return None
        if spin is None:
            return populations
        if isinstance(spin, int):
            spin = Spin(spin)
        elif isinstance(spin, str):
            spin = Spin({"up": 1, "down": -1}[spin.lower()])
        return {spin: populations[spin]}

    def get_icohp(self, spin=None):
        """Convenient alternative to get the ICOHP for a particular spin."""
        return self.get_cohp(spin=spin, integrated=True)

    def get_interpolated_value(self, energy, integrated=False):
        """Returns the COHP for a particular energy.

        Args:
            energy: Energy to return the COHP value for.
            integrated: Return COHP (False) or ICOHP (True)
        """
        inter = {}
        for spin in self.cohp:
            if not integrated:
                inter[spin] = get_linear_interpolated_value(self.energies, self.cohp[spin], energy)
            elif self.icohp is not None:
                inter[spin] = get_linear_interpolated_value(self.energies, self.icohp[spin], energy)
            else:
                raise ValueError("ICOHP is empty.")
        return inter

    def has_antibnd_states_below_efermi(self, spin=None, limit=0.01):
        """Returns dict indicating if there are antibonding states below the Fermi level depending on the spin
        spin: Spin
        limit: -COHP smaller -limit will be considered.
        """
        populations = self.cohp
        number_energies_below_efermi = len([x for x in self.energies if x <= self.efermi])

        if populations is None:
            return None
        if spin is None:
            dict_to_return = {}
            for sp, cohpvalues in populations.items():
                if (max(cohpvalues[0:number_energies_below_efermi])) > limit:
                    dict_to_return[sp] = True
                else:
                    dict_to_return[sp] = False
        else:
            dict_to_return = {}
            if isinstance(spin, int):
                spin = Spin(spin)
            elif isinstance(spin, str):
                s = {"up": 1, "down": -1}[spin.lower()]
                spin = Spin(s)
            if (max(populations[spin][0:number_energies_below_efermi])) > limit:
                dict_to_return[spin] = True
            else:
                dict_to_return[spin] = False

        return dict_to_return

    @classmethod
<<<<<<< HEAD
    def from_dict(cls, d):
        """
        Returns a COHP object from a dict representation of the COHP.
        """
        icohp = {Spin(int(key)): np.array(val) for key, val in d["ICOHP"].items()} if "ICOHP" in d else None
        are_cobis = False if "are_cobis" not in d else d["are_cobis"]
        are_multicenter_cobis = False if "are_multicenter_cobis" not in d else d["are_multicenter_cobis"]
=======
    def from_dict(cls, dct):
        """Returns a COHP object from a dict representation of the COHP."""
        icohp = {Spin(int(key)): np.array(val) for key, val in dct["ICOHP"].items()} if "ICOHP" in dct else None
        are_cobis = dct.get("are_cobis", False)
>>>>>>> 668fa574
        return Cohp(
            dct["efermi"],
            dct["energies"],
            {Spin(int(key)): np.array(val) for key, val in dct["COHP"].items()},
            icohp=icohp,
            are_coops=dct["are_coops"],
            are_cobis=are_cobis,
            are_multicenter_cobis=are_multicenter_cobis,
        )


class CompleteCohp(Cohp):
    """A wrapper class that defines an average COHP, and individual COHPs.

    Attributes:
        are_coops (bool): Indicates whether the object is consisting of COOPs.
        are_cobis (bool): Indicates whether the object is consisting of COBIs.
        efermi (float): Fermi energy.
        energies (Sequence[float]): Sequence of energies.
        structure (pymatgen.Structure): Structure associated with the COHPs.
        cohp (Sequence[float]): The average COHP.
        icohp (Sequence[float]): The average ICOHP.
        all_cohps (dict[str, Sequence[float]]): A dict of COHPs for individual bonds of the form {label: COHP}.
        orb_res_cohp (dict[str, Dict[str, Sequence[float]]]): Orbital-resolved COHPs.
    """

    def __init__(
        self,
        structure,
        avg_cohp,
        cohp_dict,
        bonds=None,
        are_coops=False,
        are_cobis=False,
        are_multicenter_cobis=False,
        orb_res_cohp=None,
    ) -> None:
        """
        Args:
            structure: Structure associated with this COHP.
            avg_cohp: The average cohp as a COHP object.
            cohp_dict: A dict of COHP objects for individual bonds of the form
                {label: COHP}
            bonds: A dict containing information on the bonds of the form
                {label: {key: val}}. The key-val pair can be any information
                the user wants to put in, but typically contains the sites,
                the bond length, and the number of bonds. If nothing is
                supplied, it will default to an empty dict.
            are_coops: indicates whether the Cohp objects are COOPs.
                Defaults to False for COHPs.
            are_cobis: indicates whether the Cohp objects are COBIs.
                Defaults to False for COHPs.
            are_multicenter_cobiss: indicates whether the Cohp objects are multicenter COBIs.
                Defaults to False for COHPs.
            orb_res_cohp: Orbital-resolved COHPs.
        """
        if (are_coops and are_cobis) or (are_coops and are_multicenter_cobis) or (are_cobis and are_multicenter_cobis):
            raise ValueError("You cannot have info about COOPs, COBIs and/or multicenter COBIS in the same file.")
        super().__init__(
            avg_cohp.efermi,
            avg_cohp.energies,
            avg_cohp.cohp,
            are_coops=are_coops,
            are_cobis=are_cobis,
            are_multicenter_cobis=are_multicenter_cobis,
            icohp=avg_cohp.icohp,
        )
        self.structure = structure
        self.are_coops = are_coops
        self.are_cobis = are_cobis
        self.are_multicenter_cobis = are_multicenter_cobis
        self.all_cohps = cohp_dict
        self.orb_res_cohp = orb_res_cohp
        self.bonds = bonds or {label: {} for label in self.all_cohps}

    def __str__(self) -> str:
        if self.are_coops:
            return f"Complete COOPs for {self.structure}"
        if self.are_cobis:
            return f"Complete COBIs for {self.structure}"
        return f"Complete COHPs for {self.structure}"

    def as_dict(self):
        """JSON-serializable dict representation of CompleteCohp."""
        dct = {
            "@module": type(self).__module__,
            "@class": type(self).__name__,
            "are_coops": self.are_coops,
            "are_cobis": self.are_cobis,
            "are_multicenter_cobis": self.are_multicenter_cobis,
            "efermi": self.efermi,
            "structure": self.structure.as_dict(),
            "energies": self.energies.tolist(),
            "COHP": {"average": {str(spin): pops.tolist() for spin, pops in self.cohp.items()}},
        }

        if self.icohp is not None:
            dct["ICOHP"] = {"average": {str(spin): pops.tolist() for spin, pops in self.icohp.items()}}

        for label in self.all_cohps:
            dct["COHP"].update({label: {str(spin): pops.tolist() for spin, pops in self.all_cohps[label].cohp.items()}})
            if self.all_cohps[label].icohp is not None:
                if "ICOHP" not in dct:
                    dct["ICOHP"] = {
                        label: {str(spin): pops.tolist() for spin, pops in self.all_cohps[label].icohp.items()}
                    }
                else:
                    dct["ICOHP"].update(
                        {label: {str(spin): pops.tolist() for spin, pops in self.all_cohps[label].icohp.items()}}
                    )
        if False in [bond_dict == {} for bond_dict in self.bonds.values()]:
            dct["bonds"] = {
                bond: {
                    "length": self.bonds[bond]["length"],
                    "sites": [site.as_dict() for site in self.bonds[bond]["sites"]],
                }
                for bond in self.bonds
            }
        if self.orb_res_cohp:
            orb_dict = {}
            for label in self.orb_res_cohp:
                orb_dict[label] = {}
                for orbs in self.orb_res_cohp[label]:
                    cohp = {str(spin): pops.tolist() for spin, pops in self.orb_res_cohp[label][orbs]["COHP"].items()}
                    orb_dict[label][orbs] = {"COHP": cohp}
                    icohp = {str(spin): pops.tolist() for spin, pops in self.orb_res_cohp[label][orbs]["ICOHP"].items()}
                    orb_dict[label][orbs]["ICOHP"] = icohp
                    orbitals = [[orb[0], orb[1].name] for orb in self.orb_res_cohp[label][orbs]["orbitals"]]
                    orb_dict[label][orbs]["orbitals"] = orbitals
            dct["orb_res_cohp"] = orb_dict

        return dct

    def get_cohp_by_label(self, label, summed_spin_channels=False):
        """Get specific COHP object.

        Args:
            label: string (for newer Lobster versions: a number)
            summed_spin_channels: bool, will sum the spin channels and return the sum in Spin.up if true

        Returns:
            Returns the COHP object to simplify plotting
        """
        if label.lower() == "average":
            divided_cohp = self.cohp
            divided_icohp = self.icohp

        else:
            divided_cohp = self.all_cohps[label].get_cohp(spin=None, integrated=False)
            divided_icohp = self.all_cohps[label].get_icohp(spin=None)

        if summed_spin_channels and Spin.down in self.cohp:
            final_cohp = {}
            final_icohp = {}
            final_cohp[Spin.up] = np.sum([divided_cohp[Spin.up], divided_cohp[Spin.down]], axis=0)
            final_icohp[Spin.up] = np.sum([divided_icohp[Spin.up], divided_icohp[Spin.down]], axis=0)
        else:
            final_cohp = divided_cohp
            final_icohp = divided_icohp

        return Cohp(
            efermi=self.efermi,
            energies=self.energies,
            cohp=final_cohp,
            are_coops=self.are_coops,
            are_cobis=self.are_cobis,
            icohp=final_icohp,
        )

    def get_summed_cohp_by_label_list(self, label_list, divisor=1, summed_spin_channels=False):
        """Returns a COHP object that includes a summed COHP divided by divisor.

        Args:
            label_list: list of labels for the COHP that should be included in the summed cohp
            divisor: float/int, the summed cohp will be divided by this divisor
            summed_spin_channels: bool, will sum the spin channels and return the sum in Spin.up if true

        Returns:
            Returns a COHP object including a summed COHP
        """
        # check if cohps are spinpolarized or not
        first_cohpobject = self.get_cohp_by_label(label_list[0])
        summed_cohp = first_cohpobject.cohp.copy()
        summed_icohp = first_cohpobject.icohp.copy()
        for label in label_list[1:]:
            cohp_here = self.get_cohp_by_label(label)
            summed_cohp[Spin.up] = np.sum([summed_cohp[Spin.up], cohp_here.cohp[Spin.up]], axis=0)

            if Spin.down in summed_cohp:
                summed_cohp[Spin.down] = np.sum([summed_cohp[Spin.down], cohp_here.cohp[Spin.down]], axis=0)

            summed_icohp[Spin.up] = np.sum([summed_icohp[Spin.up], cohp_here.icohp[Spin.up]], axis=0)

            if Spin.down in summed_icohp:
                summed_icohp[Spin.down] = np.sum([summed_icohp[Spin.down], cohp_here.icohp[Spin.down]], axis=0)

        divided_cohp = {}
        divided_icohp = {}
        divided_cohp[Spin.up] = np.divide(summed_cohp[Spin.up], divisor)
        divided_icohp[Spin.up] = np.divide(summed_icohp[Spin.up], divisor)
        if Spin.down in summed_cohp:
            divided_cohp[Spin.down] = np.divide(summed_cohp[Spin.down], divisor)
            divided_icohp[Spin.down] = np.divide(summed_icohp[Spin.down], divisor)

        if summed_spin_channels and Spin.down in summed_cohp:
            final_cohp = {}
            final_icohp = {}
            final_cohp[Spin.up] = np.sum([divided_cohp[Spin.up], divided_cohp[Spin.down]], axis=0)
            final_icohp[Spin.up] = np.sum([divided_icohp[Spin.up], divided_icohp[Spin.down]], axis=0)
        else:
            final_cohp = divided_cohp
            final_icohp = divided_icohp

        return Cohp(
            efermi=first_cohpobject.efermi,
            energies=first_cohpobject.energies,
            cohp=final_cohp,
            are_coops=first_cohpobject.are_coops,
            are_cobis=first_cohpobject.are_coops,
            icohp=final_icohp,
        )

    def get_summed_cohp_by_label_and_orbital_list(
        self, label_list, orbital_list, divisor=1, summed_spin_channels=False
    ):
        """Returns a COHP object that includes a summed COHP divided by divisor.

        Args:
            label_list: list of labels for the COHP that should be included in the summed cohp
            orbital_list: list of orbitals for the COHPs that should be included in the summed cohp (same order as
                label_list)
            divisor: float/int, the summed cohp will be divided by this divisor
            summed_spin_channels: bool, will sum the spin channels and return the sum in Spin.up if true

        Returns:
            Returns a COHP object including a summed COHP
        """
        # check length of label_list and orbital_list:
        if not len(label_list) == len(orbital_list):
            raise ValueError("label_list and orbital_list don't have the same length!")
        # check if cohps are spinpolarized or not
        first_cohpobject = self.get_orbital_resolved_cohp(label_list[0], orbital_list[0])
        summed_cohp = first_cohpobject.cohp.copy()
        summed_icohp = first_cohpobject.icohp.copy()
        for ilabel, label in enumerate(label_list[1:], 1):
            cohp_here = self.get_orbital_resolved_cohp(label, orbital_list[ilabel])
            summed_cohp[Spin.up] = np.sum([summed_cohp[Spin.up], cohp_here.cohp.copy()[Spin.up]], axis=0)
            if Spin.down in summed_cohp:
                summed_cohp[Spin.down] = np.sum([summed_cohp[Spin.down], cohp_here.cohp.copy()[Spin.down]], axis=0)
            summed_icohp[Spin.up] = np.sum([summed_icohp[Spin.up], cohp_here.icohp.copy()[Spin.up]], axis=0)
            if Spin.down in summed_icohp:
                summed_icohp[Spin.down] = np.sum([summed_icohp[Spin.down], cohp_here.icohp.copy()[Spin.down]], axis=0)

        divided_cohp = {}
        divided_icohp = {}
        divided_cohp[Spin.up] = np.divide(summed_cohp[Spin.up], divisor)
        divided_icohp[Spin.up] = np.divide(summed_icohp[Spin.up], divisor)
        if Spin.down in summed_cohp:
            divided_cohp[Spin.down] = np.divide(summed_cohp[Spin.down], divisor)
            divided_icohp[Spin.down] = np.divide(summed_icohp[Spin.down], divisor)

        if summed_spin_channels and Spin.down in divided_cohp:
            final_cohp = {}
            final_icohp = {}

            final_cohp[Spin.up] = np.sum([divided_cohp[Spin.up], divided_cohp[Spin.down]], axis=0)
            final_icohp[Spin.up] = np.sum([divided_icohp[Spin.up], divided_icohp[Spin.down]], axis=0)
        else:
            final_cohp = divided_cohp
            final_icohp = divided_icohp

        return Cohp(
            efermi=first_cohpobject.efermi,
            energies=first_cohpobject.energies,
            cohp=final_cohp,
            are_coops=first_cohpobject.are_coops,
            are_cobis=first_cohpobject.are_cobis,
            icohp=final_icohp,
        )

    def get_orbital_resolved_cohp(self, label, orbitals, summed_spin_channels=False):
        """Get orbital-resolved COHP.

        Args:
            label: bond label (Lobster: labels as in ICOHPLIST/ICOOPLIST.lobster).

            orbitals: The orbitals as a label, or list or tuple of the form
                [(n1, orbital1), (n2, orbital2)]. Orbitals can either be str,
                int, or Orbital.

            summed_spin_channels: bool, will sum the spin channels and return the sum in Spin.up if true

        Returns:
            A Cohp object if CompleteCohp contains orbital-resolved cohp,
            or None if it doesn't.

        Note: It currently assumes that orbitals are str if they aren't the
            other valid types. This is not ideal, but the easiest way to
            avoid unicode issues between python 2 and python 3.
        """
        if self.orb_res_cohp is None:
            return None
        if isinstance(orbitals, (list, tuple)):
            cohp_orbs = [d["orbitals"] for d in self.orb_res_cohp[label].values()]
            orbs = []
            for orbital in orbitals:
                if isinstance(orbital[1], int):
                    orbs.append((orbital[0], Orbital(orbital[1])))
                elif isinstance(orbital[1], Orbital):
                    orbs.append((orbital[0], orbital[1]))
                elif isinstance(orbital[1], str):
                    orbs.append((orbital[0], Orbital[orbital[1]]))
                else:
                    raise TypeError("Orbital must be str, int, or Orbital.")
            orb_index = cohp_orbs.index(orbs)
            orb_label = list(self.orb_res_cohp[label])[orb_index]
        elif isinstance(orbitals, str):
            orb_label = orbitals
        else:
            raise TypeError("Orbitals must be str, list, or tuple.")
        try:
            icohp = self.orb_res_cohp[label][orb_label]["ICOHP"]
        except KeyError:
            icohp = None

        start_cohp = self.orb_res_cohp[label][orb_label]["COHP"]
        start_icohp = icohp

        if summed_spin_channels and Spin.down in start_cohp:
            final_cohp = {}
            final_icohp = {}
            final_cohp[Spin.up] = np.sum([start_cohp[Spin.up], start_cohp[Spin.down]], axis=0)
            if start_icohp is not None:
                final_icohp[Spin.up] = np.sum([start_icohp[Spin.up], start_icohp[Spin.down]], axis=0)
        else:
            final_cohp = start_cohp
            final_icohp = start_icohp

        return Cohp(
            self.efermi,
            self.energies,
            final_cohp,
            icohp=final_icohp,
            are_coops=self.are_coops,
            are_cobis=self.are_cobis,
        )

    @classmethod
    def from_dict(cls, d):
        """Returns CompleteCohp object from dict representation."""
        cohp_dict = {}
        efermi = d["efermi"]
        energies = d["energies"]
        structure = Structure.from_dict(d["structure"])
        are_cobis = False if "are_cobis" not in d else d["are_cobis"]
        are_multicenter_cobis = False if "are_multicenter_cobis" not in d else d["are_multicener_cobis"]
        are_coops = d["are_coops"]
        if "bonds" in d:
            bonds = {
                bond: {
                    "length": d["bonds"][bond]["length"],
                    "sites": tuple(PeriodicSite.from_dict(site) for site in d["bonds"][bond]["sites"]),
                }
                for bond in d["bonds"]
            }
        else:
            bonds = None
        for label in d["COHP"]:
            cohp = {Spin(int(spin)): np.array(d["COHP"][label][spin]) for spin in d["COHP"][label]}
            try:
                icohp = {Spin(int(spin)): np.array(d["ICOHP"][label][spin]) for spin in d["ICOHP"][label]}
            except KeyError:
                icohp = None
            if label == "average":
                avg_cohp = Cohp(
                    efermi,
                    energies,
                    cohp,
                    icohp=icohp,
                    are_coops=are_coops,
                    are_cobis=are_cobis,
                    are_multicenter_cobis=are_multicenter_cobis,
                )
            else:
                cohp_dict[label] = Cohp(efermi, energies, cohp, icohp=icohp)

        if "orb_res_cohp" in d:
            orb_cohp = {}
            for label in d["orb_res_cohp"]:
                orb_cohp[label] = {}
                for orb in d["orb_res_cohp"][label]:
                    cohp = {
                        Spin(int(s)): np.array(d["orb_res_cohp"][label][orb]["COHP"][s], dtype=float)
                        for s in d["orb_res_cohp"][label][orb]["COHP"]
                    }
                    try:
                        icohp = {
                            Spin(int(s)): np.array(d["orb_res_cohp"][label][orb]["ICOHP"][s], dtype=float)
                            for s in d["orb_res_cohp"][label][orb]["ICOHP"]
                        }
                    except KeyError:
                        icohp = None
                    orbitals = [(int(o[0]), Orbital[o[1]]) for o in d["orb_res_cohp"][label][orb]["orbitals"]]
                    orb_cohp[label][orb] = {
                        "COHP": cohp,
                        "ICOHP": icohp,
                        "orbitals": orbitals,
                    }
                # If no total COHPs are present, calculate the total
                # COHPs from the single-orbital populations. Total COHPs
                # may not be present when the cohpgenerator keyword is used
                # in LOBSTER versions 2.2.0 and earlier.
                if label not in d["COHP"] or d["COHP"][label] is None:
                    cohp = {
                        Spin.up: np.sum(
                            np.array([orb_cohp[label][orb]["COHP"][Spin.up] for orb in orb_cohp[label]]),
                            axis=0,
                        )
                    }
                    try:
                        cohp[Spin.down] = np.sum(
                            np.array([orb_cohp[label][orb]["COHP"][Spin.down] for orb in orb_cohp[label]]),
                            axis=0,
                        )
                    except KeyError:
                        pass

                orb_res_icohp = None in [orb_cohp[label][orb]["ICOHP"] for orb in orb_cohp[label]]
                if (label not in d["ICOHP"] or d["ICOHP"][label] is None) and orb_res_icohp:
                    icohp = {
                        Spin.up: np.sum(
                            np.array([orb_cohp[label][orb]["ICOHP"][Spin.up] for orb in orb_cohp[label]]),
                            axis=0,
                        )
                    }
                    try:
                        icohp[Spin.down] = np.sum(
                            np.array([orb_cohp[label][orb]["ICOHP"][Spin.down] for orb in orb_cohp[label]]),
                            axis=0,
                        )
                    except KeyError:
                        pass
        else:
            orb_cohp = None

        if "average" not in d["COHP"]:
            # TODO: check if this really works (e.g., spin polarization)
            # calculate average
            cohp = np.array([np.array(c) for c in d["COHP"].values()]).mean(axis=0)
            try:
                icohp = np.array([np.array(c) for c in d["ICOHP"].values()]).mean(axis=0)
            except KeyError:
                icohp = None
<<<<<<< HEAD
            avg_cohp = Cohp(
                efermi,
                energies,
                cohp,
                icohp=icohp,
                are_coops=d["are_coops"],
                are_cobis=are_cobis,
                are_multicenter_cobis=are_multicenter_cobis,
            )
=======
            avg_cohp = Cohp(efermi, energies, cohp, icohp=icohp)

        are_cobis = d.get("are_cobis", False)
>>>>>>> 668fa574

        return CompleteCohp(
            structure,
            avg_cohp,
            cohp_dict,
            bonds=bonds,
            are_coops=d["are_coops"],
            are_cobis=are_cobis,
            are_multicenter_cobis=are_multicenter_cobis,
            orb_res_cohp=orb_cohp,
        )

    @classmethod
<<<<<<< HEAD
    def from_file(
        cls, fmt, filename=None, structure_file=None, are_coops=False, are_cobis=False, are_multicenter_cobis=False
    ):
        """
        Creates a CompleteCohp object from an output file of a COHP
=======
    def from_file(cls, fmt, filename=None, structure_file=None, are_coops=False, are_cobis=False):
        """Creates a CompleteCohp object from an output file of a COHP
>>>>>>> 668fa574
        calculation. Valid formats are either LMTO (for the Stuttgart
        LMTO-ASA code) or LOBSTER (for the LOBSTER code).

        Args:
            fmt: A string for the code that was used to calculate
                the COHPs so that the output file can be handled
                correctly. Can take the values "LMTO" or "LOBSTER".
            filename: Name of the COHP output file. Defaults to COPL
                for LMTO and COHPCAR.lobster/COOPCAR.lobster for LOBSTER.
            structure_file: Name of the file containing the structure.
                If no file name is given, use CTRL for LMTO and POSCAR
                for LOBSTER.
            are_coops: Indicates whether the populations are COOPs or
                COHPs. Defaults to False for COHPs.
            are_cobis: Indicates whether the populations are COBIs or
                COHPs. Defaults to False for COHPs.
            are_multicenter_cobis: Indicates whether this file
                includes information on multi-center COBIs

        Returns:
            A CompleteCohp object.
        """
        if are_coops and are_cobis:
            raise ValueError("You cannot have info about COOPs and COBIs in the same file.")
        fmt = fmt.upper()
        if fmt == "LMTO":
            # LMTO COOPs and orbital-resolved COHP cannot be handled yet.
            are_coops = False
            are_cobis = False
            orb_res_cohp = None
            if structure_file is None:
                structure_file = "CTRL"
            if filename is None:
                filename = "COPL"
            cohp_file = LMTOCopl(filename=filename, to_eV=True)
        elif fmt == "LOBSTER":
            if (
                (are_coops and are_cobis)
                or (are_coops and are_multicenter_cobis)
                or (are_cobis and are_multicenter_cobis)
            ):
                raise ValueError("You cannot have info about COOPs, COBIs and/or multicenter COBIS in the same file.")
            if structure_file is None:
                structure_file = "POSCAR"
            if filename is None and filename is None:
                if are_coops:
                    filename = "COOPCAR.lobster"
                elif are_cobis or are_multicenter_cobis:
                    filename = "COBICAR.lobster"
                else:
                    filename = "COHPCAR.lobster"
            cohp_file = Cohpcar(
                filename=filename, are_coops=are_coops, are_cobis=are_cobis, are_multicenter_cobis=are_multicenter_cobis
            )
            orb_res_cohp = cohp_file.orb_res_cohp
        else:
            raise ValueError(f"Unknown format {fmt}. Valid formats are LMTO and LOBSTER.")

        structure = Structure.from_file(structure_file)
        efermi = cohp_file.efermi
        cohp_data = cohp_file.cohp_data
        energies = cohp_file.energies

        # Lobster shifts the energies so that the Fermi energy is at zero.
        # Shifting should be done by the plotter object though.

        spins = [Spin.up, Spin.down] if cohp_file.is_spin_polarized else [Spin.up]
        if fmt == "LOBSTER":
            energies += efermi

        if orb_res_cohp is not None:
            # If no total COHPs are present, calculate the total
            # COHPs from the single-orbital populations. Total COHPs
            # may not be present when the cohpgenerator keyword is used
            # in LOBSTER versions 2.2.0 and earlier.
            # TODO: Test this more extensively

            for label in orb_res_cohp:
                if cohp_file.cohp_data[label]["COHP"] is None:
                    cohp_data[label]["COHP"] = {
                        sp: np.sum(
                            [orb_res_cohp[label][orbs]["COHP"][sp] for orbs in orb_res_cohp[label]],
                            axis=0,
                        )
                        for sp in spins
                    }
                if cohp_file.cohp_data[label]["ICOHP"] is None:
                    cohp_data[label]["ICOHP"] = {
                        sp: np.sum(
                            [orb_res_cohp[label][orbs]["ICOHP"][sp] for orbs in orb_res_cohp[label]],
                            axis=0,
                        )
                        for sp in spins
                    }

        if fmt == "LMTO":
            # Calculate the average COHP for the LMTO file to be
            # consistent with LOBSTER output.
            avg_data = {"COHP": {}, "ICOHP": {}}
            for i in avg_data:
                for spin in spins:
                    rows = np.array([v[i][spin] for v in cohp_data.values()])
                    avg = np.average(rows, axis=0)
                    # LMTO COHPs have 5 significant figures
                    avg_data[i].update({spin: np.array([round_to_sigfigs(a, 5) for a in avg], dtype=float)})
            avg_cohp = Cohp(efermi, energies, avg_data["COHP"], icohp=avg_data["ICOHP"])
        else:
            if not are_multicenter_cobis:
                avg_cohp = Cohp(
                    efermi,
                    energies,
                    cohp_data["average"]["COHP"],
                    icohp=cohp_data["average"]["ICOHP"],
                    are_coops=are_coops,
                    are_cobis=are_cobis,
                    are_multicenter_cobis=are_multicenter_cobis,
                )
                del cohp_data["average"]
            else:
                # only include two-center cobis in average
                # do this for both spin channels
                cohp = {}
                cohp[Spin.up] = np.array(
                    [np.array(c["COHP"][Spin.up]) for c in cohp_file.cohp_data.values() if len(c["sites"]) > 2]
                ).mean(axis=0)
                try:
                    cohp[Spin.down] = np.array(
                        [np.array(c["COHP"][Spin.down]) for c in cohp_file.cohp_data.values() if len(c["sites"]) > 2]
                    ).mean(axis=0)
                except KeyError:
                    pass
                try:
                    icohp = {}
                    icohp[Spin.up] = np.array(
                        [np.array(c["ICOHP"][Spin.up]) for c in cohp_file.cohp_data.values() if len(c["sites"]) > 2]
                    ).mean(axis=0)
                    try:
                        icohp[Spin.down] = np.array(
                            [
                                np.array(c["ICOHP"][Spin.down])
                                for c in cohp_file.cohp_data.values()
                                if len(c["sites"]) > 2
                            ]
                        ).mean(axis=0)
                    except KeyError:
                        pass
                except KeyError:
                    icohp = None
                avg_cohp = Cohp(
                    efermi,
                    energies,
                    cohp,
                    icohp=icohp,
                    are_coops=are_coops,
                    are_cobis=are_cobis,
                    are_multicenter_cobis=are_multicenter_cobis,
                )

        cohp_dict = {
            label: Cohp(
                efermi,
                energies,
                v["COHP"],
                icohp=v["ICOHP"],
                are_coops=are_coops,
                are_cobis=are_cobis,
                are_multicenter_cobis=are_multicenter_cobis,
            )
            for label, v in cohp_data.items()
        }

        bond_dict = {
            label: {
                "length": v["length"],
                "sites": [structure[site] for site in v["sites"]],
            }
            for label, v in cohp_data.items()
        }

        return CompleteCohp(
            structure,
            avg_cohp,
            cohp_dict,
            bonds=bond_dict,
            are_coops=are_coops,
            are_cobis=are_cobis,
            orb_res_cohp=orb_res_cohp,
        )


class IcohpValue(MSONable):
    """Class to store information on an ICOHP or ICOOP value.

    Attributes:
        energies (ndarray): Energy values for the COHP/ICOHP/COOP/ICOOP.
        densities (ndarray): Density of states values for the COHP/ICOHP/COOP/ICOOP.
        energies_are_cartesian (bool): Whether the energies are cartesian or not.
        are_coops (bool): Whether the object is a COOP/ICOOP or not.
        are_cobis (bool): Whether the object is a COBIS/ICOBIS or not.
        icohp (dict): A dictionary of the ICOHP/COHP values. The keys are Spin.up and Spin.down.
        summed_icohp (float): The summed ICOHP/COHP values.
        num_bonds (int): The number of bonds used for the average COHP (relevant for Lobster versions <3.0).
    """

    def __init__(
        self, label, atom1, atom2, length, translation, num, icohp, are_coops=False, are_cobis=False, orbitals=None
    ) -> None:
        """
        Args:
            label: label for the icohp
            atom1: str of atom that is contributing to the bond
            atom2: str of second atom that is contributing to the bond
            length: float of bond lengths
            translation: translation list, e.g. [0,0,0]
            num: integer describing how often the bond exists
            icohp: dict={Spin.up: icohpvalue for spin.up, Spin.down: icohpvalue for spin.down}
            are_coops: if True, this are COOPs
            are_cobis: if True, this are COBIs
            orbitals: {[str(Orbital1)-str(Orbital2)]: {"icohp":{Spin.up: icohpvalue for spin.up, Spin.down:
                icohpvalue for spin.down}, "orbitals":[Orbital1, Orbital2]}}.
        """
        if are_coops and are_cobis:
            raise ValueError("You cannot have info about COOPs and COBIs in the same file.")
        self._are_coops = are_coops
        self._are_cobis = are_cobis
        self._label = label
        self._atom1 = atom1
        self._atom2 = atom2
        self._length = length
        self._translation = translation
        self._num = num
        self._icohp = icohp
        self._orbitals = orbitals
        if Spin.down in self._icohp:
            self._is_spin_polarized = True
        else:
            self._is_spin_polarized = False

    def __str__(self) -> str:
        """String representation of the ICOHP/ICOOP."""
        if not self._are_coops and not self._are_cobis:
            if self._is_spin_polarized:
                return (
                    f"ICOHP {self._label} between {self._atom1} and {self._atom2} ({self._translation}): "
                    f"{self._icohp[Spin.up]} eV (Spin up) and {self._icohp[Spin.down]} eV (Spin down)"
                )
            return (
                f"ICOHP {self._label} between {self._atom1} and {self._atom2} ({self._translation}): "
                f"{self._icohp[Spin.up]} eV (Spin up)"
            )
        if self._are_coops and not self._are_cobis:
            if self._is_spin_polarized:
                return (
                    f"ICOOP {self._label} between {self._atom1} and {self._atom2} ({self._translation}): "
                    f"{self._icohp[Spin.up]} eV (Spin up) and {self._icohp[Spin.down]} eV (Spin down)"
                )
            return (
                f"ICOOP {self._label} between {self._atom1} and {self._atom2} ({self._translation}): "
                f"{self._icohp[Spin.up]} eV (Spin up)"
            )
        if self._are_cobis and not self._are_coops:
            if self._is_spin_polarized:
                return (
                    f"ICOBI {self._label} between {self._atom1} and {self._atom2} ({self._translation}): "
                    f"{self._icohp[Spin.up]} eV (Spin up) and {self._icohp[Spin.down]} eV (Spin down)"
                )
            return (
                f"ICOBI {self._label} between {self._atom1} and {self._atom2} ({self._translation}): "
                f"{self._icohp[Spin.up]} eV (Spin up)"
            )

        return ""

    @property
    def num_bonds(self):
        """Tells the number of bonds for which the ICOHP value is an average.

        Returns:
            Int.
        """
        return self._num

    @property
    def are_coops(self) -> bool:
        """Tells if ICOOPs or not.

        Returns:
            Boolean.
        """
        return self._are_coops

    @property
    def are_cobis(self) -> bool:
        """Tells if ICOBIs or not.

        Returns:
            Boolean.
        """
        return self._are_cobis

    @property
    def is_spin_polarized(self) -> bool:
        """Tells if spin polarized calculation or not.

        Returns:
            Boolean.
        """
        return self._is_spin_polarized

    def icohpvalue(self, spin=Spin.up):
        """
        Args:
            spin: Spin.up or Spin.down.

        Returns:
            icohpvalue (float) corresponding to chosen spin.
        """
        if not self.is_spin_polarized and spin == Spin.down:
            raise ValueError("The calculation was not performed with spin polarization")

        return self._icohp[spin]

    def icohpvalue_orbital(self, orbitals, spin=Spin.up):
        """
        Args:
            orbitals: List of Orbitals or "str(Orbital1)-str(Orbital2)"
            spin: Spin.up or Spin.down.

        Returns:
            icohpvalue (float) corresponding to chosen spin.
        """
        if not self.is_spin_polarized and spin == Spin.down:
            raise ValueError("The calculation was not performed with spin polarization")
        if isinstance(orbitals, list):
            orbitals = f"{orbitals[0]}-{orbitals[1]}"
        return self._orbitals[orbitals]["icohp"][spin]

    @property
    def icohp(self):
        """Dict with icohps for spinup and spindown
        Return:
            dict={Spin.up: icohpvalue for spin.up, Spin.down: icohpvalue for spin.down}.
        """
        return self._icohp

    @property
    def summed_icohp(self):
        """Sums ICOHPs of both spin channels for spin polarized compounds.

        Returns:
            float: icohp value in eV.
        """
        return self._icohp[Spin.down] + self._icohp[Spin.up] if self._is_spin_polarized else self._icohp[Spin.up]

    @property
    def summed_orbital_icohp(self):
        """Sums orbitals-resolved ICOHPs of both spin channels for spin-plarized compounds.

        Returns:
            {"str(Orbital1)-str(Ortibal2)": icohp value in eV}.
        """
        orbital_icohp = {}
        for orb, item in self._orbitals.items():
            orbital_icohp[orb] = (
                item["icohp"][Spin.up] + item["icohp"][Spin.down] if self._is_spin_polarized else item["icohp"][Spin.up]
            )
        return orbital_icohp


class IcohpCollection(MSONable):
    """Class to store IcohpValues.

    Attributes:
        are_coops (bool): Boolean to indicate if these are ICOOPs.
        are_cobis (bool): Boolean to indicate if these are ICOOPs.
        is_spin_polarized (bool): Boolean to indicate if the Lobster calculation was done spin polarized or not.
    """

    def __init__(
        self,
        list_labels,
        list_atom1,
        list_atom2,
        list_length,
        list_translation,
        list_num,
        list_icohp,
        is_spin_polarized,
        list_orb_icohp=None,
        are_coops=False,
        are_cobis=False,
    ) -> None:
        """
        Args:
            list_labels: list of labels for ICOHP/ICOOP values
            list_atom1: list of str of atomnames e.g. "O1"
            list_atom2: list of str of atomnames e.g. "O1"
            list_length: list of lengths of corresponding bonds in Angstrom
            list_translation: list of translation list, e.g. [0,0,0]
            list_num: list of equivalent bonds, usually 1 starting from Lobster 3.0.0
            list_icohp: list of dict={Spin.up: icohpvalue for spin.up, Spin.down: icohpvalue for spin.down}
            is_spin_polarized: Boolean to indicate if the Lobster calculation was done spin polarized or not Boolean to
                indicate if the Lobster calculation was done spin polarized or not
            list_orb_icohp: list of dict={[str(Orbital1)-str(Orbital2)]: {"icohp":{Spin.up: icohpvalue for spin.up,
                Spin.down: icohpvalue for spin.down}, "orbitals":[Orbital1, Orbital2]}}
            are_coops: Boolean to indicate whether ICOOPs are stored
            are_cobis: Boolean to indicate whether ICOBIs are stored.
        """
        if are_coops and are_cobis:
            raise ValueError("You cannot have info about COOPs and COBIs in the same file.")
        self._are_coops = are_coops
        self._are_cobis = are_cobis
        self._icohplist = {}
        self._is_spin_polarized = is_spin_polarized
        self._list_labels = list_labels
        self._list_atom1 = list_atom1
        self._list_atom2 = list_atom2
        self._list_length = list_length
        self._list_translation = list_translation
        self._list_num = list_num
        self._list_icohp = list_icohp
        self._list_orb_icohp = list_orb_icohp

        for ilist, listel in enumerate(list_labels):
            self._icohplist[listel] = IcohpValue(
                label=listel,
                atom1=list_atom1[ilist],
                atom2=list_atom2[ilist],
                length=list_length[ilist],
                translation=list_translation[ilist],
                num=list_num[ilist],
                icohp=list_icohp[ilist],
                are_coops=are_coops,
                are_cobis=are_cobis,
                orbitals=None if list_orb_icohp is None else list_orb_icohp[ilist],
            )

    def __str__(self) -> str:
        joinstr = []
        for value in self._icohplist.values():
            joinstr.append(str(value))
        return "\n".join(joinstr)

    def get_icohp_by_label(self, label, summed_spin_channels=True, spin=Spin.up, orbitals=None):
        """Get an icohp value for a certain bond as indicated by the label (bond labels starting by "1" as in
        ICOHPLIST/ICOOPLIST).

        Args:
            label: label in str format (usually the bond number in Icohplist.lobster/Icooplist.lobster
            summed_spin_channels: Boolean to indicate whether the ICOHPs/ICOOPs of both spin channels should be summed
            spin: if summed_spin_channels is equal to False, this spin indicates which spin channel should be returned
            orbitals: List of Orbital or "str(Orbital1)-str(Orbital2)"

        Returns:
            float describing ICOHP/ICOOP value
        """
        icohp_here = self._icohplist[label]
        if orbitals is None:
            if summed_spin_channels:
                return icohp_here.summed_icohp
            return icohp_here.icohpvalue(spin)

        if isinstance(orbitals, list):
            orbitals = f"{orbitals[0]}-{orbitals[1]}"
        if summed_spin_channels:
            return icohp_here.summed_orbital_icohp[orbitals]

        return icohp_here.icohpvalue_orbital(spin=spin, orbitals=orbitals)

    def get_summed_icohp_by_label_list(self, label_list, divisor=1.0, summed_spin_channels=True, spin=Spin.up):
        """Get the sum of several ICOHP values that are indicated by a list of labels
        (labels of the bonds are the same as in ICOHPLIST/ICOOPLIST).

        Args:
            label_list: list of labels of the ICOHPs/ICOOPs that should be summed
            divisor: is used to divide the sum
            summed_spin_channels: Boolean to indicate whether the ICOHPs/ICOOPs of both spin channels should be summed
            spin: if summed_spin_channels is equal to False, this spin indicates which spin channel should be returned

        Returns:
            float that is a sum of all ICOHPs/ICOOPs as indicated with label_list
        """
        sum_icohp = 0
        for label in label_list:
            icohp_here = self._icohplist[label]
            if icohp_here.num_bonds != 1:
                warnings.warn("One of the ICOHP values is an average over bonds. This is currently not considered.")
            if icohp_here._is_spin_polarized:
                if summed_spin_channels:
                    sum_icohp = sum_icohp + icohp_here.summed_icohp
                else:
                    sum_icohp = sum_icohp + icohp_here.icohpvalue(spin)
            else:
                sum_icohp = sum_icohp + icohp_here.icohpvalue(spin)
        return sum_icohp / divisor

    def get_icohp_dict_by_bondlengths(self, minbondlength=0.0, maxbondlength=8.0):
        """Get a dict of IcohpValues corresponding to certain bond lengths.

        Args:
            minbondlength: defines the minimum of the bond lengths of the bonds
            maxbondlength: defines the maximum of the bond lengths of the bonds.

        Returns:
            dict of IcohpValues, the keys correspond to the values from the initial list_labels.
        """
        new_icohp_dict = {}
        for value in self._icohplist.values():
            if value._length >= minbondlength and value._length <= maxbondlength:
                new_icohp_dict[value._label] = value
        return new_icohp_dict

    def get_icohp_dict_of_site(
        self,
        site,
        minsummedicohp=None,
        maxsummedicohp=None,
        minbondlength=0.0,
        maxbondlength=8.0,
        only_bonds_to=None,
    ):
        """Get a dict of IcohpValue for a certain site (indicated by integer).

        Args:
            site: integer describing the site of interest, order as in Icohplist.lobster/Icooplist.lobster, starts at 0
            minsummedicohp: float, minimal icohp/icoop of the bonds that are considered. It is the summed ICOHP value
                from both spin channels for spin polarized cases
            maxsummedicohp: float, maximal icohp/icoop of the bonds that are considered. It is the summed ICOHP value
                from both spin channels for spin polarized cases
            minbondlength: float, defines the minimum of the bond lengths of the bonds
            maxbondlength: float, defines the maximum of the bond lengths of the bonds
            only_bonds_to: list of strings describing the bonding partners that are allowed, e.g. ['O']

        Returns:
            dict of IcohpValues, the keys correspond to the values from the initial list_labels
        """
        new_icohp_dict = {}
        for key, value in self._icohplist.items():
            atomnumber1 = int(re.split(r"(\d+)", value._atom1)[1]) - 1
            atomnumber2 = int(re.split(r"(\d+)", value._atom2)[1]) - 1
            if site in (atomnumber1, atomnumber2):
                # manipulate order of atoms so that searched one is always atom1
                if site == atomnumber2:
                    save = value._atom1
                    value._atom1 = value._atom2
                    value._atom2 = save

                second_test = True if only_bonds_to is None else re.split("(\\d+)", value._atom2)[0] in only_bonds_to
                if value._length >= minbondlength and value._length <= maxbondlength and second_test:
                    if minsummedicohp is not None:
                        if value.summed_icohp >= minsummedicohp:
                            if maxsummedicohp is not None:
                                if value.summed_icohp <= maxsummedicohp:
                                    new_icohp_dict[key] = value
                            else:
                                new_icohp_dict[key] = value
                    elif maxsummedicohp is not None:
                        if value.summed_icohp <= maxsummedicohp:
                            new_icohp_dict[key] = value
                    else:
                        new_icohp_dict[key] = value

        return new_icohp_dict

    def extremum_icohpvalue(self, summed_spin_channels=True, spin=Spin.up):
        """Get ICOHP/ICOOP of strongest bond.

        Args:
            summed_spin_channels: Boolean to indicate whether the ICOHPs/ICOOPs of both spin channels should be summed.

            spin: if summed_spin_channels is equal to False, this spin indicates which spin channel should be returned

        Returns:
            lowest ICOHP/largest ICOOP value (i.e. ICOHP/ICOOP value of strongest bond)
        """
        extremum = -sys.float_info.max if self._are_coops or self._are_cobis else sys.float_info.max

        if not self._is_spin_polarized:
            if spin == Spin.down:
                warnings.warn("This spin channel does not exist. I am switching to Spin.up")
            spin = Spin.up

        for value in self._icohplist.values():
            if not value.is_spin_polarized or not summed_spin_channels:
                if not self._are_coops and not self._are_cobis:
                    if value.icohpvalue(spin) < extremum:
                        extremum = value.icohpvalue(spin)
                elif value.icohpvalue(spin) > extremum:
                    extremum = value.icohpvalue(spin)
            elif not self._are_coops and not self._are_cobis:
                if value.summed_icohp < extremum:
                    extremum = value.summed_icohp
            elif value.summed_icohp > extremum:
                extremum = value.summed_icohp
        return extremum

    @property
    def is_spin_polarized(self) -> bool:
        """Whether it is spin polarized."""
        return self._is_spin_polarized

    @property
    def are_coops(self) -> bool:
        """Whether this is a coop."""
        return self._are_coops

    @property
    def are_cobis(self) -> bool:
        """Whether this a cobi."""
        return self._are_cobis


def get_integrated_cohp_in_energy_range(
    cohp, label, orbital=None, energy_range=None, relative_E_Fermi=True, summed_spin_channels=True
):
    """Method that can integrate completecohp objects which include data on integrated COHPs
    Args:
        cohp: CompleteCOHP object
        label: label of the COHP data
        orbital: If not None, a orbital resolved integrated COHP will be returned
        energy_range:   if None, returns icohp value at Fermi level;
                        if float, integrates from this float up to the Fermi level;
                        if [float,float], will integrate in between
        relative_E_Fermi: if True, energy scale with E_Fermi at 0 eV is chosen
        summed_spin_channels: if True, Spin channels will be summed.

    Returns:
        float indicating the integrated COHP if summed_spin_channels==True, otherwise dict of the following form {
        Spin.up:float, Spin.down:float}
    """
    summedicohp = {}
    if orbital is None:
        icohps = cohp.all_cohps[label].get_icohp(spin=None)
        if summed_spin_channels and Spin.down in icohps:
            summedicohp[Spin.up] = icohps[Spin.up] + icohps[Spin.down]
        else:
            summedicohp = icohps
    else:
        icohps = cohp.get_orbital_resolved_cohp(label=label, orbitals=orbital).icohp
        if summed_spin_channels and Spin.down in icohps:
            summedicohp[Spin.up] = icohps[Spin.up] + icohps[Spin.down]
        else:
            summedicohp = icohps

    if energy_range is None:
        energies_corrected = cohp.energies - cohp.efermi
        spl_spinup = InterpolatedUnivariateSpline(energies_corrected, summedicohp[Spin.up], ext=0)

        if not summed_spin_channels and Spin.down in icohps:
            spl_spindown = InterpolatedUnivariateSpline(energies_corrected, summedicohp[Spin.down], ext=0)
            return {Spin.up: spl_spinup(0.0), Spin.down: spl_spindown(0.0)}
        if summed_spin_channels:
            return spl_spinup(0.0)

        return {Spin.up: spl_spinup(0.0)}

    # returns icohp value at the Fermi level!
    if isinstance(energy_range, float):
        if relative_E_Fermi:
            energies_corrected = cohp.energies - cohp.efermi
            spl_spinup = InterpolatedUnivariateSpline(energies_corrected, summedicohp[Spin.up], ext=0)

            if not summed_spin_channels and Spin.down in icohps:
                spl_spindown = InterpolatedUnivariateSpline(energies_corrected, summedicohp[Spin.down], ext=0)
                return {
                    Spin.up: spl_spinup(0) - spl_spinup(energy_range),
                    Spin.down: spl_spindown(0) - spl_spindown(energy_range),
                }
            if summed_spin_channels:
                return spl_spinup(0) - spl_spinup(energy_range)
            return {Spin.up: spl_spinup(0) - spl_spinup(energy_range)}

        energies_corrected = cohp.energies
        spl_spinup = InterpolatedUnivariateSpline(energies_corrected, summedicohp[Spin.up], ext=0)

        if not summed_spin_channels and Spin.down in icohps:
            spl_spindown = InterpolatedUnivariateSpline(energies_corrected, summedicohp[Spin.down], ext=0)
            return {
                Spin.up: spl_spinup(cohp.efermi) - spl_spinup(energy_range),
                Spin.down: spl_spindown(cohp.efermi) - spl_spindown(energy_range),
            }
        if summed_spin_channels:
            return spl_spinup(cohp.efermi) - spl_spinup(energy_range)
        return {Spin.up: spl_spinup(cohp.efermi) - spl_spinup(energy_range)}

    energies_corrected = cohp.energies - cohp.efermi if relative_E_Fermi else cohp.energies

    spl_spinup = InterpolatedUnivariateSpline(energies_corrected, summedicohp[Spin.up], ext=0)

    if not summed_spin_channels and Spin.down in icohps:
        spl_spindown = InterpolatedUnivariateSpline(energies_corrected, summedicohp[Spin.down], ext=0)
        return {
            Spin.up: spl_spinup(energy_range[1]) - spl_spinup(energy_range[0]),
            Spin.down: spl_spindown(energy_range[1]) - spl_spindown(energy_range[0]),
        }
    if summed_spin_channels:
        return spl_spinup(energy_range[1]) - spl_spinup(energy_range[0])

    return {Spin.up: spl_spinup(energy_range[1]) - spl_spinup(energy_range[0])}<|MERGE_RESOLUTION|>--- conflicted
+++ resolved
@@ -43,13 +43,8 @@
 class Cohp(MSONable):
     """Basic COHP object."""
 
-<<<<<<< HEAD
     def __init__(
-        self, efermi, energies, cohp, are_coops=False, are_cobis=False, are_multicenter_cobis=False, icohp=None
-    ):
-=======
-    def __init__(self, efermi, energies, cohp, are_coops=False, are_cobis=False, icohp=None) -> None:
->>>>>>> 668fa574
+        self, efermi, energies, cohp, are_coops=False, are_cobis=False, are_multicenter_cobis=False, icohp=None)-> None:
         """
         Args:
             are_coops: Indicates whether this object describes COOPs.
@@ -71,17 +66,12 @@
     def __repr__(self) -> str:
         """Returns a string that can be easily plotted (e.g. using gnuplot)."""
         if self.are_coops:
-<<<<<<< HEAD
             cohpstring = "COOP"
         elif self.are_cobis or self.are_multicenter_cobis:
             cohpstring = "COBI"
-=======
-            cohp_str = "COOP"
-        elif self.are_cobis:
-            cohp_str = "COBI"
->>>>>>> 668fa574
         else:
             cohp_str = "COHP"
+
         header = ["Energy", f"{cohp_str}Up"]
         data = [self.energies, self.cohp[Spin.up]]
         if Spin.down in self.cohp:
@@ -194,20 +184,14 @@
         return dict_to_return
 
     @classmethod
-<<<<<<< HEAD
-    def from_dict(cls, d):
+
+    def from_dict(cls, dct):
         """
         Returns a COHP object from a dict representation of the COHP.
         """
-        icohp = {Spin(int(key)): np.array(val) for key, val in d["ICOHP"].items()} if "ICOHP" in d else None
-        are_cobis = False if "are_cobis" not in d else d["are_cobis"]
-        are_multicenter_cobis = False if "are_multicenter_cobis" not in d else d["are_multicenter_cobis"]
-=======
-    def from_dict(cls, dct):
-        """Returns a COHP object from a dict representation of the COHP."""
         icohp = {Spin(int(key)): np.array(val) for key, val in dct["ICOHP"].items()} if "ICOHP" in dct else None
-        are_cobis = dct.get("are_cobis", False)
->>>>>>> 668fa574
+        are_cobis = False if "are_cobis" not in dct else dct["are_cobis"]
+        are_multicenter_cobis = False if "are_multicenter_cobis" not in dct else dct["are_multicenter_cobis"]
         return Cohp(
             dct["efermi"],
             dct["energies"],
@@ -556,29 +540,29 @@
         )
 
     @classmethod
-    def from_dict(cls, d):
+    def from_dict(cls, dct):
         """Returns CompleteCohp object from dict representation."""
         cohp_dict = {}
-        efermi = d["efermi"]
-        energies = d["energies"]
-        structure = Structure.from_dict(d["structure"])
-        are_cobis = False if "are_cobis" not in d else d["are_cobis"]
-        are_multicenter_cobis = False if "are_multicenter_cobis" not in d else d["are_multicener_cobis"]
-        are_coops = d["are_coops"]
-        if "bonds" in d:
+        efermi = dct["efermi"]
+        energies = dct["energies"]
+        structure = Structure.from_dict(dct["structure"])
+        are_cobis = False if "are_cobis" not in dct else dct["are_cobis"]
+        are_multicenter_cobis = False if "are_multicenter_cobis" not in dct else dct["are_multicener_cobis"]
+        are_coops = dct["are_coops"]
+        if "bonds" in dct:
             bonds = {
                 bond: {
-                    "length": d["bonds"][bond]["length"],
+                    "length": dct["bonds"][bond]["length"],
                     "sites": tuple(PeriodicSite.from_dict(site) for site in d["bonds"][bond]["sites"]),
                 }
-                for bond in d["bonds"]
+                for bond in dct["bonds"]
             }
         else:
             bonds = None
-        for label in d["COHP"]:
-            cohp = {Spin(int(spin)): np.array(d["COHP"][label][spin]) for spin in d["COHP"][label]}
+        for label in dct["COHP"]:
+            cohp = {Spin(int(spin)): np.array(dct["COHP"][label][spin]) for spin in dct["COHP"][label]}
             try:
-                icohp = {Spin(int(spin)): np.array(d["ICOHP"][label][spin]) for spin in d["ICOHP"][label]}
+                icohp = {Spin(int(spin)): np.array(dct["ICOHP"][label][spin]) for spin in dct["ICOHP"][label]}
             except KeyError:
                 icohp = None
             if label == "average":
@@ -594,23 +578,23 @@
             else:
                 cohp_dict[label] = Cohp(efermi, energies, cohp, icohp=icohp)
 
-        if "orb_res_cohp" in d:
+        if "orb_res_cohp" in dct:
             orb_cohp = {}
-            for label in d["orb_res_cohp"]:
+            for label in dct["orb_res_cohp"]:
                 orb_cohp[label] = {}
-                for orb in d["orb_res_cohp"][label]:
+                for orb in dct["orb_res_cohp"][label]:
                     cohp = {
-                        Spin(int(s)): np.array(d["orb_res_cohp"][label][orb]["COHP"][s], dtype=float)
-                        for s in d["orb_res_cohp"][label][orb]["COHP"]
+                        Spin(int(s)): np.array(dct["orb_res_cohp"][label][orb]["COHP"][s], dtype=float)
+                        for s in dct["orb_res_cohp"][label][orb]["COHP"]
                     }
                     try:
                         icohp = {
-                            Spin(int(s)): np.array(d["orb_res_cohp"][label][orb]["ICOHP"][s], dtype=float)
-                            for s in d["orb_res_cohp"][label][orb]["ICOHP"]
+                            Spin(int(s)): np.array(dct["orb_res_cohp"][label][orb]["ICOHP"][s], dtype=float)
+                            for s in dct["orb_res_cohp"][label][orb]["ICOHP"]
                         }
                     except KeyError:
                         icohp = None
-                    orbitals = [(int(o[0]), Orbital[o[1]]) for o in d["orb_res_cohp"][label][orb]["orbitals"]]
+                    orbitals = [(int(o[0]), Orbital[o[1]]) for o in dct["orb_res_cohp"][label][orb]["orbitals"]]
                     orb_cohp[label][orb] = {
                         "COHP": cohp,
                         "ICOHP": icohp,
@@ -620,7 +604,7 @@
                 # COHPs from the single-orbital populations. Total COHPs
                 # may not be present when the cohpgenerator keyword is used
                 # in LOBSTER versions 2.2.0 and earlier.
-                if label not in d["COHP"] or d["COHP"][label] is None:
+                if label not in dct["COHP"] or dct["COHP"][label] is None:
                     cohp = {
                         Spin.up: np.sum(
                             np.array([orb_cohp[label][orb]["COHP"][Spin.up] for orb in orb_cohp[label]]),
@@ -636,7 +620,7 @@
                         pass
 
                 orb_res_icohp = None in [orb_cohp[label][orb]["ICOHP"] for orb in orb_cohp[label]]
-                if (label not in d["ICOHP"] or d["ICOHP"][label] is None) and orb_res_icohp:
+                if (label not in dct["ICOHP"] or dct["ICOHP"][label] is None) and orb_res_icohp:
                     icohp = {
                         Spin.up: np.sum(
                             np.array([orb_cohp[label][orb]["ICOHP"][Spin.up] for orb in orb_cohp[label]]),
@@ -653,29 +637,25 @@
         else:
             orb_cohp = None
 
-        if "average" not in d["COHP"]:
+        are_cobis = dct.get("are_cobis", False)
+        if "average" not in dct["COHP"]:
             # TODO: check if this really works (e.g., spin polarization)
             # calculate average
-            cohp = np.array([np.array(c) for c in d["COHP"].values()]).mean(axis=0)
+            cohp = np.array([np.array(c) for c in dct["COHP"].values()]).mean(axis=0)
             try:
-                icohp = np.array([np.array(c) for c in d["ICOHP"].values()]).mean(axis=0)
+                icohp = np.array([np.array(c) for c in dct["ICOHP"].values()]).mean(axis=0)
             except KeyError:
                 icohp = None
-<<<<<<< HEAD
+
             avg_cohp = Cohp(
                 efermi,
                 energies,
                 cohp,
                 icohp=icohp,
-                are_coops=d["are_coops"],
+                are_coops=dct["are_coops"],
                 are_cobis=are_cobis,
                 are_multicenter_cobis=are_multicenter_cobis,
             )
-=======
-            avg_cohp = Cohp(efermi, energies, cohp, icohp=icohp)
-
-        are_cobis = d.get("are_cobis", False)
->>>>>>> 668fa574
 
         return CompleteCohp(
             structure,
@@ -689,16 +669,11 @@
         )
 
     @classmethod
-<<<<<<< HEAD
     def from_file(
         cls, fmt, filename=None, structure_file=None, are_coops=False, are_cobis=False, are_multicenter_cobis=False
     ):
         """
         Creates a CompleteCohp object from an output file of a COHP
-=======
-    def from_file(cls, fmt, filename=None, structure_file=None, are_coops=False, are_cobis=False):
-        """Creates a CompleteCohp object from an output file of a COHP
->>>>>>> 668fa574
         calculation. Valid formats are either LMTO (for the Stuttgart
         LMTO-ASA code) or LOBSTER (for the LOBSTER code).
 
