--- conflicted
+++ resolved
@@ -860,172 +860,7 @@
             old_dict['efermi'] = old_dict['efermi'] + shift
         return self.from_dict(old_dict)
 
-<<<<<<< HEAD
-    # def as_dict(self):
-    #     """
-    #     Json-serializable dict representation of BandStructureSymmLine.
-    #     """
-    #     d = {"@module": self.__class__.__module__,
-    #          "@class": self.__class__.__name__,
-    #          "lattice_rec": self.lattice_rec.as_dict(), "efermi": self.efermi,
-    #          "kpoints": []}
-    #     # kpoints are not kpoint objects dicts but are frac coords (this makes
-    #     # the dict smaller and avoids the repetition of the lattice
-    #     for k in self.kpoints:
-    #         d["kpoints"].append(k.as_dict()["fcoords"])
-    #     d["branches"] = self.branches
-    #     d["bands"] = {str(int(spin)): self.bands[spin].tolist()
-    #                   for spin in self.bands}
-    #     d["is_metal"] = self.is_metal()
-    #     vbm = self.get_vbm()
-    #     d["vbm"] = {"energy": vbm["energy"],
-    #                 "kpoint_index": vbm["kpoint_index"],
-    #                 "band_index": {str(int(spin)): vbm["band_index"][spin]
-    #                                for spin in vbm["band_index"]},
-    #                 'projections': {str(spin): v.tolist() for spin, v in vbm[
-    #                     'projections'].items()}}
-    #     cbm = self.get_cbm()
-    #     d['cbm'] = {'energy': cbm['energy'],
-    #                 'kpoint_index': cbm['kpoint_index'],
-    #                 'band_index': {str(int(spin)): cbm['band_index'][spin]
-    #                                for spin in cbm['band_index']},
-    #                 'projections': {str(spin): v.tolist() for spin, v in cbm[
-    #                     'projections'].items()}}
-    #     d['band_gap'] = self.get_band_gap()
-    #     d['labels_dict'] = {}
-    #     d['is_spin_polarized'] = self.is_spin_polarized
-    #     # MongoDB does not accept keys starting with $. Add a blanck space to fix the problem
-    #     for c in self.labels_dict:
-    #         mongo_key = c if not c.startswith("$") else " " + c
-    #         d['labels_dict'][mongo_key] = self.labels_dict[c].as_dict()[
-    #             'fcoords']
-    #     if len(self.projections) != 0:
-    #         d['structure'] = self.structure.as_dict()
-    #         d['projections'] = {str(int(spin)): np.array(v).tolist()
-    #                             for spin, v in self.projections.items()}
-    #     return d
-
  
-=======
-    def as_dict(self):
-        """
-        Json-serializable dict representation of BandStructureSymmLine.
-        """
-
-        d = {"@module": self.__class__.__module__,
-             "@class": self.__class__.__name__,
-             "lattice_rec": self.lattice_rec.as_dict(), "efermi": self.efermi,
-             "kpoints": []}
-        # kpoints are not kpoint objects dicts but are frac coords (this makes
-        # the dict smaller and avoids the repetition of the lattice
-        for k in self.kpoints:
-            d["kpoints"].append(k.as_dict()["fcoords"])
-        d["branches"] = self.branches
-        d["bands"] = {str(int(spin)): self.bands[spin].tolist()
-                      for spin in self.bands}
-        d["is_metal"] = self.is_metal()
-        vbm = self.get_vbm()
-        d["vbm"] = {"energy": vbm["energy"],
-                    "kpoint_index": vbm["kpoint_index"],
-                    "band_index": {str(int(spin)): vbm["band_index"][spin]
-                                   for spin in vbm["band_index"]},
-                    'projections': {str(spin): v.tolist() for spin, v in vbm[
-                        'projections'].items()}}
-        cbm = self.get_cbm()
-        d['cbm'] = {'energy': cbm['energy'],
-                    'kpoint_index': cbm['kpoint_index'],
-                    'band_index': {str(int(spin)): cbm['band_index'][spin]
-                                   for spin in cbm['band_index']},
-                    'projections': {str(spin): v.tolist() for spin, v in cbm[
-                        'projections'].items()}}
-        d['band_gap'] = self.get_band_gap()
-        d['labels_dict'] = {}
-        d['is_spin_polarized'] = self.is_spin_polarized
-        # MongoDB does not accept keys starting with $. Add a blanck space to fix the problem
-        for c in self.labels_dict:
-            mongo_key = c if not c.startswith("$") else " " + c
-            d['labels_dict'][mongo_key] = self.labels_dict[c].as_dict()[
-                'fcoords']
-        if len(self.projections) != 0:
-            d['structure'] = self.structure.as_dict()
-            d['projections'] = {str(int(spin)): np.array(v).tolist()
-                                for spin, v in self.projections.items()}
-        return d
-
-    @classmethod
-    def from_dict(cls, d):
-        """
-        Args:
-            d (dict): A dict with all data for a band structure symm line
-                object.
-
-        Returns:
-            A BandStructureSymmLine object
-        """
-        try:
-            # Strip the label to recover initial string (see trick used in as_dict to handle $ chars)
-            labels_dict = {k.strip(): v for k, v in d['labels_dict'].items()}
-            projections = {}
-            structure = None
-            if d.get('projections'):
-                if isinstance(d["projections"]['1'][0][0], dict):
-                    raise ValueError("Old band structure dict format detected!")
-                structure = Structure.from_dict(d['structure'])
-                projections = {Spin(int(spin)): np.array(v)
-                               for spin, v in d["projections"].items()}
-
-            return BandStructureSymmLine(
-                d['kpoints'], {Spin(int(k)): d['bands'][k]
-                               for k in d['bands']},
-                Lattice(d['lattice_rec']['matrix']), d['efermi'],
-                labels_dict, structure=structure, projections=projections)
-        except Exception:
-            warnings.warn("Trying from_dict failed. Now we are trying the old "
-                          "format. Please convert your BS dicts to the new "
-                          "format. The old format will be retired in pymatgen "
-                          "5.0.")
-            return BandStructureSymmLine.from_old_dict(d)
-
-    @classmethod
-    def from_old_dict(cls, d):
-        """
-        Args:
-            d (dict): A dict with all data for a band structure symm line
-                object.
-        Returns:
-            A BandStructureSymmLine object
-        """
-        # Strip the label to recover initial string (see trick used in as_dict to handle $ chars)
-        labels_dict = {k.strip(): v for k, v in d['labels_dict'].items()}
-        projections = {}
-        structure = None
-        if 'projections' in d and len(d['projections']) != 0:
-            structure = Structure.from_dict(d['structure'])
-            projections = {}
-            for spin in d['projections']:
-                dd = []
-                for i in range(len(d['projections'][spin])):
-                    ddd = []
-                    for j in range(len(d['projections'][spin][i])):
-                        dddd = []
-                        for k in range(len(d['projections'][spin][i][j])):
-                            ddddd = []
-                            orb = Orbital(k).name
-                            for l in range(len(d['projections'][spin][i][j][orb])):
-                                ddddd.append(d['projections'][spin][i][j][orb][l])
-                            dddd.append(np.array(ddddd))
-                        ddd.append(np.array(dddd))
-                    dd.append(np.array(ddd))
-                projections[Spin(int(spin))] = np.array(dd)
-
-        return BandStructureSymmLine(
-            d['kpoints'], {Spin(int(k)): d['bands'][k]
-                           for k in d['bands']},
-            Lattice(d['lattice_rec']['matrix']), d['efermi'],
-            labels_dict, structure=structure, projections=projections)
-
-
->>>>>>> 1ef9985f
 class LobsterBandStructureSymmLine(BandStructureSymmLine):
     """
     Lobster subclass of BandStructure with customized functions.
