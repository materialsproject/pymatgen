"""This module implements plotter for DOS and band structure."""

from __future__ import annotations

import copy
import itertools
import logging
import math
import typing
import warnings
from collections import Counter
from typing import TYPE_CHECKING, cast

import matplotlib.lines as mlines
import matplotlib.pyplot as plt
import numpy as np
import palettable
import scipy.interpolate as scint
from matplotlib.collections import LineCollection
from matplotlib.gridspec import GridSpec
from monty.dev import requires
from monty.json import jsanitize

from pymatgen.core import Element
from pymatgen.electronic_structure.bandstructure import BandStructureSymmLine
from pymatgen.electronic_structure.boltztrap import BoltztrapError
from pymatgen.electronic_structure.core import OrbitalType, Spin
from pymatgen.util.plotting import add_fig_kwargs, get_ax3d_fig, pretty_plot

try:
    from mayavi import mlab
except ImportError:
    mlab = None

if TYPE_CHECKING:
    from collections.abc import Sequence
    from typing import Literal

    from numpy.typing import ArrayLike

    from pymatgen.electronic_structure.dos import CompleteDos, Dos

logger = logging.getLogger(__name__)

__author__ = "Shyue Ping Ong, Geoffroy Hautier, Anubhav Jain"
__copyright__ = "Copyright 2012, The Materials Project"
__version__ = "0.1"
__maintainer__ = "Shyue Ping Ong"
__email__ = "shyuep@gmail.com"
__date__ = "May 1, 2012"


class DosPlotter:
    """Plot DOSs. The interface is extremely flexible given there are many
    different ways in which people want to view DOS.
    Typical usage is:
        # Initializes plotter with some optional args. Defaults are usually fine
        plotter = PhononDosPlotter().

        # Add DOS with a label
        plotter.add_dos("Total DOS", dos)

        # Alternatively, you can add a dict of DOSes. This is the typical form
        # returned by CompletePhononDos.get_element_dos().
        plotter.add_dos_dict({"dos1": dos1, "dos2": dos2})
        plotter.add_dos_dict(complete_dos.get_spd_dos())
    """

    def __init__(self, zero_at_efermi: bool = True, stack: bool = False, sigma: float | None = None) -> None:
        """
        Args:
            zero_at_efermi (bool): Whether to shift all Dos to have zero energy at the
                fermi energy. Defaults to True.
            stack (bool): Whether to plot the DOS as a stacked area graph
            sigma (float): Specify a standard deviation for Gaussian smearing
                the DOS for nicer looking plots. Defaults to None for no
                smearing.
        """
        self.zero_at_efermi = zero_at_efermi
        self.stack = stack
        self.sigma = sigma
        self._norm_val = True
        self._doses: dict[
            str, dict[Literal["energies", "densities", "efermi"], float | ArrayLike | dict[Spin, ArrayLike]]
        ] = {}

    def add_dos(self, label: str, dos: Dos) -> None:
        """Add a DOS for plotting.

        Args:
            label: a unique label for the DOS.
            dos: Dos object
        """
        if dos.norm_vol is None:
            self._norm_val = False
        energies = dos.energies - dos.efermi if self.zero_at_efermi else dos.energies
        densities = dos.get_smeared_densities(self.sigma) if self.sigma else dos.densities
        efermi = dos.efermi
        self._doses[label] = {
            "energies": energies,
            "densities": densities,
            "efermi": efermi,
        }

    def add_dos_dict(self, dos_dict, key_sort_func=None) -> None:
        """Add a dictionary of DOSs, with an optional sorting
        function for the keys.

        Args:
            dos_dict: dict of {label: Dos}
            key_sort_func: function used to sort the dos_dict keys.
        """
        keys = sorted(dos_dict, key=key_sort_func) if key_sort_func else list(dos_dict)
        for label in keys:
            self.add_dos(label, dos_dict[label])

    def get_dos_dict(self):
        """Returns the added doses as a json-serializable dict. Note that if you
        have specified smearing for the DOS plot, the densities returned will
        be the smeared densities, not the original densities.

        Returns:
            dict: Dict of dos data. Generally of the form
            {label: {'energies':..., 'densities': {'up':...}, 'efermi':efermi}}
        """
        return jsanitize(self._doses)

    @typing.no_type_check
    def get_plot(
        self,
        xlim: tuple[float, float] | None = None,
        ylim: tuple[float, float] | None = None,
        invert_axes: bool = False,
        beta_dashed: bool = False,
    ) -> plt.Axes:
        """Get a matplotlib plot showing the DOS.

        Args:
            xlim (tuple[float, float]): The energy axis limits. Defaults to None for automatic
                determination.
            ylim (tuple[float, float]): The y-axis limits. Defaults to None for automatic determination.
            invert_axes (bool): Whether to invert the x and y axes. Enables chemist style DOS plotting.
                Defaults to False.
            beta_dashed (bool): Plots the beta spin channel with a dashed line. Defaults to False.

        Returns:
            plt.Axes: matplotlib Axes object.
        """
        n_colors = min(9, max(3, len(self._doses)))

        colors = palettable.colorbrewer.qualitative.Set1_9.mpl_colors

        ys = None
        all_densities = []
        all_energies = []
        ax = pretty_plot(12, 8)

        # Note that this complicated processing of energies is to allow for
        # stacked plots in matplotlib.
        for dos in self._doses.values():
            energies = dos["energies"]
            densities = dos["densities"]
            if not ys:
                ys = {
                    Spin.up: np.zeros(energies.shape),
                    Spin.down: np.zeros(energies.shape),
                }
            new_dens = {}
            for spin in [Spin.up, Spin.down]:
                if spin in densities:
                    if self.stack:
                        ys[spin] += densities[spin]
                        new_dens[spin] = ys[spin].copy()
                    else:
                        new_dens[spin] = densities[spin]
            all_energies.append(energies)
            all_densities.append(new_dens)

        keys = list(reversed(self._doses))
        all_densities.reverse()
        all_energies.reverse()
        all_pts = []

        for idx, key in enumerate(keys):
            for spin in [Spin.up, Spin.down]:
                if spin in all_densities[idx]:
                    energy = all_energies[idx]
                    densities = list(int(spin) * all_densities[idx][spin])
                    if invert_axes:
                        x = densities
                        y = energy
                    else:
                        x = energy
                        y = densities
                    all_pts.extend(list(zip(x, y)))
                    if self.stack:
                        ax.fill(x, y, color=colors[idx % n_colors], label=str(key))
                    elif spin == Spin.down and beta_dashed:
                        ax.plot(x, y, color=colors[idx % n_colors], label=str(key), linestyle="--", linewidth=3)
                    else:
                        ax.plot(x, y, color=colors[idx % n_colors], label=str(key), linewidth=3)

        if xlim:
            ax.set_xlim(xlim)
        if ylim:
            ax.set_ylim(ylim)
        elif not invert_axes:
            xlim = ax.get_xlim()
            relevant_y = [p[1] for p in all_pts if xlim[0] < p[0] < xlim[1]]
            ax.set_ylim((min(relevant_y), max(relevant_y)))
        if not xlim and invert_axes:
            ylim = ax.get_ylim()
            relevant_y = [p[0] for p in all_pts if ylim[0] < p[1] < ylim[1]]
            ax.set_xlim((min(relevant_y), max(relevant_y)))

        if self.zero_at_efermi:
            xlim = ax.get_xlim()
            ylim = ax.get_ylim()
            ax.plot(xlim, [0, 0], "k--", linewidth=2) if invert_axes else ax.plot([0, 0], ylim, "k--", linewidth=2)

        if invert_axes:
            ax.set_ylabel("Energies (eV)")
            ax.set_xlabel(f"Density of states (states/eV{'/Å³' if self._norm_val else ''})")
            ax.axvline(x=0, color="k", linestyle="--", linewidth=2)
        else:
            ax.set_xlabel("Energies (eV)")
            if self._norm_val:
                ax.set_ylabel("Density of states (states/eV/Å³)")
            else:
                ax.set_ylabel("Density of states (states/eV)")
            ax.axhline(y=0, color="k", linestyle="--", linewidth=2)

        # Remove duplicate labels with a dictionary
        handles, labels = ax.get_legend_handles_labels()
        label_dict = dict(zip(labels, handles))
        ax.legend(label_dict.values(), label_dict)
        legend_text = ax.get_legend().get_texts()  # all the text.Text instance in the legend
        plt.setp(legend_text, fontsize=30)
        plt.tight_layout()
        return ax

    def save_plot(self, filename: str, xlim=None, ylim=None, invert_axes=False, beta_dashed=False) -> None:
        """Save matplotlib plot to a file.

        Args:
            filename (str): Filename to write to. Must include extension to specify image format.
            xlim: Specifies the x-axis limits. Set to None for automatic
                determination.
            ylim: Specifies the y-axis limits.
            invert_axes (bool): Whether to invert the x and y axes. Enables chemist style DOS plotting.
                Defaults to False.
            beta_dashed (bool): Plots the beta spin channel with a dashed line. Defaults to False.
        """
        self.get_plot(xlim, ylim, invert_axes, beta_dashed)
        plt.savefig(filename)

    def show(self, xlim=None, ylim=None, invert_axes=False, beta_dashed=False) -> None:
        """Show the plot using matplotlib.

        Args:
            xlim: Specifies the x-axis limits. Set to None for automatic
                determination.
            ylim: Specifies the y-axis limits.
            invert_axes (bool): Whether to invert the x and y axes. Enables chemist style DOS plotting.
                Defaults to False.
            beta_dashed (bool): Plots the beta spin channel with a dashed line. Defaults to False.
        """
        self.get_plot(xlim, ylim, invert_axes, beta_dashed)
        plt.show()


class BSPlotter:
    """Plot or get data to facilitate the plotting of band structure."""

    def __init__(self, bs: BandStructureSymmLine) -> None:
        """
        Args:
            bs: A BandStructureSymmLine object.
        """
        self._bs: list[BandStructureSymmLine] = []
        self._nb_bands: list[int] = []

        self.add_bs(bs)

    def _check_bs_kpath(self, bs_list: list[BandStructureSymmLine]) -> Literal[True]:
        """Helper method that check all the band objs in bs_list are
        BandStructureSymmLine objs and they all have the same kpath.
        """
        # check obj type
        for bs in bs_list:
            if not isinstance(bs, BandStructureSymmLine):
                raise ValueError(
                    "BSPlotter only works with BandStructureSymmLine objects. "
                    "A BandStructure object (on a uniform grid for instance and "
                    "not along symmetry lines won't work)"
                )

        # check the kpath
        if len(bs_list) == 1 and not self._bs:
            return True

        if not self._bs:
            kpath_ref = [br["name"] for br in bs_list[0].branches]
        else:
            kpath_ref = [br["name"] for br in self._bs[0].branches]

        for bs in bs_list:
            if kpath_ref != [br["name"] for br in bs.branches]:
                msg = (
                    f"BSPlotter only works with BandStructureSymmLine "
                    f"which have the same kpath. \n{bs} has a different kpath!"
                )
                raise ValueError(msg)

        return True

    def add_bs(self, bs: BandStructureSymmLine | list[BandStructureSymmLine]) -> None:
        """Method to add bands objects to the BSPlotter."""
        if not isinstance(bs, list):
            bs = [bs]

        if self._check_bs_kpath(bs):
            self._bs.extend(bs)
            # TODO: come with an intelligent way to cut the highest unconverged
            # bands
            self._nb_bands.extend([b.nb_bands for b in bs])

    def _make_ticks(self, ax: plt.Axes) -> plt.Axes:
        """Utility private method to add ticks to a band structure."""
        ticks = self.get_ticks()
        # Sanitize only plot the uniq values
        uniq_d = []
        uniq_l = []
        temp_ticks = list(zip(ticks["distance"], ticks["label"]))
        for idx, t in enumerate(temp_ticks):
            if idx == 0:
                uniq_d.append(t[0])
                uniq_l.append(t[1])
                logger.debug(f"Adding label {t[0]} at {t[1]}")
            elif t[1] == temp_ticks[idx - 1][1]:
                logger.debug(f"Skipping label {t[1]}")
            else:
                logger.debug(f"Adding label {t[0]} at {t[1]}")
                uniq_d.append(t[0])
                uniq_l.append(t[1])

        logger.debug(f"Unique labels are {list(zip(uniq_d, uniq_l))}")
        ax.set_xticks(uniq_d)
        ax.set_xticklabels(uniq_l)

        for idx, label in enumerate(ticks["label"]):
            if label is not None:
                # don't print the same label twice
                if idx != 0:
                    if label == ticks["label"][idx - 1]:
                        logger.debug(f"already print label... skipping label {ticks['label'][idx]}")
                    else:
                        logger.debug(f"Adding a line at {ticks['distance'][idx]} for label {ticks['label'][idx]}")
                        ax.axvline(ticks["distance"][idx], color="k")
                else:
                    logger.debug(f"Adding a line at {ticks['distance'][idx]} for label {ticks['label'][idx]}")
                    ax.axvline(ticks["distance"][idx], color="k")
        return ax

    @staticmethod
    def _get_branch_steps(branches):
        """Method to find discontinuous branches."""
        steps = [0]
        for b1, b2 in zip(branches[:-1], branches[1:]):
            if b2["name"].split("-")[0] != b1["name"].split("-")[-1]:
                steps.append(b2["start_index"])
        steps.append(branches[-1]["end_index"] + 1)
        return steps

    @staticmethod
    def _rescale_distances(bs_ref, bs):
        """Method to rescale distances of bs to distances in bs_ref.
        This is used for plotting two bandstructures (same k-path)
        of different materials.
        """
        scaled_distances = []

        for br, br2 in zip(bs_ref.branches, bs.branches):
            start = br["start_index"]
            end = br["end_index"]
            max_d = bs_ref.distance[end]
            min_d = bs_ref.distance[start]
            s2 = br2["start_index"]
            e2 = br2["end_index"]
            np = e2 - s2
            if np == 0:
                # it deals with single point branches
                scaled_distances.extend([min_d])
            else:
                scaled_distances.extend([(max_d - min_d) / np * i + min_d for i in range(np + 1)])

        return scaled_distances

    def bs_plot_data(self, zero_to_efermi=True, bs=None, bs_ref=None, split_branches=True):
        """Get the data nicely formatted for a plot.

        Args:
            zero_to_efermi: Automatically set the Fermi level as the plot's origin (i.e. subtract E_f).
                Defaults to True.
            bs: the bandstructure to get the data from. If not provided, the first
                one in the self._bs list will be used.
            bs_ref: is the bandstructure of reference when a rescale of the distances
                is need to plot multiple bands
            split_branches: if True distances and energies are split according to the
                branches. If False distances and energies are split only where branches
                are discontinuous (reducing the number of lines to plot).

        Returns:
            dict: A dictionary of the following format:
            ticks: A dict with the 'distances' at which there is a kpoint (the
            x axis) and the labels (None if no label).
            energy: A dict storing bands for spin up and spin down data
            {Spin:[np.array(nb_bands,kpoints),...]} as a list of discontinuous kpath
            of energies. The energy of multiple continuous branches are stored together.
            vbm: A list of tuples (distance,energy) marking the vbms. The
            energies are shifted with respect to the Fermi level is the
            option has been selected.
            cbm: A list of tuples (distance,energy) marking the cbms. The
            energies are shifted with respect to the Fermi level is the
            option has been selected.
            lattice: The reciprocal lattice.
            zero_energy: This is the energy used as zero for the plot.
            band_gap:A string indicating the band gap and its nature (empty if
            it's a metal).
            is_metal: True if the band structure is metallic (i.e., there is at
            least one band crossing the Fermi level).
        """
        if bs is None:
            # if: BSPlotter, else: BSPlotterProjected
            bs = self._bs[0] if isinstance(self._bs, list) else self._bs

        energies = {str(sp): [] for sp in bs.bands}

        bs_is_metal = bs.is_metal()

        if not bs_is_metal:
            vbm = bs.get_vbm()
            cbm = bs.get_cbm()
        else:
            vbm = {}
            cbm = {}

        zero_energy = 0.0
        if zero_to_efermi:
            zero_energy = bs.efermi if bs_is_metal else vbm["energy"]

        # rescale distances when a bs_ref is given as reference,
        # and when bs and bs_ref have different points in branches.
        # Usually bs_ref is the first one in self._bs list is bs_ref
        distances = bs.distance
        if bs_ref is not None and bs_ref.branches != bs.branches:
            distances = self._rescale_distances(bs_ref, bs)

        if split_branches:
            steps = [br["end_index"] + 1 for br in bs.branches][:-1]
        else:
            # join all the continuous branches
            # to reduce the total number of branches to plot
            steps = self._get_branch_steps(bs.branches)[1:-1]

        distances = np.split(distances, steps)
        for sp in bs.bands:
            energies[str(sp)] = np.hsplit(bs.bands[sp] - zero_energy, steps)

        ticks = self.get_ticks()

        vbm_plot = []
        cbm_plot = []
        bg_str = ""

        if not bs_is_metal:
            for index in cbm["kpoint_index"]:
                cbm_plot.append(
                    (
                        bs.distance[index],
                        cbm["energy"] - zero_energy if zero_to_efermi else cbm["energy"],
                    )
                )

            for index in vbm["kpoint_index"]:
                vbm_plot.append(
                    (
                        bs.distance[index],
                        vbm["energy"] - zero_energy if zero_to_efermi else vbm["energy"],
                    )
                )

            bg = bs.get_band_gap()
            direct = "Indirect"
            if bg["direct"]:
                direct = "Direct"

            bg_str = f"{direct} {bg['transition']} bandgap = {bg['energy']}"

        return {
            "ticks": ticks,
            "distances": distances,
            "energy": energies,
            "vbm": vbm_plot,
            "cbm": cbm_plot,
            "lattice": bs.lattice_rec.as_dict(),
            "zero_energy": zero_energy,
            "is_metal": bs_is_metal,
            "band_gap": bg_str,
        }

    @staticmethod
    def _interpolate_bands(distances, energies, smooth_tol=0, smooth_k=3, smooth_np=100):
        """Method that interpolates the provided energies using B-splines as
        implemented in scipy.interpolate. Distances and energies has to provided
        already split into pieces (branches work good, for longer segments
        the interpolation may fail).

        Interpolation failure can be caused by trying to fit an entire
        band with one spline rather than fitting with piecewise splines
        (splines are ill-suited to fit discontinuities).

        The number of splines used to fit a band is determined by the
        number of branches (high symmetry lines) defined in the
        BandStructureSymmLine object (see BandStructureSymmLine._branches).
        """
        int_energies, int_distances = [], []
        smooth_k_orig = smooth_k

        for dist, ene in zip(distances, energies):
            br_en = []
            warning_nan = (
                f"WARNING! Distance / branch, band cannot be "
                f"interpolated. See full warning in source. "
                f"If this is not a mistake, try increasing "
                f"smooth_tol. Current {smooth_tol=}."
            )

            warning_m_fewer_k = (
                f"The number of points (m) has to be higher then "
                f"the order (k) of the splines. In this branch {len(dist)} "
                f"points are found, while k is set to {smooth_k}. "
                f"Smooth_k will be reduced to {smooth_k - 1} for this branch."
            )

            # skip single point branches
            if len(dist) in (2, 3):
                # reducing smooth_k when the number
                # of points are fewer then k
                smooth_k = len(dist) - 1
                warnings.warn(warning_m_fewer_k)
            elif len(dist) == 1:
                warnings.warn("Skipping single point branch")
                continue

            int_distances.append(np.linspace(dist[0], dist[-1], smooth_np))

            for ien in ene:
                tck = scint.splrep(dist, ien, s=smooth_tol, k=smooth_k)

                br_en.append(scint.splev(int_distances[-1], tck))

            smooth_k = smooth_k_orig

            int_energies.append(np.vstack(br_en))

            if np.any(np.isnan(int_energies[-1])):
                warnings.warn(warning_nan)

        return int_distances, int_energies

    def get_plot(
        self,
        zero_to_efermi=True,
        ylim=None,
        smooth=False,
        vbm_cbm_marker=False,
        smooth_tol=0,
        smooth_k=3,
        smooth_np=100,
        bs_labels=None,
    ):
        """Get a matplotlib object for the bandstructures plot.
        Multiple bandstructure objs are plotted together if they have the
        same high symm path.

        Args:
            zero_to_efermi: Automatically set the Fermi level as the plot's origin (i.e. subtract E_f).
                Defaults to True.
            ylim: Specify the y-axis (energy) limits; by default None let
                the code choose. It is vbm-4 and cbm+4 if insulator
                efermi-10 and efermi+10 if metal
            smooth (bool or list(bools)): interpolates the bands by a spline cubic.
                A single bool values means to interpolate all the bandstructure objs.
                A list of bools allows to select the bandstructure obs to interpolate.
            vbm_cbm_marker (bool): if True, a marker is added to the vbm and cbm.
            smooth_tol (float) : tolerance for fitting spline to band data.
                Default is None such that no tolerance will be used.
            smooth_k (int): degree of splines 1<k<5
            smooth_np (int): number of interpolated points per each branch.
            bs_labels: labels for each band for the plot legend.
        """
        ax = pretty_plot(12, 8)

        if isinstance(smooth, bool):
            smooth = [smooth] * len(self._bs)

        handles = []
        vbm_min, cbm_max = [], []
        data = []
        one_is_metal = False

        colors = next(iter(plt.rcParams["axes.prop_cycle"].by_key().values()))
        for ibs, bs in enumerate(self._bs):
            # set first bs in the list as ref for rescaling the distances of the other bands
            bs_ref = self._bs[0] if len(self._bs) > 1 and ibs > 0 else None

            if smooth[ibs]:
                # interpolation works good on short segments like branches
                data = self.bs_plot_data(zero_to_efermi, bs, bs_ref, split_branches=True)
            else:
                data = self.bs_plot_data(zero_to_efermi, bs, bs_ref, split_branches=False)

            # remember if one bs is a metal for setting the ylim later
            one_is_metal = data["is_metal"]

            # remember all the cbm and vbm for setting the ylim later
            if not data["is_metal"]:
                cbm_max.append(data["cbm"][0][1])
                vbm_min.append(data["vbm"][0][1])
            else:
                cbm_max.append(bs.efermi)
                vbm_min.append(bs.efermi)

            for sp in bs.bands:
                ls = "-" if str(sp) == "1" else "--"

                # else case assumes bs_labels is Sequence[str]
                bs_label = f"Band {ibs} {sp.name}" if bs_labels is None else f"{bs_labels[ibs]} {sp.name}"

                handles.append(mlines.Line2D([], [], lw=2, ls=ls, color=colors[ibs], label=bs_label))

                distances, energies = data["distances"], data["energy"][str(sp)]

                if smooth[ibs]:
                    distances, energies = self._interpolate_bands(
                        distances,
                        energies,
                        smooth_tol=smooth_tol,
                        smooth_k=smooth_k,
                        smooth_np=smooth_np,
                    )
                    # join all branches together
                    distances = np.hstack(distances)
                    energies = np.hstack(energies)
                    # split only discontinuous branches
                    steps = self._get_branch_steps(bs.branches)[1:-1]
                    distances = np.split(distances, steps)
                    energies = np.hsplit(energies, steps)

                for dist, ene in zip(distances, energies):
                    ax.plot(dist, ene.T, c=colors[ibs], ls=ls)

            # plot markers for vbm and cbm
            if vbm_cbm_marker:
                for cbm in data["cbm"]:
                    ax.scatter(cbm[0], cbm[1], color="r", marker="o", s=100)
                for vbm in data["vbm"]:
                    ax.scatter(vbm[0], vbm[1], color="g", marker="o", s=100)

            # Draw Fermi energy, only if not the zero
            if not zero_to_efermi:
                ef = bs.efermi
                ax.axhline(ef, lw=2, ls="-.", color=colors[ibs])

        # defaults for ylim
        e_min = -4
        e_max = 4
        if one_is_metal:
            e_min = -10
            e_max = 10

        if ylim is None:
            if zero_to_efermi:
                ax.set_ylim(e_min, e_max if one_is_metal else max(cbm_max) + e_max)
            else:
                all_efermi = [band_struct.efermi for band_struct in self._bs]
                ll = min([min(vbm_min), min(all_efermi)])
                hh = max([max(cbm_max), max(all_efermi)])
                ax.set_ylim(ll + e_min, hh + e_max)
        else:
            ax.set_ylim(ylim)

        self._make_ticks(ax)

        # Main X and Y Labels
        ax.set_xlabel(r"$\mathrm{Wave\ Vector}$", fontsize=30)
        ylabel = r"$\mathrm{E\ -\ E_f\ (eV)}$" if zero_to_efermi else r"$\mathrm{Energy\ (eV)}$"
        ax.set_ylabel(ylabel, fontsize=30)

        # X range (K)
        # last distance point
        x_max = data["distances"][-1][-1]
        ax.set_xlim(0, x_max)

        ax.legend(handles=handles)

        plt.tight_layout()

        # auto tight_layout when resizing or pressing t
        def fix_layout(event) -> None:
            if (event.name == "key_press_event" and event.key == "t") or event.name == "resize_event":
                plt.tight_layout()
                plt.gcf().canvas.draw()

        ax.figure.canvas.mpl_connect("key_press_event", fix_layout)
        ax.figure.canvas.mpl_connect("resize_event", fix_layout)

        return ax

    def show(self, zero_to_efermi=True, ylim=None, smooth=False, smooth_tol=None) -> None:
        """Show the plot using matplotlib.

        Args:
            zero_to_efermi: Set the Fermi level as the plot's origin
                (i.e. subtract E_f). Defaults to True.
            ylim: Specify the y-axis (energy) limits; by default None let
                the code choose. It is vbm-4 and cbm+4 if insulator
                efermi-10 and efermi+10 if metal
            smooth: interpolates the bands by a spline cubic
            smooth_tol (float) : tolerance for fitting spline to band data.
                Default is None such that no tolerance will be used.
        """
        self.get_plot(zero_to_efermi, ylim, smooth)
        plt.show()

    def save_plot(self, filename: str, ylim=None, zero_to_efermi=True, smooth=False) -> None:
        """Save matplotlib plot to a file.

        Args:
            filename (str): Filename to write to. Must include extension to specify image format.
            ylim: Specifies the y-axis limits.
            zero_to_efermi: Automatically set the Fermi level as the plot's origin (i.e. subtract E - E_f).
                Defaults to True.
            smooth: Cubic spline interpolation of the bands.
        """
        self.get_plot(ylim=ylim, zero_to_efermi=zero_to_efermi, smooth=smooth)
        plt.savefig(filename)
        plt.close()

    def get_ticks(self):
        """Get all ticks and labels for a band structure plot.

        Returns:
            dict: A dictionary with 'distance': a list of distance at which
            ticks should be set and 'label': a list of label for each of those
            ticks.
        """
        bs = self._bs[0] if isinstance(self._bs, list) else self._bs
        ticks, distance = [], []
        for br in bs.branches:
            start, end = br["start_index"], br["end_index"]
            labels = br["name"].split("-")

            # skip those branches with only one point
            if labels[0] == labels[1]:
                continue

            # add latex $$
            for idx, label in enumerate(labels):
                if label.startswith("\\") or "_" in label:
                    labels[idx] = f"${label}$"

            # If next branch is not continuous,
            # join the first lbl to the previous tick label
            # and add the second lbl to ticks list
            # otherwise add to ticks list both new labels.
            # Similar for distances.
            if ticks and labels[0] != ticks[-1]:
                ticks[-1] += f"$\\mid${labels[0]}"
                ticks.append(labels[1])
                distance.append(bs.distance[end])
            else:
                ticks.extend(labels)
                distance.extend([bs.distance[start], bs.distance[end]])

        return {"distance": distance, "label": ticks}

    def get_ticks_old(self):
        """Get all ticks and labels for a band structure plot.

        Returns:
            dict: A dictionary with 'distance': a list of distance at which
            ticks should be set and 'label': a list of label for each of those
            ticks.
        """
        bs = self._bs[0]
        tick_distance = []
        tick_labels = []
        previous_label = bs.kpoints[0].label
        previous_branch = bs.branches[0]["name"]
        for idx, kpt in enumerate(bs.kpoints):
            if kpt.label is not None:
                tick_distance.append(bs.distance[idx])
                this_branch = None
                for b in bs.branches:
                    if b["start_index"] <= idx <= b["end_index"]:
                        this_branch = b["name"]
                        break
                if kpt.label != previous_label and previous_branch != this_branch:
                    label1 = kpt.label
                    if label1.startswith("\\") or label1.find("_") != -1:
                        label1 = f"${label1}$"
                    label0 = previous_label
                    if label0.startswith("\\") or label0.find("_") != -1:
                        label0 = f"${label0}$"
                    tick_labels.pop()
                    tick_distance.pop()
                    tick_labels.append(f"{label0}$\\mid${label1}")
                elif kpt.label.startswith("\\") or kpt.label.find("_") != -1:
                    tick_labels.append(f"${kpt.label}$")
                else:
                    tick_labels.append(kpt.label)
                previous_label = kpt.label
                previous_branch = this_branch
        return {"distance": tick_distance, "label": tick_labels}

    def plot_compare(self, other_plotter, legend=True) -> plt.Axes:
        """Plot two band structure for comparison. One is in red the other in blue
        (no difference in spins). The two band structures need to be defined
        on the same symmetry lines! and the distance between symmetry lines is
        the one of the band structure used to build the BSPlotter.

        Args:
            other_plotter: Another band structure object defined along the same symmetry lines
            legend: True to add a legend to the plot

        Returns:
            plt.Axes: matplotlib Axes object with both band structures
        """
        warnings.warn("Deprecated method. Use BSPlotter([sbs1,sbs2,...]).get_plot() instead.")

        # TODO: add exception if the band structures are not compatible
        ax = self.get_plot()
        data_orig = self.bs_plot_data()
        data = other_plotter.bs_plot_data()
        band_linewidth = 1
        for i in range(other_plotter._nb_bands):
            for d in range(len(data_orig["distances"])):
                ax.plot(
                    data_orig["distances"][d],
                    [e[str(Spin.up)][i] for e in data["energy"]][d],
                    "c-",
                    linewidth=band_linewidth,
                )
                if other_plotter._bs.is_spin_polarized:
                    ax.plot(
                        data_orig["distances"][d],
                        [e[str(Spin.down)][i] for e in data["energy"]][d],
                        "m--",
                        linewidth=band_linewidth,
                    )
        if legend:
            handles = [
                mlines.Line2D([], [], linewidth=2, color="b", label="bs 1 up"),
                mlines.Line2D([], [], linewidth=2, color="r", label="bs 1 down", linestyle="--"),
                mlines.Line2D([], [], linewidth=2, color="c", label="bs 2 up"),
                mlines.Line2D([], [], linewidth=2, color="m", linestyle="--", label="bs 2 down"),
            ]

            ax.legend(handles=handles)
        return ax

    def plot_brillouin(self):
        """Plot the Brillouin zone.

        Returns:
            plt.Figure: A matplotlib figure object with the Brillouin zone.
        """
        # make labels and lines
        labels = {}
        for k in self._bs[0].kpoints:
            if k.label:
                labels[k.label] = k.frac_coords

        lines = []
        for branch in self._bs[0].branches:
            kpts = self._bs[0].kpoints
            start_idx, end_idx = branch["start_index"], branch["end_index"]
            lines.append([kpts[start_idx].frac_coords, kpts[end_idx].frac_coords])

        return plot_brillouin_zone(self._bs[0].lattice_rec, lines=lines, labels=labels)


class BSPlotterProjected(BSPlotter):
    """Plot or get data to facilitate plotting of projected
    band structure along orbitals, elements or sites.
    """

    def __init__(self, bs: BandStructureSymmLine) -> None:
        """
        Args:
            bs: A BandStructureSymmLine object with projections
            e.g. from a VASP calculation.
        """
        if isinstance(bs, list):
            warnings.warn(
                "Multiple band structures are not handled by BSPlotterProjected. "
                "Only the first in the list will be considered"
            )
            bs = bs[0]

        if len(bs.projections) == 0:
            raise ValueError("Can't plot projections on a band structure without projections data")

        self._bs: BandStructureSymmLine = bs
        self._nb_bands: int = bs.nb_bands  # type: ignore[assignment]

    def _get_projections_by_branches(self, project_onto):
        proj = self._bs.get_projections_on_elements_and_orbitals(project_onto)
        proj_br = []
        for branch in self._bs.branches:
            if self._bs.is_spin_polarized:
                proj_br.append(
                    {
                        str(Spin.up): [[] for _ in range(self._nb_bands)],
                        str(Spin.down): [[] for _ in range(self._nb_bands)],
                    }
                )
            else:
                proj_br.append({str(Spin.up): [[] for _ in range(self._nb_bands)]})

            for band_idx in range(self._nb_bands):
                for j in range(branch["start_index"], branch["end_index"] + 1):
                    proj_br[-1][str(Spin.up)][band_idx].append(
                        {
                            e: {o: proj[Spin.up][band_idx][j][e][o] for o in proj[Spin.up][band_idx][j][e]}
                            for e in proj[Spin.up][band_idx][j]
                        }
                    )
            if self._bs.is_spin_polarized:
                for branch in self._bs.branches:
                    for band_idx in range(self._nb_bands):
                        for j in range(branch["start_index"], branch["end_index"] + 1):
                            proj_br[-1][str(Spin.down)][band_idx].append(
                                {
                                    e: {o: proj[Spin.down][band_idx][j][e][o] for o in proj[Spin.down][band_idx][j][e]}
                                    for e in proj[Spin.down][band_idx][j]
                                }
                            )
        return proj_br

    def get_projected_plots_dots(
        self,
        dictio: dict[str, list],
        zero_to_efermi: bool = True,
        ylim: tuple[float, float] | None = None,
        vbm_cbm_marker: bool = False,
        band_linewidth: float = 1.0,
    ) -> plt.Axes:
        """Generate a plot with subplots for each element-orbital pair.

        The orbitals are named as in the FATBAND file, e.g. "2p" or "2p_x".

        he blue and red colors are for spin up and spin down
        The size of the dot in the plot corresponds to the value
        for the specific point.

        Args:
            dictio: The element and orbitals you want a projection on. The
                format is {Element: [*Orbitals]} for instance
                {"Cu":["d", "s"], "O":["p"]} will yield projections for
                Cu on d and s orbitals and oxygen on p.
            zero_to_efermi: Set the Fermi level as the plot's origin
                (i.e. subtract E_f). Defaults to True.
            ylim: The y-axis limits. Defaults to None.
            vbm_cbm_marker (bool): Add markers for the VBM and CBM. Defaults to False.
            band_linewidth (float): The width of the lines. Defaults to 1.0.

        Returns:
            plt.Axes
        """
        n_rows = max(map(len, dictio.values()))  # largest number of orbitals for an element
        n_cols = len(dictio)  # number of elements
        proj = self._get_projections_by_branches(dictio)
        data = self.bs_plot_data(zero_to_efermi)
        e_min, e_max = (-10, 10) if self._bs.is_metal() else (-4, 4)

        fig, axs = plt.subplots(n_rows, n_cols, figsize=(12, 8), constrained_layout=True)

        for col_idx, element in enumerate(dictio):
<<<<<<< HEAD
            for row_idx in range(n_rows):

=======
            for row_idx, orbital in enumerate(dictio[element]):
>>>>>>> e46c0445
                ax = axs[col_idx] if n_rows == 1 else axs[row_idx, col_idx]

                # Skip empty orbitals
                try:
                    orbital = dictio[element][row_idx]
                except IndexError:
                    ax.set_visible(False)
                    continue

                self._make_ticks(ax)

                # Set title (with orbital name as subscript)
                ax.set_title(rf"${{\mathrm{{{element}}}}}_{{\mathrm{{{orbital}}}}}$")

                # Walk through high symmetry points of the band structure
                # (Gamma->X, X->M, ...)
                for k_path_idx in range(len(data["distances"])):
                    for band_idx in range(self._nb_bands):
                        ax.plot(
                            data["distances"][k_path_idx],
                            data["energy"][str(Spin.up)][k_path_idx][band_idx],
                            "b-",
                            linewidth=band_linewidth,
                        )
                        if self._bs.is_spin_polarized:
                            ax.plot(
                                data["distances"][k_path_idx],
                                data["energy"][str(Spin.down)][k_path_idx][band_idx],
                                "r--",
                                linewidth=band_linewidth,
                            )
                            for j in range(len(data["energy"][str(Spin.up)][k_path_idx][band_idx])):
                                ax.plot(
                                    data["distances"][k_path_idx][j],
                                    data["energy"][str(Spin.down)][k_path_idx][band_idx][j],
                                    "ro",
                                    markersize=proj[k_path_idx][str(Spin.down)][band_idx][j][str(element)][orbital]
                                    * 15.0,
                                )
                        for j in range(len(data["energy"][str(Spin.up)][k_path_idx][band_idx])):
                            ax.plot(
                                data["distances"][k_path_idx][j],
                                data["energy"][str(Spin.up)][k_path_idx][band_idx][j],
                                "bo",
                                markersize=proj[k_path_idx][str(Spin.up)][band_idx][j][str(element)][orbital] * 15.0,
                            )
                if ylim is None:
                    if self._bs.is_metal():
                        if zero_to_efermi:
                            ax.set_ylim(e_min, e_max)
                        else:
                            ax.set_ylim(self._bs.efermi + e_min, self._bs.efermi + e_max)
                    else:
                        if vbm_cbm_marker:
                            for cbm in data["cbm"]:
                                ax.scatter(cbm[0], cbm[1], color="r", marker="o", s=100)

                            for vbm in data["vbm"]:
                                ax.scatter(vbm[0], vbm[1], color="g", marker="o", s=100)

                        ax.set_ylim(data["vbm"][0][1] + e_min, data["cbm"][0][1] + e_max)
                else:
                    ax.set_ylim(*ylim)

        return fig.axes

    def get_elt_projected_plots(
        self,
        zero_to_efermi: bool = True,
        ylim: tuple[float, float] | None = None,
        vbm_cbm_marker: bool = False,
        band_linewidth: float = 1.0,
    ) -> plt.Axes:
        """Generate a plot with subplots for different elements.

        The blue and red colors are for spin up and spin down
        The size of the dot in the plot corresponds to the value
        for the specific point.

        Returns:
            np.ndarray[plt.Axes]: 2x2 array of plt.Axes with different
                subplots for each projection.
        """
        if self._bs.structure is None:
            raise RuntimeError("Band structure cannot be None.")
        proj = self._get_projections_by_branches({el.symbol: ["s", "p", "d"] for el in self._bs.structure.elements})

        data = self.bs_plot_data(zero_to_efermi)
        _fig, axs = plt.subplots(2, 2, figsize=(12, 8))  # Adjust the layout as needed
        e_min, e_max = (-10, 10) if self._bs.is_metal() else (-4, 4)

        for idx, el in enumerate(self._bs.structure.elements):
            ax = pretty_plot(12, 8, ax=axs.flat[idx])

            self._make_ticks(ax)
            ax.set_title(str(el))

            for b in range(len(data["distances"])):
                for band_idx in range(self._nb_bands):
                    ax.plot(
                        data["distances"][b],
                        data["energy"][str(Spin.up)][b][band_idx],
                        "-",
                        color=[192 / 255, 192 / 255, 192 / 255],
                        linewidth=band_linewidth,
                    )
                    if self._bs.is_spin_polarized:
                        ax.plot(
                            data["distances"][b],
                            data["energy"][str(Spin.down)][b][band_idx],
                            "--",
                            color=[128 / 255, 128 / 255, 128 / 255],
                            linewidth=band_linewidth,
                        )
                        for j in range(len(data["energy"][str(Spin.up)][b][band_idx])):
                            markerscale = sum(
                                proj[b][str(Spin.down)][band_idx][j][str(el)][o]
                                for o in proj[b][str(Spin.down)][band_idx][j][str(el)]
                            )
                            ax.plot(
                                data["distances"][b][j],
                                data["energy"][str(Spin.down)][b][band_idx][j],
                                "bo",
                                markersize=markerscale * 15.0,
                                color=[
                                    markerscale,
                                    0.3 * markerscale,
                                    0.4 * markerscale,
                                ],
                            )
                    for j in range(len(data["energy"][str(Spin.up)][b][band_idx])):
                        markerscale = sum(
                            proj[b][str(Spin.up)][band_idx][j][str(el)][o]
                            for o in proj[b][str(Spin.up)][band_idx][j][str(el)]
                        )
                        ax.plot(
                            data["distances"][b][j],
                            data["energy"][str(Spin.up)][b][band_idx][j],
                            "o",
                            markersize=markerscale * 15.0,
                            color=[markerscale, 0.3 * markerscale, 0.4 * markerscale],
                        )

            # Set ylim
            if ylim is None:
                if self._bs.is_metal():
                    if zero_to_efermi:
                        ax.set_ylim(e_min, e_max)
                    else:
                        ax.set_ylim(self._bs.efermi + e_min, self._bs.efermi + e_max)
                else:
                    if vbm_cbm_marker:
                        for cbm in data["cbm"]:
                            ax.scatter(cbm[0], cbm[1], color="r", marker="o", s=100)

                        for vbm in data["vbm"]:
                            ax.scatter(vbm[0], vbm[1], color="g", marker="o", s=100)

                    ax.set_ylim(data["vbm"][0][1] + e_min, data["cbm"][0][1] + e_max)
            else:
                ax.set_ylim(ylim)

        return axs

    def get_elt_projected_plots_color(
        self,
        zero_to_efermi: bool = True,
        elt_ordered: list | None = None,
        band_linewidth: float = 3,
    ) -> plt.Axes:
        """Generate a pyplot plot where the band structure
        line color depends on the element of the band. where each
        element is associated with red, green or blue.

        The method can only deal with binary and ternary compounds.

        Spin up and spin down are differentiated by a '-' and a '--' line.

        Args:
            zero_to_efermi: set the Fermi level as the plot's origin
                (i.e. subtract E_f). Defaults to True.
            elt_ordered: A list of ordered Elements.
                The first one is red, second green, last blue.
            band_linewidth (float): width of the line.

        Raises:
            RuntimeError: if the band structure is None.
            ValueError: if the number of elements is not 2 or 3.

        Returns:
            a pyplot object
        """
        if self._bs.structure is None:
            raise RuntimeError("Band structure cannot be None.")

        n_elems = len(self._bs.structure.elements)
        if n_elems > 3:
            raise ValueError(f"Can only plot binary and ternary compounds, got {n_elems} elements")
        if elt_ordered is None:
            elt_ordered = self._bs.structure.elements
        proj = self._get_projections_by_branches({e.symbol: ["s", "p", "d"] for e in self._bs.structure.elements})
        data = self.bs_plot_data(zero_to_efermi)
        ax = pretty_plot(12, 8)

        spins = [Spin.up]
        if self._bs.is_spin_polarized:
            spins = [Spin.up, Spin.down]
        self._make_ticks(ax)
        for spin in spins:
            for b in range(len(data["distances"])):
                for band_idx in range(self._nb_bands):
                    for j in range(len(data["energy"][str(spin)][b][band_idx]) - 1):
                        sum_e = 0.0
                        for el in elt_ordered:
                            sum_e = sum_e + sum(
                                proj[b][str(spin)][band_idx][j][str(el)][o]
                                for o in proj[b][str(spin)][band_idx][j][str(el)]
                            )
                        if sum_e == 0.0:
                            color = [0.0] * len(elt_ordered)
                        else:
                            color = [
                                sum(
                                    proj[b][str(spin)][band_idx][j][str(el)][o]
                                    for o in proj[b][str(spin)][band_idx][j][str(el)]
                                )
                                / sum_e
                                for el in elt_ordered
                            ]
                        if len(color) == 2:
                            color.append(0.0)
                            color[2] = color[1]
                            color[1] = 0.0

                        sign = "--" if spin == Spin.down else "-"

                        ax.plot(
                            [data["distances"][b][j], data["distances"][b][j + 1]],
                            [data["energy"][str(spin)][b][band_idx][j], data["energy"][str(spin)][b][band_idx][j + 1]],
                            sign,
                            color=color,
                            linewidth=band_linewidth,
                        )

        if self._bs.is_metal():
            if zero_to_efermi:
                e_min = -10
                e_max = 10
                ax.set_ylim(e_min, e_max)
                ax.set_ylim(self._bs.efermi + e_min, self._bs.efermi + e_max)
        else:
            ax.set_ylim(data["vbm"][0][1] - 4.0, data["cbm"][0][1] + 2.0)
        # https://github.com/materialsproject/pymatgen/issues/562
        x_max = data["distances"][-1][-1]
        ax.set_xlim(0, x_max)
        return ax

    def _get_projections_by_branches_patom_pmorb(self, dictio, dictpa, sum_atoms, sum_morbs, selected_branches):
        setos = {
            "s": 0,
            "py": 1,
            "pz": 2,
            "px": 3,
            "dxy": 4,
            "dyz": 5,
            "dz2": 6,
            "dxz": 7,
            "dx2": 8,
            "f_3": 9,
            "f_2": 10,
            "f_1": 11,
            "f0": 12,
            "f1": 13,
            "f2": 14,
            "f3": 15,
        }

        n_branches = len(self._bs.branches)
        if selected_branches is not None:
            indices = []
            if not isinstance(selected_branches, list):
                raise TypeError("You do not give a correct type of 'selected_branches'. It should be 'list' type.")
            if len(selected_branches) == 0:
                raise ValueError("The 'selected_branches' is empty. We cannot do anything.")
            for index in selected_branches:
                if not isinstance(index, int):
                    raise ValueError(
                        "You do not give a correct type of index of symmetry lines. It should be 'int' type"
                    )
                if index > n_branches or index < 1:
                    raise ValueError(
                        f"You give a incorrect index of symmetry lines: {index}. The index should be in range of "
                        f"[1, {n_branches}]."
                    )
                indices.append(index - 1)
        else:
            indices = range(n_branches)

        proj = self._bs.projections
        proj_br = []
        for index in indices:
            b = self._bs.branches[index]
            print(b)
            if self._bs.is_spin_polarized:
                proj_br.append(
                    {
                        str(Spin.up): [[] for _ in range(self._nb_bands)],
                        str(Spin.down): [[] for _ in range(self._nb_bands)],
                    }
                )
            else:
                proj_br.append({str(Spin.up): [[] for _ in range(self._nb_bands)]})

            for band_idx in range(self._nb_bands):
                for j in range(b["start_index"], b["end_index"] + 1):
                    edict = {}
                    for elt in dictpa:
                        for anum in dictpa[elt]:
                            edict[f"{elt}{anum}"] = {}
                            for morb in dictio[elt]:
                                edict[f"{elt}{anum}"][morb] = proj[Spin.up][band_idx][j][setos[morb]][anum - 1]
                    proj_br[-1][str(Spin.up)][band_idx].append(edict)

            if self._bs.is_spin_polarized:
                for band_idx in range(self._nb_bands):
                    for j in range(b["start_index"], b["end_index"] + 1):
                        edict = {}
                        for elt in dictpa:
                            for anum in dictpa[elt]:
                                edict[f"{elt}{anum}"] = {}
                                for morb in dictio[elt]:
                                    edict[f"{elt}{anum}"][morb] = proj[Spin.up][band_idx][j][setos[morb]][anum - 1]
                        proj_br[-1][str(Spin.down)][band_idx].append(edict)

        # Adjust projections for plot
        dictio_d, dictpa_d = self._summarize_keys_for_plot(dictio, dictpa, sum_atoms, sum_morbs)

        if (sum_atoms is None) and (sum_morbs is None):
            proj_br_d = copy.deepcopy(proj_br)
        else:
            proj_br_d = []
            branch = -1
            for index in indices:
                branch += 1
                br = self._bs.branches[index]
                if self._bs.is_spin_polarized:
                    proj_br_d.append(
                        {
                            str(Spin.up): [[] for _ in range(self._nb_bands)],
                            str(Spin.down): [[] for _ in range(self._nb_bands)],
                        }
                    )
                else:
                    proj_br_d.append({str(Spin.up): [[] for _ in range(self._nb_bands)]})

                if (sum_atoms is not None) and (sum_morbs is None):
                    for band_idx in range(self._nb_bands):
                        for j in range(br["end_index"] - br["start_index"] + 1):
                            atoms_morbs = copy.deepcopy(proj_br[branch][str(Spin.up)][band_idx][j])
                            edict = {}
                            for elt in dictpa:
                                if elt in sum_atoms:
                                    for anum in dictpa_d[elt][:-1]:
                                        edict[elt + anum] = copy.deepcopy(atoms_morbs[elt + anum])
                                    edict[elt + dictpa_d[elt][-1]] = {}
                                    for morb in dictio[elt]:
                                        sprojection = 0.0
                                        for anum in sum_atoms[elt]:
                                            sprojection += atoms_morbs[f"{elt}{anum}"][morb]
                                        edict[elt + dictpa_d[elt][-1]][morb] = sprojection
                                else:
                                    for anum in dictpa_d[elt]:
                                        edict[elt + anum] = copy.deepcopy(atoms_morbs[elt + anum])
                            proj_br_d[-1][str(Spin.up)][band_idx].append(edict)
                    if self._bs.is_spin_polarized:
                        for band_idx in range(self._nb_bands):
                            for j in range(br["end_index"] - br["start_index"] + 1):
                                atoms_morbs = copy.deepcopy(proj_br[branch][str(Spin.down)][band_idx][j])
                                edict = {}
                                for elt in dictpa:
                                    if elt in sum_atoms:
                                        for anum in dictpa_d[elt][:-1]:
                                            edict[elt + anum] = copy.deepcopy(atoms_morbs[elt + anum])
                                        edict[elt + dictpa_d[elt][-1]] = {}
                                        for morb in dictio[elt]:
                                            sprojection = 0.0
                                            for anum in sum_atoms[elt]:
                                                sprojection += atoms_morbs[f"{elt}{anum}"][morb]
                                            edict[elt + dictpa_d[elt][-1]][morb] = sprojection
                                    else:
                                        for anum in dictpa_d[elt]:
                                            edict[elt + anum] = copy.deepcopy(atoms_morbs[elt + anum])
                                proj_br_d[-1][str(Spin.down)][band_idx].append(edict)

                elif (sum_atoms is None) and (sum_morbs is not None):
                    for band_idx in range(self._nb_bands):
                        for j in range(br["end_index"] - br["start_index"] + 1):
                            atoms_morbs = copy.deepcopy(proj_br[branch][str(Spin.up)][band_idx][j])
                            edict = {}
                            for elt in dictpa:
                                if elt in sum_morbs:
                                    for anum in dictpa_d[elt]:
                                        edict[elt + anum] = {}
                                        for morb in dictio_d[elt][:-1]:
                                            edict[elt + anum][morb] = atoms_morbs[elt + anum][morb]
                                        sprojection = 0.0
                                        for morb in sum_morbs[elt]:
                                            sprojection += atoms_morbs[elt + anum][morb]
                                        edict[elt + anum][dictio_d[elt][-1]] = sprojection
                                else:
                                    for anum in dictpa_d[elt]:
                                        edict[elt + anum] = copy.deepcopy(atoms_morbs[elt + anum])
                            proj_br_d[-1][str(Spin.up)][band_idx].append(edict)
                    if self._bs.is_spin_polarized:
                        for band_idx in range(self._nb_bands):
                            for j in range(br["end_index"] - br["start_index"] + 1):
                                atoms_morbs = copy.deepcopy(proj_br[branch][str(Spin.down)][band_idx][j])
                                edict = {}
                                for elt in dictpa:
                                    if elt in sum_morbs:
                                        for anum in dictpa_d[elt]:
                                            edict[elt + anum] = {}
                                            for morb in dictio_d[elt][:-1]:
                                                edict[elt + anum][morb] = atoms_morbs[elt + anum][morb]
                                            sprojection = 0.0
                                            for morb in sum_morbs[elt]:
                                                sprojection += atoms_morbs[elt + anum][morb]
                                            edict[elt + anum][dictio_d[elt][-1]] = sprojection
                                    else:
                                        for anum in dictpa_d[elt]:
                                            edict[elt + anum] = copy.deepcopy(atoms_morbs[elt + anum])
                                proj_br_d[-1][str(Spin.down)][band_idx].append(edict)

                else:
                    for band_idx in range(self._nb_bands):
                        for j in range(br["end_index"] - br["start_index"] + 1):
                            atoms_morbs = copy.deepcopy(proj_br[branch][str(Spin.up)][band_idx][j])
                            edict = {}
                            for elt in dictpa:
                                if (elt in sum_atoms) and (elt in sum_morbs):
                                    for anum in dictpa_d[elt][:-1]:
                                        edict[elt + anum] = {}
                                        for morb in dictio_d[elt][:-1]:
                                            edict[elt + anum][morb] = atoms_morbs[elt + anum][morb]
                                        sprojection = 0.0
                                        for morb in sum_morbs[elt]:
                                            sprojection += atoms_morbs[elt + anum][morb]
                                        edict[elt + anum][dictio_d[elt][-1]] = sprojection

                                    edict[elt + dictpa_d[elt][-1]] = {}
                                    for morb in dictio_d[elt][:-1]:
                                        sprojection = 0.0
                                        for anum in sum_atoms[elt]:
                                            sprojection += atoms_morbs[f"{elt}{anum}"][morb]
                                        edict[elt + dictpa_d[elt][-1]][morb] = sprojection

                                    sprojection = 0.0
                                    for anum in sum_atoms[elt]:
                                        for morb in sum_morbs[elt]:
                                            sprojection += atoms_morbs[f"{elt}{anum}"][morb]
                                    edict[elt + dictpa_d[elt][-1]][dictio_d[elt][-1]] = sprojection

                                elif (elt in sum_atoms) and (elt not in sum_morbs):
                                    for anum in dictpa_d[elt][:-1]:
                                        edict[elt + anum] = copy.deepcopy(atoms_morbs[elt + anum])
                                    edict[elt + dictpa_d[elt][-1]] = {}
                                    for morb in dictio[elt]:
                                        sprojection = 0.0
                                        for anum in sum_atoms[elt]:
                                            sprojection += atoms_morbs[f"{elt}{anum}"][morb]
                                        edict[elt + dictpa_d[elt][-1]][morb] = sprojection

                                elif (elt not in sum_atoms) and (elt in sum_morbs):
                                    for anum in dictpa_d[elt]:
                                        edict[elt + anum] = {}
                                        for morb in dictio_d[elt][:-1]:
                                            edict[elt + anum][morb] = atoms_morbs[elt + anum][morb]
                                        sprojection = 0.0
                                        for morb in sum_morbs[elt]:
                                            sprojection += atoms_morbs[elt + anum][morb]
                                        edict[elt + anum][dictio_d[elt][-1]] = sprojection

                                else:
                                    for anum in dictpa_d[elt]:
                                        edict[elt + anum] = {}
                                        for morb in dictio_d[elt]:
                                            edict[elt + anum][morb] = atoms_morbs[elt + anum][morb]
                            proj_br_d[-1][str(Spin.up)][band_idx].append(edict)

                    if self._bs.is_spin_polarized:
                        for band_idx in range(self._nb_bands):
                            for j in range(br["end_index"] - br["start_index"] + 1):
                                atoms_morbs = copy.deepcopy(proj_br[branch][str(Spin.down)][band_idx][j])
                                edict = {}
                                for elt in dictpa:
                                    if (elt in sum_atoms) and (elt in sum_morbs):
                                        for anum in dictpa_d[elt][:-1]:
                                            edict[elt + anum] = {}
                                            for morb in dictio_d[elt][:-1]:
                                                edict[elt + anum][morb] = atoms_morbs[elt + anum][morb]
                                            sprojection = 0.0
                                            for morb in sum_morbs[elt]:
                                                sprojection += atoms_morbs[elt + anum][morb]
                                            edict[elt + anum][dictio_d[elt][-1]] = sprojection

                                        edict[elt + dictpa_d[elt][-1]] = {}
                                        for morb in dictio_d[elt][:-1]:
                                            sprojection = 0.0
                                            for anum in sum_atoms[elt]:
                                                sprojection += atoms_morbs[f"{elt}{anum}"][morb]
                                            edict[elt + dictpa_d[elt][-1]][morb] = sprojection

                                        sprojection = 0.0
                                        for anum in sum_atoms[elt]:
                                            for morb in sum_morbs[elt]:
                                                sprojection += atoms_morbs[f"{elt}{anum}"][morb]
                                        edict[elt + dictpa_d[elt][-1]][dictio_d[elt][-1]] = sprojection

                                    elif (elt in sum_atoms) and (elt not in sum_morbs):
                                        for anum in dictpa_d[elt][:-1]:
                                            edict[elt + anum] = copy.deepcopy(atoms_morbs[elt + anum])
                                        edict[elt + dictpa_d[elt][-1]] = {}
                                        for morb in dictio[elt]:
                                            sprojection = 0.0
                                            for anum in sum_atoms[elt]:
                                                sprojection += atoms_morbs[f"{elt}{anum}"][morb]
                                            edict[elt + dictpa_d[elt][-1]][morb] = sprojection

                                    elif (elt not in sum_atoms) and (elt in sum_morbs):
                                        for anum in dictpa_d[elt]:
                                            edict[elt + anum] = {}
                                            for morb in dictio_d[elt][:-1]:
                                                edict[elt + anum][morb] = atoms_morbs[elt + anum][morb]
                                            sprojection = 0.0
                                            for morb in sum_morbs[elt]:
                                                sprojection += atoms_morbs[elt + anum][morb]
                                            edict[elt + anum][dictio_d[elt][-1]] = sprojection

                                    else:
                                        for anum in dictpa_d[elt]:
                                            edict[elt + anum] = {}
                                            for morb in dictio_d[elt]:
                                                edict[elt + anum][morb] = atoms_morbs[elt + anum][morb]
                                proj_br_d[-1][str(Spin.down)][band_idx].append(edict)

        return proj_br_d, dictio_d, dictpa_d, indices

    def get_projected_plots_dots_patom_pmorb(
        self,
        dictio,
        dictpa,
        sum_atoms=None,
        sum_morbs=None,
        zero_to_efermi=True,
        ylim=None,
        vbm_cbm_marker=False,
        selected_branches=None,
        w_h_size=(12, 8),
        num_column=None,
    ):
        """Method returns a plot composed of subplots for different atoms and
        orbitals (subshell orbitals such as 's', 'p', 'd' and 'f' defined by
        azimuthal quantum numbers l = 0, 1, 2 and 3, respectively or
        individual orbitals like 'px', 'py' and 'pz' defined by magnetic
        quantum numbers m = -1, 1 and 0, respectively).
        This is an extension of "get_projected_plots_dots" method.

        Args:
            dictio: The elements and the orbitals you need to project on. The
                format is {Element:[Orbitals]}, for instance:
                {'Cu':['dxy','s','px'],'O':['px','py','pz']} will give projections for Cu on
                orbitals dxy, s, px and for O on orbitals px, py, pz. If you want to sum over all
                individual orbitals of subshell orbitals, for example, 'px', 'py' and 'pz' of O,
                just simply set {'Cu':['dxy','s','px'],'O':['p']} and set sum_morbs (see
                explanations below) as {'O':[p],...}. Otherwise, you will get an error.
            dictpa: The elements and their sites (defined by site numbers) you
                need to project on. The format is {Element: [Site numbers]}, for instance:
                {'Cu':[1,5],'O':[3,4]} will give projections for Cu on site-1 and on site-5, O on
                site-3 and on site-4 in the cell. The correct site numbers of atoms are consistent
                with themselves in the structure computed. Normally, the structure should be totally
                similar with POSCAR file, however, sometimes VASP can rotate or translate the cell.
                Thus, it would be safe if using Vasprun class to get the final_structure and as a
                result, correct index numbers of atoms.
            sum_atoms: Sum projection of the similar atoms together (e.g.: Cu
                on site-1 and Cu on site-5). The format is {Element: [Site numbers]}, for instance:
                {'Cu': [1,5], 'O': [3,4]} means summing projections over Cu on site-1 and Cu on
                site-5 and O on site-3 and on site-4. If you do not want to use this functional,
                just turn it off by setting sum_atoms = None.
            sum_morbs: Sum projections of individual orbitals of similar atoms
                together (e.g.: 'dxy' and 'dxz'). The format is {Element: [individual orbitals]},
                for instance: {'Cu': ['dxy', 'dxz'], 'O': ['px', 'py']} means summing projections
                over 'dxy' and 'dxz' of Cu and 'px' and 'py' of O. If you do not want to use this
                functional, just turn it off by setting sum_morbs = None.
            zero_to_efermi: Automatically set the Fermi level as the plot's origin (i.e. subtract E_f).
                Defaults to True.
            ylim: The y-axis limit. Defaults to None.
            vbm_cbm_marker: Whether to plot points to indicate valence band maxima and conduction
                band minima positions. Defaults to False.
            selected_branches: The index of symmetry lines you chose for
                plotting. This can be useful when the number of symmetry lines (in KPOINTS file) are
                manny while you only want to show for certain ones. The format is [index of line],
                for instance: [1, 3, 4] means you just need to do projection along lines number 1, 3
                and 4 while neglecting lines number 2 and so on. By default, this is None type and
                all symmetry lines will be plotted.
            w_h_size: This variable help you to control the width and height
                of figure. By default, width = 12 and height = 8 (inches). The width/height ratio is
                kept the same for subfigures and the size of each depends on how many number of
                subfigures are plotted.
            num_column: This variable help you to manage how the subfigures are
                arranged in the figure by setting up the number of columns of subfigures. The value
                should be an int number. For example, num_column = 3 means you want to plot
                subfigures in 3 columns. By default, num_column = None and subfigures are aligned in
                2 columns.

        Returns:
            A pyplot object with different subfigures for different projections.
            The blue and red colors lines are bands
            for spin up and spin down. The green and cyan dots are projections
            for spin up and spin down. The bigger
            the green or cyan dots in the projected band structures, the higher
            character for the corresponding elements
            and orbitals. List of individual orbitals and their numbers (set up
            by VASP and no special meaning):
            s = 0; py = 1 pz = 2 px = 3; dxy = 4 dyz = 5 dz2 = 6 dxz = 7 dx2 = 8;
            f_3 = 9 f_2 = 10 f_1 = 11 f0 = 12 f1 = 13 f2 = 14 f3 = 15
        """
        dictio, sum_morbs = self._Orbitals_SumOrbitals(dictio, sum_morbs)
        dictpa, sum_atoms, n_figs = self._number_of_subfigures(dictio, dictpa, sum_atoms, sum_morbs)
        print(f"Number of subfigures: {n_figs}")
        if n_figs > 9:
            print(
                f"The number of subfigures {n_figs} might be too manny and the implementation might take a long "
                f"time.\n A smaller number or a plot with selected symmetry lines (selected_branches) might be better."
            )

        band_linewidth = 0.5
        ax = pretty_plot(w_h_size[0], w_h_size[1])
        proj_br_d, dictio_d, dictpa_d, branches = self._get_projections_by_branches_patom_pmorb(
            dictio, dictpa, sum_atoms, sum_morbs, selected_branches
        )
        data = self.bs_plot_data(zero_to_efermi)
        e_min = -4
        e_max = 4
        if self._bs.is_metal():
            e_min = -10
            e_max = 10

        count = 0
        for elt in dictpa_d:
            for numa in dictpa_d[elt]:
                for o in dictio_d[elt]:
                    count += 1
                    if num_column is None:
                        if n_figs == 1:
                            plt.subplot(1, 1, 1)
                        else:
                            row = n_figs // 2
                            if n_figs % 2 == 0:
                                plt.subplot(row, 2, count)
                            else:
                                plt.subplot(row + 1, 2, count)
                    elif isinstance(num_column, int):
                        row = n_figs / num_column
                        if n_figs % num_column == 0:
                            plt.subplot(row, num_column, count)
                        else:
                            plt.subplot(row + 1, num_column, count)
                    else:
                        raise ValueError("The invalid 'num_column' is assigned. It should be an integer.")

                    ax, shift = self._make_ticks_selected(ax, branches)
                    br = -1
                    for b in branches:
                        br += 1
                        for band_idx in range(self._nb_bands):
                            ax.plot(
                                [x - shift[br] for x in data["distances"][b]],
                                [
                                    data["energy"][str(Spin.up)][b][band_idx][j]
                                    for j in range(len(data["distances"][b]))
                                ],
                                "b-",
                                linewidth=band_linewidth,
                            )

                            if self._bs.is_spin_polarized:
                                ax.plot(
                                    [x - shift[br] for x in data["distances"][b]],
                                    [
                                        data["energy"][str(Spin.down)][b][band_idx][j]
                                        for j in range(len(data["distances"][b]))
                                    ],
                                    "r--",
                                    linewidth=band_linewidth,
                                )
                                for j in range(len(data["energy"][str(Spin.up)][b][band_idx])):
                                    ax.plot(
                                        data["distances"][b][j] - shift[br],
                                        data["energy"][str(Spin.down)][b][band_idx][j],
                                        "co",
                                        markersize=proj_br_d[br][str(Spin.down)][band_idx][j][elt + numa][o] * 15.0,
                                    )

                            for j in range(len(data["energy"][str(Spin.up)][b][band_idx])):
                                ax.plot(
                                    data["distances"][b][j] - shift[br],
                                    data["energy"][str(Spin.up)][b][band_idx][j],
                                    "go",
                                    markersize=proj_br_d[br][str(Spin.up)][band_idx][j][elt + numa][o] * 15.0,
                                )

                    if ylim is None:
                        if self._bs.is_metal():
                            if zero_to_efermi:
                                ax.set_ylim(e_min, e_max)
                            else:
                                ax.set_ylim(self._bs.efermi + e_min, self._bs._efermi + e_max)
                        else:
                            if vbm_cbm_marker:
                                for cbm in data["cbm"]:
                                    ax.scatter(cbm[0], cbm[1], color="r", marker="o", s=100)

                                for vbm in data["vbm"]:
                                    ax.scatter(vbm[0], vbm[1], color="g", marker="o", s=100)

                            ax.set_ylim(data["vbm"][0][1] + e_min, data["cbm"][0][1] + e_max)
                    else:
                        ax.set_ylim(ylim)
                    ax.set_title(f"{elt} {numa} {o}")

        return ax

    @classmethod
    def _Orbitals_SumOrbitals(cls, dictio, sum_morbs):
        all_orbitals = [
            "s",
            "p",
            "d",
            "f",
            "px",
            "py",
            "pz",
            "dxy",
            "dyz",
            "dxz",
            "dx2",
            "dz2",
            "f_3",
            "f_2",
            "f_1",
            "f0",
            "f1",
            "f2",
            "f3",
        ]
        individual_orbs = {
            "p": ["px", "py", "pz"],
            "d": ["dxy", "dyz", "dxz", "dx2", "dz2"],
            "f": ["f_3", "f_2", "f_1", "f0", "f1", "f2", "f3"],
        }

        if not isinstance(dictio, dict):
            raise TypeError("The invalid type of 'dictio' was bound. It should be dict type.")
        if len(dictio) == 0:
            raise KeyError("The 'dictio' is empty. We cannot do anything.")

        orb = None
        for elt in dictio:
            if Element.is_valid_symbol(elt):
                if isinstance(dictio[elt], list):
                    if len(dictio[elt]) == 0:
                        raise ValueError(f"The dictio[{elt}] is empty. We cannot do anything")
                    for orb in dictio[elt]:
                        if not isinstance(orb, str):
                            raise ValueError(
                                f"The invalid format of orbitals is in 'dictio[{elt}]': {orb}. They should be string."
                            )
                        if orb not in all_orbitals:
                            raise ValueError(f"The invalid name of orbital is given in 'dictio[{elt}]'.")
                        if orb in individual_orbs and len(set(dictio[elt]).intersection(individual_orbs[orb])) != 0:
                            raise ValueError(f"The 'dictio[{elt}]' contains orbitals repeated.")
                    nelems = Counter(dictio[elt]).values()
                    if sum(nelems) > len(nelems):
                        raise ValueError(f"You put in at least two similar orbitals in dictio[{elt}].")
                else:
                    raise TypeError(f"The invalid type of value was put into 'dictio[{elt}]'. It should be list type.")
            else:
                raise KeyError(f"The invalid element was put into 'dictio' as a key: {elt}")

        if sum_morbs is None:
            print("You do not want to sum projection over orbitals.")
        elif not isinstance(sum_morbs, dict):
            raise TypeError("The invalid type of 'sum_orbs' was bound. It should be dict or 'None' type.")
        elif len(sum_morbs) == 0:
            raise KeyError("The 'sum_morbs' is empty. We cannot do anything")
        else:
            for elt in sum_morbs:
                if Element.is_valid_symbol(elt):
                    if isinstance(sum_morbs[elt], list):
                        for orb in sum_morbs[elt]:
                            if not isinstance(orb, str):
                                raise TypeError(
                                    f"The invalid format of orbitals is in 'sum_morbs[{elt}]': {orb}. "
                                    "They should be string."
                                )
                            if orb not in all_orbitals:
                                raise ValueError(f"The invalid name of orbital in 'sum_morbs[{elt}]' is given.")
                            if orb in individual_orbs and len(set(sum_morbs[elt]) & set(individual_orbs[orb])) != 0:
                                raise ValueError(f"The 'sum_morbs[{elt}]' contains orbitals repeated.")
                        nelems = Counter(sum_morbs[elt]).values()
                        if sum(nelems) > len(nelems):
                            raise ValueError(f"You put in at least two similar orbitals in sum_morbs[{elt}].")
                    else:
                        raise TypeError(
                            f"The invalid type of value was put into 'sum_morbs[{elt}]'. It should be list type."
                        )
                    if elt not in dictio:
                        raise ValueError(
                            f"You cannot sum projection over orbitals of atoms {elt!r} because they are not "
                            "mentioned in 'dictio'."
                        )
                else:
                    raise KeyError(f"The invalid element was put into 'sum_morbs' as a key: {elt}")

        for elt in dictio:
            if len(dictio[elt]) == 1:
                if len(dictio[elt][0]) > 1:
                    if elt in sum_morbs:
                        raise ValueError(
                            f"You cannot sum projection over one individual orbital {dictio[elt][0]!r} of {elt!r}."
                        )
                elif sum_morbs is None:
                    pass
                elif elt not in sum_morbs:
                    print(f"You do not want to sum projection over orbitals of element: {elt}")
                else:
                    if len(sum_morbs[elt]) == 0:
                        raise ValueError(f"The empty list is an invalid value for sum_morbs[{elt}].")
                    if len(sum_morbs[elt]) > 1:
                        for orb in sum_morbs[elt]:
                            if dictio[elt][0] not in orb:
                                raise ValueError(f"The invalid orbital {orb!r} was put into 'sum_morbs[{elt}]'.")
                    else:
                        if orb == "s" or len(orb) > 1:
                            raise ValueError(f"The invalid orbital {orb!r} was put into sum_orbs[{elt!r}].")
                        sum_morbs[elt] = individual_orbs[dictio[elt][0]]
                        dictio[elt] = individual_orbs[dictio[elt][0]]
            else:
                duplicate = copy.deepcopy(dictio[elt])
                for orb in dictio[elt]:
                    if orb in individual_orbs:
                        duplicate.remove(orb)
                        duplicate += individual_orbs[orb]
                dictio[elt] = copy.deepcopy(duplicate)

                if sum_morbs is None:
                    pass
                elif elt not in sum_morbs:
                    print(f"You do not want to sum projection over orbitals of element: {elt}")
                else:
                    if len(sum_morbs[elt]) == 0:
                        raise ValueError(f"The empty list is an invalid value for sum_morbs[{elt}].")
                    if len(sum_morbs[elt]) == 1:
                        orb = sum_morbs[elt][0]
                        if orb == "s":
                            raise ValueError(
                                "We do not sum projection over only 's' orbital of the same type of element."
                            )
                        if orb in individual_orbs:
                            sum_morbs[elt].pop(0)
                            sum_morbs[elt] += individual_orbs[orb]
                        else:
                            raise ValueError(f"You never sum projection over one orbital in sum_morbs[{elt}]")
                    else:
                        duplicate = copy.deepcopy(sum_morbs[elt])
                        for orb in sum_morbs[elt]:
                            if orb in individual_orbs:
                                duplicate.remove(orb)
                                duplicate += individual_orbs[orb]
                        sum_morbs[elt] = copy.deepcopy(duplicate)

                    for orb in sum_morbs[elt]:
                        if orb not in dictio[elt]:
                            raise ValueError(f"The orbitals of sum_morbs[{elt}] conflict with those of dictio[{elt}].")

        return dictio, sum_morbs

    def _number_of_subfigures(self, dictio, dictpa, sum_atoms, sum_morbs):
        if not isinstance(dictpa, dict):
            raise TypeError("The invalid type of 'dictpa' was bound. It should be dict type.")
        if len(dictpa) == 0:
            raise KeyError("The 'dictpa' is empty. We cannot do anything.")
        for elt in dictpa:
            if Element.is_valid_symbol(elt):
                if isinstance(dictpa[elt], list):
                    if len(dictpa[elt]) == 0:
                        raise ValueError(f"The dictpa[{elt}] is empty. We cannot do anything")
                    _sites = self._bs.structure.sites
                    indices = []
                    for site_idx in range(len(_sites)):
                        if next(iter(_sites[site_idx]._species)) == Element(elt):
                            indices.append(site_idx + 1)
                    for number in dictpa[elt]:
                        if isinstance(number, str):
                            if number.lower() == "all":
                                dictpa[elt] = indices
                                print(f"You want to consider all {elt!r} atoms.")
                                break

                            raise ValueError(f"You put wrong site numbers in 'dictpa[{elt}]': {number}.")
                        if isinstance(number, int):
                            if number not in indices:
                                raise ValueError(f"You put wrong site numbers in 'dictpa[{elt}]': {number}.")
                        else:
                            raise ValueError(f"You put wrong site numbers in 'dictpa[{elt}]': {number}.")
                    nelems = Counter(dictpa[elt]).values()
                    if sum(nelems) > len(nelems):
                        raise ValueError(f"You put at least two similar site numbers into 'dictpa[{elt}]'.")
                else:
                    raise TypeError(f"The invalid type of value was put into 'dictpa[{elt}]'. It should be list type.")
            else:
                raise KeyError(f"The invalid element was put into 'dictpa' as a key: {elt}")

        if len(list(dictio)) != len(list(dictpa)):
            raise KeyError("The number of keys in 'dictio' and 'dictpa' are not the same.")
        for elt in dictio:
            if elt not in dictpa:
                raise KeyError(f"The element {elt!r} is not in both dictpa and dictio.")
        for elt in dictpa:
            if elt not in dictio:
                raise KeyError(f"The element {elt!r} in not in both dictpa and dictio.")

        if sum_atoms is None:
            print("You do not want to sum projection over atoms.")
        elif not isinstance(sum_atoms, dict):
            raise TypeError("The invalid type of 'sum_atoms' was bound. It should be dict type.")
        elif len(sum_atoms) == 0:
            raise KeyError("The 'sum_atoms' is empty. We cannot do anything.")
        else:
            for elt in sum_atoms:
                if Element.is_valid_symbol(elt):
                    if isinstance(sum_atoms[elt], list):
                        if len(sum_atoms[elt]) == 0:
                            raise ValueError(f"The sum_atoms[{elt}] is empty. We cannot do anything")
                        _sites = self._bs.structure.sites
                        indices = []
                        for site_idx in range(len(_sites)):
                            if next(iter(_sites[site_idx]._species)) == Element(elt):
                                indices.append(site_idx + 1)
                        for number in sum_atoms[elt]:
                            if isinstance(number, str):
                                if number.lower() == "all":
                                    sum_atoms[elt] = indices
                                    print(f"You want to sum projection over all {elt!r} atoms.")
                                    break
                                raise ValueError(f"You put wrong site numbers in 'sum_atoms[{elt}]'.")
                            if isinstance(number, int):
                                if number not in indices:
                                    raise ValueError(f"You put wrong site numbers in 'sum_atoms[{elt}]'.")
                                if number not in dictpa[elt]:
                                    raise ValueError(
                                        f"You cannot sum projection with atom number {number!r} because it is not "
                                        f"mentioned in dicpta[{elt}]"
                                    )
                            else:
                                raise ValueError(f"You put wrong site numbers in 'sum_atoms[{elt}]'.")
                        nelems = Counter(sum_atoms[elt]).values()
                        if sum(nelems) > len(nelems):
                            raise ValueError(f"You put at least two similar site numbers into 'sum_atoms[{elt}]'.")
                    else:
                        raise TypeError(
                            f"The invalid type of value was put into 'sum_atoms[{elt}]'. It should be list type."
                        )
                    if elt not in dictpa:
                        raise ValueError(
                            f"You cannot sum projection over atoms {elt!r} because it is not mentioned in 'dictio'."
                        )
                else:
                    raise KeyError(f"The invalid element was put into 'sum_atoms' as a key: {elt}")
                if len(sum_atoms[elt]) == 1:
                    raise ValueError(f"We do not sum projection over only one atom: {elt}")

        max_number_figs = 0
        decrease = 0
        for elt in dictio:
            max_number_figs += len(dictio[elt]) * len(dictpa[elt])

        if (sum_atoms is None) and (sum_morbs is None):
            number_figs = max_number_figs
        elif (sum_atoms is not None) and (sum_morbs is None):
            for elt in sum_atoms:
                decrease += (len(sum_atoms[elt]) - 1) * len(dictio[elt])
            number_figs = max_number_figs - decrease
        elif (sum_atoms is None) and (sum_morbs is not None):
            for elt in sum_morbs:
                decrease += (len(sum_morbs[elt]) - 1) * len(dictpa[elt])
            number_figs = max_number_figs - decrease
        elif (sum_atoms is not None) and (sum_morbs is not None):
            for elt in sum_atoms:
                decrease += (len(sum_atoms[elt]) - 1) * len(dictio[elt])
            for elt in sum_morbs:
                if elt in sum_atoms:
                    decrease += (len(sum_morbs[elt]) - 1) * (len(dictpa[elt]) - len(sum_atoms[elt]) + 1)
                else:
                    decrease += (len(sum_morbs[elt]) - 1) * len(dictpa[elt])
            number_figs = max_number_figs - decrease
        else:
            raise ValueError("Invalid format of 'sum_atoms' and 'sum_morbs'.")

        return dictpa, sum_atoms, number_figs

    def _summarize_keys_for_plot(self, dictio, dictpa, sum_atoms, sum_morbs):
        individual_orbs = {
            "p": ["px", "py", "pz"],
            "d": ["dxy", "dyz", "dxz", "dx2", "dz2"],
            "f": ["f_3", "f_2", "f_1", "f0", "f1", "f2", "f3"],
        }

        def number_label(list_numbers):
            list_numbers = sorted(list_numbers)
            divide = [[]]
            divide[0].append(list_numbers[0])
            group = 0
            for idx in range(1, len(list_numbers)):
                if list_numbers[idx] == list_numbers[idx - 1] + 1:
                    divide[group].append(list_numbers[idx])
                else:
                    group += 1
                    divide.append([list_numbers[idx]])
            label = ""
            for elem in divide:
                if len(elem) > 1:
                    label += f"{elem[0]}-{elem[-1]},"
                else:
                    label += f"{elem[0]},"
            return label[:-1]

        def orbital_label(list_orbitals):
            divide = {}
            for orb in list_orbitals:
                if orb[0] in divide:
                    divide[orb[0]].append(orb)
                else:
                    divide[orb[0]] = []
                    divide[orb[0]].append(orb)
            label = ""
            for elem, orbs in divide.items():
                if elem == "s":
                    label += "s,"
                elif len(orbs) == len(individual_orbs[elem]):
                    label += f"{elem},"
                else:
                    orb_label = [orb[1:] for orb in orbs]
                    label += f"{elem}{str(orb_label).replace('[', '').replace(']', '').replace(', ', '-')},"
            return label[:-1]

        if sum_atoms is None and sum_morbs is None:
            dictio_d = dictio
            dictpa_d = {elt: [str(anum) for anum in dictpa[elt]] for elt in dictpa}

        elif (sum_atoms is not None) and (sum_morbs is None):
            dictio_d = dictio
            dictpa_d = {}
            for elt in dictpa:
                dictpa_d[elt] = []
                if elt in sum_atoms:
                    _sites = self._bs.structure.sites
                    indices = []
                    for site_idx in range(len(_sites)):
                        if next(iter(_sites[site_idx]._species)) == Element(elt):
                            indices.append(site_idx + 1)
                    flag_1 = len(set(dictpa[elt]).intersection(indices))
                    flag_2 = len(set(sum_atoms[elt]).intersection(indices))
                    if flag_1 == len(indices) and flag_2 == len(indices):
                        dictpa_d[elt].append("all")
                    else:
                        for anum in dictpa[elt]:
                            if anum not in sum_atoms[elt]:
                                dictpa_d[elt].append(str(anum))
                        label = number_label(sum_atoms[elt])
                        dictpa_d[elt].append(label)
                else:
                    for anum in dictpa[elt]:
                        dictpa_d[elt].append(str(anum))

        elif (sum_atoms is None) and (sum_morbs is not None):
            dictio_d = {}
            for elt in dictio:
                dictio_d[elt] = []
                if elt in sum_morbs:
                    for morb in dictio[elt]:
                        if morb not in sum_morbs[elt]:
                            dictio_d[elt].append(morb)
                    label = orbital_label(sum_morbs[elt])
                    dictio_d[elt].append(label)
                else:
                    dictio_d[elt] = dictio[elt]
            dictpa_d = {elt: [str(anum) for anum in dictpa[elt]] for elt in dictpa}

        else:
            dictio_d = {}
            for elt in dictio:
                dictio_d[elt] = []
                if elt in sum_morbs:
                    for morb in dictio[elt]:
                        if morb not in sum_morbs[elt]:
                            dictio_d[elt].append(morb)
                    label = orbital_label(sum_morbs[elt])
                    dictio_d[elt].append(label)
                else:
                    dictio_d[elt] = dictio[elt]
            dictpa_d = {}
            for elt in dictpa:
                dictpa_d[elt] = []
                if elt in sum_atoms:
                    _sites = self._bs.structure.sites
                    indices = []
                    for site_idx in range(len(_sites)):
                        if next(iter(_sites[site_idx]._species)) == Element(elt):
                            indices.append(site_idx + 1)
                    flag_1 = len(set(dictpa[elt]).intersection(indices))
                    flag_2 = len(set(sum_atoms[elt]).intersection(indices))
                    if flag_1 == len(indices) and flag_2 == len(indices):
                        dictpa_d[elt].append("all")
                    else:
                        for anum in dictpa[elt]:
                            if anum not in sum_atoms[elt]:
                                dictpa_d[elt].append(str(anum))
                        label = number_label(sum_atoms[elt])
                        dictpa_d[elt].append(label)
                else:
                    for anum in dictpa[elt]:
                        dictpa_d[elt].append(str(anum))

        return dictio_d, dictpa_d

    def _make_ticks_selected(self, ax: plt.Axes, branches: list[int]) -> tuple[plt.Axes, list[float]]:
        """Utility private method to add ticks to a band structure with selected branches."""
        if not ax.figure:
            fig = plt.figure()  # Create a figure object
            ax.set_figure(fig)

        ticks = self.get_ticks()
        distance = []
        label = []
        rm_elems = []
        for idx in range(1, len(ticks["distance"])):
            if ticks["label"][idx] == ticks["label"][idx - 1]:
                rm_elems.append(idx)
        for idx in range(len(ticks["distance"])):
            if idx not in rm_elems:
                distance.append(ticks["distance"][idx])
                label.append(ticks["label"][idx])
        l_branches = [distance[i] - distance[i - 1] for i in range(1, len(distance))]
        n_distance = []
        n_label = []
        for branch in branches:
            n_distance.append(l_branches[branch])
            if ("$\\mid$" not in label[branch]) and ("$\\mid$" not in label[branch + 1]):
                n_label.append([label[branch], label[branch + 1]])
            elif ("$\\mid$" in label[branch]) and ("$\\mid$" not in label[branch + 1]):
                n_label.append([label[branch].split("$")[-1], label[branch + 1]])
            elif ("$\\mid$" not in label[branch]) and ("$\\mid$" in label[branch + 1]):
                n_label.append([label[branch], label[branch + 1].split("$")[0]])
            else:
                n_label.append([label[branch].split("$")[-1], label[branch + 1].split("$")[0]])

        f_distance: list[float] = []
        rf_distance: list[float] = []
        f_label: list[str] = []
        f_label.extend((n_label[0][0], n_label[0][1]))
        f_distance.extend((0.0, n_distance[0]))
        rf_distance.extend((0.0, n_distance[0]))
        length = n_distance[0]
        for idx in range(1, len(n_distance)):
            if n_label[idx][0] == n_label[idx - 1][1]:
                f_distance.extend((length, length + n_distance[idx]))
                f_label.extend((n_label[idx][0], n_label[idx][1]))
            else:
                f_distance.append(length + n_distance[idx])
                f_label[-1] = f"{n_label[idx - 1][1]}$\\mid${n_label[idx][0]}"
                f_label.append(n_label[idx][1])
            rf_distance.append(length + n_distance[idx])
            length += n_distance[idx]

        uniq_d = []
        uniq_l = []
        temp_ticks = list(zip(f_distance, f_label))
        for idx, tick in enumerate(temp_ticks):
            if idx == 0:
                uniq_d.append(tick[0])
                uniq_l.append(tick[1])
                logger.debug(f"Adding label {tick[0]} at {tick[1]}")
            elif tick[1] == temp_ticks[idx - 1][1]:
                logger.debug(f"Skipping label {tick[1]}")
            else:
                logger.debug(f"Adding label {tick[0]} at {tick[1]}")
                uniq_d.append(tick[0])
                uniq_l.append(tick[1])

        logger.debug(f"Unique labels are {list(zip(uniq_d, uniq_l))}")
        ax.set_xticks(uniq_d)
        ax.set_xticklabels(uniq_l)

        for idx in range(len(f_label)):
            if f_label[idx] is not None:
                # don't print the same label twice
                if idx != 0:
                    if f_label[idx] == f_label[idx - 1]:
                        logger.debug(f"already print label... skipping label {f_label[idx]}")
                    else:
                        logger.debug(f"Adding a line at {f_distance[idx]} for label {f_label[idx]}")
                        ax.axvline(f_distance[idx], color="k")
                else:
                    logger.debug(f"Adding a line at {f_distance[idx]} for label {f_label[idx]}")
                    ax.axvline(f_distance[idx], color="k")

        shift = []
        br = -1
        for branch in branches:
            br += 1
            shift.append(distance[branch] - rf_distance[br])

        return ax, shift


class BSDOSPlotter:
    """A joint, aligned band structure and density of states plot. Contributions
    from Jan Pohls as well as the online example from Germain Salvato-Vallverdu:
    http://gvallver.perso.univ-pau.fr/?p=587.
    """

    def __init__(
        self,
        bs_projection: Literal["elements"] | None = "elements",
        dos_projection: str = "elements",
        vb_energy_range: float = 4,
        cb_energy_range: float = 4,
        fixed_cb_energy: bool = False,
        egrid_interval: float = 1,
        font: str = "Times New Roman",
        axis_fontsize: float = 20,
        tick_fontsize: float = 15,
        legend_fontsize: float = 14,
        bs_legend: str = "best",
        dos_legend: str = "best",
        rgb_legend: bool = True,
        fig_size: tuple[float, float] = (11, 8.5),
    ) -> None:
        """Instantiate plotter settings.

        Args:
            bs_projection ('elements' | None): Whether to project the bands onto elements.
            dos_projection (str): "elements", "orbitals", or None
            vb_energy_range (float): energy in eV to show of valence bands
            cb_energy_range (float): energy in eV to show of conduction bands
            fixed_cb_energy (bool): If true, the cb_energy_range will be interpreted
                as constant (i.e., no gap correction for cb energy)
            egrid_interval (float): interval for grid marks
            font (str): font family
            axis_fontsize (float): font size for axis
            tick_fontsize (float): font size for axis tick labels
            legend_fontsize (float): font size for legends
            bs_legend (str): matplotlib string location for legend or None
            dos_legend (str): matplotlib string location for legend or None
            rgb_legend (bool): (T/F) whether to draw RGB triangle/bar for element proj.
            fig_size(tuple): dimensions of figure size (width, height)
        """
        self.bs_projection = bs_projection
        self.dos_projection = dos_projection
        self.vb_energy_range = vb_energy_range
        self.cb_energy_range = cb_energy_range
        self.fixed_cb_energy = fixed_cb_energy
        self.egrid_interval = egrid_interval
        self.font = font
        self.axis_fontsize = axis_fontsize
        self.tick_fontsize = tick_fontsize
        self.legend_fontsize = legend_fontsize
        self.bs_legend = bs_legend
        self.dos_legend = dos_legend
        self.rgb_legend = rgb_legend
        self.fig_size = fig_size

    def get_plot(
        self, bs: BandStructureSymmLine, dos: Dos | CompleteDos | None = None
    ) -> plt.Axes | tuple[plt.Axes, plt.Axes]:
        """Get a matplotlib plot object.

        Args:
            bs (BandStructureSymmLine): the bandstructure to plot. Projection
                data must exist for projected plots.
            dos (Dos): the Dos to plot. Projection data must exist (i.e.,
                CompleteDos) for projected plots.

        Returns:
            plt.Axes | tuple[plt.Axes, plt.Axes]: matplotlib axes for the band structure and DOS, resp.
        """
        # make sure the user-specified band structure projection is valid
        bs_projection = self.bs_projection
        if dos:
            elements = [e.symbol for e in dos.structure.elements]
        elif bs_projection and bs.structure:
            elements = [e.symbol for e in bs.structure.elements]
        else:
            elements = []

        rgb_legend = (
            self.rgb_legend and bs_projection and bs_projection.lower() == "elements" and len(elements) in [2, 3, 4]
        )

        if (
            bs_projection
            and bs_projection.lower() == "elements"
            and (len(elements) not in [2, 3, 4] or not bs.get_projection_on_elements())
        ):
            warnings.warn(
                "Cannot get element projected data; either the projection data "
                "doesn't exist, or you don't have a compound with exactly 2 "
                "or 3 or 4 unique elements."
            )
            bs_projection = None

        # specify energy range of plot
        emin = -self.vb_energy_range
        emax = self.cb_energy_range if self.fixed_cb_energy else self.cb_energy_range + bs.get_band_gap()["energy"]

        # initialize all the k-point labels and k-point x-distances for bs plot
        xlabels = []  # all symmetry point labels on x-axis
        xlabel_distances = []  # positions of symmetry point x-labels

        x_distances_list = []
        prev_right_klabel = None  # used to determine which branches require a midline separator

        for branch in bs.branches:
            x_distances = []

            # get left and right kpoint labels of this branch
            left_k, right_k = branch["name"].split("-")

            # add $ notation for LaTeX kpoint labels
            if left_k[0] == "\\" or "_" in left_k:
                left_k = f"${left_k}$"
            if right_k[0] == "\\" or "_" in right_k:
                right_k = f"${right_k}$"

            # add left k label to list of labels
            if prev_right_klabel is None:
                xlabels.append(left_k)
                xlabel_distances.append(0)
            elif prev_right_klabel != left_k:  # used for pipe separator
                xlabels[-1] = f"{xlabels[-1]}$\\mid$ {left_k}"

            # add right k label to list of labels
            xlabels.append(right_k)
            prev_right_klabel = right_k

            # add x-coordinates for labels
            left_kpoint = bs.kpoints[branch["start_index"]].cart_coords
            right_kpoint = bs.kpoints[branch["end_index"]].cart_coords
            distance = np.linalg.norm(right_kpoint - left_kpoint)
            xlabel_distances.append(xlabel_distances[-1] + distance)  # type: ignore

            # add x-coordinates for kpoint data
            npts = branch["end_index"] - branch["start_index"]
            distance_interval = distance / npts
            x_distances.append(xlabel_distances[-2])
            for _ in range(npts):
                x_distances.append(x_distances[-1] + distance_interval)
            x_distances_list.append(x_distances)

        # set up bs and dos plot
        gs = GridSpec(1, 2, width_ratios=[2, 1]) if dos else GridSpec(1, 1)

        fig = plt.figure(figsize=self.fig_size)
        fig.patch.set_facecolor("white")
        bs_ax = plt.subplot(gs[0])
        dos_ax = plt.subplot(gs[1]) if dos else None

        # set basic axes limits for the plot
        bs_ax.set_xlim(0, x_distances_list[-1][-1])
        bs_ax.set_ylim(emin, emax)
        if dos:
            dos_ax.set_ylim(emin, emax)

        # add BS xticks, labels, etc.
        bs_ax.set_xticks(xlabel_distances)
        bs_ax.set_xticklabels(xlabels, size=self.tick_fontsize)
        bs_ax.set_xlabel("Wavevector $k$", fontsize=self.axis_fontsize, family=self.font)
        bs_ax.set_ylabel("$E-E_F$ / eV", fontsize=self.axis_fontsize, family=self.font)

        # add BS Fermi level line at E=0 and gridlines
        bs_ax.hlines(y=0, xmin=0, xmax=x_distances_list[-1][-1], color="k", lw=2)
        bs_ax.set_yticks(np.arange(emin, emax + 1e-5, self.egrid_interval))
        bs_ax.set_yticklabels(np.arange(emin, emax + 1e-5, self.egrid_interval), size=self.tick_fontsize)
        bs_ax.set_axisbelow(b=True)
        bs_ax.grid(color=[0.5, 0.5, 0.5], linestyle="dotted", linewidth=1)
        if dos:
            dos_ax.set_yticks(np.arange(emin, emax + 1e-5, self.egrid_interval))
            dos_ax.set_yticklabels([])
            dos_ax.grid(color=[0.5, 0.5, 0.5], linestyle="dotted", linewidth=1)

        # renormalize the band energy to the Fermi level
        band_energies: dict[Spin, list[float]] = {}
        for spin in (Spin.up, Spin.down):
            if spin in bs.bands:
                band_energies[spin] = []
                for band in bs.bands[spin]:
                    band = cast(list[float], band)
                    band_energies[spin].append([e - bs.efermi for e in band])  # type: ignore

        # renormalize the DOS energies to Fermi level
        dos_energies = [e - dos.efermi for e in dos.energies] if dos else []

        # get the projection data to set colors for the band structure
        colordata = self._get_colordata(bs, elements, bs_projection)

        # plot the colored band structure lines
        for spin in (Spin.up, Spin.down):
            if spin in band_energies:
                linestyles = "solid" if spin == Spin.up else "dotted"
                for band_idx, band in enumerate(band_energies[spin]):
                    current_pos = 0
                    for x_distances in x_distances_list:
                        sub_band = band[current_pos : current_pos + len(x_distances)]

                        self._rgbline(
                            bs_ax,
                            x_distances,
                            sub_band,
                            colordata[spin][band_idx, :, 0][current_pos : current_pos + len(x_distances)],
                            colordata[spin][band_idx, :, 1][current_pos : current_pos + len(x_distances)],
                            colordata[spin][band_idx, :, 2][current_pos : current_pos + len(x_distances)],
                            linestyles=linestyles,
                        )

                        current_pos += len(x_distances)

        if dos:
            # Plot the DOS and projected DOS
            for spin in (Spin.up, Spin.down):
                if spin in dos.densities:
                    # plot the total DOS
                    dos_densities = dos.densities[spin] * int(spin)
                    label = "total" if spin == Spin.up else None
                    dos_ax.plot(dos_densities, dos_energies, color=(0.6, 0.6, 0.6), label=label)
                    dos_ax.fill_betweenx(
                        dos_energies,
                        0,
                        dos_densities,
                        color=(0.7, 0.7, 0.7),
                        facecolor=(0.7, 0.7, 0.7),
                    )

                    if self.dos_projection is None:
                        pass

                    elif self.dos_projection.lower() == "elements":
                        # plot the atom-projected DOS
                        colors = ["b", "r", "g", "m", "y", "c", "k", "w"]
                        el_dos = dos.get_element_dos()
                        for idx, el in enumerate(elements):
                            dos_densities = el_dos[Element(el)].densities[spin] * int(spin)
                            label = el if spin == Spin.up else None
                            dos_ax.plot(
                                dos_densities,
                                dos_energies,
                                color=colors[idx],
                                label=label,
                            )

                    elif self.dos_projection.lower() == "orbitals":
                        # plot each of the atomic projected DOS
                        colors = ["b", "r", "g", "m"]
                        spd_dos = dos.get_spd_dos()
                        for idx, orb in enumerate([OrbitalType.s, OrbitalType.p, OrbitalType.d, OrbitalType.f]):
                            if orb in spd_dos:
                                dos_densities = spd_dos[orb].densities[spin] * int(spin)
                                label = orb if spin == Spin.up else None  # type: ignore
                                dos_ax.plot(
                                    dos_densities,
                                    dos_energies,
                                    color=colors[idx],
                                    label=label,
                                )

            # get index of lowest and highest energy being plotted, used to help auto-scale DOS x-axis
            emin_idx = next(x[0] for x in enumerate(dos_energies) if x[1] >= emin)
            emax_idx = len(dos_energies) - next(x[0] for x in enumerate(reversed(dos_energies)) if x[1] <= emax)

            # determine DOS x-axis range
            dos_xmin = (
                0 if Spin.down not in dos.densities else -max(dos.densities[Spin.down][emin_idx : emax_idx + 1] * 1.05)
            )
            dos_xmax = max([max(dos.densities[Spin.up][emin_idx:emax_idx]) * 1.05, abs(dos_xmin)])

            # set up the DOS x-axis and add Fermi level line
            dos_ax.set_xlim(dos_xmin, dos_xmax)
            dos_ax.set_xticklabels([])
            dos_ax.hlines(y=0, xmin=dos_xmin, xmax=dos_xmax, color="k", lw=2)
            dos_ax.set_xlabel("DOS", fontsize=self.axis_fontsize, family=self.font)

        # add legend for band structure
        if self.bs_legend and not rgb_legend:
            handles = []

            if bs_projection is None:
                handles = [
                    mlines.Line2D([], [], linewidth=2, color="k", label="spin up"),
                    mlines.Line2D(
                        [],
                        [],
                        linewidth=2,
                        color="b",
                        linestyle="dotted",
                        label="spin down",
                    ),
                ]

            elif bs_projection.lower() == "elements":
                colors = ["b", "r", "g"]
                for idx, el in enumerate(elements):
                    handles.append(mlines.Line2D([], [], linewidth=2, color=colors[idx], label=el))

            bs_ax.legend(
                handles=handles,
                fancybox=True,
                prop={"size": self.legend_fontsize, "family": self.font},
                loc=self.bs_legend,
            )

        elif self.bs_legend and rgb_legend:
            if len(elements) == 2:
                self._rb_line(bs_ax, elements[1], elements[0], loc=self.bs_legend)
            elif len(elements) == 3:
                self._rgb_triangle(bs_ax, elements[1], elements[2], elements[0], loc=self.bs_legend)
            elif len(elements) == 4:
                self._cmyk_triangle(bs_ax, elements[1], elements[2], elements[0], elements[3], loc=self.bs_legend)
        # add legend for DOS
        if dos and self.dos_legend:
            dos_ax.legend(
                fancybox=True,
                prop={"size": self.legend_fontsize, "family": self.font},
                loc=self.dos_legend,
            )

        plt.subplots_adjust(wspace=0.1)
        if dos:
            return bs_ax, dos_ax
        return bs_ax

    @staticmethod
    def _rgbline(ax, k, e, red, green, blue, alpha=1, linestyles="solid") -> None:
        """An RGB colored line for plotting.
        creation of segments based on:
        http://nbviewer.ipython.org/urls/raw.github.com/dpsanders/matplotlib-examples/master/colorline.ipynb.

        Args:
            ax: matplotlib axis
            k: x-axis data (k-points)
            e: y-axis data (energies)
            red: red data
            green: green data
            blue: blue data
            alpha: alpha values data
            linestyles: linestyle for plot (e.g., "solid" or "dotted").
        """
        pts = np.array([k, e]).T.reshape(-1, 1, 2)
        seg = np.concatenate([pts[:-1], pts[1:]], axis=1)

        n_seg = len(k) - 1
        red = [0.5 * (red[i] + red[i + 1]) for i in range(n_seg)]
        green = [0.5 * (green[i] + green[i + 1]) for i in range(n_seg)]
        blue = [0.5 * (blue[i] + blue[i + 1]) for i in range(n_seg)]
        alpha = np.ones(n_seg, float) * alpha
        lc = LineCollection(seg, colors=list(zip(red, green, blue, alpha)), linewidth=2, linestyles=linestyles)
        ax.add_collection(lc)

    @staticmethod
    def _get_colordata(bs, elements, bs_projection):
        """Get color data, including projected band structures.

        Args:
            bs: Bandstructure object
            elements: elements (in desired order) for setting to blue, red, green
            bs_projection: None for no projection, "elements" for element projection

        Returns:
            Dictionary representation of color data.
        """
        contribs = {}
        projections = None
        if bs_projection and bs_projection.lower() == "elements":
            projections = bs.get_projection_on_elements()

        for spin in (Spin.up, Spin.down):
            if spin in bs.bands:
                contribs[spin] = []
                for band_idx in range(bs.nb_bands):
                    colors = []
                    for k_idx in range(len(bs.kpoints)):
                        if bs_projection and bs_projection.lower() == "elements":
                            c = [0, 0, 0, 0]
                            projs = projections[spin][band_idx][k_idx]
                            # note: squared color interpolations are smoother
                            # see: https://youtu.be/LKnqECcg6Gw
                            projs = {k: v**2 for k, v in projs.items()}
                            total = sum(projs.values())
                            if total > 0:
                                for idx, e in enumerate(elements):
                                    c[idx] = math.sqrt(projs[e] / total)  # min is to handle round errors

                            c = [
                                c[1],
                                c[2],
                                c[0],
                                c[3],
                            ]  # prefer blue, then red, then green or magenta, then yellow, then cyan, then black
                            if len(elements) == 4:
                                # convert cmyk to rgb
                                c = [(1 - c[0]) * (1 - c[3]), ((1 - c[1]) * (1 - c[3])), ((1 - c[2]) * (1 - c[3]))]
                            else:
                                c = [c[0], c[1], c[2]]

                        else:
                            c = [0, 0, 0] if spin == Spin.up else [0, 0, 1]  # black for spin up, blue for spin down

                        colors.append(c)

                    contribs[spin].append(colors)
                contribs[spin] = np.array(contribs[spin])

        return contribs

    @staticmethod
    def _cmyk_triangle(ax, c_label, m_label, y_label, k_label, loc) -> None:
        """Draw an RGB triangle legend on the desired axis."""
        if loc not in range(1, 11):
            loc = 2

        from mpl_toolkits.axes_grid1.inset_locator import inset_axes

        inset_ax = inset_axes(ax, width=1.5, height=1.5, loc=loc)
        mesh = 35
        x = []
        y = []
        color = []
        for c in range(mesh):
            for ye in range(mesh):
                for m in range(mesh):
                    if not (c == mesh - 1 and ye == mesh - 1 and m == mesh - 1) and not (c == 0 and ye == 0 and m == 0):
                        c1 = c / (c + ye + m)
                        ye1 = ye / (c + ye + m)
                        m1 = m / (c + ye + m)
                        x.append(0.33 * (2.0 * ye1 + c1) / (c1 + ye1 + m1))
                        y.append(0.33 * np.sqrt(3) * c1 / (c1 + ye1 + m1))
                        rc = 1 - c / (mesh - 1)
                        gc = 1 - m / (mesh - 1)
                        bc = 1 - ye / (mesh - 1)
                        color.append([rc, gc, bc])

        # x = [n + 0.25 for n in x]  # nudge x coordinates
        # y = [n + (max_y - 1) for n in y]  # shift y coordinates to top
        # plot the triangle
        inset_ax.scatter(x, y, s=7, marker=".", edgecolor=color)
        inset_ax.set_xlim([-0.35, 1.00])
        inset_ax.set_ylim([-0.35, 1.00])

        # add the labels
        common = dict(fontsize=13, family="Times New Roman")
        inset_ax.text(0.70, -0.2, m_label, **common, color=(0, 0, 0), horizontalalignment="left")
        inset_ax.text(0.325, 0.70, c_label, **common, color=(0, 0, 0), horizontalalignment="center")
        inset_ax.text(-0.05, -0.2, y_label, **common, color=(0, 0, 0), horizontalalignment="right")
        inset_ax.text(0.325, 0.22, k_label, **common, color=(1, 1, 1), horizontalalignment="center")

        inset_ax.axis("off")

    @staticmethod
    def _rgb_triangle(ax, r_label, g_label, b_label, loc) -> None:
        """Draw an RGB triangle legend on the desired axis."""
        if loc not in range(1, 11):
            loc = 2

        from mpl_toolkits.axes_grid1.inset_locator import inset_axes

        inset_ax = inset_axes(ax, width=1, height=1, loc=loc)
        mesh = 35
        x = []
        y = []
        color = []
        for r in range(mesh):
            for g in range(mesh):
                for b in range(mesh):
                    if not (r == 0 and b == 0 and g == 0):
                        r1 = r / (r + g + b)
                        g1 = g / (r + g + b)
                        b1 = b / (r + g + b)
                        x.append(0.33 * (2.0 * g1 + r1) / (r1 + b1 + g1))
                        y.append(0.33 * np.sqrt(3) * r1 / (r1 + b1 + g1))
                        rc = math.sqrt(r**2 / (r**2 + g**2 + b**2))
                        gc = math.sqrt(g**2 / (r**2 + g**2 + b**2))
                        bc = math.sqrt(b**2 / (r**2 + g**2 + b**2))
                        color.append([rc, gc, bc])

        # x = [n + 0.25 for n in x]  # nudge x coordinates
        # y = [n + (max_y - 1) for n in y]  # shift y coordinates to top
        # plot the triangle
        inset_ax.scatter(x, y, s=7, marker=".", edgecolor=color)
        inset_ax.set_xlim([-0.35, 1.00])
        inset_ax.set_ylim([-0.35, 1.00])

        # add the labels
        inset_ax.text(
            0.70,
            -0.2,
            g_label,
            fontsize=13,
            family="Times New Roman",
            color=(0, 0, 0),
            horizontalalignment="left",
        )
        inset_ax.text(
            0.325,
            0.70,
            r_label,
            fontsize=13,
            family="Times New Roman",
            color=(0, 0, 0),
            horizontalalignment="center",
        )
        inset_ax.text(
            -0.05,
            -0.2,
            b_label,
            fontsize=13,
            family="Times New Roman",
            color=(0, 0, 0),
            horizontalalignment="right",
        )

        inset_ax.axis("off")

    @staticmethod
    def _rb_line(ax, r_label, b_label, loc) -> None:
        # Draw an rb bar legend on the desired axis

        if loc not in range(1, 11):
            loc = 2
        from mpl_toolkits.axes_grid1.inset_locator import inset_axes

        inset_ax = inset_axes(ax, width=1.2, height=0.4, loc=loc)

        x, y, color = [], [], []
        for idx in range(1000):
            x.append(idx / 1800.0 + 0.55)
            y.append(0)
            color.append([math.sqrt(c) for c in [1 - (idx / 1000) ** 2, 0, (idx / 1000) ** 2]])

        # plot the bar
        inset_ax.scatter(x, y, s=250.0, marker="s", c=color)
        inset_ax.set_xlim([-0.1, 1.7])
        inset_ax.text(
            1.35,
            0,
            b_label,
            fontsize=13,
            family="Times New Roman",
            color=(0, 0, 0),
            horizontalalignment="left",
            verticalalignment="center",
        )
        inset_ax.text(
            0.30,
            0,
            r_label,
            fontsize=13,
            family="Times New Roman",
            color=(0, 0, 0),
            horizontalalignment="right",
            verticalalignment="center",
        )

        inset_ax.axis("off")


class BoltztrapPlotter:
    # TODO: We need a unittest for this. Come on folks.
    """class containing methods to plot the data from Boltztrap."""

    def __init__(self, bz) -> None:
        """
        Args:
            bz: a BoltztrapAnalyzer object.
        """
        self._bz = bz

    def _plot_doping(self, plt, temp) -> None:
        if len(self._bz.doping) != 0:
            limit = 2.21e15
            plt.axvline(self._bz.mu_doping["n"][temp][0], linewidth=3.0, linestyle="--")
            plt.text(
                self._bz.mu_doping["n"][temp][0] + 0.01,
                limit,
                f"$n$=10^{{{math.log10(self._bz.doping['n'][0])}}}$",
                color="b",
            )
            plt.axvline(self._bz.mu_doping["n"][temp][-1], linewidth=3.0, linestyle="--")
            plt.text(
                self._bz.mu_doping["n"][temp][-1] + 0.01,
                limit,
                f"$n$=10^{{{math.log10(self._bz.doping['n'][-1])}}}$",
                color="b",
            )
            plt.axvline(self._bz.mu_doping["p"][temp][0], linewidth=3.0, linestyle="--")
            plt.text(
                self._bz.mu_doping["p"][temp][0] + 0.01,
                limit,
                f"$p$=10^{{{math.log10(self._bz.doping['p'][0])}}}$",
                color="b",
            )
            plt.axvline(self._bz.mu_doping["p"][temp][-1], linewidth=3.0, linestyle="--")
            plt.text(
                self._bz.mu_doping["p"][temp][-1] + 0.01,
                limit,
                f"$p$=10^{{{math.log10(self._bz.doping['p'][-1])}}}$",
                color="b",
            )

    def _plot_bg_limits(self, plt) -> None:
        plt.axvline(0.0, color="k", linewidth=3.0)
        plt.axvline(self._bz.gap, color="k", linewidth=3.0)

    def plot_seebeck_eff_mass_mu(self, temps=(300,), output="average", Lambda=0.5):
        """Plot respect to the chemical potential of the Seebeck effective mass
        calculated as explained in Ref.
        Gibbs, Z. M. et al., Effective mass and fermi surface complexity factor
        from ab initio band structure calculations.
        npj Computational Materials 3, 8 (2017).

        Args:
            output: 'average' returns the seebeck effective mass calculated
                using the average of the three diagonal components of the
                seebeck tensor. 'tensor' returns the seebeck effective mass
                respect to the three diagonal components of the seebeck tensor.
            temps: list of temperatures of calculated seebeck.
            Lambda: fitting parameter used to model the scattering (0.5 means
                constant relaxation time).

        Returns:
            a matplotlib object
        """
        ax = pretty_plot(9, 7)
        for temp in temps:
            sbk_mass = self._bz.get_seebeck_eff_mass(output=output, temp=temp, Lambda=0.5)
            # remove noise inside the gap
            start = self._bz.mu_doping["p"][temp][0]
            stop = self._bz.mu_doping["n"][temp][0]
            mu_steps_1 = []
            mu_steps_2 = []
            sbk_mass_1 = []
            sbk_mass_2 = []
            for i, mu in enumerate(self._bz.mu_steps):
                if mu <= start:
                    mu_steps_1.append(mu)
                    sbk_mass_1.append(sbk_mass[i])
                elif mu >= stop:
                    mu_steps_2.append(mu)
                    sbk_mass_2.append(sbk_mass[i])

            ax.plot(mu_steps_1, sbk_mass_1, label=f"{temp}K", linewidth=3)
            ax.plot(mu_steps_2, sbk_mass_2, linewidth=3.0)
            if output == "average":
                ax.get_lines()[1].set_c(ax.get_lines()[0].get_c())
            elif output == "tensor":
                ax.get_lines()[3].set_c(ax.get_lines()[0].get_c())
                ax.get_lines()[4].set_c(ax.get_lines()[1].get_c())
                ax.get_lines()[5].set_c(ax.get_lines()[2].get_c())

        ax.set_xlabel("E-E$_f$ (eV)", fontsize=30)
        ax.set_ylabel("Seebeck effective mass", fontsize=30)
        ax.set_xticks(fontsize=25)
        ax.set_yticks(fontsize=25)
        if output == "tensor":
            ax.legend(
                [f"{dim}_{T}K" for T in temps for dim in ("x", "y", "z")],
                fontsize=20,
            )
        elif output == "average":
            ax.legend(fontsize=20)
        plt.tight_layout()
        return ax

    def plot_complexity_factor_mu(self, temps=(300,), output="average", Lambda=0.5):
        """Plot respect to the chemical potential of the Fermi surface complexity
        factor calculated as explained in Ref.
        Gibbs, Z. M. et al., Effective mass and fermi surface complexity factor
        from ab initio band structure calculations.
        npj Computational Materials 3, 8 (2017).

        Args:
            output: 'average' returns the complexity factor calculated using the average
                of the three diagonal components of the seebeck and conductivity tensors.
                'tensor' returns the complexity factor respect to the three
                diagonal components of seebeck and conductivity tensors.
            temps: list of temperatures of calculated seebeck and conductivity.
            Lambda: fitting parameter used to model the scattering (0.5 means constant
                relaxation time).

        Returns:
            a matplotlib object
        """
        ax = pretty_plot(9, 7)
        for T in temps:
            cmplx_fact = self._bz.get_complexity_factor(output=output, temp=T, Lambda=Lambda)
            start = self._bz.mu_doping["p"][T][0]
            stop = self._bz.mu_doping["n"][T][0]
            mu_steps_1 = []
            mu_steps_2 = []
            cmplx_fact_1 = []
            cmplx_fact_2 = []
            for i, mu in enumerate(self._bz.mu_steps):
                if mu <= start:
                    mu_steps_1.append(mu)
                    cmplx_fact_1.append(cmplx_fact[i])
                elif mu >= stop:
                    mu_steps_2.append(mu)
                    cmplx_fact_2.append(cmplx_fact[i])

            ax.plot(mu_steps_1, cmplx_fact_1, label=f"{T}K", linewidth=3.0)
            ax.plot(mu_steps_2, cmplx_fact_2, linewidth=3.0)
            if output == "average":
                ax.gca().get_lines()[1].set_c(ax.gca().get_lines()[0].get_c())
            elif output == "tensor":
                ax.gca().get_lines()[3].set_c(ax.gca().get_lines()[0].get_c())
                ax.gca().get_lines()[4].set_c(ax.gca().get_lines()[1].get_c())
                ax.gca().get_lines()[5].set_c(ax.gca().get_lines()[2].get_c())

        ax.set_xlabel("E-E$_f$ (eV)", fontsize=30)
        ax.set_ylabel("Complexity Factor", fontsize=30)
        ax.set_xticks(fontsize=25)
        ax.set_yticks(fontsize=25)
        if output == "tensor":
            ax.legend(
                [f"{dim}_{T}K" for T in temps for dim in ("x", "y", "z")],
                fontsize=20,
            )
        elif output == "average":
            ax.legend(fontsize=20)
        plt.tight_layout()
        return ax

    def plot_seebeck_mu(self, temp: float = 600, output: str = "eig", xlim: Sequence[float] | None = None):
        """Plot the seebeck coefficient in function of Fermi level.

        Args:
            temp (float): the temperature
            output (str): "eig" or "average"
            xlim (tuple[float, float]): a 2-tuple of min and max fermi energy. Defaults to (0, band gap)

        Returns:
            a matplotlib object
        """
        ax = pretty_plot(9, 7)
        seebeck = self._bz.get_seebeck(output=output, doping_levels=False)[temp]
        ax.plot(self._bz.mu_steps, seebeck, linewidth=3.0)

        self._plot_bg_limits(ax)
        self._plot_doping(ax, temp)
        if output == "eig":
            ax.legend(["S$_1$", "S$_2$", "S$_3$"])
        if xlim is None:
            ax.set_xlim(-0.5, self._bz.gap + 0.5)
        else:
            ax.set_xlim(xlim[0], xlim[1])
        ax.set_ylabel("Seebeck \n coefficient  ($\\mu$V/K)", fontsize=30.0)
        ax.set_xlabel("E-E$_f$ (eV)", fontsize=30)
        ax.set_xticks(fontsize=25)
        ax.set_yticks(fontsize=25)
        plt.tight_layout()
        return ax

    def plot_conductivity_mu(
        self,
        temp: float = 600,
        output: str = "eig",
        relaxation_time: float = 1e-14,
        xlim: Sequence[float] | None = None,
    ):
        """Plot the conductivity in function of Fermi level. Semi-log plot.

        Args:
            temp (float): the temperature
            output (str): "eig" or "average"
            relaxation_time (float): A relaxation time in s. Defaults to 1e-14 and the plot is in
               units of relaxation time
            xlim (tuple[float, float]): a 2-tuple of min and max fermi energy. Defaults to (0, band gap)

        Returns:
            a matplotlib object
        """
        cond = self._bz.get_conductivity(relaxation_time=relaxation_time, output=output, doping_levels=False)[temp]
        ax = pretty_plot(9, 7)
        ax.semilogy(self._bz.mu_steps, cond, linewidth=3.0)
        self._plot_bg_limits(ax)
        self._plot_doping(ax, temp)
        if output == "eig":
            ax.legend(["$\\Sigma_1$", "$\\Sigma_2$", "$\\Sigma_3$"])
        if xlim is None:
            ax.set_xlim(-0.5, self._bz.gap + 0.5)
        else:
            ax.set_xlim(xlim)
        ax.set_ylim([1e13 * relaxation_time, 1e20 * relaxation_time])
        ax.set_ylabel("conductivity,\n $\\Sigma$ (1/($\\Omega$ m))", fontsize=30.0)
        ax.set_xlabel("E-E$_f$ (eV)", fontsize=30.0)
        ax.set_xticks(fontsize=25)
        ax.set_yticks(fontsize=25)
        plt.tight_layout()
        return ax

    def plot_power_factor_mu(
        self,
        temp: float = 600,
        output: str = "eig",
        relaxation_time: float = 1e-14,
        xlim: Sequence[float] | None = None,
    ):
        """Plot the power factor in function of Fermi level. Semi-log plot.

        Args:
            temp (float): the temperature
            output (str): "eig" or "average"
            relaxation_time (float): A relaxation time in s. Defaults to 1e-14 and the plot is in
               units of relaxation time
            xlim (tuple[float, float]): a 2-tuple of min and max fermi energy. Defaults to (0, band gap)

        Returns:
            a matplotlib object
        """
        ax = pretty_plot(9, 7)
        pow_factor = self._bz.get_power_factor(relaxation_time=relaxation_time, output=output, doping_levels=False)[
            temp
        ]
        ax.semilogy(self._bz.mu_steps, pow_factor, linewidth=3.0)
        self._plot_bg_limits(ax)
        self._plot_doping(ax, temp)
        if output == "eig":
            ax.legend(["PF$_1$", "PF$_2$", "PF$_3$"])
        if xlim is None:
            ax.set_xlim(-0.5, self._bz.gap + 0.5)
        else:
            ax.set_xlim(xlim)
        ax.set_ylabel("Power factor, ($\\mu$W/(mK$^2$))", fontsize=30.0)
        ax.set_xlabel("E-E$_f$ (eV)", fontsize=30.0)
        ax.set_xticks(fontsize=25)
        ax.set_yticks(fontsize=25)
        plt.tight_layout()
        return ax

    def plot_zt_mu(
        self,
        temp: float = 600,
        output: str = "eig",
        relaxation_time: float = 1e-14,
        xlim: Sequence[float] | None = None,
    ) -> plt.Axes:
        """Plot the ZT as function of Fermi level.

        Args:
            temp (float): the temperature
            output (str): "eig" or "average"
            relaxation_time (float): A relaxation time in s. Defaults to 1e-14 and the plot is in
               units of relaxation time
            xlim (tuple[float, float]): a 2-tuple of min and max fermi energy. Defaults to (0, band gap)

        Returns:
            plt.Axes: matplotlib axes object
        """
        ax = pretty_plot(9, 7)
        zt = self._bz.get_zt(relaxation_time=relaxation_time, output=output, doping_levels=False)[temp]
        ax.plot(self._bz.mu_steps, zt, linewidth=3.0)
        self._plot_bg_limits(ax)
        self._plot_doping(ax, temp)
        if output == "eig":
            ax.legend(["ZT$_1$", "ZT$_2$", "ZT$_3$"])
        if xlim is None:
            ax.set_xlim(-0.5, self._bz.gap + 0.5)
        else:
            ax.set_xlim(xlim)
        ax.set_ylabel("ZT", fontsize=30.0)
        ax.set_xlabel("E-E$_f$ (eV)", fontsize=30.0)
        ax.set_xticks(fontsize=25)
        ax.set_yticks(fontsize=25)
        plt.tight_layout()
        return ax

    def plot_seebeck_temp(self, doping="all", output: Literal["average", "eigs"] = "average"):
        """Plot the Seebeck coefficient in function of temperature for different
        doping levels.

        Args:
            doping (str): the default 'all' plots all the doping levels in the analyzer.
                Specify a list of doping levels if you want to plot only some.
            output: with 'average' you get an average of the three directions
                with 'eigs' you get all the three directions.

        Returns:
            a matplotlib object
        """
        sbk = self._bz.get_seebeck(output="average") if output == "average" else self._bz.get_seebeck(output="eigs")

        ax = pretty_plot(22, 14)
        temperatures = sorted(sbk["n"])
        doping = self._bz.doping["n"] if doping == "all" else doping
        for idx, dop_type in enumerate("np"):
            plt.subplot(121 + idx)
            for dop in doping:
                dop_idx = self._bz.doping[dop_type].index(dop)
                sbk_temp = []
                for temp in temperatures:
                    sbk_temp.append(sbk[dop_type][temp][dop_idx])
                if output == "average":
                    ax.plot(temperatures, sbk_temp, marker="s", label=f"{dop} $cm^{-3}$")
                elif output == "eigs":
                    for xyz in range(3):
                        ax.plot(
                            temperatures,
                            list(zip(*sbk_temp))[xyz],
                            marker="s",
                            label=f"{xyz} {dop} $cm^{{-3}}$",
                        )
            ax.set_title(f"{dop_type}-type", fontsize=20)
            if idx == 0:
                ax.set_ylabel("Seebeck \n coefficient  ($\\mu$V/K)", fontsize=30.0)
            ax.set_xlabel("Temperature (K)", fontsize=30.0)

            ax.legend(loc="best", fontsize=15)
            ax.grid()
            ax.set_xticks(fontsize=25)
            ax.set_yticks(fontsize=25)

        plt.tight_layout()

        return ax

    def plot_conductivity_temp(
        self, doping="all", output: Literal["average", "eigs"] = "average", relaxation_time=1e-14
    ):
        """Plot the conductivity in function of temperature for different doping levels.

        Args:
            doping (str): the default 'all' plots all the doping levels in the analyzer.
                Specify a list of doping levels if you want to plot only some.
            output: with 'average' you get an average of the three directions
                with 'eigs' you get all the three directions.
            relaxation_time: specify a constant relaxation time value

        Returns:
            a matplotlib object
        """
        if output == "average":
            cond = self._bz.get_conductivity(relaxation_time=relaxation_time, output="average")
        else:
            cond = self._bz.get_conductivity(relaxation_time=relaxation_time, output="eigs")

        ax = pretty_plot(22, 14)
        temperatures = sorted(cond["n"])
        doping = self._bz.doping["n"] if doping == "all" else doping
        for idx, dop_type in enumerate("np"):
            plt.subplot(121 + idx)
            for dop in doping:
                dop_idx = self._bz.doping[dop_type].index(dop)
                cond_temp = []
                for temp in temperatures:
                    cond_temp.append(cond[dop_type][temp][dop_idx])
                if output == "average":
                    ax.plot(temperatures, cond_temp, marker="s", label=f"{dop} $cm^{-3}$")
                elif output == "eigs":
                    for xyz in range(3):
                        ax.plot(
                            temperatures,
                            list(zip(*cond_temp))[xyz],
                            marker="s",
                            label=f"{xyz} {dop} $cm^{{-3}}$",
                        )
            ax.set_title(f"{dop_type}-type", fontsize=20)
            if idx == 0:
                ax.set_ylabel("conductivity $\\sigma$ (1/($\\Omega$ m))", fontsize=30.0)
            ax.set_xlabel("Temperature (K)", fontsize=30.0)

            ax.legend(loc="best", fontsize=15)
            ax.grid()
            ax.set_xticks(fontsize=25)
            ax.set_yticks(fontsize=25)
            ax.ticklabel_format(style="sci", axis="y", scilimits=(0, 0))

        plt.tight_layout()

        return ax

    def plot_power_factor_temp(
        self, doping="all", output: Literal["average", "eigs"] = "average", relaxation_time=1e-14
    ):
        """Plot the Power Factor in function of temperature for different doping levels.

        Args:
            doping (str): the default 'all' plots all the doping levels in the analyzer.
                Specify a list of doping levels if you want to plot only some.
            output: with 'average' you get an average of the three directions
                with 'eigs' you get all the three directions.
            relaxation_time: specify a constant relaxation time value

        Returns:
            a matplotlib object
        """
        if output == "average":
            pow_factor = self._bz.get_power_factor(relaxation_time=relaxation_time, output="average")
        else:
            pow_factor = self._bz.get_power_factor(relaxation_time=relaxation_time, output="eigs")

        ax = pretty_plot(22, 14)
        temperatures = sorted(pow_factor["n"])
        doping = self._bz.doping["n"] if doping == "all" else doping
        for idx, dop_type in enumerate("np"):
            plt.subplot(121 + idx)
            for dop in doping:
                dop_idx = self._bz.doping[dop_type].index(dop)
                pf_temp = []
                for temp in temperatures:
                    pf_temp.append(pow_factor[dop_type][temp][dop_idx])
                if output == "average":
                    ax.plot(temperatures, pf_temp, marker="s", label=f"{dop} $cm^{-3}$")
                elif output == "eigs":
                    for xyz in range(3):
                        ax.plot(
                            temperatures,
                            list(zip(*pf_temp))[xyz],
                            marker="s",
                            label=f"{xyz} {dop} $cm^{{-3}}$",
                        )
            ax.set_title(f"{dop_type}-type", fontsize=20)
            if idx == 0:
                ax.set_ylabel("Power Factor ($\\mu$W/(mK$^2$))", fontsize=30.0)
            ax.set_xlabel("Temperature (K)", fontsize=30.0)

            ax.legend(loc="best", fontsize=15)
            ax.grid()
            ax.set_xticks(fontsize=25)
            ax.set_yticks(fontsize=25)
            ax.ticklabel_format(style="sci", axis="y", scilimits=(0, 0))

        plt.tight_layout()
        return ax

    def plot_zt_temp(self, doping="all", output: Literal["average", "eigs"] = "average", relaxation_time=1e-14):
        """Plot the figure of merit zT in function of temperature for different doping levels.

        Args:
            doping (str): the default 'all' plots all the doping levels in the analyzer.
                Specify a list of doping levels if you want to plot only some.
            output: with 'average' you get an average of the three directions
                with 'eigs' you get all the three directions.
            relaxation_time: specify a constant relaxation time value

        Raises:
            ValueError: if output is not 'average' or 'eigs'

        Returns:
            a matplotlib object
        """
        if output not in {"average", "eigs"}:
            raise ValueError(f"{output=} must be 'average' or 'eigs'")
        zt = self._bz.get_zt(relaxation_time=relaxation_time, output=output)

        ax = pretty_plot(22, 14)
        temperatures = sorted(zt["n"])
        doping = self._bz.doping["n"] if doping == "all" else doping
        for idx, dop_type in enumerate("np"):
            plt.subplot(121 + idx)
            for dop in doping:
                dop_idx = self._bz.doping[dop_type].index(dop)
                zt_temp = []
                for temp in temperatures:
                    zt_temp.append(zt[dop_type][temp][dop_idx])
                if output == "average":
                    ax.plot(temperatures, zt_temp, marker="s", label=f"{dop} $cm^{-3}$")
                elif output == "eigs":
                    for xyz in range(3):
                        ax.plot(
                            temperatures,
                            list(zip(*zt_temp))[xyz],
                            marker="s",
                            label=f"{xyz} {dop} $cm^{{-3}}$",
                        )
            ax.set_title(f"{dop_type}-type", fontsize=20)
            if idx == 0:
                ax.set_ylabel("zT", fontsize=30.0)
            ax.set_xlabel("Temperature (K)", fontsize=30.0)

            ax.legend(loc="best", fontsize=15)
            ax.grid()
            ax.set_xticks(fontsize=25)
            ax.set_yticks(fontsize=25)

        plt.tight_layout()
        return ax

    def plot_eff_mass_temp(self, doping="all", output: Literal["average", "eigs"] = "average"):
        """Plot the average effective mass in function of temperature
        for different doping levels.

        Args:
            doping (str): the default 'all' plots all the doping levels in the analyzer.
                Specify a list of doping levels if you want to plot only some.
            output ('average' | 'eigs'): with 'average' you get an average of the three directions
                with 'eigs' you get all the three directions.

        Returns:
            a matplotlib Axes object
        """
        if output == "average":
            eff_mass = self._bz.get_average_eff_mass(output="average")
        else:
            eff_mass = self._bz.get_average_eff_mass(output="eigs")

        ax_main = pretty_plot(22, 14)
        temperatures = sorted(eff_mass["n"])
        doping = self._bz.doping["n"] if doping == "all" else doping
        for idx, dop_type in enumerate("np"):
            ax = plt.subplot(121 + idx)
            for dop in doping:
                dop_idx = self._bz.doping[dop_type].index(dop)
                em_temp = [eff_mass[dop_type][temp][dop_idx] for temp in temperatures]
                if output == "average":
                    ax.plot(temperatures, em_temp, marker="s", label=f"{dop} $cm^{{-3}}$")
                elif output == "eigs":
                    for xyz in range(3):
                        ax.plot(temperatures, list(zip(*em_temp))[xyz], marker="s", label=f"{xyz} {dop} $cm^{{-3}}$")
            ax.set_title(f"{dop_type}-type", fontsize=20)
            if idx == 0:
                ax.set_ylabel("Effective mass (m$_e$)", fontsize=30.0)
            ax.set_xlabel("Temperature (K)", fontsize=30.0)

            ax.legend(loc="best", fontsize=15)
            ax.grid()
            ax.tick_params(labelsize=25)

        plt.tight_layout()
        return ax_main

    def plot_seebeck_dop(self, temps="all", output: Literal["average", "eigs"] = "average"):
        """Plot the Seebeck in function of doping levels for different temperatures.

        Args:
            temps: the default 'all' plots all the temperatures in the analyzer.
                Specify a list of temperatures if you want to plot only some.
            output: with 'average' you get an average of the three directions
                with 'eigs' you get all the three directions.

        Returns:
            a matplotlib object
        """
        sbk = self._bz.get_seebeck(output="average") if output == "average" else self._bz.get_seebeck(output="eigs")

        temperatures = sorted(sbk["n"]) if temps == "all" else temps
        ax = pretty_plot(22, 14)
        for idx, dop_type in enumerate("np"):
            plt.subplot(121 + idx)
            for temp in temperatures:
                if output == "eigs":
                    for xyz in range(3):
                        ax.semilogx(
                            self._bz.doping[dop_type],
                            list(zip(*sbk[dop_type][temp]))[xyz],
                            marker="s",
                            label=f"{xyz} {temp} K",
                        )
                elif output == "average":
                    ax.semilogx(self._bz.doping[dop_type], sbk[dop_type][temp], marker="s", label=f"{temp} K")
            ax.set_title(f"{dop_type}-type", fontsize=20)
            if idx == 0:
                ax.set_ylabel("Seebeck coefficient ($\\mu$V/K)", fontsize=30.0)
            ax.set_xlabel("Doping concentration (cm$^{-3}$)", fontsize=30.0)

            p = "lower right" if idx == 0 else "best"
            ax.legend(loc=p, fontsize=15)
            ax.grid()
            ax.set_xticks(fontsize=25)
            ax.set_yticks(fontsize=25)

        plt.tight_layout()

        return ax

    def plot_conductivity_dop(self, temps="all", output: Literal["average", "eigs"] = "average", relaxation_time=1e-14):
        """Plot the conductivity in function of doping levels for different
        temperatures.

        Args:
            temps: the default 'all' plots all the temperatures in the analyzer.
                Specify a list of temperatures if you want to plot only some.
            output: with 'average' you get an average of the three directions
                with 'eigs' you get all the three directions.
            relaxation_time: specify a constant relaxation time value

        Returns:
            a matplotlib object
        """
        if output == "average":
            cond = self._bz.get_conductivity(relaxation_time=relaxation_time, output="average")
        else:
            cond = self._bz.get_conductivity(relaxation_time=relaxation_time, output="eigs")

        temperatures = sorted(cond["n"]) if temps == "all" else temps
        ax = pretty_plot(22, 14)
        for idx, dop_type in enumerate("np"):
            plt.subplot(121 + idx)
            for temp in temperatures:
                if output == "eigs":
                    for xyz in range(3):
                        ax.semilogx(
                            self._bz.doping[dop_type],
                            list(zip(*cond[dop_type][temp]))[xyz],
                            marker="s",
                            label=f"{xyz} {temp} K",
                        )
                elif output == "average":
                    ax.semilogx(
                        self._bz.doping[dop_type],
                        cond[dop_type][temp],
                        marker="s",
                        label=f"{temp} K",
                    )
            ax.set_title(f"{dop_type}-type", fontsize=20)
            if idx == 0:
                ax.set_ylabel("conductivity $\\sigma$ (1/($\\Omega$ m))", fontsize=30.0)
            ax.set_xlabel("Doping concentration ($cm^{-3}$)", fontsize=30.0)
            ax.ticklabel_format(style="sci", axis="y", scilimits=(0, 0))
            ax.legend(fontsize=15)
            ax.grid()
            ax.set_xticks(fontsize=25)
            ax.set_yticks(fontsize=25)

        plt.tight_layout()

        return ax

    def plot_power_factor_dop(self, temps="all", output: Literal["average", "eigs"] = "average", relaxation_time=1e-14):
        """Plot the Power Factor in function of doping levels for different temperatures.

        Args:
            temps: the default 'all' plots all the temperatures in the analyzer.
                Specify a list of temperatures if you want to plot only some.
            output: with 'average' you get an average of the three directions
                with 'eigs' you get all the three directions.
            relaxation_time: specify a constant relaxation time value

        Returns:
            a matplotlib object
        """
        if output == "average":
            pow_factor = self._bz.get_power_factor(relaxation_time=relaxation_time, output="average")
        else:
            pow_factor = self._bz.get_power_factor(relaxation_time=relaxation_time, output="eigs")

        temperatures = sorted(pow_factor["n"]) if temps == "all" else temps
        ax = pretty_plot(22, 14)
        for idx, dop_type in enumerate("np"):
            plt.subplot(121 + idx)
            for temp in temperatures:
                if output == "eigs":
                    for xyz in range(3):
                        ax.semilogx(
                            self._bz.doping[dop_type],
                            list(zip(*pow_factor[dop_type][temp]))[xyz],
                            marker="s",
                            label=f"{xyz} {temp} K",
                        )
                elif output == "average":
                    ax.semilogx(self._bz.doping[dop_type], pow_factor[dop_type][temp], marker="s", label=f"{temp} K")
            ax.set_title(f"{dop_type}-type", fontsize=20)
            if idx == 0:
                ax.set_ylabel("Power Factor  ($\\mu$W/(mK$^2$))", fontsize=30.0)
            ax.set_xlabel("Doping concentration ($cm^{-3}$)", fontsize=30.0)
            ax.ticklabel_format(style="sci", axis="y", scilimits=(0, 0))
            p = "best"  # 'lower right' if i == 0 else ''
            ax.legend(loc=p, fontsize=15)
            ax.grid()
            ax.set_xticks(fontsize=25)
            ax.set_yticks(fontsize=25)

        plt.tight_layout()

        return ax

    def plot_zt_dop(self, temps="all", output: Literal["average", "eigs"] = "average", relaxation_time=1e-14):
        """Plot the figure of merit zT in function of doping levels for different
        temperatures.

        Args:
            temps: the default 'all' plots all the temperatures in the analyzer.
                Specify a list of temperatures if you want to plot only some.
            output: with 'average' you get an average of the three directions
                with 'eigs' you get all the three directions.
            relaxation_time: specify a constant relaxation time value

        Returns:
            a matplotlib object
        """
        if output == "average":
            zt = self._bz.get_zt(relaxation_time=relaxation_time, output="average")
        else:
            zt = self._bz.get_zt(relaxation_time=relaxation_time, output="eigs")

        temperatures = sorted(zt["n"]) if temps == "all" else temps
        ax = pretty_plot(22, 14)
        for idx, dop_type in enumerate("np"):
            plt.subplot(121 + idx)
            for temp in temperatures:
                if output == "eigs":
                    for xyz in range(3):
                        ax.semilogx(
                            self._bz.doping[dop_type],
                            list(zip(*zt[dop_type][temp]))[xyz],
                            marker="s",
                            label=f"{xyz} {temp} K",
                        )
                elif output == "average":
                    ax.semilogx(
                        self._bz.doping[dop_type],
                        zt[dop_type][temp],
                        marker="s",
                        label=f"{temp} K",
                    )
            ax.set_title(f"{dop_type}-type", fontsize=20)
            if idx == 0:
                ax.set_ylabel("zT", fontsize=30.0)
            ax.set_xlabel("Doping concentration ($cm^{-3}$)", fontsize=30.0)

            p = "lower right" if idx == 0 else "best"
            ax.legend(loc=p, fontsize=15)
            ax.grid()
            ax.set_xticks(fontsize=25)
            ax.set_yticks(fontsize=25)

        plt.tight_layout()

        return ax

    def plot_eff_mass_dop(self, temps="all", output: Literal["average", "eigs"] = "average"):
        """Plot the average effective mass in function of doping levels
        for different temperatures.

        Args:
            temps: the default 'all' plots all the temperatures in the analyzer.
                Specify a list of temperatures if you want to plot only some.
            output: with 'average' you get an average of the three directions
                with 'eigs' you get all the three directions.
            relaxation_time: specify a constant relaxation time value

        Returns:
            a matplotlib object
        """
        if output == "average":
            em = self._bz.get_average_eff_mass(output="average")
        else:
            em = self._bz.get_average_eff_mass(output="eigs")

        temperatures = sorted(em["n"]) if temps == "all" else temps
        ax = pretty_plot(22, 14)
        for idx, dop_type in enumerate("np"):
            plt.subplot(121 + idx)
            for temp in temperatures:
                if output == "eigs":
                    for xyz in range(3):
                        ax.semilogx(
                            self._bz.doping[dop_type],
                            list(zip(*em[dop_type][temp]))[xyz],
                            marker="s",
                            label=f"{xyz} {temp} K",
                        )
                elif output == "average":
                    ax.semilogx(
                        self._bz.doping[dop_type],
                        em[dop_type][temp],
                        marker="s",
                        label=f"{temp} K",
                    )
            ax.set_title(f"{dop_type}-type", fontsize=20)
            if idx == 0:
                ax.set_ylabel("Effective mass (m$_e$)", fontsize=30.0)
            ax.set_xlabel("Doping concentration ($cm^{-3}$)", fontsize=30.0)

            p = "lower right" if idx == 0 else "best"
            ax.legend(loc=p, fontsize=15)
            ax.grid()
            ax.set_xticks(fontsize=25)
            ax.set_yticks(fontsize=25)

        plt.tight_layout()

        return ax

    def plot_dos(self, sigma=0.05):
        """Plot dos.

        Args:
            sigma: a smearing

        Returns:
            a matplotlib object
        """
        plotter = DosPlotter(sigma=sigma)
        plotter.add_dos("t", self._bz.dos)
        return plotter.get_plot()

    def plot_carriers(self, temp=300):
        """Plot the carrier concentration in function of Fermi level.

        Args:
            temp: the temperature

        Returns:
            a matplotlib object
        """
        ax = pretty_plot(9, 7)
        carriers = [abs(c / (self._bz.vol * 1e-24)) for c in self._bz._carrier_conc[temp]]
        ax.semilogy(self._bz.mu_steps, carriers, linewidth=3.0, color="r")
        self._plot_bg_limits(ax)
        self._plot_doping(ax, temp)
        ax.set_xlim(-0.5, self._bz.gap + 0.5)
        ax.set_ylim(1e14, 1e22)
        ax.set_ylabel("carrier concentration (cm-3)", fontsize=30.0)
        ax.set_xlabel("E-E$_f$ (eV)", fontsize=30)
        ax.set_xticks(fontsize=25)
        ax.set_yticks(fontsize=25)
        plt.tight_layout()
        return ax

    def plot_hall_carriers(self, temp=300):
        """Plot the Hall carrier concentration in function of Fermi level.

        Args:
            temp: the temperature

        Returns:
            a matplotlib object
        """
        ax = pretty_plot(9, 7)
        hall_carriers = [abs(i) for i in self._bz.get_hall_carrier_concentration()[temp]]
        ax.semilogy(self._bz.mu_steps, hall_carriers, linewidth=3.0, color="r")
        self._plot_bg_limits(ax)
        self._plot_doping(ax, temp)
        ax.set_xlim(-0.5, self._bz.gap + 0.5)
        ax.set_ylim(1e14, 1e22)
        ax.set_ylabel("Hall carrier concentration (cm-3)", fontsize=30.0)
        ax.set_xlabel("E-E$_f$ (eV)", fontsize=30)
        ax.set_xticks(fontsize=25)
        ax.set_yticks(fontsize=25)
        plt.tight_layout()
        return ax


class CohpPlotter:
    """Class for plotting crystal orbital Hamilton populations (COHPs) or
    crystal orbital overlap populations (COOPs). It is modeled after the
    DosPlotter object.
    """

    def __init__(self, zero_at_efermi=True, are_coops=False, are_cobis=False) -> None:
        """
        Args:
            zero_at_efermi: Whether to shift all populations to have zero
                energy at the Fermi level. Defaults to True.
            are_coops: Switch to indicate that these are COOPs, not COHPs.
                Defaults to False for COHPs.
            are_cobis: Switch to indicate that these are COBIs or multi-center COBIs, not COHPs/COOPs.
                Defaults to False for COHPs.
        """
        self.zero_at_efermi = zero_at_efermi
        self.are_coops = are_coops
        self.are_cobis = are_cobis
        self._cohps: dict[str, dict[str, np.ndarray | dict[Spin, np.ndarray] | float]] = {}

    def add_cohp(self, label, cohp) -> None:
        """Add a COHP for plotting.

        Args:
            label: Label for the COHP. Must be unique.

            cohp: COHP object.
        """
        energies = cohp.energies - cohp.efermi if self.zero_at_efermi else cohp.energies
        populations = cohp.get_cohp()
        int_populations = cohp.get_icohp()
        self._cohps[label] = {
            "energies": energies,
            "COHP": populations,
            "ICOHP": int_populations,
            "efermi": cohp.efermi,
        }

    def add_cohp_dict(self, cohp_dict, key_sort_func=None) -> None:
        """Add a dictionary of COHPs with an optional sorting function
        for the keys.

        Args:
            cohp_dict: dict of the form {label: Cohp}

            key_sort_func: function used to sort the cohp_dict keys.
        """
        keys = sorted(cohp_dict, key=key_sort_func) if key_sort_func else list(cohp_dict)
        for label in keys:
            self.add_cohp(label, cohp_dict[label])

    def get_cohp_dict(self):
        """Returns the added COHPs as a json-serializable dict. Note that if you
        have specified smearing for the COHP plot, the populations returned
        will be the smeared and not the original populations.

        Returns:
            dict: Dict of COHP data of the form {label: {"efermi": efermi,
            "energies": ..., "COHP": {Spin.up: ...}, "ICOHP": ...}}.
        """
        return jsanitize(self._cohps)

    def get_plot(
        self,
        xlim=None,
        ylim=None,
        plot_negative=None,
        integrated=False,
        invert_axes=True,
    ):
        """Get a matplotlib plot showing the COHP.

        Args:
            xlim: Specifies the x-axis limits. Defaults to None for
                automatic determination.

            ylim: Specifies the y-axis limits. Defaults to None for
                automatic determination.

            plot_negative: It is common to plot -COHP(E) so that the
                sign means the same for COOPs and COHPs. Defaults to None
                for automatic determination: If are_coops is True, this
                will be set to False, else it will be set to True.

            integrated: Switch to plot ICOHPs. Defaults to False.

            invert_axes: Put the energies onto the y-axis, which is
                common in chemistry.

        Returns:
            A matplotlib object.
        """
        if self.are_coops:
            cohp_label = "COOP"
        elif self.are_cobis:
            cohp_label = "COBI"
        else:
            cohp_label = "COHP"

        if plot_negative is None:
            plot_negative = (not self.are_coops) and (not self.are_cobis)

        if integrated:
            cohp_label = f"I{cohp_label} (eV)"

        if plot_negative:
            cohp_label = f"-{cohp_label}"

        energy_label = "$E - E_f$ (eV)" if self.zero_at_efermi else "$E$ (eV)"

        ncolors = max(3, len(self._cohps))
        ncolors = min(9, ncolors)

        colors = palettable.colorbrewer.qualitative.Set1_9.mpl_colors

        ax = pretty_plot(12, 8)

        allpts = []
        keys = list(self._cohps)
        idx = key = None

        for idx, key in enumerate(keys):
            energies = self._cohps[key]["energies"]
            populations = self._cohps[key]["COHP"] if not integrated else self._cohps[key]["ICOHP"]
            for spin in [Spin.up, Spin.down]:
                if spin in populations:
                    if invert_axes:
                        x = -populations[spin] if plot_negative else populations[spin]
                        y = energies
                    else:
                        x = energies
                        y = -populations[spin] if plot_negative else populations[spin]
                    allpts.extend(list(zip(x, y)))
                    if spin == Spin.up:
                        ax.plot(
                            x,
                            y,
                            color=colors[idx % ncolors],
                            linestyle="-",
                            label=str(key),
                            linewidth=3,
                        )
                    else:
                        ax.plot(x, y, color=colors[idx % ncolors], linestyle="--", linewidth=3)

        if xlim:
            ax.set_xlim(xlim)
        if ylim:
            ax.set_ylim(ylim)
        elif not invert_axes:
            xlim = ax.get_xlim()
            relevant_y = [p[1] for p in allpts if xlim[0] < p[0] < xlim[1]]
            ax.set_ylim((min(relevant_y), max(relevant_y)))
        if not xlim and invert_axes:
            ylim = ax.get_ylim()
            relevant_y = [p[0] for p in allpts if ylim[0] < p[1] < ylim[1]]
            ax.set_xlim((min(relevant_y), max(relevant_y)))

        xlim = ax.get_xlim()
        ylim = ax.get_ylim()
        if not invert_axes:
            ax.axhline(y=0, color="k", linewidth=2)
            if self.zero_at_efermi:
                ax.plot([0, 0], ylim, "k--", linewidth=2)
            else:
                ax.plot(
                    [self._cohps[key]["efermi"], self._cohps[key]["efermi"]],
                    ylim,
                    color=colors[idx % ncolors],
                    linestyle="--",
                    linewidth=2,
                )
        else:
            ax.axvline(x=0, color="k", linewidth=2)
            if self.zero_at_efermi:
                ax.plot(xlim, [0, 0], "k--", linewidth=2)
            else:
                ax.plot(
                    xlim,
                    [self._cohps[key]["efermi"], self._cohps[key]["efermi"]],
                    color=colors[idx % ncolors],
                    linestyle="--",
                    linewidth=2,
                )

        if invert_axes:
            ax.set_xlabel(cohp_label)
            ax.set_ylabel(energy_label)
        else:
            ax.set_xlabel(energy_label)
            ax.set_ylabel(cohp_label)

        ax.legend()
        legend_text = ax.legend().get_texts()
        plt.setp(legend_text, fontsize=30)
        plt.tight_layout()
        return ax

    def save_plot(self, filename: str, xlim=None, ylim=None) -> None:
        """Save matplotlib plot to a file.

        Args:
            filename (str): File name to write to. Must include extension to specify image format.
            xlim: Specifies the x-axis limits. Defaults to None for
                automatic determination.
            ylim: Specifies the y-axis limits. Defaults to None for
                automatic determination.
        """
        self.get_plot(xlim, ylim)
        plt.savefig(filename)

    def show(self, xlim=None, ylim=None) -> None:
        """Show the plot using matplotlib.

        Args:
            xlim: Specifies the x-axis limits. Defaults to None for
                automatic determination.
            ylim: Specifies the y-axis limits. Defaults to None for
                automatic determination.
        """
        self.get_plot(xlim, ylim)
        plt.show()


@requires(mlab is not None, "MayAvi mlab not imported! Please install mayavi.")
def plot_fermi_surface(
    data,
    structure,
    cbm,
    energy_levels=None,
    multiple_figure=True,
    mlab_figure=None,
    kpoints_dict=None,
    colors=None,
    transparency_factor=None,
    labels_scale_factor=0.05,
    points_scale_factor=0.02,
    interactive=True,
):
    """Plot the Fermi surface at specific energy value using Boltztrap 1 FERMI
    mode.

    The easiest way to use this plotter is:

        1. Run boltztrap in 'FERMI' mode using BoltztrapRunner,
        2. Load BoltztrapAnalyzer using your method of choice (e.g., from_files)
        3. Pass in your BoltztrapAnalyzer's fermi_surface_data as this
            function's data argument.

    Args:
        data: energy values in a 3D grid from a CUBE file via read_cube_file
            function, or from a BoltztrapAnalyzer.fermi_surface_data
        structure: structure object of the material
        energy_levels ([float]): Energy values for plotting the fermi surface(s)
            By default 0 eV correspond to the VBM, as in the plot of band
            structure along symmetry line.
            Default: One surface, with max energy value + 0.01 eV
        cbm (bool): Boolean value to specify if the considered band is a
            conduction band or not
        multiple_figure (bool): If True a figure for each energy level will be
            shown. If False all the surfaces will be shown in the same figure.
            In this last case, tune the transparency factor.
        mlab_figure (mayavi.mlab.figure): A previous figure to plot a new
            surface on.
        kpoints_dict (dict): dictionary of kpoints to label in the plot.
            Example: {"K":[0.5,0.0,0.5]}, coords are fractional
        colors ([tuple]): Iterable of 3-tuples (r,g,b) of integers to define
            the colors of each surface (one per energy level).
            Should be the same length as the number of surfaces being plotted.
            Example (3 surfaces): colors=[(1,0,0), (0,1,0), (0,0,1)]
            Example (2 surfaces): colors=[(0, 0.5, 0.5)]
        transparency_factor (float): Values in the range [0,1] to tune the
            opacity of each surface. Should be one transparency_factor per
            surface.
        labels_scale_factor (float): factor to tune size of the kpoint labels
        points_scale_factor (float): factor to tune size of the kpoint points
        interactive (bool): if True an interactive figure will be shown.
            If False a non interactive figure will be shown, but it is possible
            to plot other surfaces on the same figure. To make it interactive,
            run mlab.show().

    Returns:
        tuple[mlab.figure, mlab]: The mlab plotter and an interactive
            figure to control the plot.

    Note: Experimental.
        Please, double check the surface shown by using some other software and report issues.
    """
    bz = structure.lattice.reciprocal_lattice.get_wigner_seitz_cell()
    cell = structure.lattice.reciprocal_lattice.matrix

    fact = 1 if not cbm else -1
    data_1d = data.ravel()
    en_min = np.min(fact * data_1d)
    en_max = np.max(fact * data_1d)

    if energy_levels is None:
        energy_levels = [en_min + 0.01] if cbm else [en_max - 0.01]
        print(f"Energy level set to: {energy_levels[0]} eV")

    else:
        for e in energy_levels:
            if e > en_max or e < en_min:
                raise BoltztrapError(f"energy level {e} not in the range of possible energies: [{en_min}, {en_max}]")

    n_surfaces = len(energy_levels)
    if colors is None:
        colors = [(0, 0, 1)] * n_surfaces

    if transparency_factor is None:
        transparency_factor = [1] * n_surfaces

    fig = mlab_figure if mlab_figure else None

    if kpoints_dict is None:
        kpoints_dict = {}

    if mlab_figure is None and not multiple_figure:
        fig = mlab.figure(size=(1024, 768), bgcolor=(1, 1, 1))
        for iface in range(len(bz)):
            for line in itertools.combinations(bz[iface], 2):
                for jface in range(len(bz)):
                    if (
                        iface < jface
                        and any(np.all(line[0] == x) for x in bz[jface])
                        and any(np.all(line[1] == x) for x in bz[jface])
                    ):
                        mlab.plot3d(
                            *zip(line[0], line[1]),
                            color=(0, 0, 0),
                            tube_radius=None,
                            figure=fig,
                        )
        for key, coords in kpoints_dict.items():
            label_coords = structure.lattice.reciprocal_lattice.get_cartesian_coords(coords)
            mlab.points3d(
                *label_coords,
                scale_factor=points_scale_factor,
                color=(0, 0, 0),
                figure=fig,
            )
            mlab.text3d(
                *label_coords,
                text=key,
                scale=labels_scale_factor,
                color=(0, 0, 0),
                figure=fig,
            )

    for i, isolevel in enumerate(energy_levels):
        alpha = transparency_factor[i]
        color = colors[i]
        if multiple_figure:
            fig = mlab.figure(size=(1024, 768), bgcolor=(1, 1, 1))

            for iface in range(len(bz)):
                for line in itertools.combinations(bz[iface], 2):
                    for jface in range(len(bz)):
                        if (
                            iface < jface
                            and any(np.all(line[0] == x) for x in bz[jface])
                            and any(np.all(line[1] == x) for x in bz[jface])
                        ):
                            mlab.plot3d(
                                *zip(line[0], line[1]),
                                color=(0, 0, 0),
                                tube_radius=None,
                                figure=fig,
                            )

            for key, coords in kpoints_dict.items():
                label_coords = structure.lattice.reciprocal_lattice.get_cartesian_coords(coords)
                mlab.points3d(
                    *label_coords,
                    scale_factor=points_scale_factor,
                    color=(0, 0, 0),
                    figure=fig,
                )
                mlab.text3d(
                    *label_coords,
                    text=key,
                    scale=labels_scale_factor,
                    color=(0, 0, 0),
                    figure=fig,
                )

        cp = mlab.contour3d(
            fact * data,
            contours=[isolevel],
            transparent=True,
            colormap="hot",
            color=color,
            opacity=alpha,
            figure=fig,
        )

        polydata = cp.actor.actors[0].mapper.input
        pts = np.array(polydata.points)  # - 1
        polydata.points = np.dot(pts, cell / np.array(data.shape)[:, np.newaxis])

        cx, cy, cz = (np.mean(np.array(polydata.points)[:, i]) for i in range(3))

        polydata.points = (np.array(polydata.points) - [cx, cy, cz]) * 2

        # mlab.view(distance='auto')
        fig.scene.isometric_view()

    if interactive:
        mlab.show()

    return fig, mlab


def plot_wigner_seitz(lattice, ax: plt.Axes = None, **kwargs):
    """Add the skeleton of the Wigner-Seitz cell of the lattice to a matplotlib Axes.

    Args:
        lattice: Lattice object
        ax: matplotlib Axes or None if a new figure should be created.
        kwargs: kwargs passed to the matplotlib function 'plot'. Color defaults to black
            and linewidth to 1.

    Returns:
        matplotlib figure and matplotlib ax
    """
    ax, fig = get_ax3d_fig(ax)

    kwargs.setdefault("color", "k")
    kwargs.setdefault("linewidth", 1)

    bz = lattice.get_wigner_seitz_cell()
    for iface in range(len(bz)):
        for line in itertools.combinations(bz[iface], 2):
            for jface in range(len(bz)):
                if (
                    iface < jface
                    and any(np.all(line[0] == x) for x in bz[jface])
                    and any(np.all(line[1] == x) for x in bz[jface])
                ):
                    ax.plot(*zip(line[0], line[1]), **kwargs)

    return fig, ax


def plot_lattice_vectors(lattice, ax: plt.Axes = None, **kwargs):
    """Add the basis vectors of the lattice provided to a matplotlib Axes.

    Args:
        lattice: Lattice object
        ax: matplotlib Axes or None if a new figure should be created.
        kwargs: kwargs passed to the matplotlib function 'plot'. Color defaults to green
            and linewidth to 3.

    Returns:
        matplotlib figure and matplotlib ax
    """
    ax, fig = get_ax3d_fig(ax)

    if "color" not in kwargs:
        kwargs["color"] = "g"
    if "linewidth" not in kwargs:
        kwargs["linewidth"] = 3

    vertex1 = lattice.get_cartesian_coords([0.0, 0.0, 0.0])
    vertex2 = lattice.get_cartesian_coords([1.0, 0.0, 0.0])
    ax.plot(*zip(vertex1, vertex2), **kwargs)
    vertex2 = lattice.get_cartesian_coords([0.0, 1.0, 0.0])
    ax.plot(*zip(vertex1, vertex2), **kwargs)
    vertex2 = lattice.get_cartesian_coords([0.0, 0.0, 1.0])
    ax.plot(*zip(vertex1, vertex2), **kwargs)

    return fig, ax


def plot_path(line, lattice=None, coords_are_cartesian=False, ax: plt.Axes = None, **kwargs):
    """Add a line passing through the coordinates listed in 'line' to a matplotlib Axes.

    Args:
        line: list of coordinates.
        lattice: Lattice object used to convert from reciprocal to Cartesian coordinates
        coords_are_cartesian: Set to True if you are providing
            coordinates in Cartesian coordinates. Defaults to False.
            Requires lattice if False.
        ax: matplotlib Axes or None if a new figure should be created.
        kwargs: kwargs passed to the matplotlib function 'plot'. Color defaults to red
            and linewidth to 3.

    Returns:
        matplotlib figure and matplotlib ax
    """
    ax, fig = get_ax3d_fig(ax)

    if "color" not in kwargs:
        kwargs["color"] = "r"
    if "linewidth" not in kwargs:
        kwargs["linewidth"] = 3

    for k in range(1, len(line)):
        vertex1 = line[k - 1]
        vertex2 = line[k]
        if not coords_are_cartesian:
            if lattice is None:
                raise ValueError("coords_are_cartesian False requires the lattice")
            vertex1 = lattice.get_cartesian_coords(vertex1)
            vertex2 = lattice.get_cartesian_coords(vertex2)
        ax.plot(*zip(vertex1, vertex2), **kwargs)

    return fig, ax


def plot_labels(labels, lattice=None, coords_are_cartesian=False, ax: plt.Axes = None, **kwargs):
    """Add labels to a matplotlib Axes.

    Args:
        labels: dict containing the label as a key and the coordinates as value.
        lattice: Lattice object used to convert from reciprocal to Cartesian coordinates
        coords_are_cartesian: Set to True if you are providing.
            coordinates in Cartesian coordinates. Defaults to False.
            Requires lattice if False.
        ax: matplotlib Axes or None if a new figure should be created.
        kwargs: kwargs passed to the matplotlib function 'text'. Color defaults to blue
            and size to 25.

    Returns:
        matplotlib figure and matplotlib ax
    """
    ax, fig = get_ax3d_fig(ax)

    if "color" not in kwargs:
        kwargs["color"] = "b"
    if "size" not in kwargs:
        kwargs["size"] = 25

    for k, coords in labels.items():
        label = k
        if k.startswith("\\") or k.find("_") != -1:
            label = f"${k}$"
        off = 0.01
        if coords_are_cartesian:
            coords = np.array(coords)
        else:
            if lattice is None:
                raise ValueError("coords_are_cartesian False requires the lattice")
            coords = lattice.get_cartesian_coords(coords)
        ax.text(*(coords + off), s=label, **kwargs)

    return fig, ax


def fold_point(p, lattice, coords_are_cartesian=False):
    """Folds a point with coordinates p inside the first Brillouin zone of the lattice.

    Args:
        p: coordinates of one point
        lattice: Lattice object used to convert from reciprocal to Cartesian coordinates
        coords_are_cartesian: Set to True if you are providing
            coordinates in Cartesian coordinates. Defaults to False.

    Returns:
        The Cartesian coordinates folded inside the first Brillouin zone
    """
    p = lattice.get_fractional_coords(p) if coords_are_cartesian else np.array(p)

    p = np.mod(p + 0.5 - 1e-10, 1) - 0.5 + 1e-10
    p = lattice.get_cartesian_coords(p)

    closest_lattice_point = None
    smallest_distance = 10000
    for i in (-1, 0, 1):
        for j in (-1, 0, 1):
            for k in (-1, 0, 1):
                lattice_point = np.dot((i, j, k), lattice.matrix)
                dist = np.linalg.norm(p - lattice_point)
                if closest_lattice_point is None or dist < smallest_distance:
                    closest_lattice_point = lattice_point
                    smallest_distance = dist

    if not np.allclose(closest_lattice_point, (0, 0, 0)):
        p = p - closest_lattice_point

    return p


def plot_points(points, lattice=None, coords_are_cartesian=False, fold=False, ax: plt.Axes = None, **kwargs):
    """Add Points to a matplotlib Axes.

    Args:
        points: list of coordinates
        lattice: Lattice object used to convert from reciprocal to Cartesian coordinates
        coords_are_cartesian: Set to True if you are providing
            coordinates in Cartesian coordinates. Defaults to False.
            Requires lattice if False.
        fold: whether the points should be folded inside the first Brillouin Zone.
            Defaults to False. Requires lattice if True.
        ax: matplotlib Axes or None if a new figure should be created.
        kwargs: kwargs passed to the matplotlib function 'scatter'. Color defaults to blue

    Returns:
        matplotlib figure and matplotlib ax
    """
    ax, fig = get_ax3d_fig(ax)

    if "color" not in kwargs:
        kwargs["color"] = "b"

    if (not coords_are_cartesian or fold) and lattice is None:
        raise ValueError("coords_are_cartesian False or fold True require the lattice")

    for p in points:
        if fold:
            p = fold_point(p, lattice, coords_are_cartesian=coords_are_cartesian)

        elif not coords_are_cartesian:
            p = lattice.get_cartesian_coords(p)

        ax.scatter(*p, **kwargs)

    return fig, ax


@add_fig_kwargs
def plot_brillouin_zone_from_kpath(kpath, ax: plt.Axes = None, **kwargs) -> plt.Axes:
    """Get the plot (as a matplotlib object) of the symmetry line path in
        the Brillouin Zone.

    Args:
        kpath (HighSymmKpath): a HighSymmKPath object
        ax: matplotlib Axes or None if a new figure should be created.
        **kwargs: provided by add_fig_kwargs decorator

    Returns:
        plt.Axes: matplotlib Axes
    """
    lines = [[kpath.kpath["kpoints"][k] for k in p] for p in kpath.kpath["path"]]
    return plot_brillouin_zone(
        bz_lattice=kpath.prim_rec,
        lines=lines,
        ax=ax,
        labels=kpath.kpath["kpoints"],
        **kwargs,
    )


@add_fig_kwargs
def plot_brillouin_zone(
    bz_lattice,
    lines=None,
    labels=None,
    kpoints=None,
    fold=False,
    coords_are_cartesian: bool = False,
    ax: plt.Axes = None,
    **kwargs,
):
    """Plots a 3D representation of the Brillouin zone of the structure.
    Can add to the plot paths, labels and kpoints.

    Args:
        bz_lattice: Lattice object of the Brillouin zone
        lines: list of lists of coordinates. Each list represent a different path
        labels: dict containing the label as a key and the coordinates as value.
        kpoints: list of coordinates
        fold: whether the points should be folded inside the first Brillouin Zone.
            Defaults to False. Requires lattice if True.
        coords_are_cartesian: Set to True if you are providing
            coordinates in Cartesian coordinates. Defaults to False.
        ax: matplotlib Axes or None if a new figure should be created.
        kwargs: provided by add_fig_kwargs decorator

    Returns:
        matplotlib figure
    """
    fig, ax = plot_lattice_vectors(bz_lattice, ax=ax)
    plot_wigner_seitz(bz_lattice, ax=ax)
    if lines is not None:
        for line in lines:
            plot_path(line, bz_lattice, coords_are_cartesian=coords_are_cartesian, ax=ax)

    if labels is not None:
        plot_labels(labels, bz_lattice, coords_are_cartesian=coords_are_cartesian, ax=ax)
        plot_points(
            labels.values(),
            bz_lattice,
            coords_are_cartesian=coords_are_cartesian,
            fold=False,
            ax=ax,
        )

    if kpoints is not None:
        plot_points(
            kpoints,
            bz_lattice,
            coords_are_cartesian=coords_are_cartesian,
            ax=ax,
            fold=fold,
        )

    ax.set_xlim3d(-1, 1)
    ax.set_ylim3d(-1, 1)
    ax.set_zlim3d(-1, 1)

    # ax.set_aspect('equal')
    ax.axis("off")

    return fig


def plot_ellipsoid(
    hessian,
    center,
    lattice=None,
    rescale=1.0,
    ax: plt.Axes = None,
    coords_are_cartesian=False,
    arrows=False,
    **kwargs,
):
    """Plots a 3D ellipsoid rappresenting the Hessian matrix in input.
    Useful to get a graphical visualization of the effective mass
    of a band in a single k-point.

    Args:
        hessian: the Hessian matrix
        center: the center of the ellipsoid in reciprocal coords (Default)
        lattice: Lattice object of the Brillouin zone
        rescale: factor for size scaling of the ellipsoid
        ax: matplotlib Axes or None if a new figure should be created.
        coords_are_cartesian: Set to True if you are providing a center in
            Cartesian coordinates. Defaults to False.
        arrows: whether to plot arrows for the principal axes of the ellipsoid. Defaults to False.
        **kwargs: passed to the matplotlib function 'plot_wireframe'.
            Color defaults to blue, rstride and cstride
            default to 4, alpha defaults to 0.2.

    Returns:
        matplotlib figure and matplotlib ax

    Example of use:
        fig,ax=plot_wigner_seitz(struct.reciprocal_lattice)
        plot_ellipsoid(hessian,[0.0,0.0,0.0], struct.reciprocal_lattice,ax=ax)
    """
    if (not coords_are_cartesian) and lattice is None:
        raise ValueError("coords_are_cartesian False or fold True require the lattice")

    if not coords_are_cartesian:
        center = lattice.get_cartesian_coords(center)

    if "color" not in kwargs:
        kwargs["color"] = "b"
    if "rstride" not in kwargs:
        kwargs["rstride"] = 4
    if "cstride" not in kwargs:
        kwargs["cstride"] = 4
    if "alpha" not in kwargs:
        kwargs["alpha"] = 0.2

    # calculate the ellipsoid
    # find the rotation matrix and radii of the axes
    _U, s, rotation = np.linalg.svd(hessian)
    radii = 1.0 / np.sqrt(s)

    # from polar coordinates
    u = np.linspace(0.0, 2.0 * np.pi, 100)
    v = np.linspace(0.0, np.pi, 100)
    x = radii[0] * np.outer(np.cos(u), np.sin(v))
    y = radii[1] * np.outer(np.sin(u), np.sin(v))
    z = radii[2] * np.outer(np.ones_like(u), np.cos(v))
    for i in range(len(x)):
        for j in range(len(x)):
            [x[i, j], y[i, j], z[i, j]] = np.dot([x[i, j], y[i, j], z[i, j]], rotation) * rescale + center

    # add the ellipsoid to the current axes
    ax, fig = get_ax3d_fig(ax)
    ax.plot_wireframe(x, y, z, **kwargs)

    if arrows:
        color = ("b", "g", "r")
        em = np.zeros((3, 3))
        for i in range(3):
            em[i, :] = rotation[i, :] / np.linalg.norm(rotation[i, :])
        for i in range(3):
            ax.quiver3D(
                center[0],
                center[1],
                center[2],
                em[i, 0],
                em[i, 1],
                em[i, 2],
                pivot="tail",
                arrow_length_ratio=0.2,
                length=radii[i] * rescale,
                color=color[i],
            )

    return fig, ax<|MERGE_RESOLUTION|>--- conflicted
+++ resolved
@@ -989,12 +989,8 @@
         fig, axs = plt.subplots(n_rows, n_cols, figsize=(12, 8), constrained_layout=True)
 
         for col_idx, element in enumerate(dictio):
-<<<<<<< HEAD
             for row_idx in range(n_rows):
 
-=======
-            for row_idx, orbital in enumerate(dictio[element]):
->>>>>>> e46c0445
                 ax = axs[col_idx] if n_rows == 1 else axs[row_idx, col_idx]
 
                 # Skip empty orbitals
