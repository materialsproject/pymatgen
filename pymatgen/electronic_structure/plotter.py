# coding: utf-8
# Copyright (c) Pymatgen Development Team.
# Distributed under the terms of the MIT License.

from __future__ import division, unicode_literals, print_function

"""
This module implements plotter for DOS and band structure.
"""

__author__ = "Shyue Ping Ong, Geoffroy Hautier"
__copyright__ = "Copyright 2012, The Materials Project"
__version__ = "0.1"
__maintainer__ = "Shyue Ping Ong"
__email__ = "shyuep@gmail.com"
__date__ = "May 1, 2012"

import logging
import math
import itertools
from collections import OrderedDict

import numpy as np

from monty.json import jsanitize
from pymatgen.electronic_structure.core import Spin
from pymatgen.electronic_structure.bandstructure import BandStructureSymmLine

logger = logging.getLogger('BSPlotter')


class DosPlotter(object):
    """
    Class for plotting DOSs. Note that the interface is extremely flexible
    given that there are many different ways in which people want to view
    DOS. The typical usage is::

        # Initializes plotter with some optional args. Defaults are usually
        # fine,
        plotter = DosPlotter()

        # Adds a DOS with a label.
        plotter.add_dos("Total DOS", dos)

        # Alternatively, you can add a dict of DOSs. This is the typical
        # form returned by CompleteDos.get_spd/element/others_dos().
        plotter.add_dos_dict({"dos1": dos1, "dos2": dos2})
        plotter.add_dos_dict(complete_dos.get_spd_dos())

    Args:
        zero_at_efermi: Whether to shift all Dos to have zero energy at the
            fermi energy. Defaults to True.
        stack: Whether to plot the DOS as a stacked area graph
        key_sort_func: function used to sort the dos_dict keys.
        sigma: A float specifying a standard deviation for Gaussian smearing
            the DOS for nicer looking plots. Defaults to None for no
            smearing.
    """

    def __init__(self, zero_at_efermi=True, stack=False, sigma=None):
        self.zero_at_efermi = zero_at_efermi
        self.stack = stack
        self.sigma = sigma
        self._doses = OrderedDict()

    def add_dos(self, label, dos):
        """
        Adds a dos for plotting.

        Args:
            label:
                label for the DOS. Must be unique.
            dos:
                Dos object
        """
        energies = dos.energies - dos.efermi if self.zero_at_efermi \
            else dos.energies
        densities = dos.get_smeared_densities(self.sigma) if self.sigma \
            else dos.densities
        efermi = dos.efermi
        self._doses[label] = {'energies': energies, 'densities': densities,
                              'efermi': efermi}

    def add_dos_dict(self, dos_dict, key_sort_func=None):
        """
        Add a dictionary of doses, with an optional sorting function for the
        keys.

        Args:
            dos_dict: dict of {label: Dos}
            key_sort_func: function used to sort the dos_dict keys.
        """
        if key_sort_func:
            keys = sorted(dos_dict.keys(), key=key_sort_func)
        else:
            keys = dos_dict.keys()
        for label in keys:
            self.add_dos(label, dos_dict[label])

    def get_dos_dict(self):
        """
        Returns the added doses as a json-serializable dict. Note that if you
        have specified smearing for the DOS plot, the densities returned will
        be the smeared densities, not the original densities.

        Returns:
            Dict of dos data. Generally of the form, {label: {'energies':..,
            'densities': {'up':...}, 'efermi':efermi}}
        """
        return jsanitize(self._doses)

    def get_plot(self, xlim=None, ylim=None):
        """
        Get a matplotlib plot showing the DOS.

        Args:
            xlim: Specifies the x-axis limits. Set to None for automatic
                determination.
            ylim: Specifies the y-axis limits.
        """
        import prettyplotlib as ppl
        from prettyplotlib import brewer2mpl
        from pymatgen.util.plotting_utils import get_publication_quality_plot
        ncolors = max(3, len(self._doses))
        ncolors = min(9, ncolors)
        colors = brewer2mpl.get_map('Set1', 'qualitative', ncolors).mpl_colors

        y = None
        alldensities = []
        allenergies = []
        plt = get_publication_quality_plot(12, 8)

        # Note that this complicated processing of energies is to allow for
        # stacked plots in matplotlib.
        for key, dos in self._doses.items():
            energies = dos['energies']
            densities = dos['densities']
            if not y:
                y = {Spin.up: np.zeros(energies.shape),
                     Spin.down: np.zeros(energies.shape)}
            newdens = {}
            for spin in [Spin.up, Spin.down]:
                if spin in densities:
                    if self.stack:
                        y[spin] += densities[spin]
                        newdens[spin] = y[spin].copy()
                    else:
                        newdens[spin] = densities[spin]
            allenergies.append(energies)
            alldensities.append(newdens)

        keys = list(self._doses.keys())
        keys.reverse()
        alldensities.reverse()
        allenergies.reverse()
        allpts = []
        for i, key in enumerate(keys):
            x = []
            y = []
            for spin in [Spin.up, Spin.down]:
                if spin in alldensities[i]:
                    densities = list(int(spin) * alldensities[i][spin])
                    energies = list(allenergies[i])
                    if spin == Spin.down:
                        energies.reverse()
                        densities.reverse()
                    x.extend(energies)
                    y.extend(densities)
            allpts.extend(list(zip(x, y)))
            if self.stack:
                plt.fill(x, y, color=colors[i % ncolors],
                         label=str(key))
            else:
                ppl.plot(x, y, color=colors[i % ncolors],
                         label=str(key), linewidth=3)
            if not self.zero_at_efermi:
                ylim = plt.ylim()
                ppl.plot([self._doses[key]['efermi'],
                          self._doses[key]['efermi']], ylim,
                         color=colors[i % ncolors],
                         linestyle='--', linewidth=2)

        if xlim:
            plt.xlim(xlim)
        if ylim:
            plt.ylim(ylim)
        else:
            xlim = plt.xlim()
            relevanty = [p[1] for p in allpts
                         if xlim[0] < p[0] < xlim[1]]
            plt.ylim((min(relevanty), max(relevanty)))

        if self.zero_at_efermi:
            ylim = plt.ylim()
            plt.plot([0, 0], ylim, 'k--', linewidth=2)

        plt.xlabel('Energies (eV)')
        plt.ylabel('Density of states')

        plt.legend()
        leg = plt.gca().get_legend()
        ltext = leg.get_texts()  # all the text.Text instance in the legend
        plt.setp(ltext, fontsize=30)
        plt.tight_layout()
        return plt

    def save_plot(self, filename, img_format="eps", xlim=None, ylim=None):
        """
        Save matplotlib plot to a file.

        Args:
            filename: Filename to write to.
            img_format: Image format to use. Defaults to EPS.
            xlim: Specifies the x-axis limits. Set to None for automatic
                determination.
            ylim: Specifies the y-axis limits.
        """
        plt = self.get_plot(xlim, ylim)
        plt.savefig(filename, format=img_format)

    def show(self, xlim=None, ylim=None):
        """
        Show the plot using matplotlib.

        Args:
            xlim: Specifies the x-axis limits. Set to None for automatic
                determination.
            ylim: Specifies the y-axis limits.
        """
        plt = self.get_plot(xlim, ylim)
        plt.show()


class BSPlotter(object):
    """
    Class to plot or get data to facilitate the plot of band structure objects.

    Args:
        bs: A BandStructureSymmLine object.
    """

    def __init__(self, bs):
        if not isinstance(bs, BandStructureSymmLine):
            raise ValueError(
                "BSPlotter only works with BandStructureSymmLine objects. "
                "A BandStructure object (on a uniform grid for instance and "
                "not along symmetry lines won't work)")
        self._bs = bs
        # TODO: come with an intelligent way to cut the highest unconverged
        # bands
        self._nb_bands = self._bs._nb_bands

    def _maketicks(self, plt):
        """
        utility private method to add ticks to a band structure
        """
        ticks = self.get_ticks()
        # Sanitize only plot the uniq values
        uniq_d = []
        uniq_l = []
        temp_ticks = list(zip(ticks['distance'], ticks['label']))
        for i in range(len(temp_ticks)):
            if i == 0:
                uniq_d.append(temp_ticks[i][0])
                uniq_l.append(temp_ticks[i][1])
                logger.debug("Adding label {l} at {d}".format(
                    l=temp_ticks[i][0], d=temp_ticks[i][1]))
            else:
                if temp_ticks[i][1] == temp_ticks[i - 1][1]:
                    logger.debug("Skipping label {i}".format(
                        i=temp_ticks[i][1]))
                else:
                    logger.debug("Adding label {l} at {d}".format(
                        l=temp_ticks[i][0], d=temp_ticks[i][1]))
                    uniq_d.append(temp_ticks[i][0])
                    uniq_l.append(temp_ticks[i][1])

        logger.debug("Unique labels are %s" % list(zip(uniq_d, uniq_l)))
        plt.gca().set_xticks(uniq_d)
        plt.gca().set_xticklabels(uniq_l)

        for i in range(len(ticks['label'])):
            if ticks['label'][i] is not None:
                # don't print the same label twice
                if i != 0:
                    if ticks['label'][i] == ticks['label'][i - 1]:
                        logger.debug("already print label... "
                                     "skipping label {i}".format(
                            i=ticks['label'][i]))
                    else:
                        logger.debug("Adding a line at {d}"
                                     " for label {l}".format(
                            d=ticks['distance'][i], l=ticks['label'][i]))
                        plt.axvline(ticks['distance'][i], color='k')
                else:
                    logger.debug("Adding a line at {d} for label {l}".format(
                        d=ticks['distance'][i], l=ticks['label'][i]))
                    plt.axvline(ticks['distance'][i], color='k')
        return plt

    def bs_plot_data(self, zero_to_efermi=True):

        """
        Get the data nicely formatted for a plot

        Args:
            zero_to_efermi: Automatically subtract off the Fermi energy from the
                eigenvalues and plot.

        Returns:
            A dict of the following format:
            ticks: A dict with the 'distances' at which there is a kpoint (the
            x axis) and the labels (None if no label)
            energy: A dict storing bands for spin up and spin down data
            [{Spin:[band_index][k_point_index]}] as a list (one element
            for each branch) of energy for each kpoint. The data is
            stored by branch to facilitate the plotting
            vbm: A list of tuples (distance,energy) marking the vbms. The
            energies are shifted with respect to the fermi level is the
            option has been selected.
            cbm: A list of tuples (distance,energy) marking the cbms. The
            energies are shifted with respect to the fermi level is the
            option has been selected.
            lattice: The reciprocal lattice.
            zero_energy: This is the energy used as zero for the plot.
            band_gap:A string indicating the band gap and its nature (empty if
            it's a metal).
            is_metal: True if the band structure is metallic (i.e., there is at
            least one band crossing the fermi level).
        """
        distance = []
        energy = []
        if self._bs.is_metal():
            zero_energy = self._bs.efermi
        else:
            zero_energy = self._bs.get_vbm()['energy']

        if not zero_to_efermi:
            zero_energy = 0.0

        for b in self._bs._branches:

            if self._bs.is_spin_polarized:
                energy.append({str(Spin.up): [], str(Spin.down): []})
            else:
                energy.append({str(Spin.up): []})
            distance.append([self._bs._distance[j]
                             for j in range(b['start_index'],
                                            b['end_index'] + 1)])
            ticks = self.get_ticks()

            for i in range(self._nb_bands):
                energy[-1][str(Spin.up)].append(
                    [self._bs._bands[Spin.up][i][j] - zero_energy
                     for j in range(b['start_index'], b['end_index'] + 1)])
            if self._bs.is_spin_polarized:
                for i in range(self._nb_bands):
                    energy[-1][str(Spin.down)].append(
                        [self._bs._bands[Spin.down][i][j] - zero_energy
                         for j in range(b['start_index'], b['end_index'] + 1)])

        vbm = self._bs.get_vbm()
        cbm = self._bs.get_cbm()

        vbm_plot = []
        cbm_plot = []

        for index in cbm['kpoint_index']:
            cbm_plot.append((self._bs._distance[index],
                             cbm['energy'] - zero_energy if zero_to_efermi
                             else cbm['energy']))

        for index in vbm['kpoint_index']:
            vbm_plot.append((self._bs._distance[index],
                             vbm['energy'] - zero_energy if zero_to_efermi
                             else vbm['energy']))

        bg = self._bs.get_band_gap()
        direct = "Indirect"
        if bg['direct']:
            direct = "Direct"

        return {'ticks': ticks, 'distances': distance, 'energy': energy,
                'vbm': vbm_plot, 'cbm': cbm_plot,
                'lattice': self._bs._lattice_rec.as_dict(),
                'zero_energy': zero_energy, 'is_metal': self._bs.is_metal(),
                'band_gap': "{} {} bandgap = {}".format(direct,
                                                        bg['transition'],
                                                        bg['energy'])
                if not self._bs.is_metal() else ""}

    def get_plot(self, zero_to_efermi=True, ylim=None, smooth=False,
                 vbm_cbm_marker=False):
        """
        get a matplotlib object for the bandstructure plot.
        Blue lines are up spin, red lines are down
        spin.

        Args:
            zero_to_efermi: Automatically subtract off the Fermi energy from
                the eigenvalues and plot (E-Ef).
            ylim: Specify the y-axis (energy) limits; by default None let
                the code choose. It is vbm-4 and cbm+4 if insulator
                efermi-10 and efermi+10 if metal
            smooth: interpolates the bands by a spline cubic
        """
        from pymatgen.util.plotting_utils import get_publication_quality_plot
        plt = get_publication_quality_plot(12, 8)
        from matplotlib import rc
        import scipy.interpolate as scint
        rc('text', usetex=True)

        # main internal config options
        e_min = -4
        e_max = 4
        if self._bs.is_metal():
            e_min = -10
            e_max = 10
        band_linewidth = 3

        data = self.bs_plot_data(zero_to_efermi)
        if not smooth:
            for d in range(len(data['distances'])):
                for i in range(self._nb_bands):
                    plt.plot(data['distances'][d],
                             [data['energy'][d][str(Spin.up)][i][j]
                              for j in range(len(data['distances'][d]))], 'b-',
                             linewidth=band_linewidth)
                    if self._bs.is_spin_polarized:
                        plt.plot(data['distances'][d],
                                 [data['energy'][d][str(Spin.down)][i][j]
                                  for j in range(len(data['distances'][d]))],
                                 'r--', linewidth=band_linewidth)
        else:
            for d in range(len(data['distances'])):
                for i in range(self._nb_bands):
                    tck = scint.splrep(
                        data['distances'][d],
                        [data['energy'][d][str(Spin.up)][i][j]
                         for j in range(len(data['distances'][d]))])
                    step = (data['distances'][d][-1]
                            - data['distances'][d][0]) / 1000

                    plt.plot([x * step + data['distances'][d][0]
                              for x in range(1000)],
                             [scint.splev(x * step + data['distances'][d][0],
                                          tck, der=0)
                              for x in range(1000)], 'b-',
                             linewidth=band_linewidth)

                    if self._bs.is_spin_polarized:
                        tck = scint.splrep(
                            data['distances'][d],
                            [data['energy'][d][str(Spin.down)][i][j]
                             for j in range(len(data['distances'][d]))])
                        step = (data['distances'][d][-1]
                                - data['distances'][d][0]) / 1000

                        plt.plot([x * step + data['distances'][d][0]
                                  for x in range(1000)],
                                 [scint.splev(
                                     x * step + data['distances'][d][0],
                                     tck, der=0)
                                  for x in range(1000)], 'r--',
                                 linewidth=band_linewidth)
        self._maketicks(plt)

        # Main X and Y Labels
        plt.xlabel(r'$\mathrm{Wave\ Vector}$', fontsize=30)
        ylabel = r'$\mathrm{E\ -\ E_f\ (eV)}$' if zero_to_efermi \
            else r'$\mathrm{Energy\ (eV)}$'
        plt.ylabel(ylabel, fontsize=30)

        # Draw Fermi energy, only if not the zero
        if not zero_to_efermi:
            ef = self._bs.efermi
            plt.axhline(ef, linewidth=2, color='k')

        # X range (K)
        # last distance point
        x_max = data['distances'][-1][-1]
        plt.xlim(0, x_max)

        if ylim is None:
            if self._bs.is_metal():
                # Plot A Metal
                if zero_to_efermi:
                    plt.ylim(e_min, e_max)
                else:
                    plt.ylim(self._bs.efermi + e_min, self._bs._efermi + e_max)
            else:
                if vbm_cbm_marker:
                    for cbm in data['cbm']:
                        plt.scatter(cbm[0], cbm[1], color='r', marker='o',
                                    s=100)

<<<<<<< HEAD
                    for vbm in data['vbm']:
                        plt.scatter(vbm[0], vbm[1], color='g', marker='o',
                                    s=100)	
                plt.ylim(data['vbm'][0][1] + e_min,
                         data['cbm'][0][1] + e_max)
	else:
	    plt.ylim(ylim)
           
=======
                        for vbm in data['vbm']:
                            plt.scatter(vbm[0], vbm[1], color='g', marker='o',
                                        s=100)

                    plt.ylim(data['vbm'][0][1] + e_min,
                             data['cbm'][0][1] + e_max)
        else:
            plt.ylim(ylim)
>>>>>>> 67ef5ed0

        plt.tight_layout()

        return plt

    def show(self, zero_to_efermi=True, ylim=None, smooth=False):
        """
        Show the plot using matplotlib.

        Args:
            zero_to_efermi: Automatically subtract off the Fermi energy from
                the eigenvalues and plot (E-Ef).
            ylim: Specify the y-axis (energy) limits; by default None let
                the code choose. It is vbm-4 and cbm+4 if insulator
                efermi-10 and efermi+10 if metal
            smooth: interpolates the bands by a spline cubic
        """
        plt = self.get_plot(zero_to_efermi, ylim, smooth)
        plt.show()

    def save_plot(self, filename, img_format="eps", ylim=None,
                  zero_to_efermi=True, smooth=False):
        """
        Save matplotlib plot to a file.

        Args:
            filename: Filename to write to.
            img_format: Image format to use. Defaults to EPS.
            ylim: Specifies the y-axis limits.
        """
        plt = self.get_plot(ylim=ylim, zero_to_efermi=zero_to_efermi,
                            smooth=smooth)
        plt.savefig(filename, format=img_format)
        plt.close()

    def get_ticks(self):
        """
        Get all ticks and labels for a band structure plot.

        Returns:
            A dict with 'distance': a list of distance at which ticks should
            be set and 'label': a list of label for each of those ticks.
        """
        tick_distance = []
        tick_labels = []
        previous_label = self._bs._kpoints[0].label
        previous_branch = self._bs._branches[0]['name']
        for i, c in enumerate(self._bs._kpoints):
            if c.label is not None:
                tick_distance.append(self._bs._distance[i])
                this_branch = None
                for b in self._bs._branches:
                    if b['start_index'] <= i <= b['end_index']:
                        this_branch = b['name']
                        break
                if c.label != previous_label \
                        and previous_branch != this_branch:
                    label1 = c.label
                    if label1.startswith("\\") or label1.find("_") != -1:
                        label1 = "$" + label1 + "$"
                    label0 = previous_label
                    if label0.startswith("\\") or label0.find("_") != -1:
                        label0 = "$" + label0 + "$"
                    tick_labels.pop()
                    tick_distance.pop()
                    tick_labels.append(label0 + "$\mid$" + label1)
                else:
                    if c.label.startswith("\\") or c.label.find("_") != -1:
                        tick_labels.append("$" + c.label + "$")
                    else:
                        tick_labels.append(c.label)
                previous_label = c.label
                previous_branch = this_branch
        return {'distance': tick_distance, 'label': tick_labels}

    def plot_compare(self, other_plotter):
        """
        plot two band structure for comparison. One is in red the other in blue
        (no difference in spins). The two band structures need to be defined
        on the same symmetry lines! and the distance between symmetry lines is
        the one of the band structure used to build the BSPlotter

        Args:
            another band structure object defined along the same symmetry lines

        Returns:
            a matplotlib object with both band structures

        """
        # TODO: add exception if the band structures are not compatible
        plt = self.get_plot()
        data_orig = self.bs_plot_data()
        data = other_plotter.bs_plot_data()
        band_linewidth = 3
        for i in range(other_plotter._nb_bands):
            plt.plot(data_orig['distances'],
                     [e for e in data['energy'][str(Spin.up)][i]],
                     'r-', linewidth=band_linewidth)
            if other_plotter._bs.is_spin_polarized:
                plt.plot(data_orig['distances'],
                         [e for e in data['energy'][str(Spin.down)][i]],
                         'r-', linewidth=band_linewidth)
        return plt

    def plot_brillouin(self):
        """
        plot the Brillouin zone
        """
        import matplotlib as mpl
        import matplotlib.pyplot as plt
        from mpl_toolkits.mplot3d import Axes3D
        mpl.rcParams['legend.fontsize'] = 10

        fig = plt.figure()
        ax = Axes3D(fig)
        vec1 = self._bs.lattice.matrix[0]
        vec2 = self._bs.lattice.matrix[1]
        vec3 = self._bs.lattice.matrix[2]

        # make the grid
        max_x = -1000
        max_y = -1000
        max_z = -1000
        min_x = 1000
        min_y = 1000
        min_z = 1000
        list_k_points = []
        for i in [-1, 0, 1]:
            for j in [-1, 0, 1]:
                for k in [-1, 0, 1]:
                    list_k_points.append(i * vec1 + j * vec2 + k * vec3)
                    if list_k_points[-1][0] > max_x:
                        max_x = list_k_points[-1][0]
                    if list_k_points[-1][1] > max_y:
                        max_y = list_k_points[-1][1]
                    if list_k_points[-1][2] > max_z:
                        max_z = list_k_points[-1][0]

                    if list_k_points[-1][0] < min_x:
                        min_x = list_k_points[-1][0]
                    if list_k_points[-1][1] < min_y:
                        min_y = list_k_points[-1][1]
                    if list_k_points[-1][2] < min_z:
                        min_z = list_k_points[-1][0]

        vertex = _qvertex_target(list_k_points, 13)
        lines = get_lines_voronoi(vertex)

        for i in range(len(lines)):
            vertex1 = lines[i]['start']
            vertex2 = lines[i]['end']
            ax.plot([vertex1[0], vertex2[0]], [vertex1[1], vertex2[1]],
                    [vertex1[2], vertex2[2]], color='k')

        for b in self._bs._branches:
            vertex1 = self._bs.kpoints[b['start_index']].cart_coords
            vertex2 = self._bs.kpoints[b['end_index']].cart_coords
            ax.plot([vertex1[0], vertex2[0]], [vertex1[1], vertex2[1]],
                    [vertex1[2], vertex2[2]], color='r', linewidth=3)

        for k in self._bs.kpoints:
            if k.label:
                label = k.label
                if k.label.startswith("\\") or k.label.find("_") != -1:
                    label = "$" + k.label + "$"
                off = 0.01
                ax.text(k.cart_coords[0] + off, k.cart_coords[1] + off,
                        k.cart_coords[2] + off, label, color='b', size='25')
                ax.scatter([k.cart_coords[0]], [k.cart_coords[1]],
                           [k.cart_coords[2]], color='b')

        # make ticklabels and ticklines invisible
        for a in ax.w_xaxis.get_ticklines() + ax.w_xaxis.get_ticklabels():
            a.set_visible(False)
        for a in ax.w_yaxis.get_ticklines() + ax.w_yaxis.get_ticklabels():
            a.set_visible(False)
        for a in ax.w_zaxis.get_ticklines() + ax.w_zaxis.get_ticklabels():
            a.set_visible(False)

        ax.grid(False)

        plt.show()
        ax.axis("off")


class BSPlotterProjected(BSPlotter):
    """
    Class to plot or get data to facilitate the plot of band structure objects
    projected along orbitals, elements or sites.

    Args:
        bs: A BandStructureSymmLine object with projections.
    """

    def __init__(self, bs):
        if len(bs._projections) == 0:
            raise ValueError("try to plot projections"
                             " on a band structure without any")
        super(BSPlotterProjected, self).__init__(bs)

    def _get_projections_by_branches(self, dictio):
        proj = self._bs.get_projections_on_elts_and_orbitals(dictio)
        proj_br = []
        print(len(proj[Spin.up]))
        print(len(proj[Spin.up][0]))
        for c in proj[Spin.up][0]:
            print(c)
        for b in self._bs._branches:
            print(b)
            if self._bs.is_spin_polarized:
                proj_br.append(
                    {str(Spin.up): [[] for l in range(self._nb_bands)],
                     str(Spin.down): [[] for l in range(self._nb_bands)]})
            else:
                proj_br.append(
                    {str(Spin.up): [[] for l in range(self._nb_bands)]})
            print((len(proj_br[-1][str(Spin.up)]), self._nb_bands))

            for i in range(self._nb_bands):
                for j in range(b['start_index'], b['end_index'] + 1):
                    proj_br[-1][str(Spin.up)][i].append(
                        {e: {o: proj[Spin.up][i][j][e][o]
                             for o in proj[Spin.up][i][j][e]}
                         for e in proj[Spin.up][i][j]})
            if self._bs.is_spin_polarized:
                for b in self._bs._branches:
                    for i in range(self._nb_bands):
                        for j in range(b['start_index'], b['end_index'] + 1):
                            proj_br[-1][str(Spin.down)][i].append(
                                {e: {o: proj[Spin.down][i][j][e][o]
                                     for o in proj[Spin.down][i][j][e]}
                                 for e in proj[Spin.down][i][j]})
        return proj_br

    def get_projected_plots_dots(self, dictio, zero_to_efermi=True, ylim=None,
                                 vbm_cbm_marker=False):
        """
        Method returning a plot composed of subplots along different elements
        and orbitals.

        Args:
            dictio: The element and orbitals you want a projection on. The
                format is {Element:[Orbitals]} for instance
                {'Cu':['d','s'],'O':['p']} will give projections for Cu on
                d and s orbitals and on oxygen p.

        Returns:
            a pylab object with different subfigures for each projection
            The blue and red colors are for spin up and spin down.
            The bigger the red or blue dot in the band structure the higher
            character for the corresponding element and orbital.
        """
        from pymatgen.util.plotting_utils import get_publication_quality_plot
        band_linewidth = 1.0
        fig_number = sum([len(v) for v in dictio.values()])
        proj = self._get_projections_by_branches(dictio)
        data = self.bs_plot_data(zero_to_efermi)
        plt = get_publication_quality_plot(12, 8)
        e_min = -4
        e_max = 4
        if self._bs.is_metal():
            e_min = -10
            e_max = 10
        count = 1

        for el in dictio:
            for o in dictio[el]:
                plt.subplot(100 * math.ceil(fig_number / 2) + 20 + count)
                self._maketicks(plt)
                for b in range(len(data['distances'])):
                    for i in range(self._nb_bands):
                        plt.plot(data['distances'][b],
                                 [data['energy'][b][str(Spin.up)][i][j]
                                  for j in range(len(data['distances'][b]))],
                                 'b-',
                                 linewidth=band_linewidth)
                        if self._bs.is_spin_polarized:
                            plt.plot(data['distances'][b],
                                     [data['energy'][b][str(Spin.down)][i][j]
                                      for j in
                                      range(len(data['distances'][b]))],
                                     'r--', linewidth=band_linewidth)
                            for j in range(
                                    len(data['energy'][b][str(Spin.up)][i])):
                                plt.plot(data['distances'][b][j],
                                         data['energy'][b][str(Spin.down)][i][
                                             j], 'ro',
                                         markersize=
                                         proj[b][str(Spin.down)][i][j][str(el)][
                                             o] * 15.0)
                        for j in range(len(data['energy'][b][str(Spin.up)][i])):
                            plt.plot(data['distances'][b][j],
                                     data['energy'][b][str(Spin.up)][i][j],
                                     'bo',
                                     markersize=
                                     proj[b][str(Spin.up)][i][j][str(el)][
                                         o] * 15.0)
                if ylim is None:
                    if self._bs.is_metal():
                        if zero_to_efermi:
                            plt.ylim(e_min, e_max)
                        else:
                            plt.ylim(self._bs.efermi + e_min, self._bs._efermi
                                     + e_max)
                    else:
                        if vbm_cbm_marker:
                            for cbm in data['cbm']:
                                plt.scatter(cbm[0], cbm[1], color='r',
                                            marker='o',
                                            s=100)

                            for vbm in data['vbm']:
                                plt.scatter(vbm[0], vbm[1], color='g',
                                            marker='o',
                                            s=100)

                        plt.ylim(data['vbm'][0][1] + e_min, data['cbm'][0][1]
                                 + e_max)
                else:
                    plt.ylim(ylim)
                plt.title(str(el) + " " + str(o))
                count += 1
        return plt

    def get_elt_projected_plots(self, zero_to_efermi=True, ylim=None,
                                vbm_cbm_marker=False):
        """
        Method returning a plot composed of subplots along different elements

        Returns:
            a pylab object with different subfigures for each projection
            The blue and red colors are for spin up and spin down
            The bigger the red or blue dot in the band structure the higher
            character for the corresponding element and orbital
        """
        band_linewidth = 1.0
        proj = self._get_projections_by_branches({e.symbol: ['s', 'p', 'd']
                                                  for e in
                                                  self._bs._structure.composition.elements})
        data = self.bs_plot_data(zero_to_efermi)
        from pymatgen.util.plotting_utils import get_publication_quality_plot
        plt = get_publication_quality_plot(12, 8)
        e_min = -4
        e_max = 4
        if self._bs.is_metal():
            e_min = -10
            e_max = 10
        count = 1
        for el in self._bs._structure.composition.elements:
            plt.subplot(220 + count)
            self._maketicks(plt)
            for b in range(len(data['distances'])):
                for i in range(self._nb_bands):
                    plt.plot(data['distances'][b],
                             [data['energy'][b][str(Spin.up)][i][j]
                              for j in range(len(data['distances'][b]))], 'b-',
                             linewidth=band_linewidth)
                    if self._bs.is_spin_polarized:
                        plt.plot(data['distances'][b],
                                 [data['energy'][b][str(Spin.down)][i][j]
                                  for j in range(len(data['distances'][b]))],
                                 'r--', linewidth=band_linewidth)
                        for j in range(len(data['energy'][b][str(Spin.up)][i])):
                            plt.plot(data['distances'][b][j],
                                     data['energy'][b][str(Spin.down)][i][j],
                                     'ro',
                                     markersize=sum([proj[b][str(Spin.down)][i][
                                                         j][str(el)][o] for o in
                                                     proj[b]
                                                     [str(Spin.down)][i][j][
                                                         str(el)]]) * 15.0)
                    for j in range(len(data['energy'][b][str(Spin.up)][i])):
                        plt.plot(data['distances'][b][j],
                                 data['energy'][b][str(Spin.up)][i][j], 'bo',
                                 markersize=sum(
                                     [proj[b][str(Spin.up)][i][j][str(el)][o]
                                      for o in proj[b]
                                      [str(Spin.up)][i][j][str(el)]]) * 15.0)
            if ylim is None:
                if self._bs.is_metal():
                    if zero_to_efermi:
                        plt.ylim(e_min, e_max)
                    else:
                        plt.ylim(self._bs.efermi + e_min, self._bs._efermi
                                 + e_max)
                else:
                    if vbm_cbm_marker:
                        for cbm in data['cbm']:
                            plt.scatter(cbm[0], cbm[1], color='r', marker='o',
                                        s=100)

                        for vbm in data['vbm']:
                            plt.scatter(vbm[0], vbm[1], color='g', marker='o',
                                        s=100)

                    plt.ylim(data['vbm'][0][1] + e_min, data['cbm'][0][1]
                             + e_max)
            else:
                plt.ylim(ylim)
            plt.title(str(el))
            count += 1

        return plt

    def get_elt_projected_plots_color(self, zero_to_efermi=True,
                                      elt_ordered=None):
        """
        returns a pylab plot object with one plot where the band structure
        line color depends on the character of the band (along different
        elements). Each element is associated with red, green or blue
        and the corresponding rgb color depending on the character of the band
        is used. The method can only deal with binary and ternary compounds

        spin up and spin down are differientiated by a '-' and a '--' line

        Args:
            elt_ordered: A list of Element ordered. The first one is red,
                second green, last blue

        Returns:
            a pylab object

        """
        band_linewidth = 3.0
        if len(self._bs._structure.composition.elements) > 3:
            raise ValueError
        if elt_ordered is None:
            elt_ordered = self._bs._structure.composition.elements
        proj = self._get_projections_by_branches(
            {e.symbol: ['s', 'p', 'd']
             for e in self._bs._structure.composition.elements})
        data = self.bs_plot_data(zero_to_efermi)
        from pymatgen.util.plotting_utils import get_publication_quality_plot
        plt = get_publication_quality_plot(12, 8)

        spins = [Spin.up]
        if self._bs.is_spin_polarized:
            spins = [Spin.up, Spin.down]
        self._maketicks(plt)
        for s in spins:
            for b in range(len(data['distances'])):
                for i in range(self._nb_bands):
                    for j in range(len(data['energy'][b][str(s)][i]) - 1):
                        sum_e = 0.0
                        for el in elt_ordered:
                            sum_e = sum_e + \
                                    sum([proj[b][str(s)][i][j][str(el)][o]
                                         for o
                                         in proj[b][str(s)][i][j][str(el)]])
                        if sum_e == 0.0:
                            color = [0.0] * len(elt_ordered)
                        else:
                            color = [sum([proj[b][str(s)][i][j][str(el)][o]
                                          for o
                                          in proj[b][str(s)][i][j][str(el)]])
                                     / sum_e
                                     for el in elt_ordered]
                        if len(color) == 2:
                            color.append(0.0)
                            color[2] = color[1]
                            color[1] = 0.0
                        sign = '-'
                        if s == Spin.down:
                            sign = '--'
                        plt.plot([data['distances'][b][j],
                                  data['distances'][b][j + 1]],
                                 [data['energy'][b][str(s)][i][j],
                                  data['energy'][b][str(s)][i][j + 1]], sign,
                                 color=color, linewidth=band_linewidth)

        plt.ylim(data['vbm'][0][1] - 4.0, data['cbm'][0][1] + 2.0)
        return plt


def _qvertex_target(data, index):
    """
    Input data should be in the form of a list of a list of floats.
    index is the index of the targeted point
    Returns the vertices of the voronoi construction around this target point.
    """
    from pyhull import qvoronoi
    output = qvoronoi("p QV" + str(index), data)
    output.pop(0)
    output.pop(0)
    return [[float(i) for i in row.split()] for row in output]


def get_lines_voronoi(data):
    from pyhull import qconvex
    output = qconvex("o", data)

    nb_points = int(output[1].split(" ")[0])
    list_lines = []
    list_points = []
    for i in range(2, 2 + nb_points):
        list_points.append([float(c) for c in output[i].strip().split()])
    facets = []
    for i in range(2 + nb_points, len(output)):
        if output[i] != '':
            tmp = output[i].strip().split(" ")
            facets.append([int(tmp[j]) for j in range(1, len(tmp))])

    for i in range(len(facets)):
        for line in itertools.combinations(facets[i], 2):
            for j in range(len(facets)):
                if i != j and line[0] in facets[j] and line[1] in facets[j]:
                    # check if the two facets i and j are not coplanar
                    vector1 = np.array(list_points[facets[j][0]]) \
                              - np.array(list_points[facets[j][1]])
                    vector2 = np.array(list_points[facets[j][0]]) \
                              - np.array(list_points[facets[j][2]])
                    n1 = np.cross(vector1, vector2)
                    vector1 = np.array(list_points[facets[i][0]]) \
                              - np.array(list_points[facets[i][1]])
                    vector2 = np.array(list_points[facets[i][0]]) \
                              - np.array(list_points[facets[i][2]])
                    n2 = np.cross(vector1, vector2)

                    dot = math.fabs(np.dot(n1, n2) / (np.linalg.norm(n1)
                                                      * np.linalg.norm(n2)))
                    if 1.05 > dot > 0.95:
                        continue
                    list_lines.append({'start': list_points[line[0]],
                                       'end': list_points[line[1]]})
                    break
    return list_lines<|MERGE_RESOLUTION|>--- conflicted
+++ resolved
@@ -493,8 +493,6 @@
                     for cbm in data['cbm']:
                         plt.scatter(cbm[0], cbm[1], color='r', marker='o',
                                     s=100)
-
-<<<<<<< HEAD
                     for vbm in data['vbm']:
                         plt.scatter(vbm[0], vbm[1], color='g', marker='o',
                                     s=100)	
@@ -503,17 +501,6 @@
 	else:
 	    plt.ylim(ylim)
            
-=======
-                        for vbm in data['vbm']:
-                            plt.scatter(vbm[0], vbm[1], color='g', marker='o',
-                                        s=100)
-
-                    plt.ylim(data['vbm'][0][1] + e_min,
-                             data['cbm'][0][1] + e_max)
-        else:
-            plt.ylim(ylim)
->>>>>>> 67ef5ed0
-
         plt.tight_layout()
 
         return plt
