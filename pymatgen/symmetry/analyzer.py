# coding: utf-8
# Copyright (c) Pymatgen Development Team.
# Distributed under the terms of the MIT License.

from __future__ import division, unicode_literals, print_function
import itertools
import logging
from collections import defaultdict
import copy

import math
from math import cos
from math import sin
from fractions import Fraction

import numpy as np
from numpy.linalg import matrix_power, multi_dot

from six.moves import filter, map, zip
from monty.dev import deprecated
import spglib

from pymatgen.core.structure import Structure, Molecule
from pymatgen.symmetry.structure import SymmetrizedStructure
from pymatgen.core.lattice import Lattice
from pymatgen.core.structure import PeriodicSite
from pymatgen.core.operations import SymmOp
from pymatgen.util.coord_utils import find_in_coord_list, pbc_diff

"""
An interface to the excellent spglib library by Atsushi Togo
(http://spglib.sourceforge.net/) for pymatgen.

v1.0 - Now works with both ordered and disordered structure.
v2.0 - Updated for spglib 1.6.
v3.0 - pymatgen no longer ships with spglib. Instead, spglib (the python
       version) is now a dependency and the SpacegroupAnalyzer merely serves
       as an interface to spglib for pymatgen Structures.
"""

__author__ = "Shyue Ping Ong"
__copyright__ = "Copyright 2012, The Materials Project"
__version__ = "3.0"
__maintainer__ = "Shyue Ping Ong"
__email__ = "shyuep@gmail.com"
__date__ = "May 14, 2016"


logger = logging.getLogger(__name__)


class SpacegroupAnalyzer(object):
    """
    Takes a pymatgen.core.structure.Structure object and a symprec.
    Uses pyspglib to perform various symmetry finding operations.

    Args:
        structure (Structure/IStructure): Structure to find symmetry
        symprec (float): Tolerance for symmetry finding. Defaults to 1e-3,
            which is fairly strict and works well for properly refined
            structures with atoms in the proper symmetry coordinates. For
            structures with slight deviations from their proper atomic
            positions (e.g., structures relaxed with electronic structure
            codes), a looser tolerance of 0.1 (the value used in Materials
            Project) is often needed.
        angle_tolerance (float): Angle tolerance for symmetry finding.
    """

    def __init__(self, structure, symprec=0.01, angle_tolerance=5):
        self._symprec = symprec
        self._angle_tol = angle_tolerance
        self._structure = structure
        latt = structure.lattice.matrix
        positions = structure.frac_coords
        unique_species = []
        zs = []
        magmoms = []

        for species, g in itertools.groupby(structure,
                                            key=lambda s: s.species_and_occu):
            if species in unique_species:
                ind = unique_species.index(species)
                zs.extend([ind + 1] * len(tuple(g)))
            else:
                unique_species.append(species)
                zs.extend([len(unique_species)] * len(tuple(g)))

        for site in structure:
            if hasattr(site, 'magmom'):
                magmoms.append(site.magmom)
            elif site.is_ordered and hasattr(site.specie, 'spin'):
                magmoms.append(site.specie.spin)
            else:
                magmoms.append(0)

        self._unique_species = unique_species
        self._numbers = zs
        # For now, we are setting magmom to zero.
        self._cell = latt, positions, zs, magmoms

        self._space_group_data = spglib.get_symmetry_dataset(
            self._cell, symprec=self._symprec, angle_tolerance=angle_tolerance)

    @deprecated(message="get_spacegroup has been renamed "
                        "get_space_group_operations. Will be removed in "
                        "pymatgen 2018.01.01.")
    def get_space_group(self):
        """
        Get the SpacegroupOperations for the Structure.

        Returns:
            SpacgroupOperations object.
        """
        return self.get_space_group_operations()

    @deprecated(message="get_spacegroup_symbol has been renamed "
                        "get_space_group_symbol. Will be removed in "
                        "pymatgen 2018.01.01.")
    def get_space_group_symbol(self):
        """
        Get the spacegroup symbol (e.g., Pnma) for structure.

        Returns:
            (str): Spacegroup symbol for structure.
        """
        return self._space_group_data["international"]

    @deprecated(message="get_spacegroup_number has been renamed "
                        "get_space_group_number. Will be removed in "
                        "pymatgen 2018.01.01.")
    def get_space_group_number(self):
        """
        Get the international spacegroup number (e.g., 62) for structure.

        Returns:
            (int): International spacegroup number for structure.
        """
        return int(self._space_group_data["number"])

    def get_space_group_operations(self):
        """
        Get the SpacegroupOperations for the Structure.

        Returns:
            SpacgroupOperations object.
        """
        return SpacegroupOperations(self.get_space_group_symbol(),
                                    self.get_space_group_number(),
                                    self.get_symmetry_operations())

    def get_space_group_symbol(self):
        """
        Get the spacegroup symbol (e.g., Pnma) for structure.

        Returns:
            (str): Spacegroup symbol for structure.
        """
        return self._space_group_data["international"]

    def get_space_group_number(self):
        """
        Get the international spacegroup number (e.g., 62) for structure.

        Returns:
            (int): International spacegroup number for structure.
        """
        return int(self._space_group_data["number"])

    def get_hall(self):
        """
        Returns Hall symbol for structure.

        Returns:
            (str): Hall symbol
        """
        return self._space_group_data["hall"]

    @deprecated(message="get_point_group has been renamed "
                        "get_point_group_symbol. Will be removed in "
                        "pymatgen 2018.01.01.")
    def get_point_group(self):
        return self.get_point_group_symbol()

    def get_point_group_symbol(self):
        """
        Get the point group associated with the structure.

        Returns:
            (Pointgroup): Point group for structure.
        """
        rotations = self._space_group_data["rotations"]
        # passing a 0-length rotations list to spglib can segfault
        if len(rotations) == 0:
            return '1'
        return spglib.get_pointgroup(rotations)[0].strip()

    def get_crystal_system(self):
        """
        Get the crystal system for the structure, e.g., (triclinic,
        orthorhombic, cubic, etc.).

        Returns:
            (str): Crystal system for structure.
        """
        n = self._space_group_data["number"]

        f = lambda i, j: i <= n <= j
        cs = {"triclinic": (1, 2), "monoclinic": (3, 15),
              "orthorhombic": (16, 74), "tetragonal": (75, 142),
              "trigonal": (143, 167), "hexagonal": (168, 194),
              "cubic": (195, 230)}

        crystal_sytem = None

        for k, v in cs.items():
            if f(*v):
                crystal_sytem = k
                break
        return crystal_sytem

    def get_lattice_type(self):
        """
        Get the lattice for the structure, e.g., (triclinic,
        orthorhombic, cubic, etc.).This is the same than the
        crystal system with the exception of the hexagonal/rhombohedral
        lattice

        Returns:
            (str): Lattice type for structure.
        """
        n = self._space_group_data["number"]
        system = self.get_crystal_system()
        if n in [146, 148, 155, 160, 161, 166, 167]:
            return "rhombohedral"
        elif system == "trigonal":
            return "hexagonal"
        else:
            return system

    def get_symmetry_dataset(self):
        """
        Returns the symmetry dataset as a dict.

        Returns:
            (dict): With the following properties:
            number: International space group number
            international: International symbol
            hall: Hall symbol
            transformation_matrix: Transformation matrix from lattice of
            input cell to Bravais lattice L^bravais = L^original * Tmat
            origin shift: Origin shift in the setting of "Bravais lattice"
            rotations, translations: Rotation matrices and translation
            vectors. Space group operations are obtained by
            [(r,t) for r, t in zip(rotations, translations)]
            wyckoffs: Wyckoff letters
        """
        return self._space_group_data

    def _get_symmetry(self):
        """
        Get the symmetry operations associated with the structure.

        Returns:
            Symmetry operations as a tuple of two equal length sequences.
            (rotations, translations). "rotations" is the numpy integer array
            of the rotation matrices for scaled positions
            "translations" gives the numpy float64 array of the translation
            vectors in scaled positions.
        """
        d = spglib.get_symmetry(self._cell, symprec=self._symprec,
                                angle_tolerance=self._angle_tol)
        # Sometimes spglib returns small translation vectors, e.g.
        # [1e-4, 2e-4, 1e-4]
        # (these are in fractional coordinates, so should be small denominator
        # fractions)
        trans = []
        for t in d["translations"]:
            trans.append([float(Fraction.from_float(c).limit_denominator(1000))
                          for c in t])
        trans = np.array(trans)

        # fractional translations of 1 are more simply 0
        trans[np.abs(trans) == 1] = 0
        return d["rotations"], trans

    def get_symmetry_operations(self, cartesian=False):
        """
        Return symmetry operations as a list of SymmOp objects.
        By default returns fractional coord symmops.
        But cartesian can be returned too.

        Returns:
            ([SymmOp]): List of symmetry operations.
        """
        rotation, translation = self._get_symmetry()
        symmops = []
        mat = self._structure.lattice.matrix.T
        invmat = np.linalg.inv(mat)
        for rot, trans in zip(rotation, translation):
            if cartesian:
                rot = np.dot(mat, np.dot(rot, invmat))
                trans = np.dot(trans, self._structure.lattice.matrix)
            op = SymmOp.from_rotation_and_translation(rot, trans)
            symmops.append(op)
        return symmops

    def get_point_group_operations(self, cartesian=False):
        """
        Return symmetry operations as a list of SymmOp objects.
        By default returns fractional coord symmops.
        But cartesian can be returned too.

        Args:
            cartesian (bool): Whether to return SymmOps as cartesian or
                direct coordinate operations.

        Returns:
            ([SymmOp]): List of point group symmetry operations.
        """
        rotation, translation = self._get_symmetry()
        symmops = []
        mat = self._structure.lattice.matrix.T
        invmat = np.linalg.inv(mat)
        for rot in rotation:
            if cartesian:
                rot = np.dot(mat, np.dot(rot, invmat))
            op = SymmOp.from_rotation_and_translation(rot, np.array([0, 0, 0]))
            symmops.append(op)
        return symmops

    def get_symmetrized_structure(self):
        """
        Get a symmetrized structure. A symmetrized structure is one where the
        sites have been grouped into symmetrically equivalent groups.

        Returns:
            :class:`pymatgen.symmetry.structure.SymmetrizedStructure` object.
        """
        ds = self.get_symmetry_dataset()
        sg = SpacegroupOperations(self.get_space_group_symbol(),
                                  self.get_space_group_number(),
                                  self.get_symmetry_operations())
        return SymmetrizedStructure(self._structure, sg,
                                    ds["equivalent_atoms"],
                                    ds["wyckoffs"])

    def get_refined_structure(self):
        """
        Get the refined structure based on detected symmetry. The refined
        structure is a *conventional* cell setting with atoms moved to the
        expected symmetry positions.

        Returns:
            Refined structure.
        """
        # Atomic positions have to be specified by scaled positions for spglib.
        lattice, scaled_positions, numbers \
            = spglib.refine_cell(self._cell, self._symprec, self._angle_tol)

        species = [self._unique_species[i - 1] for i in numbers]
        s = Structure(lattice, species, scaled_positions)
        return s.get_sorted_structure()

    def find_primitive(self):
        """
        Find a primitive version of the unit cell.

        Returns:
            A primitive cell in the input cell is searched and returned
            as an Structure object. If no primitive cell is found, None is
            returned.
        """
        lattice, scaled_positions, numbers = spglib.find_primitive(
            self._cell, symprec=self._symprec)

        species = [self._unique_species[i - 1] for i in numbers]

        return Structure(lattice, species, scaled_positions,
                         to_unit_cell=True).get_reduced_structure()

    def get_ir_reciprocal_mesh(self, mesh=(10, 10, 10), is_shift=(0, 0, 0)):
        """
        k-point mesh of the Brillouin zone generated taken into account
        symmetry.The method returns the irreducible kpoints of the mesh
        and their weights

        Args:
            mesh (3x1 array): The number of kpoint for the mesh needed in
                each direction
            is_shift (3x1 array): Whether to shift the kpoint grid. (1, 1,
            1) means all points are shifted by 0.5, 0.5, 0.5.

        Returns:
            A list of irreducible kpoints and their weights as a list of
            tuples [(ir_kpoint, weight)], with ir_kpoint given
            in fractional coordinates
        """
        shift = np.array([1 if i else 0 for i in is_shift])
        mapping, grid = spglib.get_ir_reciprocal_mesh(
            np.array(mesh), self._cell, is_shift=shift, symprec=self._symprec)

        results = []
        tmp_map = list(mapping)
        for i in np.unique(mapping):
            results.append(((grid[i] + shift * (0.5, 0.5, 0.5)) / mesh,
                            tmp_map.count(i)))
        return results

    def get_primitive_standard_structure(self, international_monoclinic=True):
        """
        Gives a structure with a primitive cell according to certain standards
        the standards are defined in Setyawan, W., & Curtarolo, S. (2010).
        High-throughput electronic band structure calculations:
        Challenges and tools. Computational Materials Science,
        49(2), 299-312. doi:10.1016/j.commatsci.2010.05.010

        Returns:
            The structure in a primitive standardized cell
        """
        conv = self.get_conventional_standard_structure(
            international_monoclinic=international_monoclinic)
        lattice = self.get_lattice_type()

        if "P" in self.get_space_group_symbol() or lattice == "hexagonal":
            return conv

        if lattice == "rhombohedral":
            # check if the conventional representation is hexagonal or
            # rhombohedral
            lengths, angles = conv.lattice.lengths_and_angles
            if abs(lengths[0]-lengths[2]) < 0.0001:
                transf = np.eye
            else:
                transf = np.array([[-1, 1, 1], [2, 1, 1], [-1, -2, 1]],
                                  dtype=np.float) / 3

        elif "I" in self.get_space_group_symbol():
            transf = np.array([[-1, 1, 1], [1, -1, 1], [1, 1, -1]],
                              dtype=np.float) / 2
        elif "F" in self.get_space_group_symbol():
            transf = np.array([[0, 1, 1], [1, 0, 1], [1, 1, 0]],
                              dtype=np.float) / 2
        elif "C" in self.get_space_group_symbol():
            if self.get_crystal_system() == "monoclinic":
                transf = np.array([[1, 1, 0], [-1, 1, 0], [0, 0, 2]],
                                  dtype=np.float) / 2
            else:
                transf = np.array([[1, -1, 0], [1, 1, 0], [0, 0, 2]],
                                  dtype=np.float) / 2
        else:
            transf = np.eye(3)

        new_sites = []
        latt = Lattice(np.dot(transf, conv.lattice.matrix))
        for s in conv:
            new_s = PeriodicSite(
                s.specie, s.coords, latt,
                to_unit_cell=True, coords_are_cartesian=True,
                properties=s.properties)
            if not any(map(new_s.is_periodic_image, new_sites)):
                new_sites.append(new_s)

        if lattice == "rhombohedral":
            prim = Structure.from_sites(new_sites)
            lengths, angles = prim.lattice.lengths_and_angles
            a = lengths[0]
            alpha = math.pi * angles[0] / 180
            new_matrix = [
                [a * cos(alpha / 2), -a * sin(alpha / 2), 0],
                [a * cos(alpha / 2), a * sin(alpha / 2), 0],
                [a * cos(alpha) / cos(alpha / 2), 0,
                 a * math.sqrt(1 - (cos(alpha) ** 2 / (cos(alpha / 2) ** 2)))]]
            new_sites = []
            latt = Lattice(new_matrix)
            for s in prim:
                new_s = PeriodicSite(
                    s.specie, s.frac_coords, latt,
                    to_unit_cell=True, properties=s.properties)
                if not any(map(new_s.is_periodic_image, new_sites)):
                    new_sites.append(new_s)
            return Structure.from_sites(new_sites)

        return Structure.from_sites(new_sites)

    def get_conventional_standard_structure(
            self, international_monoclinic=True):
        """
        Gives a structure with a conventional cell according to certain
        standards. The standards are defined in Setyawan, W., & Curtarolo,
        S. (2010). High-throughput electronic band structure calculations:
        Challenges and tools. Computational Materials Science,
        49(2), 299-312. doi:10.1016/j.commatsci.2010.05.010
        They basically enforce as much as possible
        norm(a1)<norm(a2)<norm(a3)

        Returns:
            The structure in a conventional standardized cell
        """
        tol = 1e-5
        struct = self.get_refined_structure()
        latt = struct.lattice
        latt_type = self.get_lattice_type()
        sorted_lengths = sorted(latt.abc)
        sorted_dic = sorted([{'vec': latt.matrix[i],
                              'length': latt.abc[i],
                              'orig_index': i} for i in [0, 1, 2]],
                            key=lambda k: k['length'])

        if latt_type in ("orthorhombic", "cubic"):
            # you want to keep the c axis where it is
            # to keep the C- settings
            transf = np.zeros(shape=(3, 3))
            if self.get_space_group_symbol().startswith("C"):
                transf[2] = [0, 0, 1]
                a, b = sorted(latt.abc[:2])
                sorted_dic = sorted([{'vec': latt.matrix[i],
                                      'length': latt.abc[i],
                                      'orig_index': i} for i in [0, 1]],
                                    key=lambda k: k['length'])
                for i in range(2):
                    transf[i][sorted_dic[i]['orig_index']] = 1
                c = latt.abc[2]
            else:
                for i in range(len(sorted_dic)):
                    transf[i][sorted_dic[i]['orig_index']] = 1
                a, b, c = sorted_lengths
            latt = Lattice.orthorhombic(a, b, c)

        elif latt_type == "tetragonal":
            # find the "a" vectors
            # it is basically the vector repeated two times
            transf = np.zeros(shape=(3, 3))
            a, b, c = sorted_lengths
            for d in range(len(sorted_dic)):
                transf[d][sorted_dic[d]['orig_index']] = 1

            if abs(b - c) < tol:
                a, c = c, a
                transf = np.dot([[0, 0, 1], [0, 1, 0], [1, 0, 0]], transf)
            latt = Lattice.tetragonal(a, c)
        elif latt_type in ("hexagonal", "rhombohedral"):
            # for the conventional cell representation,
            # we allways show the rhombohedral lattices as hexagonal

            # check first if we have the refined structure shows a rhombohedral
            # cell
            # if so, make a supercell
            a, b, c = latt.abc
            if np.all(np.abs([a - b, c - b, a - c]) < 0.001):
                struct.make_supercell(((1, -1, 0), (0, 1, -1), (1, 1, 1)))
                a, b, c = sorted(struct.lattice.abc)

            if abs(b - c) < 0.001:
                a, c = c, a
            new_matrix = [[a / 2, -a * math.sqrt(3) / 2, 0],
                          [a / 2, a * math.sqrt(3) / 2, 0],
                          [0, 0, c]]
            latt = Lattice(new_matrix)
            transf = np.eye(3, 3)

        elif latt_type == "monoclinic":
            # You want to keep the c axis where it is to keep the C- settings

            if self.get_space_group_operations().int_symbol.startswith("C"):
                transf = np.zeros(shape=(3, 3))
                transf[2] = [0, 0, 1]
                sorted_dic = sorted([{'vec': latt.matrix[i],
                                      'length': latt.abc[i],
                                      'orig_index': i} for i in [0, 1]],
                                    key=lambda k: k['length'])
                a = sorted_dic[0]['length']
                b = sorted_dic[1]['length']
                c = latt.abc[2]
                new_matrix = None
                for t in itertools.permutations(list(range(2)), 2):
                    m = latt.matrix
                    landang = Lattice(
                        [m[t[0]], m[t[1]], m[2]]).lengths_and_angles
                    if landang[1][0] > 90:
                        # if the angle is > 90 we invert a and b to get
                        # an angle < 90
                        landang = Lattice(
                            [-m[t[0]], -m[t[1]], m[2]]).lengths_and_angles
                        transf = np.zeros(shape=(3, 3))
                        transf[0][t[0]] = -1
                        transf[1][t[1]] = -1
                        transf[2][2] = 1
                        a, b, c = landang[0]
                        alpha = math.pi * landang[1][0] / 180
                        new_matrix = [[a, 0, 0],
                                      [0, b, 0],
                                      [0, c * cos(alpha), c * sin(alpha)]]
                        continue

                    elif landang[1][0] < 90:
                        transf = np.zeros(shape=(3, 3))
                        transf[0][t[0]] = 1
                        transf[1][t[1]] = 1
                        transf[2][2] = 1
                        a, b, c = landang[0]
                        alpha = math.pi * landang[1][0] / 180
                        new_matrix = [[a, 0, 0],
                                      [0, b, 0],
                                      [0, c * cos(alpha), c * sin(alpha)]]

                if new_matrix is None:
                    # this if is to treat the case
                    # where alpha==90 (but we still have a monoclinic sg
                    new_matrix = [[a, 0, 0],
                                  [0, b, 0],
                                  [0, 0, c]]
                    transf = np.zeros(shape=(3, 3))
                    for c in range(len(sorted_dic)):
                        transf[c][sorted_dic[c]['orig_index']] = 1
            #if not C-setting
            else:
                # try all permutations of the axis
                # keep the ones with the non-90 angle=alpha
                # and b<c
                new_matrix = None
                for t in itertools.permutations(list(range(3)), 3):
                    m = latt.matrix
                    landang = Lattice(
                        [m[t[0]], m[t[1]], m[t[2]]]).lengths_and_angles
                    if landang[1][0] > 90 and landang[0][1] < landang[0][2]:
                        landang = Lattice(
                            [-m[t[0]], -m[t[1]], m[t[2]]]).lengths_and_angles
                        transf = np.zeros(shape=(3, 3))
                        transf[0][t[0]] = -1
                        transf[1][t[1]] = -1
                        transf[2][t[2]] = 1
                        a, b, c = landang[0]
                        alpha = math.pi * landang[1][0] / 180
                        new_matrix = [[a, 0, 0],
                                      [0, b, 0],
                                      [0, c * cos(alpha), c * sin(alpha)]]
                        continue
                    elif landang[1][0] < 90 and landang[0][1] < landang[0][2]:
                        transf = np.zeros(shape=(3, 3))
                        transf[0][t[0]] = 1
                        transf[1][t[1]] = 1
                        transf[2][t[2]] = 1
                        a, b, c = landang[0]
                        alpha = math.pi * landang[1][0] / 180
                        new_matrix = [[a, 0, 0],
                                      [0, b, 0],
                                      [0, c * cos(alpha), c * sin(alpha)]]
                if new_matrix is None:
                    # this if is to treat the case
                    # where alpha==90 (but we still have a monoclinic sg
                    new_matrix = [[sorted_lengths[0], 0, 0],
                                  [0, sorted_lengths[1], 0],
                                  [0, 0, sorted_lengths[2]]]
                    transf = np.zeros(shape=(3, 3))
                    for c in range(len(sorted_dic)):
                        transf[c][sorted_dic[c]['orig_index']] = 1

            if international_monoclinic:
                # The above code makes alpha the non-right angle.
                # The following will convert to proper international convention
                # that beta is the non-right angle.
                op = [[0, 1, 0], [1, 0, 0], [0, 0, -1]]
                transf = np.dot(op, transf)
                new_matrix = np.dot(op, new_matrix)
                beta = Lattice(new_matrix).beta
                if beta < 90:
                    op = [[-1, 0, 0], [0, -1, 0], [0, 0, 1]]
                    transf = np.dot(op, transf)
                    new_matrix = np.dot(op, new_matrix)

            latt = Lattice(new_matrix)

        elif latt_type == "triclinic":
            #we use a LLL Minkowski-like reduction for the triclinic cells
            struct = struct.get_reduced_structure("LLL")

            a, b, c = latt.lengths_and_angles[0]
            alpha, beta, gamma = [math.pi * i / 180
                                  for i in latt.lengths_and_angles[1]]
            new_matrix = None
            test_matrix = [[a, 0, 0],
                          [b * cos(gamma), b * sin(gamma), 0.0],
                          [c * cos(beta),
                           c * (cos(alpha) - cos(beta) * cos(gamma)) /
                           sin(gamma),
                           c * math.sqrt(sin(gamma) ** 2 - cos(alpha) ** 2
                                         - cos(beta) ** 2
                                         + 2 * cos(alpha) * cos(beta)
                                         * cos(gamma)) / sin(gamma)]]

            def is_all_acute_or_obtuse(m):
                recp_angles = np.array(Lattice(m).reciprocal_lattice.angles)
                return np.all(recp_angles <= 90) or np.all(recp_angles > 90)

            if is_all_acute_or_obtuse(test_matrix):
                transf = np.eye(3)
                new_matrix = test_matrix

            test_matrix = [[-a, 0, 0],
                           [b * cos(gamma), b * sin(gamma), 0.0],
                           [-c * cos(beta),
                            -c * (cos(alpha) - cos(beta) * cos(gamma)) /
                            sin(gamma),
                            -c * math.sqrt(sin(gamma) ** 2 - cos(alpha) ** 2
                                           - cos(beta) ** 2
                                           + 2 * cos(alpha) * cos(beta)
                                           * cos(gamma)) / sin(gamma)]]

            if is_all_acute_or_obtuse(test_matrix):
                transf = [[-1, 0, 0],
                          [0, 1, 0],
                          [0, 0, -1]]
                new_matrix = test_matrix

            test_matrix = [[-a, 0, 0],
                           [-b * cos(gamma), -b * sin(gamma), 0.0],
                           [c * cos(beta),
                            c * (cos(alpha) - cos(beta) * cos(gamma)) /
                            sin(gamma),
                            c * math.sqrt(sin(gamma) ** 2 - cos(alpha) ** 2
                                          - cos(beta) ** 2
                                          + 2 * cos(alpha) * cos(beta)
                                          * cos(gamma)) / sin(gamma)]]

            if is_all_acute_or_obtuse(test_matrix):
                transf = [[-1, 0, 0],
                          [0, -1, 0],
                          [0, 0, 1]]
                new_matrix = test_matrix

            test_matrix = [[a, 0, 0],
                           [-b * cos(gamma), -b * sin(gamma), 0.0],
                           [-c * cos(beta),
                            -c * (cos(alpha) - cos(beta) * cos(gamma)) /
                            sin(gamma),
                            -c * math.sqrt(sin(gamma) ** 2 - cos(alpha) ** 2
                                           - cos(beta) ** 2
                                           + 2 * cos(alpha) * cos(beta)
                                           * cos(gamma)) / sin(gamma)]]
            if is_all_acute_or_obtuse(test_matrix):
                transf = [[1, 0, 0],
                          [0, -1, 0],
                          [0, 0, -1]]
                new_matrix = test_matrix

            latt = Lattice(new_matrix)

        new_coords = np.dot(transf, np.transpose(struct.frac_coords)).T
        new_struct = Structure(latt, struct.species_and_occu, new_coords,
                               site_properties=struct.site_properties,
                               to_unit_cell=True)
        return new_struct.get_sorted_structure()

    def get_kpoint_weights(self, kpoints, atol=1e-5):
        """
        Calculate the weights for a list of kpoints.

        Args:
            kpoints (Sequence): Sequence of kpoints. np.arrays is fine. Note
                that the code does not check that the list of kpoints
                provided does not contain duplicates.
            atol (float): Tolerance for fractional coordinates comparisons.

        Returns:
            List of weights, in the SAME order as kpoints.
        """
        kpts = np.array(kpoints)
        shift = []
        mesh = []
        for i in range(3):
            nonzero = [i for i in kpts[:, i] if abs(i) > 1e-5]
            if len(nonzero) != len(kpts):
                # gamma centered
                if not nonzero:
                    mesh.append(1)
                else:
                    m = np.abs(np.round(1/np.array(nonzero)))
                    mesh.append(int(max(m)))
                shift.append(0)
            else:
                # Monk
                m = np.abs(np.round(0.5/np.array(nonzero)))
                mesh.append(int(max(m)))
                shift.append(1)

        mapping, grid = spglib.get_ir_reciprocal_mesh(
            np.array(mesh), self._cell, is_shift=shift, symprec=self._symprec)
        mapping = list(mapping)
        grid = (np.array(grid) + np.array(shift) * (0.5, 0.5, 0.5)) / mesh
        weights = []
        mapped = defaultdict(int)
        for k in kpoints:
            for i, g in enumerate(grid):
                if np.allclose(pbc_diff(k, g), (0, 0, 0), atol=atol):
                    mapped[tuple(g)] += 1
                    weights.append(mapping.count(mapping[i]))
                    break
        if (len(mapped) != len(set(mapping))) or (
                not all([v == 1 for v in mapped.values()])):
            raise ValueError("Unable to find 1:1 corresponding between input "
                             "kpoints and irreducible grid!")
        return [w/sum(weights) for w in weights]


class PointGroupAnalyzer(object):
    """
    A class to analyze the point group of a molecule. The general outline of
    the algorithm is as follows:

    1. Center the molecule around its center of mass.
    2. Compute the inertia tensor and the eigenvalues and eigenvectors.
    3. Handle the symmetry detection based on eigenvalues.

        a. Linear molecules have one zero eigenvalue. Possible symmetry
           operations are C*v or D*v
        b. Asymetric top molecules have all different eigenvalues. The
           maximum rotational symmetry in such molecules is 2
        c. Symmetric top molecules have 1 unique eigenvalue, which gives a
           unique rotation axis.  All axial point groups are possible
           except the cubic groups (T & O) and I.
        d. Spherical top molecules have all three eigenvalues equal. They
           have the rare T, O or I point groups.

    .. attribute:: sch_symbol

        Schoenflies symbol of the detected point group.
    """
    inversion_op = SymmOp.inversion()

    def __init__(self, mol, tolerance=0.3, eigen_tolerance=0.01,
                 matrix_tol=0.1):
        """
        The default settings are usually sufficient.

        Args:
            mol (Molecule): Molecule to determine point group for.
            tolerance (float): Distance tolerance to consider sites as
                symmetrically equivalent. Defaults to 0.3 Angstrom.
            eigen_tolerance (float): Tolerance to compare eigen values of
                the inertia tensor. Defaults to 0.01.
            matrix_tol (float): Tolerance used to generate the full set of
                symmetry operations of the point group.
        """
        self.mol = mol
        self.centered_mol = mol.get_centered_molecule()
        self.tol = tolerance
        self.eig_tol = eigen_tolerance
        self.mat_tol = matrix_tol
        self._analyze()
        if self.sch_symbol in ["C1v", "C1h"]:
            self.sch_symbol = "Cs"

    def _analyze(self):
        if len(self.centered_mol) == 1:
            self.sch_symbol = "Kh"
        else:
            inertia_tensor = np.zeros((3, 3))
            total_inertia = 0
            for site in self.centered_mol:
                c = site.coords
                wt = site.species_and_occu.weight
                for i in range(3):
                    inertia_tensor[i, i] += wt * (c[(i + 1) % 3] ** 2
                                                  + c[(i + 2) % 3] ** 2)
                for i, j in [(0, 1), (1, 2), (0, 2)]:
                    inertia_tensor[i, j] += -wt * c[i] * c[j]
                    inertia_tensor[j, i] += -wt * c[j] * c[i]
                total_inertia += wt * np.dot(c, c)

            # Normalize the inertia tensor so that it does not scale with size
            # of the system.  This mitigates the problem of choosing a proper
            # comparison tolerance for the eigenvalues.
            inertia_tensor /= total_inertia
            eigvals, eigvecs = np.linalg.eig(inertia_tensor)
            self.principal_axes = eigvecs.T
            self.eigvals = eigvals
            v1, v2, v3 = eigvals
            eig_zero = abs(v1 * v2 * v3) < self.eig_tol ** 3
            eig_all_same = abs(v1 - v2) < self.eig_tol and abs(
                v1 - v3) < self.eig_tol
            eig_all_diff = abs(v1 - v2) > self.eig_tol and abs(
                v1 - v3) > self.eig_tol and abs(v2 - v3) > self.eig_tol

            self.rot_sym = []
            self.symmops = [SymmOp(np.eye(4))]
            if eig_zero:
                logger.debug("Linear molecule detected")
                self._proc_linear()
            elif eig_all_same:
                logger.debug("Spherical top molecule detected")
                self._proc_sph_top()
            elif eig_all_diff:
                logger.debug("Asymmetric top molecule detected")
                self._proc_asym_top()
            else:
                logger.debug("Symmetric top molecule detected")
                self._proc_sym_top()

    def _proc_linear(self):
        if self.is_valid_op(PointGroupAnalyzer.inversion_op):
            self.sch_symbol = "D*h"
            self.symmops.append(PointGroupAnalyzer.inversion_op)
        else:
            self.sch_symbol = "C*v"

    def _proc_asym_top(self):
        """
        Handles assymetric top molecules, which cannot contain rotational
        symmetry larger than 2.
        """
        self._check_R2_axes_asym()
        if len(self.rot_sym) == 0:
            logger.debug("No rotation symmetries detected.")
            self._proc_no_rot_sym()
        elif len(self.rot_sym) == 3:
            logger.debug("Dihedral group detected.")
            self._proc_dihedral()
        else:
            logger.debug("Cyclic group detected.")
            self._proc_cyclic()

    def _proc_sym_top(self):
        """
        Handles symetric top molecules which has one unique eigenvalue whose
        corresponding principal axis is a unique rotational axis.  More complex
        handling required to look for R2 axes perpendicular to this unique
        axis.
        """
        if abs(self.eigvals[0] - self.eigvals[1]) < self.eig_tol:
            ind = 2
        elif abs(self.eigvals[1] - self.eigvals[2]) < self.eig_tol:
            ind = 0
        else:
            ind = 1
        logger.debug("Eigenvalues = %s." % self.eigvals)
        unique_axis = self.principal_axes[ind]
        self._check_rot_sym(unique_axis)
        logger.debug("Rotation symmetries = %s" % self.rot_sym)
        if len(self.rot_sym) > 0:
            self._check_perpendicular_r2_axis(unique_axis)

        if len(self.rot_sym) >= 2:
            self._proc_dihedral()
        elif len(self.rot_sym) == 1:
            self._proc_cyclic()
        else:
            self._proc_no_rot_sym()

    def _proc_no_rot_sym(self):
        """
        Handles molecules with no rotational symmetry. Only possible point
        groups are C1, Cs and Ci.
        """
        self.sch_symbol = "C1"
        if self.is_valid_op(PointGroupAnalyzer.inversion_op):
            self.sch_symbol = "Ci"
            self.symmops.append(PointGroupAnalyzer.inversion_op)
        else:
            for v in self.principal_axes:
                mirror_type = self._find_mirror(v)
                if not mirror_type == "":
                    self.sch_symbol = "Cs"
                    break

    def _proc_cyclic(self):
        """
        Handles cyclic group molecules.
        """
        main_axis, rot = max(self.rot_sym, key=lambda v: v[1])
        self.sch_symbol = "C{}".format(rot)
        mirror_type = self._find_mirror(main_axis)
        if mirror_type == "h":
            self.sch_symbol += "h"
        elif mirror_type == "v":
            self.sch_symbol += "v"
        elif mirror_type == "":
            if self.is_valid_op(SymmOp.rotoreflection(main_axis,
                                                      angle=180 / rot)):
                self.sch_symbol = "S{}".format(2 * rot)

    def _proc_dihedral(self):
        """
        Handles dihedral group molecules, i.e those with intersecting R2 axes
        and a main axis.
        """
        main_axis, rot = max(self.rot_sym, key=lambda v: v[1])
        self.sch_symbol = "D{}".format(rot)
        mirror_type = self._find_mirror(main_axis)
        if mirror_type == "h":
            self.sch_symbol += "h"
        elif not mirror_type == "":
            self.sch_symbol += "d"

    def _check_R2_axes_asym(self):
        """
        Test for 2-fold rotation along the principal axes. Used to handle
        asymetric top molecules.
        """
        for v in self.principal_axes:
            op = SymmOp.from_axis_angle_and_translation(v, 180)
            if self.is_valid_op(op):
                self.symmops.append(op)
                self.rot_sym.append((v, 2))

    def _find_mirror(self, axis):
        """
        Looks for mirror symmetry of specified type about axis.  Possible
        types are "h" or "vd".  Horizontal (h) mirrors are perpendicular to
        the axis while vertical (v) or diagonal (d) mirrors are parallel.  v
        mirrors has atoms lying on the mirror plane while d mirrors do
        not.
        """
        mirror_type = ""

        # First test whether the axis itself is the normal to a mirror plane.
        if self.is_valid_op(SymmOp.reflection(axis)):
            self.symmops.append(SymmOp.reflection(axis))
            mirror_type = "h"
        else:
            # Iterate through all pairs of atoms to find mirror
            for s1, s2 in itertools.combinations(self.centered_mol, 2):
                if s1.species_and_occu == s2.species_and_occu:
                    normal = s1.coords - s2.coords
                    if np.dot(normal, axis) < self.tol:
                        op = SymmOp.reflection(normal)
                        if self.is_valid_op(op):
                            self.symmops.append(op)
                            if len(self.rot_sym) > 1:
                                mirror_type = "d"
                                for v, r in self.rot_sym:
                                    if not np.linalg.norm(v - axis) < self.tol:
                                        if np.dot(v, normal) < self.tol:
                                            mirror_type = "v"
                                            break
                            else:
                                mirror_type = "v"
                            break

        return mirror_type

    def _get_smallest_set_not_on_axis(self, axis):
        """
        Returns the smallest list of atoms with the same species and
        distance from origin AND does not lie on the specified axis.  This
        maximal set limits the possible rotational symmetry operations,
        since atoms lying on a test axis is irrelevant in testing rotational
        symmetryOperations.
        """

        def not_on_axis(site):
            v = np.cross(site.coords, axis)
            return np.linalg.norm(v) > self.tol

        valid_sets = []
        origin_site, dist_el_sites = cluster_sites(self.centered_mol, self.tol)
        for test_set in dist_el_sites.values():
            valid_set = list(filter(not_on_axis, test_set))
            if len(valid_set) > 0:
                valid_sets.append(valid_set)

        return min(valid_sets, key=lambda s: len(s))

    def _check_rot_sym(self, axis):
        """
        Determines the rotational symmetry about supplied axis.  Used only for
        symmetric top molecules which has possible rotational symmetry
        operations > 2.
        """
        min_set = self._get_smallest_set_not_on_axis(axis)
        max_sym = len(min_set)
        for i in range(max_sym, 0, -1):
            if max_sym % i != 0:
                continue
            op = SymmOp.from_axis_angle_and_translation(axis, 360 / i)
            rotvalid = self.is_valid_op(op)
            if rotvalid:
                self.symmops.append(op)
                self.rot_sym.append((axis, i))
                return i
        return 1

    def _check_perpendicular_r2_axis(self, axis):
        """
        Checks for R2 axes perpendicular to unique axis.  For handling
        symmetric top molecules.
        """
        min_set = self._get_smallest_set_not_on_axis(axis)
        for s1, s2 in itertools.combinations(min_set, 2):
            test_axis = np.cross(s1.coords - s2.coords, axis)
            if np.linalg.norm(test_axis) > self.tol:
                op = SymmOp.from_axis_angle_and_translation(test_axis, 180)
                r2present = self.is_valid_op(op)
                if r2present:
                    self.symmops.append(op)
                    self.rot_sym.append((test_axis, 2))
                    return True

    def _proc_sph_top(self):
        """
        Handles Sperhical Top Molecules, which belongs to the T, O or I point
        groups.
        """
        self._find_spherical_axes()
        if len(self.rot_sym) == 0:
            logger.debug("Accidental speherical top!")
            self._proc_sym_top()
        main_axis, rot = max(self.rot_sym, key=lambda v: v[1])
        if rot < 3:
            logger.debug("Accidental speherical top!")
            self._proc_sym_top()
        elif rot == 3:
            mirror_type = self._find_mirror(main_axis)
            if mirror_type != "":
                if self.is_valid_op(PointGroupAnalyzer.inversion_op):
                    self.symmops.append(PointGroupAnalyzer.inversion_op)
                    self.sch_symbol = "Th"
                else:
                    self.sch_symbol = "Td"
            else:
                self.sch_symbol = "T"
        elif rot == 4:
            if self.is_valid_op(PointGroupAnalyzer.inversion_op):
                self.symmops.append(PointGroupAnalyzer.inversion_op)
                self.sch_symbol = "Oh"
            else:
                self.sch_symbol = "O"
        elif rot == 5:
            if self.is_valid_op(PointGroupAnalyzer.inversion_op):
                self.symmops.append(PointGroupAnalyzer.inversion_op)
                self.sch_symbol = "Ih"
            else:
                self.sch_symbol = "I"

    def _find_spherical_axes(self):
        """
        Looks for R5, R4, R3 and R2 axes in spherical top molecules.  Point
        group T molecules have only one unique 3-fold and one unique 2-fold
        axis. O molecules have one unique 4, 3 and 2-fold axes. I molecules
        have a unique 5-fold axis.
        """
        rot_present = defaultdict(bool)
        origin_site, dist_el_sites = cluster_sites(self.centered_mol, self.tol)
        test_set = min(dist_el_sites.values(), key=lambda s: len(s))
        coords = [s.coords for s in test_set]
        for c1, c2, c3 in itertools.combinations(coords, 3):
            for cc1, cc2 in itertools.combinations([c1, c2, c3], 2):
                if not rot_present[2]:
                    test_axis = cc1 + cc2
                    if np.linalg.norm(test_axis) > self.tol:
                        op = SymmOp.from_axis_angle_and_translation(test_axis,
                                                                    180)
                        rot_present[2] = self.is_valid_op(op)
                        if rot_present[2]:
                            self.symmops.append(op)
                            self.rot_sym.append((test_axis, 2))

            test_axis = np.cross(c2 - c1, c3 - c1)
            if np.linalg.norm(test_axis) > self.tol:
                for r in (3, 4, 5):
                    if not rot_present[r]:
                        op = SymmOp.from_axis_angle_and_translation(
                            test_axis, 360 / r)
                        rot_present[r] = self.is_valid_op(op)
                        if rot_present[r]:
                            self.symmops.append(op)
                            self.rot_sym.append((test_axis, r))
                            break
            if rot_present[2] and rot_present[3] and (
                        rot_present[4] or rot_present[5]):
                break

    def get_pointgroup(self):
        """
        Returns a PointGroup object for the molecule.
        """
        return PointGroupOperations(self.sch_symbol, self.symmops,
                                    self.mat_tol)

    def is_valid_op(self, symmop):
        """
        Check if a particular symmetry operation is a valid symmetry operation
        for a molecule, i.e., the operation maps all atoms to another
        equivalent atom.

        Args:
            symmop (SymmOp): Symmetry operation to test.

        Returns:
            (bool): Whether SymmOp is valid for Molecule.
        """
        coords = self.centered_mol.cart_coords
        for site in self.centered_mol:
            coord = symmop.operate(site.coords)
            ind = find_in_coord_list(coords, coord, self.tol)
            if not (len(ind) == 1
                    and self.centered_mol[ind[0]].species_and_occu
                    == site.species_and_occu):
                return False
        return True

    def _get_eq_sets(self):
        """
        Calculates the dictionary for mapping equivalent atoms onto each other.

        Args:
            None

        Returns:
            dict: The returned dictionary has two possible keys:

            ``eq_sets``:
            A dictionary of indices mapping to sets of indices,
            each key maps to indices of all equivalent atoms.
            The keys are guaranteed to be not equivalent.

            ``sym_ops``:
            Twofold nested dictionary.
            ``operations[i][j]`` gives the symmetry operation
            that maps atom ``i`` unto ``j``.
        """
        UNIT = np.eye(3)
        eq_sets, operations = defaultdict(set), defaultdict(dict)
        symm_ops = [op.rotation_matrix
                    for op in generate_full_symmops(self.symmops, self.tol)]

        def get_clustered_indices():
            indices = cluster_sites(self.centered_mol, self.tol,
                                    give_only_index=True)
            out = list(indices[1].values())
            if indices[0] is not None:
                out.append([indices[0]])
            return out

        for index in get_clustered_indices():
            sites = self.centered_mol.cart_coords[index]
            for i, reference in zip(index, sites):
                for op in symm_ops:
                    rotated = np.dot(op, sites.T).T
                    matched_indices = find_in_coord_list(rotated, reference,
                                                         self.tol)
                    matched_indices = {
                        dict(enumerate(index))[i] for i in matched_indices}
                    eq_sets[i] |= matched_indices

                    if i not in operations:
                        operations[i] = {j: op.T if j != i else UNIT
                                         for j in matched_indices}
                    else:
                        for j in matched_indices:
                            if j not in operations[i]:
                                operations[i][j] = op.T if j != i else UNIT
                    for j in matched_indices:
                        if j not in operations:
                            operations[j] = {i: op if j != i else UNIT}
                        elif i not in operations[j]:
                            operations[j][i] = op if j != i else UNIT

        return {'eq_sets': eq_sets,
                'sym_ops': operations}

    @staticmethod
    def _combine_eq_sets(eq_sets, operations):
        """Combines the dicts of _get_equivalent_atom_dicts into one

        Args:
            eq_sets (dict)
            operations (dict)

        Returns:
            dict: The returned dictionary has two possible keys:

            ``eq_sets``:
            A dictionary of indices mapping to sets of indices,
            each key maps to indices of all equivalent atoms.
            The keys are guaranteed to be not equivalent.

            ``sym_ops``:
            Twofold nested dictionary.
            ``operations[i][j]`` gives the symmetry operation
            that maps atom ``i`` unto ``j``.
        """
        UNIT = np.eye(3)

        def all_equivalent_atoms_of_i(i, eq_sets, ops):
            """WORKS INPLACE on operations
            """
            visited = set([i])
            tmp_eq_sets = {j: (eq_sets[j] - visited) for j in eq_sets[i]}

            while tmp_eq_sets:
                new_tmp_eq_sets = {}
                for j in tmp_eq_sets:
                    if j in visited:
                        continue
                    visited.add(j)
                    for k in tmp_eq_sets[j]:
                        new_tmp_eq_sets[k] = eq_sets[k] - visited
                        if i not in ops[k]:
                            ops[k][i] = (np.dot(ops[j][i], ops[k][j])
                                         if k != i else UNIT)
                        ops[i][k] = ops[k][i].T
                tmp_eq_sets = new_tmp_eq_sets
            return visited, ops

        eq_sets = copy.deepcopy(eq_sets)
        new_eq_sets = {}
        ops = copy.deepcopy(operations)
        to_be_deleted = set()
        for i in eq_sets:
            if i in to_be_deleted:
                continue
            visited, ops = all_equivalent_atoms_of_i(i, eq_sets, ops)
            to_be_deleted |= visited - {i}

        for k in to_be_deleted:
            eq_sets.pop(k, None)
        return {'eq_sets': eq_sets,
                'sym_ops': ops}

    def get_equivalent_atoms(self):
        """Returns sets of equivalent atoms with symmetry operations

        Args:
            None

        Returns:
            dict: The returned dictionary has two possible keys:

            ``eq_sets``:
            A dictionary of indices mapping to sets of indices,
            each key maps to indices of all equivalent atoms.
            The keys are guaranteed to be not equivalent.

            ``sym_ops``:
            Twofold nested dictionary.
            ``operations[i][j]`` gives the symmetry operation
            that maps atom ``i`` unto ``j``.
        """
        eq = self._get_eq_sets()
        return self._combine_eq_sets(eq['eq_sets'],
                                     eq['sym_ops'])

    def symmetrize_molecule(self):
        """Returns a symmetrized molecule

        The equivalent atoms obtained via
        :meth:`~pymatgen.symmetry.analyzer.PointGroupAnalyzer.get_equivalent_atoms`
        are rotated, mirrored... unto one position.
        Then the average position is calculated.
        The average position is rotated, mirrored... back with the inverse
        of the previous symmetry operations, which gives the
        symmetrized molecule

        Args:
            None

        Returns:
            dict: The returned dictionary has three possible keys:

            ``sym_mol``:
            A symmetrized molecule instance.

            ``eq_sets``:
            A dictionary of indices mapping to sets of indices,
            each key maps to indices of all equivalent atoms.
            The keys are guaranteed to be not equivalent.

            ``sym_ops``:
            Twofold nested dictionary.
            ``operations[i][j]`` gives the symmetry operation
            that maps atom ``i`` unto ``j``.
        """
        eq = self.get_equivalent_atoms()
        eq_sets, ops = eq['eq_sets'], eq['sym_ops']
        coords = self.centered_mol.cart_coords.copy()
        for i, eq_indices in eq_sets.items():
            for j in eq_indices:
                coords[j] = np.dot(ops[j][i], coords[j])
            coords[i] = np.mean(coords[list(eq_indices)], axis=0)
            for j in eq_indices:
                if j == i:
                    continue
                coords[j] = np.dot(ops[i][j], coords[i])
                coords[j] = np.dot(ops[i][j], coords[i])
<<<<<<< HEAD
=======
                try:
                    assert np.allclose(np.dot(ops[i][j], coords[i]), coords[j])
                except AssertionError:
                    return coords, ops, i, j
>>>>>>> 43a3e82c
        molecule = Molecule(species=self.centered_mol.species, coords=coords)
        return {'sym_mol': molecule,
                'eq_sets': eq_sets,
                'sym_ops': ops}


def iterative_symmetrize(mol, max_n=10, tolerance=0.3, epsilon=1e-2):
    """Returns a symmetrized molecule

    The equivalent atoms obtained via
    :meth:`~pymatgen.symmetry.analyzer.PointGroupAnalyzer.get_equivalent_atoms`
    are rotated, mirrored... unto one position.
    Then the average position is calculated.
    The average position is rotated, mirrored... back with the inverse
    of the previous symmetry operations, which gives the
    symmetrized molecule

    Args:
        mol (Molecule): A pymatgen Molecule instance.
        max_n (int): Maximum number of iterations.
        tolerance (float): Tolerance for detecting symmetry.
            Gets passed as Argument into
            :class:`~pymatgen.analyzer.symmetry.PointGroupAnalyzer`.
        epsilon (float):


    Returns:
        dict: The returned dictionary has three possible keys:

        ``sym_mol``:
        A symmetrized molecule instance.

        ``eq_sets``:
        A dictionary of indices mapping to sets of indices,
        each key maps to indices of all equivalent atoms.
        The keys are guaranteed to be not equivalent.

        ``sym_ops``:
        Twofold nested dictionary.
        ``operations[i][j]`` gives the symmetry operation
        that maps atom ``i`` unto ``j``.
    """
    new = mol
    n = 0
    finished = False
    while not finished and n <= max_n:
        previous = new
        PA = PointGroupAnalyzer(previous, tolerance=tolerance)
        eq = PA.symmetrize_molecule()
        new = eq['sym_mol']
        finished = np.allclose(new.cart_coords, previous.cart_coords,
                               atol=epsilon)
        n += 1
    return eq


def cluster_sites(mol, tol, give_only_index=False):
    """
    Cluster sites based on distance and species type.

    Args:
        mol (Molecule): Molecule **with origin at center of mass**.
        tol (float): Tolerance to use.

    Returns:
        (origin_site, clustered_sites): origin_site is a site at the center
        of mass (None if there are no origin atoms). clustered_sites is a
        dict of {(avg_dist, species_and_occu): [list of sites]}
    """
    # Cluster works for dim > 2 data. We just add a dummy 0 for second
    # coordinate.
    dists = [[np.linalg.norm(site.coords), 0] for site in mol]
    import scipy.cluster as spcluster
    f = spcluster.hierarchy.fclusterdata(dists, tol, criterion='distance')
    clustered_dists = defaultdict(list)
    for i, site in enumerate(mol):
        clustered_dists[f[i]].append(dists[i])
    avg_dist = {label: np.mean(val) for label, val in clustered_dists.items()}
    clustered_sites = defaultdict(list)
    origin_site = None
    for i, site in enumerate(mol):
        if avg_dist[f[i]] < tol:
            if give_only_index:
                origin_site = i
            else:
                origin_site = site
        else:
            if give_only_index:
                clustered_sites[
                    (avg_dist[f[i]], site.species_and_occu)].append(i)
            else:
                clustered_sites[
                    (avg_dist[f[i]], site.species_and_occu)].append(site)
    return origin_site, clustered_sites


def generate_full_symmops(symmops, tol):
    """
    Recursive algorithm to permute through all possible combinations of the
    initially supplied symmetry operations to arrive at a complete set of
    operations mapping a single atom to all other equivalent atoms in the
    point group.  This assumes that the initial number already uniquely
    identifies all operations.

    Args:
        symmops ([SymmOp]): Initial set of symmetry operations.

    Returns:
        Full set of symmetry operations.
    """
    # Uses an algorithm described in:
    # Gregory Butler. Fundamental Algorithms for Permutation Groups.
    # Lecture Notes in Computer Science (Book 559). Springer, 1991. page 15
    UNIT = np.eye(4)
    generators = [op.affine_matrix for op in symmops
                  if not np.allclose(op.affine_matrix, UNIT)]
    if not generators:
        # C1 symmetry breaks assumptions in the algorithm afterwards
        return symmops

    full = list(generators)

    for g in full:
        for s in generators:
            op = np.dot(g, s)
            d = np.abs(full - op) < tol
            if not np.any(np.all(np.all(d, axis=2), axis=1)):
                full.append(op)

    d = np.abs(full - UNIT) < tol
    if not np.any(np.all(np.all(d, axis=2), axis=1)):
        full.append(UNIT)
    return [SymmOp(op) for op in full]


class SpacegroupOperations(list):
    """
    Represents a space group, which is a collection of symmetry operations.

    Args:
        int_symbol (str): International symbol of the spacegroup.
        int_number (int): International number of the spacegroup.
        symmops ([SymmOp]): Symmetry operations associated with the
            spacegroup.
    """

    def __init__(self, int_symbol, int_number, symmops):
        self.int_symbol = int_symbol
        self.int_number = int_number
        super(SpacegroupOperations, self).__init__(symmops)

    def are_symmetrically_equivalent(self, sites1, sites2, symm_prec=1e-3):
        """
        Given two sets of PeriodicSites, test if they are actually
        symmetrically equivalent under this space group.  Useful, for example,
        if you want to test if selecting atoms 1 and 2 out of a set of 4 atoms
        are symmetrically the same as selecting atoms 3 and 4, etc.

        One use is in PartialRemoveSpecie transformation to return only
        symmetrically distinct arrangements of atoms.

        Args:
            sites1 ([Site]): 1st set of sites
            sites2 ([Site]): 2nd set of sites
            symm_prec (float): Tolerance in atomic distance to test if atoms
                are symmetrically similar.

        Returns:
            (bool): Whether the two sets of sites are symmetrically
            equivalent.
        """
        def in_sites(site):
            for test_site in sites1:
                if test_site.is_periodic_image(site, symm_prec, False):
                    return True
            return False

        for op in self:
            newsites2 = [PeriodicSite(site.species_and_occu,
                                      op.operate(site.frac_coords),
                                      site.lattice) for site in sites2]
            for site in newsites2:
                if not in_sites(site):
                    break
            else:
                return True
        return False

    def __str__(self):
        return "{} ({}) spacegroup".format(self.int_symbol, self.int_number)


class PointGroupOperations(list):
    """
    Defines a point group, which is essentially a sequence of symmetry
    operations.

    Args:
        sch_symbol (str): Schoenflies symbol of the point group.
        operations ([SymmOp]): Initial set of symmetry operations. It is
            sufficient to provide only just enough operations to generate
            the full set of symmetries.
        tol (float): Tolerance to generate the full set of symmetry
            operations.

    .. attribute:: sch_symbol

        Schoenflies symbol of the point group.
    """
    def __init__(self, sch_symbol, operations, tol=0.1):
        self.sch_symbol = sch_symbol
        super(PointGroupOperations, self).__init__(
            generate_full_symmops(operations, tol))

    def __str__(self):
        return self.sch_symbol

    def __repr__(self):
        return self.__str__()<|MERGE_RESOLUTION|>--- conflicted
+++ resolved
@@ -1382,13 +1382,6 @@
                     continue
                 coords[j] = np.dot(ops[i][j], coords[i])
                 coords[j] = np.dot(ops[i][j], coords[i])
-<<<<<<< HEAD
-=======
-                try:
-                    assert np.allclose(np.dot(ops[i][j], coords[i]), coords[j])
-                except AssertionError:
-                    return coords, ops, i, j
->>>>>>> 43a3e82c
         molecule = Molecule(species=self.centered_mol.species, coords=coords)
         return {'sym_mol': molecule,
                 'eq_sets': eq_sets,
