--- conflicted
+++ resolved
@@ -263,15 +263,10 @@
         return dct
 
     @classmethod
-<<<<<<< HEAD
     def from_dict(cls, dct) -> Self:
-        """:param dct: Dict representation
-=======
-    def from_dict(cls, dct):
         """
         Args:
             dct (dict): Dict representation.
->>>>>>> 16c0dac3
 
         Returns:
             PhononBandStructure
