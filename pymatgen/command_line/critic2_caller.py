"""This module implements an interface to the critic2 Bader analysis code.

For most Bader analysis purposes, users are referred to
pymatgen.command_line.bader_caller instead, this module is for advanced
usage requiring identification of critical points in the charge density.

This module depends on a compiled critic2 executable available in the path.
Please follow the instructions at https://github.com/aoterodelaroza/critic2
to compile.

New users are *strongly* encouraged to read the critic2 manual first.

In brief,
* critic2 searches for critical points in charge density
* a critical point can be one of four types: nucleus, bond, ring
or cage
* it does this by seeding locations for likely critical points
and then searching in these regions
* there are two lists of critical points in the output, a list
of non-equivalent points (with in-depth information about the
field at those points), and a full list of points generated
by the appropriate symmetry operations
* connectivity between these points is also provided when
appropriate (e.g. the two nucleus critical points linked to
 a bond critical point)
* critic2 can do many other things besides

If you use this module, please cite:

A. Otero-de-la-Roza, E. R. Johnson and V. Luaña,
Comput. Phys. Communications 185, 1007-1018 (2014)
(https://doi.org/10.1016/j.cpc.2013.10.026)

A. Otero-de-la-Roza, M. A. Blanco, A. Martín Pendás and
V. Luaña, Comput. Phys. Communications 180, 157-166 (2009)
(https://doi.org/10.1016/j.cpc.2008.07.018)
"""

from __future__ import annotations

import logging
import os
import subprocess
import warnings
from enum import Enum
from glob import glob
from shutil import which
from typing import TYPE_CHECKING

import numpy as np
from monty.dev import requires
from monty.json import MSONable
from monty.serialization import loadfn
from monty.tempfile import ScratchDir
from scipy.spatial import KDTree

from pymatgen.analysis.graphs import StructureGraph
from pymatgen.core import DummySpecies
from pymatgen.io.vasp.inputs import Potcar
from pymatgen.io.vasp.outputs import Chgcar, VolumetricData
from pymatgen.util.due import Doi, due

if TYPE_CHECKING:
    from pymatgen.core import Structure

logging.basicConfig(level=logging.INFO)
logger = logging.getLogger(__name__)

due.cite(
    Doi("10.1016/j.cpc.2008.07.018"),
    description="Critic: a new program for the topological analysis of solid-state electron densities",
)
due.cite(
    Doi("10.1016/j.cpc.2013.10.026"),
    description="Critic2: A program for real-space analysis of quantum chemical interactions in solids",
)


class Critic2Caller:
    """Class to call critic2 and store standard output for further processing."""

    @requires(
        which("critic2"),
        "Critic2Caller requires the executable critic to be in the path. "
        "Please follow the instructions at https://github.com/aoterodelaroza/critic2.",
    )
    def __init__(self, input_script):
        """Run Critic2 on a given input script.

        :param input_script: string defining the critic2 input
        """
        # store if examining the input script is useful,
        # not otherwise used
        self._input_script = input_script

        with open("input_script.cri", "w") as f:
            f.write(input_script)

        args = ["critic2", "input_script.cri"]
        with subprocess.Popen(args, stdout=subprocess.PIPE, stdin=subprocess.PIPE, close_fds=True) as rs:
            stdout, stderr = rs.communicate()
        stdout = stdout.decode()

        if stderr:
            stderr = stderr.decode()
            warnings.warn(stderr)

        if rs.returncode != 0:
            raise RuntimeError(f"critic2 exited with return code {rs.returncode}: {stdout}")

        self._stdout = stdout
        self._stderr = stderr

        cp_report = loadfn("cpreport.json") if os.path.exists("cpreport.json") else None
        self._cp_report = cp_report

        yt = loadfn("yt.json") if os.path.exists("yt.json") else None
        self._yt = yt

    @classmethod
    def from_chgcar(
        cls,
        structure,
        chgcar=None,
        chgcar_ref=None,
        user_input_settings=None,
        write_cml=False,
        write_json=True,
        zpsp=None,
    ):
        """Run Critic2 in automatic mode on a supplied structure, charge
        density (chgcar) and reference charge density (chgcar_ref).

        The reason for a separate reference field is that in
        VASP, the CHGCAR charge density only contains valence
        electrons and may be missing substantial charge at
        nuclei leading to misleading results. Thus, a reference
        field is commonly constructed from the sum of AECCAR0
        and AECCAR2 which is the total charge density, but then
        the valence charge density is used for the final analysis.

        If chgcar_ref is not supplied, chgcar will be used as the
        reference field. If chgcar is not supplied, the promolecular
        charge density will be used as the reference field -- this can
        often still give useful results if only topological information
        is wanted.

        User settings is a dictionary that can contain:
        * GRADEPS, float (field units), gradient norm threshold
        * CPEPS, float (Bohr units in crystals), minimum distance between
          critical points for them to be equivalent
        * NUCEPS, same as CPEPS but specifically for nucleus critical
          points (critic2 default is dependent on grid dimensions)
        * NUCEPSH, same as NUCEPS but specifically for hydrogen nuclei
          since associated charge density can be significantly displaced
          from hydrogen nucleus
        * EPSDEGEN, float (field units), discard critical point if any
          element of the diagonal of the Hessian is below this value,
          useful for discarding points in vacuum regions
        * DISCARD, float (field units), discard critical points with field
          value below this value, useful for discarding points in vacuum
          regions
        * SEED, list of strings, strategies for seeding points, default
          is ['WS 1', 'PAIR 10'] which seeds critical points by
          sub-dividing the Wigner-Seitz cell and between every atom pair
          closer than 10 Bohr, see critic2 manual for more options

        :param structure: Structure to analyze
        :param chgcar: Charge density to use for analysis. If None, will
            use promolecular density. Should be a Chgcar object or path (string).
        :param chgcar_ref: Reference charge density. If None, will use
            chgcar as reference. Should be a Chgcar object or path (string).
        :param user_input_settings (dict): as explained above
        :param write_cml (bool): Useful for debug, if True will write all
            critical points to a file 'table.cml' in the working directory
            useful for visualization
        :param write_json (bool): Whether to write out critical points
        and YT json. YT integration will be performed with this setting.
        :param zpsp (dict): Dict of element/symbol name to number of electrons
        (ZVAL in VASP pseudopotential), with which to properly augment core regions
        and calculate charge transfer. Optional.
        """
        settings = {"CPEPS": 0.1, "SEED": ["WS", "PAIR DIST 10"]}
        if user_input_settings:
            settings.update(user_input_settings)

        # Load crystal structure
        input_script = ["crystal POSCAR"]

        # Load data to use as reference field
        if chgcar_ref:
            input_script += ["load ref.CHGCAR id chg_ref", "reference chg_ref"]

        # Load data to use for analysis
        if chgcar:
            input_script += ["load int.CHGCAR id chg_int", "integrable chg_int"]
            if zpsp:
<<<<<<< HEAD
                zpsp_str = " zpsp " + " ".join(f"{symbol} {int(zval)}" for symbol, zval in zpsp.items())
=======
                zpsp_str = f" zpsp {' '.join(f'{symbol} {zval}' for symbol, zval in zpsp.items())}"
>>>>>>> e6e818d9
                input_script[-2] += zpsp_str

        # Command to run automatic analysis
        auto = "auto "
        for k, v in settings.items():
            if isinstance(v, list):
                for item in v:
                    auto += f"{k} {item} "
            else:
                auto += f"{k} {v} "
        input_script += [auto]

        if write_cml:
            input_script += ["cpreport ../table.cml cell border graph"]

        if write_json:
            input_script += ["cpreport cpreport.json"]

        if write_json and chgcar:
            # requires gridded data to work
            input_script += ["yt"]
            input_script += ["yt JSON yt.json"]

        input_script = "\n".join(input_script)

        with ScratchDir("."):
            structure.to(filename="POSCAR")

            if chgcar and isinstance(chgcar, VolumetricData):
                chgcar.write_file("int.CHGCAR")
            elif chgcar:
                os.symlink(chgcar, "int.CHGCAR")

            if chgcar_ref and isinstance(chgcar_ref, VolumetricData):
                chgcar_ref.write_file("ref.CHGCAR")
            elif chgcar_ref:
                os.symlink(chgcar_ref, "ref.CHGCAR")

            caller = cls(input_script)

            caller.output = Critic2Analysis(
                structure,
                stdout=caller._stdout,
                stderr=caller._stderr,
                cpreport=caller._cp_report,
                yt=caller._yt,
                zpsp=zpsp,
            )

            return caller

    @classmethod
    def from_path(cls, path, suffix="", zpsp=None):
        """Convenience method to run critic2 analysis on a folder with typical VASP output files.

        This method will:

        1. Look for files CHGCAR, AECAR0, AECAR2, POTCAR or their gzipped
        counterparts.

        2. If AECCAR* files are present, constructs a temporary reference
        file as AECCAR0 + AECCAR2.

        3. Runs critic2 analysis twice: once for charge, and a second time
        for the charge difference (magnetization density).

        :param path: path to folder to search in
        :param suffix: specific suffix to look for (e.g. '.relax1' for
            'CHGCAR.relax1.gz')
        :param zpsp: manually specify ZPSP if POTCAR not present
        """
        chgcar_path = get_filepath("CHGCAR", "Could not find CHGCAR!", path, suffix)
        chgcar = Chgcar.from_file(chgcar_path)
        chgcar_ref = None

        if not zpsp:
            potcar_path = get_filepath(
                "POTCAR",
                "Could not find POTCAR, will not be able to calculate charge transfer.",
                path,
                suffix,
            )

            if potcar_path:
                potcar = Potcar.from_file(potcar_path)
                zpsp = {p.element: p.zval for p in potcar}

        if not zpsp:
            # try and get reference "all-electron-like" charge density if zpsp not present
            aeccar0_path = get_filepath(
                "AECCAR0",
                "Could not find AECCAR0, interpret Bader results with caution.",
                path,
                suffix,
            )
            aeccar0 = Chgcar.from_file(aeccar0_path) if aeccar0_path else None

            aeccar2_path = get_filepath(
                "AECCAR2",
                "Could not find AECCAR2, interpret Bader results with caution.",
                path,
                suffix,
            )
            aeccar2 = Chgcar.from_file(aeccar2_path) if aeccar2_path else None

            chgcar_ref = aeccar0.linear_add(aeccar2) if (aeccar0 and aeccar2) else None

        return cls.from_chgcar(chgcar.structure, chgcar, chgcar_ref, zpsp=zpsp)


class CriticalPointType(Enum):
    """Enum type for the different varieties of critical point."""

    nucleus = "nucleus"  # (3, -3)
    bond = "bond"  # (3, -1)
    ring = "ring"  # (3, 1)
    cage = "cage"  # (3, 3)
    nnattr = "nnattr"  # (3, -3), non-nuclear attractor


def get_filepath(filename, warning, path, suffix):
    """
    Args:
        filename: Filename
        warning: Warning message
        path: Path to search
        suffix: Suffixes to search.
    """
    paths = glob(os.path.join(path, filename + suffix + "*"))
    if not paths:
        warnings.warn(warning)
        return None
    if len(paths) > 1:
        # using reverse=True because, if multiple files are present,
        # they likely have suffixes 'static', 'relax', 'relax2', etc.
        # and this would give 'static' over 'relax2' over 'relax'
        # however, better to use 'suffix' kwarg to avoid this!
        paths.sort(reverse=True)
        warnings.warn(f"Multiple files detected, using {os.path.basename(path)}")
    return paths[0]


class CriticalPoint(MSONable):
    """Access information about a critical point and the field values at that point."""

    def __init__(
        self,
        index,
        type,
        frac_coords,
        point_group,
        multiplicity,
        field,
        field_gradient,
        coords=None,
        field_hessian=None,
    ):
        """Class to characterize a critical point from a topological
        analysis of electron charge density.

        Note this class is usually associated with a Structure, so
        has information on multiplicity/point group symmetry.

        :param index: index of point
        :param type: type of point, given as a string
        :param coords: Cartesian coordinates in Angstroms
        :param frac_coords: fractional coordinates
        :param point_group: point group associated with critical point
        :param multiplicity: number of equivalent critical points
        :param field: value of field at point (f)
        :param field_gradient: gradient of field at point (grad f)
        :param field_hessian: hessian of field at point (del^2 f)
        """
        self.index = index
        self._type = type
        self.coords = coords
        self.frac_coords = frac_coords
        self.point_group = point_group
        self.multiplicity = multiplicity
        self.field = field
        self.field_gradient = field_gradient
        self.field_hessian = field_hessian

    @property
    def type(self):
        """Returns: Instance of CriticalPointType."""
        return CriticalPointType(self._type)

    def __str__(self):
        return f"Critical Point: {self.type.name} ({self.frac_coords})"

    @property
    def laplacian(self) -> float:
        """Returns: The Laplacian of the field at the critical point."""
        return np.trace(self.field_hessian)

    @property
    def ellipticity(self):
        """Most meaningful for bond critical points, can be physically interpreted as e.g.
        degree of pi-bonding in organic molecules. Consult literature for more info.

        Returns:
            float: The ellipticity of the field at the critical point.
        """
        eig, _ = np.linalg.eig(self.field_hessian)
        eig.sort()
        return eig[0] / eig[1] - 1


class Critic2Analysis(MSONable):
    """Class to process the standard output from critic2 into pymatgen-compatible objects."""

    def __init__(
        self,
        structure: Structure,
        stdout: str | None = None,
        stderr: str | None = None,
        cpreport: dict | None = None,
        yt: dict | None = None,
        zpsp: dict | None = None,
    ) -> None:
        """This class is used to store results from the Critic2Caller.

        To explore the bond graph, use the "structure_graph"
        method, which returns a user-friendly StructureGraph
        class with bonding information. By default, this returns
        a StructureGraph with edge weights as bond lengths, but
        can optionally return a graph with edge weights as any
        property supported by the `CriticalPoint` class, such as
        bond ellipticity.

        This class also provides an interface to explore just the
        non-symmetrically-equivalent critical points via the
        `critical_points` attribute, and also all critical
        points (via nodes dict) and connections between them
        (via edges dict). The user should be familiar with critic2
        before trying to understand these.

        Indexes of nucleus critical points in the nodes dict are the
        same as the corresponding sites in structure, with indices of
        other critical points arbitrarily assigned.

        Only one of (stdout, cpreport) required, with cpreport preferred
        since this is a new, native JSON output from critic2.

        :param structure: associated Structure
        :param stdout: stdout from running critic2 in automatic
            mode
        :param stderr: stderr from running critic2 in automatic
            mode
        :param cpreport: json output from CPREPORT command
        :param yt: json output from YT command
        :param zpsp (dict): Dict of element/symbol name to number of electrons
        (ZVAL in VASP pseudopotential), with which to calculate charge transfer.
        Optional.

        Args:
            structure (Structure): Associated Structure.
            stdout (str, optional): stdout from running critic2 in automatic mode.
            stderr (str, optional): stderr from running critic2 in automatic mode.
            cpreport (dict, optional): JSON output from CPREPORT command. Either this or stdout required.
            yt (dict, optional): JSON output from YT command.
            zpsp (dict, optional): Dict of element/symbol name to number of electrons (ZVAL in VASP pseudopotential),
                with which to calculate charge transfer. Optional.

        Raises:
            ValueError: If one of cpreport or stdout is not provided.
        """
        self.structure = structure

        self._stdout = stdout
        self._stderr = stderr
        self._cpreport = cpreport
        self._yt = yt
        self._zpsp = zpsp

        self.nodes: dict[int, dict] = {}
        self.edges: dict[int, dict] = {}

        if yt:
            self.structure = self._annotate_structure_with_yt(yt, structure, zpsp)

        if cpreport:
            self._parse_cpreport(cpreport)
        elif stdout:
            self._parse_stdout(stdout)
        else:
            raise ValueError("One of cpreport or stdout required.")

        self._remap_indices()

    def structure_graph(self, include_critical_points=("bond", "ring", "cage")):
        """A StructureGraph object describing bonding information in the crystal.

        Args:
            include_critical_points: add DummySpecies for the critical points themselves, a list of
                "nucleus", "bond", "ring", "cage", set to None to disable

        Returns:
            StructureGraph
        """
        structure = self.structure.copy()

        point_idx_to_struct_idx = {}
        if include_critical_points:
            # atoms themselves don't have field information
            # so set to 0
            for prop in ("ellipticity", "laplacian", "field"):
                structure.add_site_property(prop, [0] * len(structure))
            for idx, node in self.nodes.items():
                cp = self.critical_points[node["unique_idx"]]
                if cp.type.value in include_critical_points:
                    specie = DummySpecies(f"X{cp.type.value[0]}cp", oxidation_state=None)
                    structure.append(
                        specie,
                        node["frac_coords"],
                        properties={
                            "ellipticity": cp.ellipticity,
                            "laplacian": cp.laplacian,
                            "field": cp.field,
                        },
                    )
                    point_idx_to_struct_idx[idx] = len(structure) - 1

        edge_weight = "bond_length"
        edge_weight_units = "Å"

        sg = StructureGraph.with_empty_graph(
            structure,
            name="bonds",
            edge_weight_name=edge_weight,
            edge_weight_units=edge_weight_units,
        )

        edges = self.edges.copy()
        idx_to_delete = []
        # check for duplicate bonds
        for idx, edge in edges.items():
            unique_idx = self.nodes[idx]["unique_idx"]
            # only check edges representing bonds, not rings
            if self.critical_points[unique_idx].type == CriticalPointType.bond and idx not in idx_to_delete:
                for idx2, edge2 in edges.items():
                    if idx != idx2 and edge == edge2:
                        idx_to_delete.append(idx2)
                        warnings.warn(
                            "Duplicate edge detected, try re-running "
                            "critic2 with custom parameters to fix this. "
                            "Mostly harmless unless user is also "
                            "interested in rings/cages."
                        )
                        logger.debug(
                            f"Duplicate edge between points {idx} (unique point {self.nodes[idx]['unique_idx']})"
                            f"and {idx2} ({self.nodes[idx2]['unique_idx']})."
                        )
        # and remove any duplicate bonds present
        for idx in idx_to_delete:
            del edges[idx]

        for idx, edge in edges.items():
            unique_idx = self.nodes[idx]["unique_idx"]
            # only add edges representing bonds, not rings
            if self.critical_points[unique_idx].type == CriticalPointType.bond:
                from_idx = edge["from_idx"]
                to_idx = edge["to_idx"]

                # have to also check bond is between nuclei if non-nuclear
                # attractors not in structure
                skip_bond = False
                if include_critical_points and "nnattr" not in include_critical_points:
                    from_type = self.critical_points[self.nodes[from_idx]["unique_idx"]].type
                    to_type = self.critical_points[self.nodes[from_idx]["unique_idx"]].type
                    skip_bond = (from_type != CriticalPointType.nucleus) or (to_type != CriticalPointType.nucleus)

                if not skip_bond:
                    from_lvec = edge["from_lvec"]
                    to_lvec = edge["to_lvec"]

                    relative_lvec = np.subtract(to_lvec, from_lvec)

                    # for edge case of including nnattrs in bonding graph when other critical
                    # points also included, indices may get mixed
                    struct_from_idx = point_idx_to_struct_idx.get(from_idx, from_idx)
                    struct_to_idx = point_idx_to_struct_idx.get(to_idx, to_idx)

                    weight = self.structure.get_distance(struct_from_idx, struct_to_idx, jimage=relative_lvec)

                    crit_point = self.critical_points[unique_idx]

                    edge_properties = {
                        "field": crit_point.field,
                        "laplacian": crit_point.laplacian,
                        "ellipticity": crit_point.ellipticity,
                        "frac_coords": self.nodes[idx]["frac_coords"],
                    }

                    sg.add_edge(
                        struct_from_idx,
                        struct_to_idx,
                        from_jimage=from_lvec,
                        to_jimage=to_lvec,
                        weight=weight,
                        edge_properties=edge_properties,
                    )

        return sg

    def get_critical_point_for_site(self, n: int):
        """
        Args:
            n (int): Site index.

        Returns:
            CriticalPoint
        """
        return self.critical_points[self.nodes[n]["unique_idx"]]

    def get_volume_and_charge_for_site(self, idx):
        """
        Args:
            idx: Site index.

        Returns:
            dict: with "volume" and "charge" keys, or None if YT integration not performed
        """
        if not self._node_values:
            return None
        return self._node_values[idx]

    def _parse_cpreport(self, cpreport):
        def get_type(signature: int, is_nucleus: bool):
            if signature == 3:
                return "cage"
            if signature == 1:
                return "ring"
            if signature == -1:
                return "bond"
            if signature == -3:
                if is_nucleus:
                    return "nucleus"
                return "nnattr"
            return None

        bohr_to_angstrom = 0.529177

        self.critical_points = [
            CriticalPoint(
                p["id"] - 1,
                get_type(p["signature"], p["is_nucleus"]),
                p["fractional_coordinates"],
                p["point_group"],
                p["multiplicity"],
                p["field"],
                p["gradient"],
                coords=[x * bohr_to_angstrom for x in p["cartesian_coordinates"]]
                if cpreport["units"] == "bohr"
                else None,
                field_hessian=p["hessian"],
            )
            for p in cpreport["critical_points"]["nonequivalent_cps"]
        ]

        for point in cpreport["critical_points"]["cell_cps"]:
            self._add_node(
                idx=point["id"] - 1,
                unique_idx=point["nonequivalent_id"] - 1,
                frac_coords=point["fractional_coordinates"],
            )
            if "attractors" in point:
                self._add_edge(
                    idx=point["id"] - 1,
                    from_idx=int(point["attractors"][0]["cell_id"]) - 1,
                    from_lvec=point["attractors"][0]["lvec"],
                    to_idx=int(point["attractors"][1]["cell_id"]) - 1,
                    to_lvec=point["attractors"][1]["lvec"],
                )

    def _remap_indices(self):
        """Re-maps indices on self.nodes and self.edges such that node indices match
        that of structure, and then sorts self.nodes by index.
        """
        # Order of nuclei provided by critic2 doesn't
        # necessarily match order of sites in Structure.
        # This is because critic2 performs a symmetrization step.
        # We perform a mapping from one to the other,
        # and re-index all nodes accordingly.
        node_mapping = {}  # critic2_index:structure_index
        # ensure frac coords are in [0,1] range
        frac_coords = np.array(self.structure.frac_coords) % 1
        kd = KDTree(frac_coords)

        node_mapping = {}
        for idx, node in self.nodes.items():
            if self.critical_points[node["unique_idx"]].type == CriticalPointType.nucleus:
                node_mapping[idx] = kd.query(node["frac_coords"])[1]

        if len(node_mapping) != len(self.structure):
            warnings.warn(
                f"Check that all sites in input structure ({len(self.structure)}) have "
                f"been detected by critic2 ({ len(node_mapping)})."
            )

        self.nodes = {node_mapping.get(idx, idx): node for idx, node in self.nodes.items()}

        for edge in self.edges.values():
            edge["from_idx"] = node_mapping.get(edge["from_idx"], edge["from_idx"])
            edge["to_idx"] = node_mapping.get(edge["to_idx"], edge["to_idx"])

    @staticmethod
    def _annotate_structure_with_yt(yt, structure: Structure, zpsp):
        volume_idx = charge_idx = None

        for prop in yt["integration"]["properties"]:
            if prop["label"] == "Volume":
                volume_idx = prop["id"] - 1  # 1-indexed, change to 0
            elif prop["label"] == "$chg_int":
                charge_idx = prop["id"] - 1

        def get_volume_and_charge(nonequiv_idx):
            attractor = yt["integration"]["attractors"][nonequiv_idx - 1]
            if attractor["id"] != nonequiv_idx:
                raise ValueError(f"List of attractors may be un-ordered (wanted id={nonequiv_idx}): {attractor}")
            return (
                attractor["integrals"][volume_idx],
                attractor["integrals"][charge_idx],
            )

        volumes = []
        charges = []
        charge_transfer = []

        for idx, site in enumerate(yt["structure"]["cell_atoms"]):
            if not np.allclose(structure[idx].frac_coords, site["fractional_coordinates"]):
                raise IndexError(
                    f"Site in structure doesn't seem to match site in YT integration:\n{structure[idx]}\n{site}"
                )
            volume, charge = get_volume_and_charge(site["nonequivalent_id"])
            volumes.append(volume)
            charges.append(charge)
            if zpsp:
                if structure[idx].species_string in zpsp:
                    charge_transfer.append(charge - zpsp[structure[idx].species_string])
                else:
                    raise ValueError(
                        f"ZPSP argument does not seem compatible with species in structure "
                        f"({structure[idx].species_string}): {zpsp}"
                    )

        structure = structure.copy()
        structure.add_site_property("bader_volume", volumes)
        structure.add_site_property("bader_charge", charges)

        if zpsp:
            if len(charge_transfer) != len(charges):
                warnings.warn(f"Something went wrong calculating charge transfer: {charge_transfer}")
            else:
                structure.add_site_property("bader_charge_transfer", charge_transfer)

        return structure

    def _parse_stdout(self, stdout):
        warnings.warn(
            "Parsing critic2 standard output is deprecated and will not be maintained, "
            "please use the native JSON output in future."
        )

        stdout = stdout.split("\n")

        # NOTE WE ARE USING 0-BASED INDEXING:
        # This is different from critic2 which
        # uses 1-based indexing, so all parsed
        # indices have 1 subtracted.

        # Parsing happens in two stages:

        # 1. We construct a list of unique critical points
        #    (i.e. non-equivalent by the symmetry of the crystal)
        #   and the properties of the field at those points

        # 2. We construct a list of nodes and edges describing
        #    all critical points in the crystal

        # Steps 1. and 2. are essentially independent, except
        # that the critical points in 2. have a pointer to their
        # associated unique critical point in 1. so that more
        # information on that point can be retrieved if necessary.

        unique_critical_points = []

        # parse unique critical points
        for idx, line in enumerate(stdout):
            if "mult  name            f             |grad|           lap" in line:
                start_i = idx + 1
            elif "* Analysis of system bonds" in line:
                end_i = idx - 2
        # if start_i and end_i haven't been found, we
        # need to re-evaluate assumptions in this parser!

        for idx, line in enumerate(stdout):
            if start_i <= idx <= end_i:
                split = line.replace("(", "").replace(")", "").split()

                unique_idx = int(split[0]) - 1
                point_group = split[1]
                # type = l[2]  # type from definition of critical point e.g. (3, -3)
                critical_point_type = split[3]  # type from name, e.g. nucleus
                frac_coords = [float(split[4]), float(split[5]), float(split[6])]
                multiplicity = float(split[7])
                # name = float(l[8])
                field = float(split[9])
                field_gradient = float(split[10])
                # laplacian = float(l[11])

                point = CriticalPoint(
                    unique_idx,
                    critical_point_type,
                    frac_coords,
                    point_group,
                    multiplicity,
                    field,
                    field_gradient,
                )
                unique_critical_points.append(point)

        for idx, line in enumerate(stdout):
            if "+ Critical point no." in line:
                unique_idx = int(line.split()[4]) - 1
            elif "Hessian:" in line:
                l1 = list(map(float, stdout[idx + 1].split()))
                l2 = list(map(float, stdout[idx + 2].split()))
                l3 = list(map(float, stdout[idx + 3].split()))
                hessian = [
                    [l1[0], l1[1], l1[2]],
                    [l2[0], l2[1], l2[2]],
                    [l3[0], l3[1], l3[2]],
                ]
                unique_critical_points[unique_idx].field_hessian = hessian

        self.critical_points = unique_critical_points

        # parse graph connecting critical points
        for idx, line in enumerate(stdout):
            if "#cp  ncp   typ        position " in line:
                start_i = idx + 1
            elif "* Attractor connectivity matrix" in line:
                end_i = idx - 2
        # if start_i and end_i haven't been found, we
        # need to re-evaluate assumptions in this parser!

        for idx, line in enumerate(stdout):
            if start_i <= idx <= end_i:
                split = line.replace("(", "").replace(")", "").split()

                idx = int(split[0]) - 1
                unique_idx = int(split[1]) - 1
                frac_coords = [float(split[3]), float(split[4]), float(split[5])]

                self._add_node(idx, unique_idx, frac_coords)
                if len(split) > 6:
                    from_idx = int(split[6]) - 1
                    to_idx = int(split[10]) - 1
                    self._add_edge(
                        idx,
                        from_idx=from_idx,
                        from_lvec=(int(split[7]), int(split[8]), int(split[9])),
                        to_idx=to_idx,
                        to_lvec=(int(split[11]), int(split[12]), int(split[13])),
                    )

    def _add_node(self, idx, unique_idx, frac_coords):
        """Add information about a node describing a critical point.

        :param idx: index
        :param unique_idx: index of unique CriticalPoint,
            used to look up more information of point (field etc.)
        :param frac_coord: fractional coordinates of point
        """
        self.nodes[idx] = {"unique_idx": unique_idx, "frac_coords": frac_coords}

    def _add_edge(self, idx, from_idx, from_lvec, to_idx, to_lvec):
        """Add information about an edge linking two critical points.

        This actually describes two edges:

        from_idx ------ idx ------ to_idx

        However, in practice, from_idx and to_idx will typically be
        atom nuclei, with the center node (idx) referring to a bond
        critical point. Thus, it will be more convenient to model
        this as a single edge linking nuclei with the properties
        of the bond critical point stored as an edge attribute.

        :param idx: index of node
        :param from_idx: from index of node
        :param from_lvec: vector of lattice image the from node is in
            as tuple of ints
        :param to_idx: to index of node
        :param to_lvec: vector of lattice image the to node is in as
            tuple of ints
        """
        self.edges[idx] = {
            "from_idx": from_idx,
            "from_lvec": from_lvec,
            "to_idx": to_idx,
            "to_lvec": to_lvec,
        }<|MERGE_RESOLUTION|>--- conflicted
+++ resolved
@@ -195,11 +195,7 @@
         if chgcar:
             input_script += ["load int.CHGCAR id chg_int", "integrable chg_int"]
             if zpsp:
-<<<<<<< HEAD
-                zpsp_str = " zpsp " + " ".join(f"{symbol} {int(zval)}" for symbol, zval in zpsp.items())
-=======
-                zpsp_str = f" zpsp {' '.join(f'{symbol} {zval}' for symbol, zval in zpsp.items())}"
->>>>>>> e6e818d9
+                zpsp_str = f" zpsp {' '.join(f'{symbol} {int(zval)}' for symbol, zval in zpsp.items())}"
                 input_script[-2] += zpsp_str
 
         # Command to run automatic analysis
