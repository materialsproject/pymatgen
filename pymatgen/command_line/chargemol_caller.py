--- conflicted
+++ resolved
@@ -48,11 +48,10 @@
 import warnings
 from glob import glob
 from shutil import which
-<<<<<<< HEAD
+
 from pathlib import Path
-=======
 from typing import TYPE_CHECKING
->>>>>>> abd9893d
+
 
 import numpy as np
 from monty.tempfile import ScratchDir
@@ -87,7 +86,6 @@
     
     def __init__(
         self,
-<<<<<<< HEAD
         path=None,
         atomic_densities_path=None,
         run_chargemol: bool =True,
@@ -97,13 +95,13 @@
     ):
         """
         Initializes the Chargemol Analysis.
-=======
+
         path: str | Path | None = None,
         atomic_densities_path: str | Path | None = None,
         run_chargemol: bool = True,
     ) -> None:
         """Initializes the Chargemol Analysis.
->>>>>>> abd9893d
+
 
         Args:
             path (str): Path to the CHGCAR, POTCAR, AECCAR0, and AECCAR files.
@@ -113,16 +111,13 @@
                 defined in a "DDEC6_ATOMIC_DENSITIES_DIR" environment variable.
                 Only used if run_chargemol is True. Default: None.
             run_chargemol (bool): Whether to run the Chargemol analysis. If False,
-<<<<<<< HEAD
             the existing Chargemol output files will be read from path.
                 Default: True.
             mpi (bool): Whether to run the Chargemol in a parallel way.
             ncores: Use how many cores to run the Chargemol! Default is "os.environ.get('SLURM_JOB_CPUS_PER_NODE') or os.environ.get('SLURM_CPUS_ON_NODE')",
             or "multiprocessing.cpu_count()". Take your own risk! This default value might not suit you! You'd better set your own number!!! 
             save: save (bool): Whether to save the Chargemol output files. Default is False.
-=======
                 the existing Chargemol output files will be read from path. Default: True.
->>>>>>> abd9893d
         """
         path = path or os.getcwd()
         if run_chargemol and not CHARGEMOL_EXE:
@@ -134,7 +129,7 @@
         if atomic_densities_path == "":
             atomic_densities_path = os.getcwd()
         self._atomic_densities_path = atomic_densities_path
-<<<<<<< HEAD
+
         self.save = save
         
         self._chgcarpath = self._get_filepath(path, "CHGCAR")
@@ -142,7 +137,7 @@
         self._aeccar0path = self._get_filepath(path, "AECCAR0")
         self._aeccar2path = self._get_filepath(path, "AECCAR2")
         if run_chargemol and not (self._chgcarpath and self._potcarpath and self._aeccar0path and self._aeccar2path):
-=======
+
 
         self._chgcar_path = self._get_filepath(path, "CHGCAR")
         self._potcar_path = self._get_filepath(path, "POTCAR")
@@ -151,7 +146,6 @@
         if run_chargemol and not (
             self._chgcar_path and self._potcar_path and self._aeccar0_path and self._aeccar2_path
         ):
->>>>>>> abd9893d
             raise FileNotFoundError("CHGCAR, AECCAR0, AECCAR2, and POTCAR are all needed for Chargemol.")
         if self._chgcar_path:
             self.chgcar = Chgcar.from_file(self._chgcar_path)
@@ -194,7 +188,6 @@
             # and this would give 'static' over 'relax2' over 'relax'
             # however, better to use 'suffix' kwarg to avoid this!
             paths.sort(reverse=True)
-<<<<<<< HEAD
             # warning_msg = f"Multiple files detected, using {os.path.basename(paths[0])}" if len(paths) > 1 else None
             # warnings.warn(warning_msg)
             fpath = paths[0]
@@ -203,7 +196,7 @@
     def _execute_chargemol(self, mpi=False, ncores=None, **jobcontrol_kwargs):
         """
         Internal function to run Chargemol.
-=======
+
             if len(paths) > 1:
                 warnings.warn(f"Multiple files detected, using {os.path.basename(paths[0])}")
             fpath = paths[0]
@@ -211,14 +204,14 @@
 
     def _execute_chargemol(self, **job_control_kwargs):
         """Internal function to run Chargemol.
->>>>>>> abd9893d
+
 
         Args:
             atomic_densities_path (str): Path to the atomic densities directory
             required by Chargemol. If None, Pymatgen assumes that this is
             defined in a "DDEC6_ATOMIC_DENSITIES_DIR" environment variable.
                 Default: None.
-<<<<<<< HEAD
+
             mpi(bool): Whether run the Chargemol in a parallel way. Default is False.
             ncores (int): The number of cores you want to use. Default is os.getenv('SLURM_CPUS_ON_NODE') or os.getenv('SLURM_NTASKS') or multiprocessing.cpu_count().       
             jobcontrol_kwargs: Keyword arguments for _write_jobscript_for_chargemol.
@@ -253,7 +246,7 @@
                 cwd=save_path,
             ) as rs:
                 rs.communicate()
-=======
+
             job_control_kwargs: Keyword arguments for _write_jobscript_for_chargemol.
         """
         with ScratchDir("."):
@@ -271,7 +264,6 @@
             # Run Chargemol
             with subprocess.Popen(CHARGEMOL_EXE, stdout=subprocess.PIPE, stdin=subprocess.PIPE, close_fds=True) as rs:
                 _stdout, stderr = rs.communicate()
->>>>>>> abd9893d
             if rs.returncode != 0:
                 raise RuntimeError(
                     f"{CHARGEMOL_EXE} exit code: {rs.returncode}, error message: {stderr!s}. "
@@ -507,11 +499,7 @@
             bo = ".true." if compute_bond_orders else ".false."
             lines += f"\n<compute BOs>\n{bo}\n</compute BOs>\n"
 
-<<<<<<< HEAD
-        with open(write_path, "wt") as fh:
-=======
-        with open("job_control.txt", "w") as fh:
->>>>>>> abd9893d
+        with open(write_path, "w") as fh:
             fh.write(lines)
 
     @staticmethod
