--- conflicted
+++ resolved
@@ -16,20 +16,21 @@
 Bader decomposition of charge density", Comput. Mater. Sci. 36, 254-360 (2006).
 """
 
+import glob
 import os
+import shutil
 import subprocess
-import shutil
 import warnings
-import glob
+
 import numpy as np
-
-from pymatgen.io.cube import Cube
-from pymatgen.io.vasp.outputs import Chgcar
-from pymatgen.io.vasp.inputs import Potcar
 from monty.dev import requires
+from monty.io import zopen
 from monty.os.path import which
 from monty.tempfile import ScratchDir
-from monty.io import zopen
+
+from pymatgen.io.cube import Cube
+from pymatgen.io.vasp.inputs import Potcar
+from pymatgen.io.vasp.outputs import Chgcar
 
 __author__ = "shyuepingong"
 __version__ = "0.1"
@@ -92,16 +93,20 @@
             }
     """
 
-    @requires(which("bader") or which("bader.exe"),
-              "BaderAnalysis requires the executable bader to be in the path."
-              " Please download the library at http://theory.cm.utexas"
-              ".edu/vasp/bader/ and compile the executable.")
-    def __init__(self,
-                 chgcar_filename=None,
-                 potcar_filename=None,
-                 chgref_filename=None,
-                 parse_atomic_densities=False,
-                 cube_filename=None):
+    @requires(
+        which("bader") or which("bader.exe"),
+        "BaderAnalysis requires the executable bader to be in the path."
+        " Please download the library at http://theory.cm.utexas"
+        ".edu/vasp/bader/ and compile the executable.",
+    )
+    def __init__(
+        self,
+        chgcar_filename=None,
+        potcar_filename=None,
+        chgref_filename=None,
+        parse_atomic_densities=False,
+        cube_filename=None,
+    ):
         """
         Initializes the Bader caller.
 
@@ -116,7 +121,8 @@
             raise RuntimeError(
                 "BaderAnalysis requires the executable bader to be in the path."
                 " Please download the library at http://theory.cm.utexas"
-                ".edu/vasp/bader/ and compile the executable.")
+                ".edu/vasp/bader/ and compile the executable."
+            )
 
         if not (cube_filename or chgcar_filename):
             raise ValueError("You must provide a file! Either a cube file or a CHGCAR")
@@ -130,18 +136,18 @@
             self.is_vasp = True
             self.chgcar = Chgcar.from_file(chgcar_filename)
             self.structure = self.chgcar.structure
-            self.potcar = Potcar.from_file(potcar_filename) \
-                if potcar_filename is not None else None
+            self.potcar = Potcar.from_file(potcar_filename) if potcar_filename is not None else None
             self.natoms = self.chgcar.poscar.natoms
             chgrefpath = os.path.abspath(chgref_filename) if chgref_filename else None
-            self.reference_used = True if chgref_filename else False
+            self.reference_used = bool(chgref_filename)
 
             # List of nelects for each atom from potcar
             potcar_indices = []
             for i, v in enumerate(self.natoms):
                 potcar_indices += [i] * v
-            self.nelects = [self.potcar[potcar_indices[i]].nelectrons for i in range(len(self.structure))] \
-                if self.potcar else []
+            self.nelects = (
+                [self.potcar[potcar_indices[i]].nelectrons for i in range(len(self.structure))] if self.potcar else []
+            )
 
         else:
             fpath = os.path.abspath(cube_filename)
@@ -150,40 +156,39 @@
             self.structure = self.cube.structure
             self.nelects = None
 
-        tmpfile = 'CHGCAR' if chgcar_filename else 'CUBE'
+        tmpfile = "CHGCAR" if chgcar_filename else "CUBE"
         with ScratchDir("."):
-            with zopen(fpath, 'rt') as f_in:
+            with zopen(fpath, "rt") as f_in:
                 with open(tmpfile, "wt") as f_out:
                     shutil.copyfileobj(f_in, f_out)
             args = [BADEREXE, tmpfile]
             if chgref_filename:
-                with zopen(chgrefpath, 'rt') as f_in:
+                with zopen(chgrefpath, "rt") as f_in:
                     with open("CHGCAR_ref", "wt") as f_out:
                         shutil.copyfileobj(f_in, f_out)
-                args += ['-ref', 'CHGCAR_ref']
+                args += ["-ref", "CHGCAR_ref"]
             if parse_atomic_densities:
-                args += ['-p', 'all_atom']
-            rs = subprocess.Popen(args,
-                                  stdout=subprocess.PIPE,
-                                  stdin=subprocess.PIPE, close_fds=True)
-            stdout, stderr = rs.communicate()
+                args += ["-p", "all_atom"]
+            with subprocess.Popen(args, stdout=subprocess.PIPE, stdin=subprocess.PIPE, close_fds=True) as rs:
+                stdout, stderr = rs.communicate()
             if rs.returncode != 0:
-                raise RuntimeError("bader exited with return code %d. "
-                                   "Please check your bader installation."
-                                   % rs.returncode)
+                raise RuntimeError(
+                    "bader exited with return code %d. " "Please check your bader installation." % rs.returncode
+                )
 
             try:
                 self.version = float(stdout.split()[5])
             except ValueError:
                 self.version = -1  # Unknown
             if self.version < 1.0:
-                warnings.warn('Your installed version of Bader is outdated, '
-                              'calculation of vacuum charge may be incorrect.')
+                warnings.warn(
+                    "Your installed version of Bader is outdated, " "calculation of vacuum charge may be incorrect."
+                )
 
             data = []
             with open("ACF.dat") as f:
                 raw = f.readlines()
-                headers = ('x', 'y', 'z', 'charge', 'min_dist', 'atomic_vol')
+                headers = ("x", "y", "z", "charge", "min_dist", "atomic_vol")
                 raw.pop(0)
                 raw.pop(0)
                 while True:
@@ -204,18 +209,22 @@
 
             if self.parse_atomic_densities:
                 # convert the charge denisty for each atom spit out by Bader into Chgcar objects for easy parsing
-                atom_chgcars = [Chgcar.from_file("BvAt{}.dat".format(str(i).zfill(4))) for i in
-                                range(1, len(self.chgcar.structure) + 1)]
+                atom_chgcars = [
+                    Chgcar.from_file("BvAt{}.dat".format(str(i).zfill(4)))
+                    for i in range(1, len(self.chgcar.structure) + 1)
+                ]
 
                 atomic_densities = []
                 # For each atom in the structure
-                for atom, loc, chg in zip(self.chgcar.structure,
-                                          self.chgcar.structure.frac_coords,
-                                          atom_chgcars):
+                for atom, loc, chg in zip(
+                    self.chgcar.structure,
+                    self.chgcar.structure.frac_coords,
+                    atom_chgcars,
+                ):
                     # Find the index of the atom in the charge density atom
                     index = np.round(np.multiply(loc, chg.dim))
 
-                    data = chg.data['total']
+                    data = chg.data["total"]
                     # Find the shift vector in the array
                     shift = (np.divide(chg.dim, 2) - index).astype(int)
 
@@ -228,7 +237,11 @@
                         startx = x // 2 - (xwidth // 2)
                         starty = y // 2 - (ywidth // 2)
                         startz = z // 2 - (zwidth // 2)
-                        return data[startx:startx + xwidth, starty:starty + ywidth, startz:startz + zwidth]
+                        return data[
+                            startx : startx + xwidth,
+                            starty : starty + ywidth,
+                            startz : startz + zwidth,
+                        ]
 
                     # Finds the central encompassing volume which holds all the data within a precision
                     def find_encompassing_vol(data, prec=1e-3):
@@ -242,7 +255,7 @@
                     d = {
                         "data": find_encompassing_vol(shifted_data),
                         "shift": shift,
-                        "dim": self.chgcar.dim
+                        "dim": self.chgcar.dim,
                     }
                     atomic_densities.append(d)
                 self.atomic_densities = atomic_densities
@@ -281,12 +294,7 @@
             associated atom.
         """
         if not self.nelects and nelect is None:
-<<<<<<< HEAD
-            raise ValueError("No NELECT info! Need POTCAR for VASP or nelect argument"
-                             "for cube file")
-=======
             raise ValueError("No NELECT info! Need POTCAR for VASP or nelect argument" "for cube file")
->>>>>>> ce2fb4ee
         return self.data[atom_index]["charge"] - (nelect if nelect is not None else self.nelects[atom_index])
 
     def get_charge_decorated_structure(self):
@@ -299,7 +307,7 @@
         """
         charges = [-self.get_charge(i) for i in range(len(self.structure))]
         struc = self.structure.copy()
-        struc.add_site_property('charge', charges)
+        struc.add_site_property("charge", charges)
         return struc
 
     def get_oxidation_state_decorated_structure(self, nelects=None):
@@ -359,9 +367,9 @@
         """
 
         summary = {
-            "min_dist": [d['min_dist'] for d in self.data],
-            "charge": [d['charge'] for d in self.data],
-            "atomic_volume": [d['atomic_vol'] for d in self.data],
+            "min_dist": [d["min_dist"] for d in self.data],
+            "charge": [d["charge"] for d in self.data],
+            "atomic_volume": [d["atomic_vol"] for d in self.data],
             "vacuum_charge": self.vacuum_charge,
             "vacuum_volume": self.vacuum_volume,
             "reference_used": self.reference_used,
@@ -373,7 +381,7 @@
 
         if self.potcar:
             charge_transfer = [self.get_charge_transfer(i) for i in range(len(self.data))]
-            summary['charge_transfer'] = charge_transfer
+            summary["charge_transfer"] = charge_transfer
 
         return summary
 
@@ -392,8 +400,7 @@
         """
 
         def _get_filepath(filename):
-            name_pattern = filename + suffix + '*' if filename != 'POTCAR' \
-                else filename + '*'
+            name_pattern = filename + suffix + "*" if filename != "POTCAR" else filename + "*"
             paths = glob.glob(os.path.join(path, name_pattern))
             fpath = None
             if len(paths) >= 1:
@@ -402,13 +409,13 @@
                 # and this would give 'static' over 'relax2' over 'relax'
                 # however, better to use 'suffix' kwarg to avoid this!
                 paths.sort(reverse=True)
-                warning_msg = "Multiple files detected, using %s" \
-                              % os.path.basename(paths[0]) if len(paths) > 1 \
-                    else None
+                warning_msg = (
+                    "Multiple files detected, using %s" % os.path.basename(paths[0]) if len(paths) > 1 else None
+                )
                 fpath = paths[0]
             else:
                 warning_msg = "Could not find %s" % filename
-                if filename in ['AECCAR0', 'AECCAR2']:
+                if filename in ["AECCAR0", "AECCAR2"]:
                     warning_msg += ", cannot calculate charge transfer."
                 elif filename == "POTCAR":
                     warning_msg += ", interpret Bader results with caution."
@@ -422,15 +429,18 @@
         potcar_filename = _get_filepath("POTCAR")
         aeccar0 = _get_filepath("AECCAR0")
         aeccar2 = _get_filepath("AECCAR2")
-        if (aeccar0 and aeccar2):
+        if aeccar0 and aeccar2:
             # `chgsum.pl AECCAR0 AECCAR2` equivalent to obtain chgref_file
             chgref = Chgcar.from_file(aeccar0) + Chgcar.from_file(aeccar2)
             chgref_filename = "CHGREF"
             chgref.write_file(chgref_filename)
         else:
             chgref_filename = None
-        return cls(chgcar_filename=chgcar_filename, potcar_filename=potcar_filename,
-                   chgref_filename=chgref_filename)
+        return cls(
+            chgcar_filename=chgcar_filename,
+            potcar_filename=potcar_filename,
+            chgref_filename=chgref_filename,
+        )
 
 
 def get_filepath(filename, warning, path, suffix):
@@ -441,7 +451,7 @@
         path: Path to search
         suffix: Suffixes to search.
     """
-    paths = glob.glob(os.path.join(path, filename + suffix + '*'))
+    paths = glob.glob(os.path.join(path, filename + suffix + "*"))
     if not paths:
         warnings.warn(warning)
         return None
@@ -451,12 +461,12 @@
         # and this would give 'static' over 'relax2' over 'relax'
         # however, better to use 'suffix' kwarg to avoid this!
         paths.sort(reverse=True)
-        warnings.warn('Multiple files detected, using {}'.format(os.path.basename(path)))
+        warnings.warn("Multiple files detected, using {}".format(os.path.basename(path)))
     path = paths[0]
     return path
 
 
-def bader_analysis_from_path(path, suffix=''):
+def bader_analysis_from_path(path, suffix=""):
     """
     Convenience method to run Bader analysis on a folder containing
     typical VASP output files.
@@ -476,7 +486,7 @@
     """
 
     def _get_filepath(filename, warning, path=path, suffix=suffix):
-        paths = glob.glob(os.path.join(path, filename + suffix + '*'))
+        paths = glob.glob(os.path.join(path, filename + suffix + "*"))
         if not paths:
             warnings.warn(warning)
             return None
@@ -486,20 +496,20 @@
             # and this would give 'static' over 'relax2' over 'relax'
             # however, better to use 'suffix' kwarg to avoid this!
             paths.sort(reverse=True)
-            warnings.warn('Multiple files detected, using {}'.format(os.path.basename(path)))
+            warnings.warn("Multiple files detected, using {}".format(os.path.basename(path)))
         path = paths[0]
         return path
 
-    chgcar_path = _get_filepath('CHGCAR', 'Could not find CHGCAR!')
+    chgcar_path = _get_filepath("CHGCAR", "Could not find CHGCAR!")
     chgcar = Chgcar.from_file(chgcar_path)
 
-    aeccar0_path = _get_filepath('AECCAR0', 'Could not find AECCAR0, interpret Bader results with caution.')
+    aeccar0_path = _get_filepath("AECCAR0", "Could not find AECCAR0, interpret Bader results with caution.")
     aeccar0 = Chgcar.from_file(aeccar0_path) if aeccar0_path else None
 
-    aeccar2_path = _get_filepath('AECCAR2', 'Could not find AECCAR2, interpret Bader results with caution.')
+    aeccar2_path = _get_filepath("AECCAR2", "Could not find AECCAR2, interpret Bader results with caution.")
     aeccar2 = Chgcar.from_file(aeccar2_path) if aeccar2_path else None
 
-    potcar_path = _get_filepath('POTCAR', 'Could not find POTCAR, cannot calculate charge transfer.')
+    potcar_path = _get_filepath("POTCAR", "Could not find POTCAR, cannot calculate charge transfer.")
     potcar = Potcar.from_file(potcar_path) if potcar_path else None
 
     return bader_analysis_from_objects(chgcar, potcar, aeccar0, aeccar2)
@@ -529,46 +539,52 @@
         if aeccar0 and aeccar2:
             # construct reference file
             chgref = aeccar0.linear_add(aeccar2)
-            chgref_path = os.path.join(temp_dir, 'CHGCAR_ref')
+            chgref_path = os.path.join(temp_dir, "CHGCAR_ref")
             chgref.write_file(chgref_path)
         else:
             chgref_path = None
 
-        chgcar.write_file('CHGCAR')
-        chgcar_path = os.path.join(temp_dir, 'CHGCAR')
+        chgcar.write_file("CHGCAR")
+        chgcar_path = os.path.join(temp_dir, "CHGCAR")
 
         if potcar:
-            potcar.write_file('POTCAR')
-            potcar_path = os.path.join(temp_dir, 'POTCAR')
+            potcar.write_file("POTCAR")
+            potcar_path = os.path.join(temp_dir, "POTCAR")
         else:
             potcar_path = None
 
-        ba = BaderAnalysis(chgcar_filename=chgcar_path, potcar_filename=potcar_path, chgref_filename=chgref_path)
+        ba = BaderAnalysis(
+            chgcar_filename=chgcar_path,
+            potcar_filename=potcar_path,
+            chgref_filename=chgref_path,
+        )
 
         summary = {
-            "min_dist": [d['min_dist'] for d in ba.data],
-            "charge": [d['charge'] for d in ba.data],
-            "atomic_volume": [d['atomic_vol'] for d in ba.data],
+            "min_dist": [d["min_dist"] for d in ba.data],
+            "charge": [d["charge"] for d in ba.data],
+            "atomic_volume": [d["atomic_vol"] for d in ba.data],
             "vacuum_charge": ba.vacuum_charge,
             "vacuum_volume": ba.vacuum_volume,
-            "reference_used": True if chgref_path else False,
+            "reference_used": bool(chgref_path),
             "bader_version": ba.version,
         }
 
         if potcar:
             charge_transfer = [ba.get_charge_transfer(i) for i in range(len(ba.data))]
-            summary['charge_transfer'] = charge_transfer
+            summary["charge_transfer"] = charge_transfer
 
         if chgcar.is_spin_polarized:
             # write a CHGCAR containing magnetization density only
-            chgcar.data['total'] = chgcar.data['diff']
+            chgcar.data["total"] = chgcar.data["diff"]
             chgcar.is_spin_polarized = False
-            chgcar.write_file('CHGCAR_mag')
-
-            chgcar_mag_path = os.path.join(temp_dir, 'CHGCAR_mag')
-            ba = BaderAnalysis(chgcar_filename=chgcar_mag_path,
-                               potcar_filename=potcar_path,
-                               chgref_filename=chgref_path)
-            summary["magmom"] = [d['charge'] for d in ba.data]
+            chgcar.write_file("CHGCAR_mag")
+
+            chgcar_mag_path = os.path.join(temp_dir, "CHGCAR_mag")
+            ba = BaderAnalysis(
+                chgcar_filename=chgcar_mag_path,
+                potcar_filename=potcar_path,
+                chgref_filename=chgref_path,
+            )
+            summary["magmom"] = [d["charge"] for d in ba.data]
 
         return summary