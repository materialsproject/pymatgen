--- conflicted
+++ resolved
@@ -318,7 +318,894 @@
 
 class BasePhaseDiagram(MSONable):
     """
-<<<<<<< HEAD
+    BasePhaseDiagram is not intended to be used directly, and PhaseDiagram should be preferred.
+
+    When constructing a PhaseDiagram, a lot of heavy processing is performed to calculate the
+    phase diagram information such as facets, simplexes, etc. The BasePhaseDiagram offers a way to
+    store this information so that a phase diagram can be re-constructed without doing this heavy
+    processing. It is primarily intended for database applications.
+    """
+
+    # Tolerance for determining if formation energy is positive.
+    formation_energy_tol = 1e-11
+    numerical_tol = 1e-8
+
+    def __init__(
+        self,
+        facets,
+        simplexes,
+        all_entries,
+        qhull_data,
+        dim,
+        el_refs,
+        elements,
+        qhull_entries,
+    ):
+        """
+        This class uses casting to bypass the init, so this constructor should only be
+        called by as_dict and from_dict functions. Prefer the PhaseDiagram class for
+        typical use cases.
+        """
+        self.facets = facets
+        self.simplexes = simplexes
+        self.all_entries = all_entries
+        self.qhull_data = qhull_data
+        self.dim = dim
+        self.el_refs = el_refs
+        self.elements = elements
+        self.qhull_entries = qhull_entries
+        self._stable_entries = set(
+            self.qhull_entries[i] for i in set(itertools.chain(*self.facets))
+        )
+
+    @classmethod
+    def from_entries(cls, entries, elements=None):
+        """
+        Construct the PhaseDiagram object and recast it as a BasePhaseDiagram
+
+        Args:
+            entries ([PDEntry, ]): A list of PDEntry-like objects having an
+                energy, energy_per_atom and composition.
+            elements ([Element, ], optional): Optional list of elements in the phase
+                diagram. If set to None, the elements are determined from
+                the the entries themselves and are sorted alphabetically.
+                If specified, element ordering (e.g. for pd coordinates)
+                is preserved.
+        """
+        return cls(**cls._kwargs_from_entries(entries, elements))
+
+    @classmethod
+    def _kwargs_from_entries(cls, entries, elements):
+        if elements is None:
+            elements = sorted(list(set().union(
+                [els for e in entries for els in e.composition.elements]
+            )))
+
+        elements = list(elements)
+        dim = len(elements)
+
+        entries = sorted(entries, key=lambda e: e.composition.reduced_composition)
+
+        el_refs, min_entries, all_entries = _get_useful_entries(entries)
+
+        if len(el_refs) != dim:
+            raise PhaseDiagramError(
+                "There are no entries associated with a terminal element!."
+            )
+
+        data = np.array(
+            [
+                [e.composition.get_atomic_fraction(el) for el in elements]
+                + [e.energy_per_atom]
+                for e in min_entries
+            ]
+        )
+
+        # Use only entries with negative formation energy
+        vec = [el_refs[el].energy_per_atom for el in elements] + [-1]
+        form_e = -np.dot(data, vec)
+        inds = np.where(form_e < -cls.formation_energy_tol)[0].tolist()
+
+        # Add the elemental references
+        inds.extend([min_entries.index(el) for el in el_refs.values()])
+
+        qhull_entries = [min_entries[i] for i in inds]
+        qhull_data = data[inds][:, 1:]
+
+        # Add an extra point to enforce full dimensionality.
+        # This point will be present in all upper hull facets.
+        extra_point = np.zeros(dim) + 1 / dim
+        extra_point[-1] = np.max(qhull_data) + 1
+        qhull_data = np.concatenate([qhull_data, [extra_point]], axis=0)
+
+        if dim == 1:
+            facets = [qhull_data.argmin(axis=0)]
+        else:
+            facets = get_facets(qhull_data)
+            final_facets = []
+            for facet in facets:
+                # Skip facets that include the extra point
+                if max(facet) == len(qhull_data) - 1:
+                    continue
+                m = qhull_data[facet]
+                m[:, -1] = 1
+                if abs(np.linalg.det(m)) > 1e-14:
+                    final_facets.append(facet)
+            facets = final_facets
+
+        simplexes = [Simplex(qhull_data[f, :-1]) for f in facets]
+
+        return dict(
+            facets=facets,
+            simplexes=simplexes,
+            all_entries=all_entries,
+            qhull_data=qhull_data,
+            dim=dim,
+            el_refs=el_refs,
+            elements=elements,
+            qhull_entries=qhull_entries,
+        )
+
+    @property
+    def all_entries_hulldata(self):
+        """
+        Returns:
+            The actual ndarray used to construct the convex hull.
+        """
+        data = []
+        for entry in self.all_entries:
+            comp = entry.composition
+            row = [comp.get_atomic_fraction(el) for el in self.elements]
+            row.append(entry.energy_per_atom)
+            data.append(row)
+        return np.array(data)[:, 1:]
+
+    @property
+    def unstable_entries(self):
+        """
+        Returns:
+            list of Entries that are unstable in the phase diagram.
+                Includes positive formation energy entries.
+        """
+        return [e for e in self.all_entries if e not in self.stable_entries]
+
+    @property
+    def stable_entries(self):
+        """
+        Returns:
+            the set of stable entries in the phase diagram.
+        """
+        return self._stable_entries
+
+    def get_stable_entries_normed(self, mode="formula_unit"):
+        """
+        Returns:
+            list of normalized stable entries in the phase diagram.
+        """
+        return [e.normalize(mode, inplace=False) for e in self._stable_entries]
+
+    def get_form_energy(self, entry):
+        """
+        Returns the formation energy for an entry (NOT normalized) from the
+        elemental references.
+
+        Args:
+            entry (PDEntry): A PDEntry-like object.
+
+        Returns:
+            Formation energy from the elemental references.
+        """
+        c = entry.composition
+        return entry.energy - sum(
+            [c[el] * self.el_refs[el].energy_per_atom for el in c.elements]
+        )
+
+    def get_form_energy_per_atom(self, entry):
+        """
+        Returns the formation energy per atom for an entry from the
+        elemental references.
+
+        Args:
+            entry (PDEntry): An PDEntry-like object
+
+        Returns:
+            Formation energy **per atom** from the elemental references.
+        """
+        return self.get_form_energy(entry) / entry.composition.num_atoms
+
+    def __repr__(self):
+        symbols = [el.symbol for el in self.elements]
+        output = [
+            "{} phase diagram".format("-".join(symbols)),
+            "{} stable phases: ".format(len(self.stable_entries)),
+            ", ".join([entry.name for entry in self.stable_entries]),
+        ]
+        return "\n".join(output)
+
+    def pd_coords(self, comp):
+        """
+        The phase diagram is generated in a reduced dimensional space
+        (n_elements - 1). This function returns the coordinates in that space.
+        These coordinates are compatible with the stored simplex objects.
+
+        Args:
+            comp (Composition): A composition
+
+        Returns:
+            The coordinates for a given composition in the PhaseDiagram's basis
+
+        """
+        if set(comp.elements).difference(self.elements):
+            raise ValueError(
+                "{} has elements not in the phase diagram {}"
+                "".format(comp, self.elements)
+            )
+        return np.array([comp.get_atomic_fraction(el) for el in self.elements[1:]])
+
+    @lru_cache(1)
+    def _get_facet_and_simplex(self, comp):
+        """
+        Get any facet that a composition falls into. Cached so successive
+        calls at same composition are fast.
+
+        Args:
+            comp (Composition): A composition
+
+        """
+        c = self.pd_coords(comp)
+        for f, s in zip(self.facets, self.simplexes):
+            if s.in_simplex(c, PhaseDiagram.numerical_tol / 10):
+                return f, s
+
+        raise RuntimeError("No facet found for comp = {}".format(comp))
+
+    def _get_all_facets_and_simplexes(self, comp):
+        """
+        Get all facets that a composition falls into.
+
+        Args:
+            comp (Composition): A composition
+
+        """
+        c = self.pd_coords(comp)
+        all_facets = []
+        for f, s in zip(self.facets, self.simplexes):
+            if s.in_simplex(c, PhaseDiagram.numerical_tol / 10):
+                all_facets.append(f)
+
+        if not len(all_facets):
+            raise RuntimeError("No facets found for comp = {}".format(comp))
+
+        return all_facets
+
+    def _get_facet_chempots(self, facet):
+        """
+        Calculates the chemical potentials for each element within a facet.
+
+        Args:
+            facet: Facet of the phase diagram.
+
+        Returns:
+            {element: chempot} for all elements in the phase diagram.
+        """
+        complist = [self.qhull_entries[i].composition for i in facet]
+        energylist = [self.qhull_entries[i].energy_per_atom for i in facet]
+        m = [[c.get_atomic_fraction(e) for e in self.elements] for c in complist]
+        chempots = np.linalg.solve(m, energylist)
+
+        return dict(zip(self.elements, chempots))
+
+    def _get_simplex_intersections(self, c1, c2):
+        """
+        Returns co-ordinates of the itersection of the tie line between two compositions
+        and the simplexes of the PhaseDiagram.
+
+        Args:
+            c1: Reduced dimension co-ordinates of first composition
+            c2: Reduced dimension co-ordinates of second composition
+
+        Returns:
+            Array of the intersections between the tie line and the simplexes of
+            the PhaseDiagram
+        """
+
+        intersections = [c1, c2]
+        for sc in self.simplexes:
+            intersections.extend(sc.line_intersection(c1, c2))
+
+        return np.array(intersections)
+
+    def get_decomposition(self, comp):
+        """
+        Provides the decomposition at a particular composition.
+
+        Args:
+            comp (Composition): A composition
+
+        Returns:
+            Decomposition as a dict of {PDEntry: amount} where amount
+            is the amount of the fractional composition.
+        """
+        facet, simplex = self._get_facet_and_simplex(comp)
+        decomp_amts = simplex.bary_coords(self.pd_coords(comp))
+        return {
+            self.qhull_entries[f]: amt
+            for f, amt in zip(facet, decomp_amts)
+            if abs(amt) > PhaseDiagram.numerical_tol
+        }
+
+    def get_hull_energy(self, comp):
+        """
+        Args:
+            comp (Composition): Input composition
+
+        Returns:
+            Energy of lowest energy equilibrium at desired composition. Not
+                normalized by atoms, i.e. E(Li4O2) = 2 * E(Li2O)
+        """
+        decomp = self.get_decomposition(comp)
+        return comp.num_atoms * sum([e.energy_per_atom * n for e, n in decomp.items()])
+
+    def get_decomp_and_e_above_hull(self, entry, allow_negative=False):
+        """
+        Provides the decomposition and energy above convex hull for an entry.
+        Due to caching, can be much faster if entries with the same composition
+        are processed together.
+
+        Args:
+            entry (PDEntry): A PDEntry like object
+            allow_negative (bool): Whether to allow negative e_above_hulls. Used to
+                calculate equilibrium reaction energies. Defaults to False.
+
+        Returns:
+            (decomp, energy_above_hull). The decomposition is provided
+                as a dict of {PDEntry: amount, } where amount is the amount of the
+                fractional composition. Stable entries should have energy above
+                convex hull of 0. The energy is given per atom.
+        """
+        # Avoid computation for stable_entries.
+        # NOTE scaled duplicates of stable_entries will not be caught.
+        if entry in list(self.stable_entries):
+            return {entry: 1}, 0
+
+        decomp = self.get_decomposition(entry.composition)
+        e_above_hull = entry.energy_per_atom - sum([e.energy_per_atom * n for e, n in decomp.items()])
+
+        if allow_negative or e_above_hull >= -PhaseDiagram.numerical_tol:
+            return decomp, e_above_hull
+
+        raise ValueError("No valid decomp found for {}! (e {})".format(entry, e_above_hull))
+
+    def get_e_above_hull(self, entry, **kwargs):
+        """
+        Provides the energy above convex hull for an entry
+
+        Args:
+            entry (PDEntry): A PDEntry like object
+
+        Returns:
+            Energy above convex hull of entry. Stable entries should have
+            energy above hull of 0. The energy is given per atom.
+        """
+        return self.get_decomp_and_e_above_hull(entry, **kwargs)[1]
+
+    def get_equilibrium_reaction_energy(self, entry):
+        """
+        Provides the reaction energy of a stable entry from the neighboring
+        equilibrium stable entries (also known as the inverse distance to
+        hull).
+
+        Args:
+            entry (PDEntry): A PDEntry like object
+
+        Returns:
+            Equilibrium reaction energy of entry. Stable entries should have
+            equilibrium reaction energy <= 0. The energy is given per atom.
+        """
+        # NOTE scaled duplicates of stable_entries will not be caught.
+        if entry not in self.stable_entries:
+            raise ValueError(
+                "{} is unstable, the equilibrium reaction energy is"
+                "available only for stable entries.".format(entry)
+            )
+
+        if entry.is_element:
+            return 0
+
+        entries = [e for e in self.stable_entries if e != entry]
+        modpd = PhaseDiagram(entries, self.elements)
+        return modpd.get_decomp_and_e_above_hull(entry, allow_negative=True)[1]
+
+    def get_decomp_and_quasi_e_to_hull(
+        self, entry, space_limit=200, stable_only=False, tol=1e-10, maxiter=1000
+    ):
+        """
+        Provides the combination of entries in the PhaseDiagram that gives the
+        lowest formation enthalpy with the same composition as the given entry
+        and the energy difference per atom between the given entry and the energy
+        of the combination found.
+
+        For unstable entries (or novel entries) this is simply the energy above
+        (or below) the convex hull.
+
+        For stable entries when `stable_only` is `False` (Default) allows for entries
+        not previously on the convect hull to be considered in the combination.
+        In this case the energy returned is what is referred to as the decomposition
+        enthalpy in:
+
+        1. Bartel, C., Trewartha, A., Wang, Q., Dunn, A., Jain, A., Ceder, G.,
+            A critical examination of compound stability predictions from
+            machine-learned formation energies, npj Computational Materials 6, 97 (2020)
+
+        For stable entries setting `stable_only` to `True` returns the same energy
+        as `get_equilibrium_reaction_energy`. This function is based on a constrained
+        optimisation rather than recalculation of the convex hull making it
+        algorithmically cheaper. However, if `tol` is too loose there is potential
+        for this algorithm to converge to a different solution.
+
+        Args:
+            entry (PDEntry): A PDEntry like object.
+            space_limit (int): The maximum number of competing entries to consider
+                before calculating a second convex hull to reducing the complexity
+                of the optimization.
+            stable_only (bool): Only use stable materials as competing entries.
+            tol (float): The tolerence for convergence of the SLSQP optimization
+                when finding the equilibrium reaction.
+            maxiter (int): The maximum number of iterations of the SLSQP optimizer
+                when finding the equilibrium reaction.
+
+        Returns:
+            (decomp, energy). The decompostion  is given as a dict of {PDEntry, amount}
+            for all entries in the decomp reaction where amount is the amount of the
+            fractional composition. The energy is given per atom.
+        """
+        # For unstable or novel materials use simplex approach
+        if entry.normalize(inplace=False) not in self.get_stable_entries_normed():
+            return self.get_decomp_and_e_above_hull(entry, allow_negative=True)
+
+        if stable_only:
+            compare_entries = self.stable_entries
+        else:
+            compare_entries = self.qhull_entries
+
+        # take entries with negative formation enthalpies as competing entries
+        competing_entries = [
+            c
+            for c in compare_entries
+            if c.normalize(inplace=False) != entry.normalize(inplace=False)
+            if set(c.composition.elements).issubset(entry.composition.elements)
+        ]
+
+        # NOTE SLSQP optimizer doesn't scale well for > 300 competing entries. As a
+        # result in phase diagrams where we have too many competing entries we can
+        # reduce the number by looking at the first and second convex hulls. This
+        # requires computing the convex hull of a second (hopefully smallish) space
+        # and so is not done by default
+        if len(competing_entries) > space_limit and not stable_only:
+            reduced_space = list(set.intersection(
+                set(competing_entries),         # same chemical space
+                set(self.qhull_entries),        # negative E_f
+                set(self.unstable_entries),     # not already on hull
+            )) + list(self.el_refs.values())    # terminal points
+            inner_hull = PhaseDiagram(reduced_space)
+
+            competing_entries = list(
+                self.stable_entries.union(inner_hull.stable_entries)
+            )
+            competing_entries = [c for c in competing_entries if c != entry]
+
+            if len(competing_entries) > space_limit:
+                warnings.warn((
+                    f"After reduction {len(competing_entries)} competing entries "
+                    "remain - Using SLSQP to find decomposition likely to be slow"
+                ))
+
+        decomp = _get_slsqp_decomp(entry, competing_entries, tol, maxiter)
+
+        # find the minimum alternative formation energy for the decomposition
+        decomp_enthalpy = np.sum(
+            [c.energy_per_atom * amt for c, amt in decomp.items()]
+        )
+
+        decomp_enthalpy = entry.energy_per_atom - decomp_enthalpy
+
+        return decomp, decomp_enthalpy
+
+    def get_quasi_e_to_hull(self, entry, **kwargs):
+        """
+        Provides the energy to the convex hull for the given entry. For stable entries
+        already in the phase diagram the algorithm provides a quasi energy to the convex
+        hull which is refered to as the decomposition enthalpy in:
+
+        1. Bartel, C., Trewartha, A., Wang, Q., Dunn, A., Jain, A., Ceder, G.,
+            A critical examination of compound stability predictions from
+            machine-learned formation energies, npj Computational Materials 6, 97 (2020)
+
+        Args:
+            entry (PDEntry): A PDEntry like object
+            **kwargs: Keyword args passed to `get_decomp_and_decomp_energy`
+                space_limit (int): The maximum number of competing entries to consider.
+                stable_only (bool): Only use stable materials as competing entries
+                tol (float): The tolerence for convergence of the SLSQP optimization
+                    when finding the equilibrium reaction.
+                maxiter (int): The maximum number of iterations of the SLSQP optimizer
+                    when finding the equilibrium reaction.
+
+        Returns:
+            Decomposition energy per atom of entry. Stable entries should have
+            energies <= 0, Stable elemental entries should have energies = 0 and
+            unstable entries should have energies > 0.
+        """
+        # Handle unstable and novel materials
+        if entry.normalize(inplace=False) not in self.get_stable_entries_normed():
+            return self.get_decomp_and_e_above_hull(entry, allow_negative=True)[1]
+
+        # Handle stable elemental materials
+        if entry.is_element:
+            return 0
+
+        # Handle stable compounds
+        return self.get_decomp_and_quasi_e_to_hull(entry, **kwargs)[1]
+
+    def get_composition_chempots(self, comp):
+        """
+        Get the chemical potentials for all elements at a given composition.
+
+        Args:
+            comp (Composition): Composition
+
+        Returns:
+            Dictionary of chemical potentials.
+        """
+        facet = self._get_facet_and_simplex(comp)[0]
+        return self._get_facet_chempots(facet)
+
+    def get_all_chempots(self, comp):
+        """
+        Get chemical potentials at a given compositon.
+
+        Args:
+            comp (Composition): Composition
+
+        Returns:
+            Chemical potentials.
+        """
+        all_facets = self._get_all_facets_and_simplexes(comp)
+
+        chempots = {}
+        for facet in all_facets:
+            facet_name = "-".join([self.qhull_entries[j].name for j in facet])
+            chempots[facet_name] = self._get_facet_chempots(facet)
+
+        return chempots
+
+    def get_transition_chempots(self, element):
+        """
+        Get the critical chemical potentials for an element in the Phase
+        Diagram.
+
+        Args:
+            element: An element. Has to be in the PD in the first place.
+
+        Returns:
+            A sorted sequence of critical chemical potentials, from less
+            negative to more negative.
+        """
+        if element not in self.elements:
+            raise ValueError(
+                "get_transition_chempots can only be called with "
+                "elements in the phase diagram."
+            )
+
+        critical_chempots = []
+        for facet in self.facets:
+            chempots = self._get_facet_chempots(facet)
+            critical_chempots.append(chempots[element])
+
+        clean_pots = []
+        for c in sorted(critical_chempots):
+            if len(clean_pots) == 0:
+                clean_pots.append(c)
+            else:
+                if abs(c - clean_pots[-1]) > PhaseDiagram.numerical_tol:
+                    clean_pots.append(c)
+        clean_pots.reverse()
+        return tuple(clean_pots)
+
+    def get_critical_compositions(self, comp1, comp2):
+        """
+        Get the critical compositions along the tieline between two
+        compositions. I.e. where the decomposition products change.
+        The endpoints are also returned.
+
+        Args:
+            comp1, comp2 (Composition): compositions that define the tieline
+
+        Returns:
+            [(Composition)]: list of critical compositions. All are of
+                the form x * comp1 + (1-x) * comp2
+        """
+
+        n1 = comp1.num_atoms
+        n2 = comp2.num_atoms
+        pd_els = self.elements
+
+        # NOTE the reduced dimensionality Simplexes don't use the
+        # first element in the PD
+        c1 = self.pd_coords(comp1)
+        c2 = self.pd_coords(comp2)
+
+        # None of the projections work if c1 == c2, so just return *copies*
+        # of the inputs
+        if np.all(c1 == c2):
+            return [comp1.copy(), comp2.copy()]
+
+        intersections = self._get_simplex_intersections(c1, c2)
+
+        # find position along line
+        l = c2 - c1
+        l /= np.sqrt(l.dot(l))
+        proj = np.dot(intersections - c1, l)
+
+        # only take compositions between endpoints
+        proj = proj[
+            np.logical_and(
+                proj > -self.numerical_tol,
+                proj < proj[1] + self.numerical_tol  # proj[1] is |c2-c1|
+            )
+        ]
+        proj.sort()
+
+        # only unique compositions
+        valid = np.ones(len(proj), dtype=np.bool)
+        valid[1:] = proj[1:] > proj[:-1] + self.numerical_tol
+        proj = proj[valid]
+
+        ints = c1 + l * proj[:, None]
+        # reconstruct full-dimensional composition array
+        cs = np.concatenate([np.array([1 - np.sum(ints, axis=-1)]).T, ints], axis=-1)
+        # mixing fraction when compositions are normalized
+        x = proj / np.dot(c2 - c1, l)
+        # mixing fraction when compositions are not normalized
+        x_unnormalized = x * n1 / (n2 + x * (n1 - n2))
+        num_atoms = n1 + (n2 - n1) * x_unnormalized
+        cs *= num_atoms[:, None]
+        return [Composition((c, v) for c, v in zip(pd_els, m)) for m in cs]
+
+    def get_element_profile(self, element, comp, comp_tol=1e-5):
+        """
+        Provides the element evolution data for a composition.
+        For example, can be used to analyze Li conversion voltages by varying
+        uLi and looking at the phases formed. Also can be used to analyze O2
+        evolution by varying uO2.
+
+        Args:
+            element: An element. Must be in the phase diagram.
+            comp: A Composition
+            comp_tol: The tolerance to use when calculating decompositions.
+                Phases with amounts less than this tolerance are excluded.
+                Defaults to 1e-5.
+
+        Returns:
+            Evolution data as a list of dictionaries of the following format:
+            [ {'chempot': -10.487582010000001, 'evolution': -2.0,
+            'reaction': Reaction Object], ...]
+        """
+        element = get_el_sp(element)
+
+        if element not in self.elements:
+            raise ValueError(
+                "get_transition_chempots can only be called with"
+                " elements in the phase diagram."
+            )
+        gccomp = Composition({el: amt for el, amt in comp.items() if el != element})
+        elref = self.el_refs[element]
+        elcomp = Composition(element.symbol)
+        evolution = []
+
+        for cc in self.get_critical_compositions(elcomp, gccomp)[1:]:
+            decomp_entries = self.get_decomposition(cc).keys()
+            decomp = [k.composition for k in decomp_entries]
+            rxn = Reaction([comp], decomp + [elcomp])
+            rxn.normalize_to(comp)
+            c = self.get_composition_chempots(cc + elcomp * 1e-5)[element]
+            amt = -rxn.coeffs[rxn.all_comp.index(elcomp)]
+            evolution.append(
+                {
+                    "chempot": c,
+                    "evolution": amt,
+                    "element_reference": elref,
+                    "reaction": rxn,
+                    "entries": decomp_entries,
+                }
+            )
+        return evolution
+
+    def get_chempot_range_map(self, elements, referenced=True, joggle=True):
+        """
+        Returns a chemical potential range map for each stable entry.
+
+        Args:
+            elements: Sequence of elements to be considered as independent
+                variables. E.g., if you want to show the stability ranges
+                of all Li-Co-O phases wrt to uLi and uO, you will supply
+                [Element("Li"), Element("O")]
+            referenced: If True, gives the results with a reference being the
+                energy of the elemental phase. If False, gives absolute values.
+            joggle (boolean): Whether to joggle the input to avoid precision
+                errors.
+
+        Returns:
+            Returns a dict of the form {entry: [simplices]}. The list of
+            simplices are the sides of the N-1 dim polytope bounding the
+            allowable chemical potential range of each entry.
+        """
+        all_chempots = []
+        for facet in self.facets:
+            chempots = self._get_facet_chempots(facet)
+            all_chempots.append([chempots[el] for el in self.elements])
+
+        inds = [self.elements.index(el) for el in elements]
+
+        if referenced:
+            el_energies = {el: self.el_refs[el].energy_per_atom for el in elements}
+        else:
+            el_energies = {el: 0.0 for el in elements}
+
+        chempot_ranges = collections.defaultdict(list)
+        vertices = [list(range(len(self.elements)))]
+
+        # TODO add explanation of what this step does
+        if len(all_chempots) > len(self.elements):
+            vertices = get_facets(all_chempots, joggle=joggle)
+
+        for ufacet in vertices:
+            for combi in itertools.combinations(ufacet, 2):
+                data1 = self.facets[combi[0]]
+                data2 = self.facets[combi[1]]
+                common_ent_ind = set(data1).intersection(set(data2))
+                if len(common_ent_ind) == len(elements):
+                    common_entries = [self.qhull_entries[i] for i in common_ent_ind]
+                    data = np.array([[all_chempots[i][j] - el_energies[self.elements[j]]
+                                    for j in inds] for i in combi])
+                    sim = Simplex(data)
+                    for entry in common_entries:
+                        chempot_ranges[entry].append(sim)
+
+        return chempot_ranges
+
+    def getmu_vertices_stability_phase(self, target_comp, dep_elt, tol_en=1e-2):
+        """
+        returns a set of chemical potentials corresponding to the vertices of
+        the simplex in the chemical potential phase diagram.
+        The simplex is built using all elements in the target_composition
+        except dep_elt.
+        The chemical potential of dep_elt is computed from the target
+        composition energy.
+        This method is useful to get the limiting conditions for
+        defects computations for instance.
+
+        Args:
+            target_comp: A Composition object
+            dep_elt: the element for which the chemical potential is computed
+                from the energy of the stable phase at the target composition
+            tol_en: a tolerance on the energy to set
+
+        Returns:
+             [{Element: mu}]: An array of conditions on simplex vertices for
+             which each element has a chemical potential set to a given
+             value. "absolute" values (i.e., not referenced to element energies)
+        """
+        muref = np.array(
+            [self.el_refs[e].energy_per_atom for e in self.elements if e != dep_elt]
+        )
+        chempot_ranges = self.get_chempot_range_map(
+            [e for e in self.elements if e != dep_elt]
+        )
+
+        for e in self.elements:
+            if e not in target_comp.elements:
+                target_comp = target_comp + Composition({e: 0.0})
+
+        coeff = [-target_comp[e] for e in self.elements if e != dep_elt]
+
+        for e in chempot_ranges.keys():
+            if e.composition.reduced_composition == target_comp.reduced_composition:
+                multiplicator = e.composition[dep_elt] / target_comp[dep_elt]
+                ef = e.energy / multiplicator
+                all_coords = []
+                for s in chempot_ranges[e]:
+                    for v in s._coords:
+                        elts = [e for e in self.elements if e != dep_elt]
+                        res = {}
+                        for i, el in enumerate(elts):
+                            res[el] = v[i] + muref[i]
+
+                        res[dep_elt] = (np.dot(v + muref, coeff) + ef) / \
+                            target_comp[dep_elt]
+                        already_in = False
+
+                        for di in all_coords:
+                            dict_equals = True
+                            for k in di:
+                                if abs(di[k] - res[k]) > tol_en:
+                                    dict_equals = False
+                                    break
+
+                            if dict_equals:
+                                already_in = True
+                                break
+
+                        if not already_in:
+                            all_coords.append(res)
+
+        return all_coords
+
+    def get_chempot_range_stability_phase(self, target_comp, open_elt):
+        """
+        returns a set of chemical potentials corresponding to the max and min
+        chemical potential of the open element for a given composition. It is
+        quite common to have for instance a ternary oxide (e.g., ABO3) for
+        which you want to know what are the A and B chemical potential leading
+        to the highest and lowest oxygen chemical potential (reducing and
+        oxidizing conditions). This is useful for defect computations.
+
+        Args:
+            target_comp: A Composition object
+            open_elt: Element that you want to constrain to be max or min
+
+        Returns:
+             {Element: (mu_min,mu_max)}: Chemical potentials are given in
+             "absolute" values (i.e., not referenced to 0)
+        """
+        muref = np.array(
+            [self.el_refs[e].energy_per_atom for e in self.elements if e != open_elt]
+        )
+
+        chempot_ranges = self.get_chempot_range_map(
+            [e for e in self.elements if e != open_elt]
+        )
+
+        for e in self.elements:
+            if e not in target_comp.elements:
+                target_comp = target_comp + Composition({e: 0.0})
+
+        coeff = [-target_comp[e] for e in self.elements if e != open_elt]
+        max_open = -float("inf")
+        min_open = float("inf")
+        max_mus = None
+        min_mus = None
+
+        for e in chempot_ranges.keys():
+            if e.composition.reduced_composition == target_comp.reduced_composition:
+                multiplicator = e.composition[open_elt] / target_comp[open_elt]
+                ef = e.energy / multiplicator
+                all_coords = []
+                for s in chempot_ranges[e]:
+                    for v in s._coords:
+                        all_coords.append(v)
+                        test_open = (np.dot(v + muref, coeff) + ef) / target_comp[open_elt]
+                        if test_open > max_open:
+                            max_open = test_open
+                            max_mus = v
+                        if test_open < min_open:
+                            min_open = test_open
+                            min_mus = v
+
+        elts = [e for e in self.elements if e != open_elt]
+
+        res = {}
+
+        for i, el in enumerate(elts):
+            res[el] = (min_mus[i] + muref[i], max_mus[i] + muref[i])
+
+        res[open_elt] = (min_open, max_open)
+
+        return res
+
+
+class PhaseDiagram(BasePhaseDiagram):
+    """
     Simple phase diagram class taking in elements and entries as inputs.
     The algorithm is based on the work in the following papers:
 
@@ -351,998 +1238,6 @@
             extended to higher D simplices for higher dimensions.
         simplices: The simplices of the phase diagram as a list of np.ndarray, i.e.,
             the list of stable compositional coordinates in the phase diagram.
-=======
-    BasePhaseDiagram is not intended to be used directly, and PhaseDiagram should be preferred.
-
-    When constructing a PhaseDiagram, a lot of heavy processing is performed to calculate the
-    phase diagram information such as facets, simplexes, etc. The BasePhaseDiagram offers a way to
-    store this information so that a phase diagram can be re-constructed without doing this heavy
-    processing. It is primarily intended for database applications.
->>>>>>> bb6ca9ee
-    """
-
-    # Tolerance for determining if formation energy is positive.
-    formation_energy_tol = 1e-11
-    numerical_tol = 1e-8
-
-    def __init__(
-        self,
-        facets,
-        simplexes,
-        all_entries,
-        qhull_data,
-        dim,
-        el_refs,
-        elements,
-        qhull_entries,
-    ):
-        """
-        This class uses casting to bypass the init, so this constructor should only be
-        called by as_dict and from_dict functions. Prefer the PhaseDiagram class for
-        typical use cases.
-        """
-        self.facets = facets
-        self.simplexes = simplexes
-        self.all_entries = all_entries
-        self.qhull_data = qhull_data
-        self.dim = dim
-        self.el_refs = el_refs
-        self.elements = elements
-        self.qhull_entries = qhull_entries
-        self._stable_entries = set(
-            self.qhull_entries[i] for i in set(itertools.chain(*self.facets))
-        )
-
-    @classmethod
-    def from_entries(cls, entries, elements=None):
-        """
-        Construct the PhaseDiagram object and recast it as a BasePhaseDiagram
-
-        Args:
-            entries ([PDEntry, ]): A list of PDEntry-like objects having an
-                energy, energy_per_atom and composition.
-            elements ([Element, ], optional): Optional list of elements in the phase
-                diagram. If set to None, the elements are determined from
-                the the entries themselves and are sorted alphabetically.
-                If specified, element ordering (e.g. for pd coordinates)
-                is preserved.
-        """
-        return cls(**cls._kwargs_from_entries(entries, elements))
-
-    @classmethod
-    def _kwargs_from_entries(cls, entries, elements):
-        if elements is None:
-            elements = sorted(list(set().union(
-                [els for e in entries for els in e.composition.elements]
-            )))
-
-        elements = list(elements)
-        dim = len(elements)
-
-        entries = sorted(entries, key=lambda e: e.composition.reduced_composition)
-
-        el_refs, min_entries, all_entries = _get_useful_entries(entries)
-
-        if len(el_refs) != dim:
-            raise PhaseDiagramError(
-                "There are no entries associated with a terminal element!."
-            )
-
-        data = np.array(
-            [
-                [e.composition.get_atomic_fraction(el) for el in elements]
-                + [e.energy_per_atom]
-                for e in min_entries
-            ]
-        )
-
-        # Use only entries with negative formation energy
-        vec = [el_refs[el].energy_per_atom for el in elements] + [-1]
-        form_e = -np.dot(data, vec)
-        inds = np.where(form_e < -cls.formation_energy_tol)[0].tolist()
-
-        # Add the elemental references
-        inds.extend([min_entries.index(el) for el in el_refs.values()])
-
-        qhull_entries = [min_entries[i] for i in inds]
-        qhull_data = data[inds][:, 1:]
-
-        # Add an extra point to enforce full dimensionality.
-        # This point will be present in all upper hull facets.
-        extra_point = np.zeros(dim) + 1 / dim
-        extra_point[-1] = np.max(qhull_data) + 1
-        qhull_data = np.concatenate([qhull_data, [extra_point]], axis=0)
-
-        if dim == 1:
-            facets = [qhull_data.argmin(axis=0)]
-        else:
-            facets = get_facets(qhull_data)
-            final_facets = []
-            for facet in facets:
-                # Skip facets that include the extra point
-                if max(facet) == len(qhull_data) - 1:
-                    continue
-                m = qhull_data[facet]
-                m[:, -1] = 1
-                if abs(np.linalg.det(m)) > 1e-14:
-<<<<<<< HEAD
-                    final_facets.append(facet)
-            self.facets = final_facets
-
-        self.simplexes = [Simplex(qhull_data[f, :-1]) for f in self.facets]
-        self.all_entries = all_entries
-        self.qhull_data = qhull_data
-        self.dim = dim
-        self.el_refs = el_refs
-        self.elements = elements
-        self.qhull_entries = qhull_entries
-        self._stable_entries = set(
-            self.qhull_entries[i] for i in set(itertools.chain(*self.facets))
-=======
-                    finalfacets.append(facet)
-            facets = finalfacets
-
-        simplexes = [Simplex(qhull_data[f, :-1]) for f in facets]
-
-        return dict(
-            facets=facets,
-            simplexes=simplexes,
-            all_entries=all_entries,
-            qhull_data=qhull_data,
-            dim=dim,
-            el_refs=el_refs,
-            elements=elements,
-            qhull_entries=qhull_entries,
->>>>>>> bb6ca9ee
-        )
-
-    @property
-    def all_entries_hulldata(self):
-        """
-        Returns:
-            The actual ndarray used to construct the convex hull.
-        """
-        data = []
-        for entry in self.all_entries:
-            comp = entry.composition
-            row = [comp.get_atomic_fraction(el) for el in self.elements]
-            row.append(entry.energy_per_atom)
-            data.append(row)
-        return np.array(data)[:, 1:]
-
-    @property
-    def unstable_entries(self):
-        """
-        Returns:
-            list of Entries that are unstable in the phase diagram.
-                Includes positive formation energy entries.
-        """
-        return [e for e in self.all_entries if e not in self.stable_entries]
-
-    @property
-    def stable_entries(self):
-        """
-        Returns:
-            the set of stable entries in the phase diagram.
-        """
-        return self._stable_entries
-
-    def get_stable_entries_normed(self, mode="formula_unit"):
-        """
-        Returns:
-            list of normalized stable entries in the phase diagram.
-        """
-        return [e.normalize(mode, inplace=False) for e in self._stable_entries]
-
-    def get_form_energy(self, entry):
-        """
-        Returns the formation energy for an entry (NOT normalized) from the
-        elemental references.
-
-        Args:
-            entry (PDEntry): A PDEntry-like object.
-
-        Returns:
-            Formation energy from the elemental references.
-        """
-        c = entry.composition
-        return entry.energy - sum(
-            [c[el] * self.el_refs[el].energy_per_atom for el in c.elements]
-        )
-
-    def get_form_energy_per_atom(self, entry):
-        """
-        Returns the formation energy per atom for an entry from the
-        elemental references.
-
-        Args:
-            entry (PDEntry): An PDEntry-like object
-
-        Returns:
-            Formation energy **per atom** from the elemental references.
-        """
-        return self.get_form_energy(entry) / entry.composition.num_atoms
-
-    def __repr__(self):
-        symbols = [el.symbol for el in self.elements]
-        output = [
-            "{} phase diagram".format("-".join(symbols)),
-            "{} stable phases: ".format(len(self.stable_entries)),
-            ", ".join([entry.name for entry in self.stable_entries]),
-        ]
-        return "\n".join(output)
-
-<<<<<<< HEAD
-    def as_dict(self):
-        """
-        Returns:
-            MSONable dictionary representation of PhaseDiagram
-        """
-        return {
-            "@module": self.__class__.__module__,
-            "@class": self.__class__.__name__,
-            "all_entries": [e.as_dict() for e in self.all_entries],
-            "elements": [e.as_dict() for e in self.elements],
-        }
-
-    @classmethod
-    def from_dict(cls, d):
-        """
-        Args:
-            d (dict): dictionary representation of PhaseDiagram
-
-        Returns:
-            PhaseDiagram
-        """
-        # NOTE this wastes computation as we don't store the facets and simplexes
-        entries = [MontyDecoder().process_decoded(dd) for dd in d["all_entries"]]
-        elements = [Element.from_dict(dd) for dd in d["elements"]]
-        return cls(entries, elements)
-
-    def pd_coords(self, comp):
-        """
-        The phase diagram is generated in a reduced dimensional space
-        (n_elements - 1). This function returns the coordinates in that space.
-        These coordinates are compatible with the stored simplex objects.
-
-        Args:
-            comp (Composition): A composition
-
-        Returns:
-            The coordinates for a given composition in the PhaseDiagram's basis
-
-        """
-        if set(comp.elements).difference(self.elements):
-            raise ValueError(
-                "{} has elements not in the phase diagram {}"
-                "".format(comp, self.elements)
-            )
-        return np.array([comp.get_atomic_fraction(el) for el in self.elements[1:]])
-
-=======
->>>>>>> bb6ca9ee
-    @lru_cache(1)
-    def _get_facet_and_simplex(self, comp):
-        """
-        Get any facet that a composition falls into. Cached so successive
-        calls at same composition are fast.
-
-        Args:
-            comp (Composition): A composition
-
-        """
-        c = self.pd_coords(comp)
-        for f, s in zip(self.facets, self.simplexes):
-            if s.in_simplex(c, PhaseDiagram.numerical_tol / 10):
-                return f, s
-
-        raise RuntimeError("No facet found for comp = {}".format(comp))
-
-    def _get_all_facets_and_simplexes(self, comp):
-        """
-        Get all facets that a composition falls into.
-
-        Args:
-            comp (Composition): A composition
-
-        """
-        c = self.pd_coords(comp)
-        all_facets = []
-        for f, s in zip(self.facets, self.simplexes):
-            if s.in_simplex(c, PhaseDiagram.numerical_tol / 10):
-                all_facets.append(f)
-
-        if not len(all_facets):
-            raise RuntimeError("No facets found for comp = {}".format(comp))
-
-        return all_facets
-
-    def _get_facet_chempots(self, facet):
-        """
-        Calculates the chemical potentials for each element within a facet.
-
-        Args:
-            facet: Facet of the phase diagram.
-
-        Returns:
-            {element: chempot} for all elements in the phase diagram.
-        """
-        complist = [self.qhull_entries[i].composition for i in facet]
-        energylist = [self.qhull_entries[i].energy_per_atom for i in facet]
-        m = [[c.get_atomic_fraction(e) for e in self.elements] for c in complist]
-        chempots = np.linalg.solve(m, energylist)
-
-        return dict(zip(self.elements, chempots))
-
-    def _get_simplex_intersections(self, c1, c2):
-        """
-        Returns co-ordinates of the itersection of the tie line between two compositions
-        and the simplexes of the PhaseDiagram.
-
-        Args:
-            c1: Reduced dimension co-ordinates of first composition
-            c2: Reduced dimension co-ordinates of second composition
-
-        Returns:
-            Array of the intersections between the tie line and the simplexes of
-            the PhaseDiagram
-        """
-
-        intersections = [c1, c2]
-        for sc in self.simplexes:
-            intersections.extend(sc.line_intersection(c1, c2))
-
-        return np.array(intersections)
-
-    def get_decomposition(self, comp):
-        """
-        Provides the decomposition at a particular composition.
-
-        Args:
-            comp (Composition): A composition
-
-        Returns:
-            Decomposition as a dict of {PDEntry: amount} where amount
-            is the amount of the fractional composition.
-        """
-        facet, simplex = self._get_facet_and_simplex(comp)
-        decomp_amts = simplex.bary_coords(self.pd_coords(comp))
-        return {
-            self.qhull_entries[f]: amt
-            for f, amt in zip(facet, decomp_amts)
-            if abs(amt) > PhaseDiagram.numerical_tol
-        }
-
-    def get_hull_energy(self, comp):
-        """
-        Args:
-            comp (Composition): Input composition
-
-        Returns:
-            Energy of lowest energy equilibrium at desired composition. Not
-                normalized by atoms, i.e. E(Li4O2) = 2 * E(Li2O)
-        """
-        decomp = self.get_decomposition(comp)
-        return comp.num_atoms * sum([e.energy_per_atom * n for e, n in decomp.items()])
-
-    def get_decomp_and_e_above_hull(self, entry, allow_negative=False):
-        """
-        Provides the decomposition and energy above convex hull for an entry.
-        Due to caching, can be much faster if entries with the same composition
-        are processed together.
-
-        Args:
-            entry (PDEntry): A PDEntry like object
-            allow_negative (bool): Whether to allow negative e_above_hulls. Used to
-                calculate equilibrium reaction energies. Defaults to False.
-
-        Returns:
-            (decomp, energy_above_hull). The decomposition is provided
-                as a dict of {PDEntry: amount, } where amount is the amount of the
-                fractional composition. Stable entries should have energy above
-                convex hull of 0. The energy is given per atom.
-        """
-        # Avoid computation for stable_entries.
-        # NOTE scaled duplicates of stable_entries will not be caught.
-        if entry in list(self.stable_entries):
-            return {entry: 1}, 0
-
-        decomp = self.get_decomposition(entry.composition)
-        e_above_hull = entry.energy_per_atom - sum([e.energy_per_atom * n for e, n in decomp.items()])
-
-        if allow_negative or e_above_hull >= -PhaseDiagram.numerical_tol:
-            return decomp, e_above_hull
-
-        raise ValueError("No valid decomp found for {}! (e {})".format(entry, e_above_hull))
-
-    def get_e_above_hull(self, entry, **kwargs):
-        """
-        Provides the energy above convex hull for an entry
-
-        Args:
-            entry (PDEntry): A PDEntry like object
-
-        Returns:
-            Energy above convex hull of entry. Stable entries should have
-            energy above hull of 0. The energy is given per atom.
-        """
-        return self.get_decomp_and_e_above_hull(entry, **kwargs)[1]
-
-    def get_equilibrium_reaction_energy(self, entry):
-        """
-        Provides the reaction energy of a stable entry from the neighboring
-        equilibrium stable entries (also known as the inverse distance to
-        hull).
-
-        Args:
-            entry (PDEntry): A PDEntry like object
-
-        Returns:
-            Equilibrium reaction energy of entry. Stable entries should have
-            equilibrium reaction energy <= 0. The energy is given per atom.
-        """
-        # NOTE scaled duplicates of stable_entries will not be caught.
-        if entry not in self.stable_entries:
-            raise ValueError(
-                "{} is unstable, the equilibrium reaction energy is"
-                "available only for stable entries.".format(entry)
-            )
-
-        if entry.is_element:
-            return 0
-
-        entries = [e for e in self.stable_entries if e != entry]
-        modpd = PhaseDiagram(entries, self.elements)
-        return modpd.get_decomp_and_e_above_hull(entry, allow_negative=True)[1]
-
-    def get_decomp_and_quasi_e_to_hull(
-        self, entry, space_limit=200, stable_only=False, tol=1e-10, maxiter=1000
-    ):
-        """
-        Provides the combination of entries in the PhaseDiagram that gives the
-        lowest formation enthalpy with the same composition as the given entry
-        and the energy difference per atom between the given entry and the energy
-        of the combination found.
-
-        For unstable entries (or novel entries) this is simply the energy above
-        (or below) the convex hull.
-
-        For stable entries when `stable_only` is `False` (Default) allows for entries
-        not previously on the convect hull to be considered in the combination.
-        In this case the energy returned is what is referred to as the decomposition
-        enthalpy in:
-
-        1. Bartel, C., Trewartha, A., Wang, Q., Dunn, A., Jain, A., Ceder, G.,
-            A critical examination of compound stability predictions from
-            machine-learned formation energies, npj Computational Materials 6, 97 (2020)
-
-        For stable entries setting `stable_only` to `True` returns the same energy
-        as `get_equilibrium_reaction_energy`. This function is based on a constrained
-        optimisation rather than recalculation of the convex hull making it
-        algorithmically cheaper. However, if `tol` is too loose there is potential
-        for this algorithm to converge to a different solution.
-
-        Args:
-            entry (PDEntry): A PDEntry like object.
-            space_limit (int): The maximum number of competing entries to consider
-                before calculating a second convex hull to reducing the complexity
-                of the optimization.
-            stable_only (bool): Only use stable materials as competing entries.
-            tol (float): The tolerence for convergence of the SLSQP optimization
-                when finding the equilibrium reaction.
-            maxiter (int): The maximum number of iterations of the SLSQP optimizer
-                when finding the equilibrium reaction.
-
-        Returns:
-            (decomp, energy). The decompostion  is given as a dict of {PDEntry, amount}
-            for all entries in the decomp reaction where amount is the amount of the
-            fractional composition. The energy is given per atom.
-        """
-        # For unstable or novel materials use simplex approach
-        if entry.normalize(inplace=False) not in self.get_stable_entries_normed():
-            return self.get_decomp_and_e_above_hull(entry, allow_negative=True)
-
-        if stable_only:
-            compare_entries = self.stable_entries
-        else:
-            compare_entries = self.qhull_entries
-
-        # take entries with negative formation enthalpies as competing entries
-        competing_entries = [
-            c
-            for c in compare_entries
-            if c.normalize(inplace=False) != entry.normalize(inplace=False)
-            if set(c.composition.elements).issubset(entry.composition.elements)
-        ]
-
-        # NOTE SLSQP optimizer doesn't scale well for > 300 competing entries. As a
-        # result in phase diagrams where we have too many competing entries we can
-        # reduce the number by looking at the first and second convex hulls. This
-        # requires computing the convex hull of a second (hopefully smallish) space
-        # and so is not done by default
-        if len(competing_entries) > space_limit and not stable_only:
-            reduced_space = list(set.intersection(
-                set(competing_entries),         # same chemical space
-                set(self.qhull_entries),        # negative E_f
-                set(self.unstable_entries),     # not already on hull
-            )) + list(self.el_refs.values())    # terminal points
-            inner_hull = PhaseDiagram(reduced_space)
-
-            competing_entries = list(
-                self.stable_entries.union(inner_hull.stable_entries)
-            )
-            competing_entries = [c for c in competing_entries if c != entry]
-
-            if len(competing_entries) > space_limit:
-                warnings.warn((
-                    f"After reduction {len(competing_entries)} competing entries "
-                    "remain - Using SLSQP to find decomposition likely to be slow"
-                ))
-
-        decomp = _get_slsqp_decomp(entry, competing_entries, tol, maxiter)
-
-        # find the minimum alternative formation energy for the decomposition
-        decomp_enthalpy = np.sum(
-            [c.energy_per_atom * amt for c, amt in decomp.items()]
-        )
-
-        decomp_enthalpy = entry.energy_per_atom - decomp_enthalpy
-
-        return decomp, decomp_enthalpy
-
-    def get_quasi_e_to_hull(self, entry, **kwargs):
-        """
-        Provides the energy to the convex hull for the given entry. For stable entries
-        already in the phase diagram the algorithm provides a quasi energy to the convex
-        hull which is refered to as the decomposition enthalpy in:
-
-        1. Bartel, C., Trewartha, A., Wang, Q., Dunn, A., Jain, A., Ceder, G.,
-            A critical examination of compound stability predictions from
-            machine-learned formation energies, npj Computational Materials 6, 97 (2020)
-
-        Args:
-            entry (PDEntry): A PDEntry like object
-            **kwargs: Keyword args passed to `get_decomp_and_decomp_energy`
-                space_limit (int): The maximum number of competing entries to consider.
-                stable_only (bool): Only use stable materials as competing entries
-                tol (float): The tolerence for convergence of the SLSQP optimization
-                    when finding the equilibrium reaction.
-                maxiter (int): The maximum number of iterations of the SLSQP optimizer
-                    when finding the equilibrium reaction.
-
-        Returns:
-            Decomposition energy per atom of entry. Stable entries should have
-            energies <= 0, Stable elemental entries should have energies = 0 and
-            unstable entries should have energies > 0.
-        """
-        # Handle unstable and novel materials
-        if entry.normalize(inplace=False) not in self.get_stable_entries_normed():
-            return self.get_decomp_and_e_above_hull(entry, allow_negative=True)[1]
-
-        # Handle stable elemental materials
-        if entry.is_element:
-            return 0
-
-        # Handle stable compounds
-        return self.get_decomp_and_quasi_e_to_hull(entry, **kwargs)[1]
-
-    def get_composition_chempots(self, comp):
-        """
-        Get the chemical potentials for all elements at a given composition.
-
-        Args:
-            comp (Composition): Composition
-
-        Returns:
-            Dictionary of chemical potentials.
-        """
-        facet = self._get_facet_and_simplex(comp)[0]
-        return self._get_facet_chempots(facet)
-
-    def get_all_chempots(self, comp):
-        """
-        Get chemical potentials at a given compositon.
-
-        Args:
-            comp (Composition): Composition
-
-        Returns:
-            Chemical potentials.
-        """
-        all_facets = self._get_all_facets_and_simplexes(comp)
-
-        chempots = {}
-        for facet in all_facets:
-            facet_name = "-".join([self.qhull_entries[j].name for j in facet])
-            chempots[facet_name] = self._get_facet_chempots(facet)
-
-        return chempots
-
-    def get_transition_chempots(self, element):
-        """
-        Get the critical chemical potentials for an element in the Phase
-        Diagram.
-
-        Args:
-            element: An element. Has to be in the PD in the first place.
-
-        Returns:
-            A sorted sequence of critical chemical potentials, from less
-            negative to more negative.
-        """
-        if element not in self.elements:
-            raise ValueError(
-                "get_transition_chempots can only be called with "
-                "elements in the phase diagram."
-            )
-
-        critical_chempots = []
-        for facet in self.facets:
-            chempots = self._get_facet_chempots(facet)
-            critical_chempots.append(chempots[element])
-
-        clean_pots = []
-        for c in sorted(critical_chempots):
-            if len(clean_pots) == 0:
-                clean_pots.append(c)
-            else:
-                if abs(c - clean_pots[-1]) > PhaseDiagram.numerical_tol:
-                    clean_pots.append(c)
-        clean_pots.reverse()
-        return tuple(clean_pots)
-
-    def get_critical_compositions(self, comp1, comp2):
-        """
-        Get the critical compositions along the tieline between two
-        compositions. I.e. where the decomposition products change.
-        The endpoints are also returned.
-
-        Args:
-            comp1, comp2 (Composition): compositions that define the tieline
-
-        Returns:
-            [(Composition)]: list of critical compositions. All are of
-                the form x * comp1 + (1-x) * comp2
-        """
-
-        n1 = comp1.num_atoms
-        n2 = comp2.num_atoms
-        pd_els = self.elements
-
-        # NOTE the reduced dimensionality Simplexes don't use the
-        # first element in the PD
-        c1 = self.pd_coords(comp1)
-        c2 = self.pd_coords(comp2)
-
-        # None of the projections work if c1 == c2, so just return *copies*
-        # of the inputs
-        if np.all(c1 == c2):
-            return [comp1.copy(), comp2.copy()]
-
-        intersections = self._get_simplex_intersections(c1, c2)
-
-        # find position along line
-        l = c2 - c1
-        l /= np.sqrt(l.dot(l))
-        proj = np.dot(intersections - c1, l)
-
-        # only take compositions between endpoints
-        proj = proj[
-            np.logical_and(
-<<<<<<< HEAD
-                proj > -self.numerical_tol,
-                proj < proj[1] + self.numerical_tol  # proj[1] is |c2-c1|
-=======
-                proj > -self.numerical_tol, proj < proj[1] + self.numerical_tol
->>>>>>> bb6ca9ee
-            )
-        ]
-        proj.sort()
-
-        # only unique compositions
-        valid = np.ones(len(proj), dtype=np.bool)
-        valid[1:] = proj[1:] > proj[:-1] + self.numerical_tol
-        proj = proj[valid]
-
-        ints = c1 + l * proj[:, None]
-        # reconstruct full-dimensional composition array
-        cs = np.concatenate([np.array([1 - np.sum(ints, axis=-1)]).T, ints], axis=-1)
-        # mixing fraction when compositions are normalized
-        x = proj / np.dot(c2 - c1, l)
-        # mixing fraction when compositions are not normalized
-        x_unnormalized = x * n1 / (n2 + x * (n1 - n2))
-        num_atoms = n1 + (n2 - n1) * x_unnormalized
-        cs *= num_atoms[:, None]
-        return [Composition((c, v) for c, v in zip(pd_els, m)) for m in cs]
-
-    def get_element_profile(self, element, comp, comp_tol=1e-5):
-        """
-        Provides the element evolution data for a composition.
-        For example, can be used to analyze Li conversion voltages by varying
-        uLi and looking at the phases formed. Also can be used to analyze O2
-        evolution by varying uO2.
-
-        Args:
-            element: An element. Must be in the phase diagram.
-            comp: A Composition
-            comp_tol: The tolerance to use when calculating decompositions.
-                Phases with amounts less than this tolerance are excluded.
-                Defaults to 1e-5.
-
-        Returns:
-            Evolution data as a list of dictionaries of the following format:
-            [ {'chempot': -10.487582010000001, 'evolution': -2.0,
-            'reaction': Reaction Object], ...]
-        """
-        element = get_el_sp(element)
-
-        if element not in self.elements:
-            raise ValueError(
-                "get_transition_chempots can only be called with"
-                " elements in the phase diagram."
-            )
-        gccomp = Composition({el: amt for el, amt in comp.items() if el != element})
-        elref = self.el_refs[element]
-        elcomp = Composition(element.symbol)
-        evolution = []
-
-        for cc in self.get_critical_compositions(elcomp, gccomp)[1:]:
-            decomp_entries = self.get_decomposition(cc).keys()
-            decomp = [k.composition for k in decomp_entries]
-            rxn = Reaction([comp], decomp + [elcomp])
-            rxn.normalize_to(comp)
-            c = self.get_composition_chempots(cc + elcomp * 1e-5)[element]
-            amt = -rxn.coeffs[rxn.all_comp.index(elcomp)]
-            evolution.append(
-                {
-                    "chempot": c,
-                    "evolution": amt,
-                    "element_reference": elref,
-                    "reaction": rxn,
-                    "entries": decomp_entries,
-                }
-            )
-        return evolution
-
-    def get_chempot_range_map(self, elements, referenced=True, joggle=True):
-        """
-        Returns a chemical potential range map for each stable entry.
-
-        Args:
-            elements: Sequence of elements to be considered as independent
-                variables. E.g., if you want to show the stability ranges
-                of all Li-Co-O phases wrt to uLi and uO, you will supply
-                [Element("Li"), Element("O")]
-            referenced: If True, gives the results with a reference being the
-                energy of the elemental phase. If False, gives absolute values.
-            joggle (boolean): Whether to joggle the input to avoid precision
-                errors.
-
-        Returns:
-            Returns a dict of the form {entry: [simplices]}. The list of
-            simplices are the sides of the N-1 dim polytope bounding the
-            allowable chemical potential range of each entry.
-        """
-        all_chempots = []
-        for facet in self.facets:
-            chempots = self._get_facet_chempots(facet)
-            all_chempots.append([chempots[el] for el in self.elements])
-
-        inds = [self.elements.index(el) for el in elements]
-
-        if referenced:
-            el_energies = {el: self.el_refs[el].energy_per_atom for el in elements}
-        else:
-            el_energies = {el: 0.0 for el in elements}
-
-        chempot_ranges = collections.defaultdict(list)
-        vertices = [list(range(len(self.elements)))]
-
-        # TODO add explanation of what this step does
-        if len(all_chempots) > len(self.elements):
-            vertices = get_facets(all_chempots, joggle=joggle)
-
-        for ufacet in vertices:
-            for combi in itertools.combinations(ufacet, 2):
-                data1 = self.facets[combi[0]]
-                data2 = self.facets[combi[1]]
-                common_ent_ind = set(data1).intersection(set(data2))
-                if len(common_ent_ind) == len(elements):
-                    common_entries = [self.qhull_entries[i] for i in common_ent_ind]
-                    data = np.array([[all_chempots[i][j] - el_energies[self.elements[j]]
-                                    for j in inds] for i in combi])
-                    sim = Simplex(data)
-                    for entry in common_entries:
-                        chempot_ranges[entry].append(sim)
-
-        return chempot_ranges
-
-    def getmu_vertices_stability_phase(self, target_comp, dep_elt, tol_en=1e-2):
-        """
-        returns a set of chemical potentials corresponding to the vertices of
-        the simplex in the chemical potential phase diagram.
-        The simplex is built using all elements in the target_composition
-        except dep_elt.
-        The chemical potential of dep_elt is computed from the target
-        composition energy.
-        This method is useful to get the limiting conditions for
-        defects computations for instance.
-
-        Args:
-            target_comp: A Composition object
-            dep_elt: the element for which the chemical potential is computed
-                from the energy of the stable phase at the target composition
-            tol_en: a tolerance on the energy to set
-
-        Returns:
-             [{Element: mu}]: An array of conditions on simplex vertices for
-             which each element has a chemical potential set to a given
-             value. "absolute" values (i.e., not referenced to element energies)
-        """
-        muref = np.array(
-            [self.el_refs[e].energy_per_atom for e in self.elements if e != dep_elt]
-        )
-        chempot_ranges = self.get_chempot_range_map(
-            [e for e in self.elements if e != dep_elt]
-        )
-
-        for e in self.elements:
-            if e not in target_comp.elements:
-                target_comp = target_comp + Composition({e: 0.0})
-
-        coeff = [-target_comp[e] for e in self.elements if e != dep_elt]
-
-        for e in chempot_ranges.keys():
-            if e.composition.reduced_composition == target_comp.reduced_composition:
-                multiplicator = e.composition[dep_elt] / target_comp[dep_elt]
-                ef = e.energy / multiplicator
-                all_coords = []
-                for s in chempot_ranges[e]:
-                    for v in s._coords:
-                        elts = [e for e in self.elements if e != dep_elt]
-                        res = {}
-                        for i, el in enumerate(elts):
-                            res[el] = v[i] + muref[i]
-
-                        res[dep_elt] = (np.dot(v + muref, coeff) + ef) / \
-                            target_comp[dep_elt]
-                        already_in = False
-
-                        for di in all_coords:
-                            dict_equals = True
-                            for k in di:
-                                if abs(di[k] - res[k]) > tol_en:
-                                    dict_equals = False
-                                    break
-
-                            if dict_equals:
-                                already_in = True
-                                break
-
-                        if not already_in:
-                            all_coords.append(res)
-
-        return all_coords
-
-    def get_chempot_range_stability_phase(self, target_comp, open_elt):
-        """
-        returns a set of chemical potentials corresponding to the max and min
-        chemical potential of the open element for a given composition. It is
-        quite common to have for instance a ternary oxide (e.g., ABO3) for
-        which you want to know what are the A and B chemical potential leading
-        to the highest and lowest oxygen chemical potential (reducing and
-        oxidizing conditions). This is useful for defect computations.
-
-        Args:
-            target_comp: A Composition object
-            open_elt: Element that you want to constrain to be max or min
-
-        Returns:
-             {Element: (mu_min,mu_max)}: Chemical potentials are given in
-             "absolute" values (i.e., not referenced to 0)
-        """
-        muref = np.array(
-            [self.el_refs[e].energy_per_atom for e in self.elements if e != open_elt]
-        )
-
-        chempot_ranges = self.get_chempot_range_map(
-            [e for e in self.elements if e != open_elt]
-        )
-
-        for e in self.elements:
-            if e not in target_comp.elements:
-                target_comp = target_comp + Composition({e: 0.0})
-
-        coeff = [-target_comp[e] for e in self.elements if e != open_elt]
-        max_open = -float("inf")
-        min_open = float("inf")
-        max_mus = None
-        min_mus = None
-
-        for e in chempot_ranges.keys():
-            if e.composition.reduced_composition == target_comp.reduced_composition:
-                multiplicator = e.composition[open_elt] / target_comp[open_elt]
-                ef = e.energy / multiplicator
-                all_coords = []
-                for s in chempot_ranges[e]:
-                    for v in s._coords:
-                        all_coords.append(v)
-                        test_open = (np.dot(v + muref, coeff) + ef) / target_comp[open_elt]
-                        if test_open > max_open:
-                            max_open = test_open
-                            max_mus = v
-                        if test_open < min_open:
-                            min_open = test_open
-                            min_mus = v
-
-        elts = [e for e in self.elements if e != open_elt]
-
-        res = {}
-
-        for i, el in enumerate(elts):
-            res[el] = (min_mus[i] + muref[i], max_mus[i] + muref[i])
-
-        res[open_elt] = (min_open, max_open)
-
-        return res
-
-
-class PhaseDiagram(BasePhaseDiagram):
-    """
-    Simple phase diagram class taking in elements and entries as inputs.
-    The algorithm is based on the work in the following papers:
-
-    1. S. P. Ong, L. Wang, B. Kang, and G. Ceder, Li-Fe-P-O2 Phase Diagram from
-       First Principles Calculations. Chem. Mater., 2008, 20(5), 1798-1807.
-       doi:10.1021/cm702327g
-
-    2. S. P. Ong, A. Jain, G. Hautier, B. Kang, G. Ceder, Thermal stabilities
-       of delithiated olivine MPO4 (M=Fe, Mn) cathodes investigated using first
-       principles calculations. Electrochem. Comm., 2010, 12(3), 427-430.
-       doi:10.1016/j.elecom.2010.01.010
-
-    .. attribute: elements:
-
-        Elements in the phase diagram.
-
-    ..attribute: all_entries
-
-        All entries provided for Phase Diagram construction. Note that this
-        does not mean that all these entries are actually used in the phase
-        diagram. For example, this includes the positive formation energy
-        entries that are filtered out before Phase Diagram construction.
-
-    .. attribute: qhull_data
-
-        Data used in the convex hull operation. This is essentially a matrix of
-        composition data and energy per atom values created from qhull_entries.
-
-    .. attribute: qhull_entries:
-
-        Actual entries used in convex hull. Excludes all positive formation
-        energy entries.
-
-    .. attribute: dim
-
-        The dimensionality of the phase diagram.
-
-    .. attribute: facets
-
-        Facets of the phase diagram in the form of  [[1,2,3],[4,5,6]...].
-        For a ternary, it is the indices (references to qhull_entries and
-        qhull_data) for the vertices of the phase triangles. Similarly
-        extended to higher D simplices for higher dimensions.
-
-    .. attribute: el_refs:
-
-        List of elemental references for the phase diagrams. These are
-        entries corresponding to the lowest energy element entries for simple
-        compositional phase diagrams.
-
-    .. attribute: simplices:
-
-        The simplices of the phase diagram as a list of np.ndarray, i.e.,
-        the list of stable compositional coordinates in the phase diagram.
     """
 
     def __init__(self, entries, elements=None):
