# coding: utf-8
# Copyright (c) Pymatgen Development Team.
# Distributed under the terms of the MIT License.

"""
Base classes representing defects.
"""


import logging
from abc import ABCMeta, abstractmethod
from functools import lru_cache

import numpy as np
from monty.json import MontyDecoder, MSONable

from pymatgen.core.composition import Composition
from pymatgen.core.structure import PeriodicSite, Structure
from pymatgen.core.units import kb
from pymatgen.symmetry.analyzer import SpacegroupAnalyzer

__author__ = "Danny Broberg, Shyam Dwaraknath"
__copyright__ = "Copyright 2018, The Materials Project"
__version__ = "1.0"
__maintainer__ = "Shyam Dwaraknath"
__email__ = "shyamd@lbl.gov"
__status__ = "Development"
__date__ = "Mar 15, 2018"

logger = logging.getLogger(__name__)


class Defect(MSONable, metaclass=ABCMeta):
    """
    Abstract class for a single point defect
    """

    def __init__(self, structure, defect_site, charge=0.0, multiplicity=None):
        """
        Initializes an abstract defect

        Args:
            structure: Pymatgen Structure without any defects
            defect_site (Site): site for defect within structure
                must have same lattice as structure
            charge: (int or float) defect charge
                default is zero, meaning no change to NELECT after defect is created in the structure
                (assuming use_structure_charge=True in vasp input set)
            multiplicity (int): multiplicity of defect within
                the supercell can be supplied by user. if not
                specified, then space group symmetry analysis is
                used to generate multiplicity.
        """
        self._structure = structure
        self._charge = int(charge)
        self._defect_site = defect_site
        lattice_match = np.allclose(structure.lattice.matrix, defect_site.lattice.matrix, atol=1e-5)
        if not lattice_match:
            raise ValueError("defect_site lattice must be same as structure " "lattice.")
        self._multiplicity = multiplicity if multiplicity else self.get_multiplicity()

    @property
    def bulk_structure(self):
        """
        Returns the structure without any defects.
        """
        return self._structure

    @property
    def charge(self):
        """
        Returns the charge of a defect
        """
        return self._charge

    @property
    def site(self):
        """
        Returns the defect position as a site object
        """
        return self._defect_site

    @property
    def multiplicity(self):
        """
        Returns the multiplicity of a defect site within the structure (needed for concentration analysis)
        """
        return self._multiplicity

    @property  # type: ignore
    @abstractmethod
    def defect_composition(self):
        """
        Returns the defect composition as a Composition object
        """
        return

    @abstractmethod
    def generate_defect_structure(self, supercell=(1, 1, 1)):
        """
        Given structure and defect_site (and type of defect) should return a defect_structure that is charged
        Args:
            supercell (int, [3x1], or [[]] (3x3)): supercell integer, vector, or scaling matrix
        """
        return

    @property  # type: ignore
    @abstractmethod
    def name(self):
        """
        Returns a name for this defect
        """
        return

    @abstractmethod
    def get_multiplicity(self):
        """
        Method to determine multiplicity. For non-Interstitial objects, also confirms that defect_site
        is a site in bulk_structure.
        """
        return

    def copy(self):
        """
        Convenience method to get a copy of the defect.

        Returns:
            A copy of the Defect.
        """
        return self.from_dict(self.as_dict())

    def set_charge(self, new_charge=0.0):
        """
        Sets the overall charge
        Args:
            charge (float): new charge to set
        """
        self._charge = int(new_charge)


class Vacancy(Defect):
    """
    Subclass of Defect to capture essential information for a single Vacancy defect structure.
    """

    @property
    def defect_composition(self):
        """
        Returns: Composition of defect.
        """
        temp_comp = self.bulk_structure.composition.as_dict()
        temp_comp[str(self.site.specie)] -= 1
        return Composition(temp_comp)

    def generate_defect_structure(self, supercell=(1, 1, 1)):
        """
        Returns Defective Vacancy structure, decorated with charge
        Args:
            supercell (int, [3x1], or [[]] (3x3)): supercell integer, vector, or scaling matrix
        """
        defect_structure = self.bulk_structure.copy()
        defect_structure.make_supercell(supercell)

        # create a trivial defect structure to find where supercell transformation moves the lattice
        struct_for_defect_site = Structure(
            self.bulk_structure.copy().lattice,
            [self.site.specie],
            [self.site.frac_coords],
            to_unit_cell=True,
        )
        struct_for_defect_site.make_supercell(supercell)
        defect_site = struct_for_defect_site[0]

        poss_deflist = sorted(
            defect_structure.get_sites_in_sphere(defect_site.coords, 0.1, include_index=True),
            key=lambda x: x[1],
        )
        defindex = poss_deflist[0][2]
        defect_structure.remove_sites([defindex])
        defect_structure.set_charge(self.charge)
        return defect_structure

    def get_multiplicity(self):
        """
        Returns the multiplicity of a defect site within the structure (needed for concentration analysis)
        and confirms that defect_site is a site in bulk_structure.
        """
        sga = SpacegroupAnalyzer(self.bulk_structure)
        periodic_struc = sga.get_symmetrized_structure()
        poss_deflist = sorted(
            periodic_struc.get_sites_in_sphere(self.site.coords, 0.1, include_index=True),
            key=lambda x: x[1],
        )
        if not len(poss_deflist):
            raise ValueError("Site {} is not in bulk structure! Cannot create Vacancy object.".format(self.site))
        defindex = poss_deflist[0][2]
        defect_site = self.bulk_structure[defindex]
        equivalent_sites = periodic_struc.find_equivalent_sites(defect_site)
        return len(equivalent_sites)

    @property
    def name(self):
        """
        Returns a name for this defect
        """
        return "Vac_{}_mult{}".format(self.site.specie, self.multiplicity)


class Substitution(Defect):
    """
    Subclass of Defect to capture essential information for a single Substitution defect structure.
    """

    @property  # type: ignore
    @lru_cache(1)
    def defect_composition(self):
        """
        Returns: Composition of defect.
        """
        poss_deflist = sorted(
            self.bulk_structure.get_sites_in_sphere(self.site.coords, 0.1, include_index=True),
            key=lambda x: x[1],
        )
        defindex = poss_deflist[0][2]

        temp_comp = self.bulk_structure.composition.as_dict()
        temp_comp[str(self.site.specie)] += 1
        temp_comp[str(self.bulk_structure[defindex].specie)] -= 1
        return Composition(temp_comp)

    def generate_defect_structure(self, supercell=(1, 1, 1)):
        """
        Returns Defective Substitution structure, decorated with charge.
        If bulk structure had any site properties, all of these properties are
        removed in the resulting defect structure.

        Args:
            supercell (int, [3x1], or [[]] (3x3)): supercell integer, vector, or scaling matrix
        """
        defect_structure = Structure(
            self.bulk_structure.copy().lattice,
            [site.specie for site in self.bulk_structure],
            [site.frac_coords for site in self.bulk_structure],
            to_unit_cell=True,
            coords_are_cartesian=False,
            site_properties=None,
        )  # remove all site_properties
        defect_structure.make_supercell(supercell)

        # create a trivial defect structure to find where supercell transformation moves the defect
        struct_for_defect_site = Structure(
            self.bulk_structure.copy().lattice,
            [self.site.specie],
            [self.site.frac_coords],
            to_unit_cell=True,
            coords_are_cartesian=False,
        )
        struct_for_defect_site.make_supercell(supercell)
        defect_site = struct_for_defect_site[0]

        poss_deflist = sorted(
            defect_structure.get_sites_in_sphere(defect_site.coords, 0.1, include_index=True),
            key=lambda x: x[1],
        )
        defindex = poss_deflist[0][2]

        subsite = defect_structure.pop(defindex)
        defect_structure.append(
            self.site.specie.symbol,
            subsite.coords,
            coords_are_cartesian=True,
            properties=None,
        )
        defect_structure.set_charge(self.charge)
        return defect_structure

    def get_multiplicity(self):
        """
        Returns the multiplicity of a defect site within the structure (needed for concentration analysis)
        and confirms that defect_site is a site in bulk_structure.
        """
        sga = SpacegroupAnalyzer(self.bulk_structure)
        periodic_struc = sga.get_symmetrized_structure()
        poss_deflist = sorted(
            periodic_struc.get_sites_in_sphere(self.site.coords, 0.1, include_index=True),
            key=lambda x: x[1],
        )
        if not len(poss_deflist):
            raise ValueError("Site {} is not in bulk structure! Cannot create Substitution object.".format(self.site))
        defindex = poss_deflist[0][2]
        defect_site = self.bulk_structure[defindex]
        equivalent_sites = periodic_struc.find_equivalent_sites(defect_site)
        return len(equivalent_sites)

    @property  # type: ignore
    @lru_cache(1)
    def name(self):
        """
        Returns a name for this defect
        """
        poss_deflist = sorted(
            self.bulk_structure.get_sites_in_sphere(self.site.coords, 0.1, include_index=True),
            key=lambda x: x[1],
        )
        defindex = poss_deflist[0][2]
        return "Sub_{}_on_{}_mult{}".format(self.site.specie, self.bulk_structure[defindex].specie, self.multiplicity)


class Interstitial(Defect):
    """
    Subclass of Defect to capture essential information for a single Interstitial defect structure.
    """

    def __init__(self, structure, defect_site, charge=0.0, site_name="", multiplicity=None):
        """
        Initializes an interstial defect.
        Args:
            structure: Pymatgen Structure without any defects
            defect_site (Site): the site for the interstitial
            charge: (int or float) defect charge
                default is zero, meaning no change to NELECT after defect is created in the structure
                (assuming use_structure_charge=True in vasp input set)
            site_name: allows user to give a unique name to defect, since Wyckoff symbol/multiplicity
                is sometimes insufficient to categorize the defect type.
                default is no name beyond multiplicity.
            multiplicity (int): multiplicity of defect within
                the supercell can be supplied by user. if not
                specified, then space group symmetry is used
                to generator interstitial sublattice

                NOTE: multiplicity generation will not work for
                interstitial complexes,
                where multiplicity may depend on additional
                factors (ex. orientation etc.)
                If defect is not a complex, then this
                process will yield the correct multiplicity,
                provided that the defect does not undergo
                significant relaxation.
        """
        super().__init__(structure=structure, defect_site=defect_site, charge=charge)
        self._multiplicity = multiplicity if multiplicity else self.get_multiplicity()
        self.site_name = site_name

    @property
    def defect_composition(self):
        """
        Returns: Defect composition.
        """
        temp_comp = self.bulk_structure.composition.as_dict()
        temp_comp[str(self.site.specie)] += 1
        return Composition(temp_comp)

    def generate_defect_structure(self, supercell=(1, 1, 1)):
        """
        Returns Defective Interstitial structure, decorated with charge
        If bulk structure had any site properties, all of these properties are
        removed in the resulting defect structure

        Args:
            supercell (int, [3x1], or [[]] (3x3)): supercell integer, vector, or scaling matrix
        """
        defect_structure = Structure(
            self.bulk_structure.copy().lattice,
            [site.specie for site in self.bulk_structure],
            [site.frac_coords for site in self.bulk_structure],
            to_unit_cell=True,
            coords_are_cartesian=False,
            site_properties=None,
        )  # remove all site_properties
        defect_structure.make_supercell(supercell)

        # create a trivial defect structure to find where supercell transformation moves the defect site
        struct_for_defect_site = Structure(
            self.bulk_structure.copy().lattice,
            [self.site.specie],
            [self.site.frac_coords],
            to_unit_cell=True,
            coords_are_cartesian=False,
        )
        struct_for_defect_site.make_supercell(supercell)
        defect_site = struct_for_defect_site[0]

        defect_structure.append(
            self.site.specie.symbol,
            defect_site.coords,
            coords_are_cartesian=True,
            properties=None,
        )
        defect_structure.set_charge(self.charge)
        return defect_structure

    def get_multiplicity(self):
        """
        Returns the multiplicity of a defect site within the structure (needed for concentration analysis)
        """
        try:
            d_structure = create_saturated_interstitial_structure(self)
        except ValueError:
            logger.debug(
                "WARNING! Multiplicity was not able to be calculated adequately "
                "for interstitials...setting this to 1 and skipping for now..."
            )
            return 1

        sga = SpacegroupAnalyzer(d_structure)
        periodic_struc = sga.get_symmetrized_structure()
        poss_deflist = sorted(
            periodic_struc.get_sites_in_sphere(self.site.coords, 0.1, include_index=True),
            key=lambda x: x[1],
        )
        defindex = poss_deflist[0][2]

        equivalent_sites = periodic_struc.find_equivalent_sites(periodic_struc[defindex])
        return len(equivalent_sites)

    @property
    def name(self):
        """
        Returns a name for this defect
        """
        if self.site_name:
            return "Int_{}_{}_mult{}".format(self.site.specie, self.site_name, self.multiplicity)
        return "Int_{}_mult{}".format(self.site.specie, self.multiplicity)


class Polaron(Substitution):
    """
    Subclass for defining polarons. (Small/localized) Polarons are special version of substitution
    where the substituted species is the but with a different charge.
    """

    @property
    def defect_composition(self):
        """
        Returns: Defect composition, which is the same as the bulk.
        """
        return self.bulk_structure.composition

    @property
    def name(self):
        """
        Returns a name for this defect
        """
        poss_deflist = sorted(
            self.bulk_structure.get_sites_in_sphere(self.site.coords, 0.1, include_index=True), key=lambda x: x[1])
        defindex = poss_deflist[0][2]
        return "Polaron_{}_on_{}_mult{}".format(
            'e' if self.charge < 0 else 'h', self.bulk_structure[defindex].specie, self.multiplicity
        )


<<<<<<< HEAD
=======
class GhostVacancy(Vacancy):
    """
    Current workaround for the Vacancy class in CP2K. Vacancies are normally just structures
    with an atom removed, but with CP2K we want to retain the site and turn off its interaction
    potential (Ghost atom) in order to avoid Basis set superposition error for localized basis.
    """

    def generate_defect_structure(self, supercell=(1, 1, 1)):
        """
        Returns Defective Vacancy structure, decorated with charge
        Args:
            supercell (int, [3x1], or [[]] (3x3)): supercell integer, vector, or scaling matrix
        """
        defect_structure = self.bulk_structure.copy()
        defect_structure.make_supercell(supercell)

        # create a trivial defect structure to find where supercell transformation moves the lattice
        struct_for_defect_site = Structure(self.bulk_structure.copy().lattice,
                                           [self.site.specie],
                                           [self.site.frac_coords],
                                           to_unit_cell=True)
        struct_for_defect_site.make_supercell(supercell)
        defect_site = struct_for_defect_site[0]

        poss_deflist = sorted(
            defect_structure.get_sites_in_sphere(defect_site.coords, 0.1, include_index=True), key=lambda x: x[1])
        defindex = poss_deflist[0][2]
        defect_structure.add_site_property(
            'ghost', [True if i == defindex else False for i in range(len(defect_structure))]
        )
        defect_structure.set_charge(self.charge)
        return defect_structure


>>>>>>> 8ff6747d
def create_saturated_interstitial_structure(interstitial_def, dist_tol=0.1):
    """
    this takes a Interstitial defect object and generates the
    sublattice for it based on the structure's space group.
    Useful for understanding multiplicity of an interstitial
    defect in thermodynamic analysis.

    NOTE: if large relaxation happens to interstitial or
        defect involves a complex then there may be additional
        degrees of freedom that need to be considered for
        the multiplicity.

    Args:
        dist_tol: changing distance tolerance of saturated structure,
                allowing for possibly overlapping sites
                but ensuring space group is maintained

    Returns:
        Structure object decorated with interstitial site equivalents
    """
    sga = SpacegroupAnalyzer(interstitial_def.bulk_structure.copy())
    sg_ops = sga.get_symmetry_operations(cartesian=True)

    # copy bulk structure to make saturated interstitial structure out of
    # artificially lower distance_tolerance to allow for distinct interstitials
    # with lower symmetry to be replicated - This is OK because one would never
    # actually use this structure for a practical calcualtion...
    saturated_defect_struct = interstitial_def.bulk_structure.copy()
    saturated_defect_struct.DISTANCE_TOLERANCE = dist_tol

    for sgo in sg_ops:
        new_interstit_coords = sgo.operate(interstitial_def.site.coords[:])
        poss_new_site = PeriodicSite(
            interstitial_def.site.specie,
            new_interstit_coords,
            saturated_defect_struct.lattice,
            to_unit_cell=True,
            coords_are_cartesian=True,
        )
        try:
            # will raise value error if site already exists in structure
            saturated_defect_struct.append(
                poss_new_site.specie,
                poss_new_site.coords,
                coords_are_cartesian=True,
                validate_proximity=True,
            )
        except ValueError:
            pass

    # do final space group analysis to make sure symmetry not lowered by saturating defect structure
    saturated_sga = SpacegroupAnalyzer(saturated_defect_struct)
    if saturated_sga.get_space_group_number() != sga.get_space_group_number():
        raise ValueError(
            "Warning! Interstitial sublattice generation "
            "has changed space group symmetry. Recommend "
            "reducing dist_tol and trying again..."
        )

    return saturated_defect_struct


class DefectEntry(MSONable):
    """
    An lightweight DefectEntry object containing key computed data
    for many defect analysis.
    """

    def __init__(
        self,
        defect,
        uncorrected_energy,
        corrections=None,
        parameters=None,
        entry_id=None,
    ):
        """
        Args:
            defect:
                A Defect object from pymatgen.analysis.defects.core
            uncorrected_energy (float): Energy of the defect entry. Usually the difference between
                the final calculated energy for the defect supercell - the perfect
                supercell energy
            corrections (dict):
                Dict of corrections for defect formation energy. All values will be summed and
                added to the defect formation energy.
            parameters (dict): An optional dict of calculation parameters and data to
                use with correction schemes
                (examples of parameter keys: supercell_size, axis_grid, bulk_planar_averages
                defect_planar_averages )
            entry_id (obj): An id to uniquely identify this defect, can be any MSONable
                type
        """
        self.defect = defect
        self.uncorrected_energy = uncorrected_energy
        self.corrections = corrections if corrections else {}
        self.entry_id = entry_id
        self.parameters = parameters if parameters else {}

    @property
    def bulk_structure(self):
        """
        Returns: Structure object of bulk.
        """
        return self.defect.bulk_structure

    def as_dict(self):
        """
        Json-serializable dict representation of DefectEntry
        """
        d = {
            "@module": self.__class__.__module__,
            "@class": self.__class__.__name__,
            "defect": self.defect.as_dict(),
            "uncorrected_energy": self.uncorrected_energy,
            "corrections": self.corrections,
            "parameters": self.parameters,
            "entry_id": self.entry_id,
        }
        return d

    @classmethod
    def from_dict(cls, d):
        """
        Reconstitute a DefectEntry object from a dict representation created using
        as_dict().
         Args:
            d (dict): dict representation of DefectEntry.
         Returns:
            DefectEntry object
        """
        defect = MontyDecoder().process_decoded(d["defect"])
        uncorrected_energy = d["uncorrected_energy"]
        corrections = d.get("corrections", None)
        parameters = d.get("parameters", None)
        entry_id = d.get("entry_id", None)

        return cls(
            defect,
            uncorrected_energy,
            corrections=corrections,
            parameters=parameters,
            entry_id=entry_id,
        )

    @property
    def site(self):
        """
        Returns: Site of defect.
        """
        return self.defect.site

    @property
    def multiplicity(self):
        """
        Returns: Multiplicity of defect.
        """
        return self.defect.multiplicity

    @property
    def charge(self):
        """
        Returns: Charge of defect.
        """
        return self.defect.charge

    @property
    def energy(self):
        """
        Returns: *Corrected* energy of the entry
        """
        return self.uncorrected_energy + np.sum(list(self.corrections.values()))

    @property
    def name(self):
        """
        Returns: Defect name
        """
        return self.defect.name

    def copy(self):
        """
        Convenience method to get a copy of the DefectEntry.

        Returns:
            A copy of the DefectEntry.
        """
        defectentry_dict = self.as_dict()
        return DefectEntry.from_dict(defectentry_dict)

    def formation_energy(self, chemical_potentials=None, fermi_level=0):
        """
        Compute the formation energy for a defect taking into account a given chemical potential and fermi_level
         Args:
             chemical_potentials (dict): Dictionary of elemental chemical potential values.
                Keys are Element objects within the defect structure's composition.
                Values are float numbers equal to the atomic chemical potential for that element.
            fermi_level (float):  Value corresponding to the electron chemical potential.
                If "vbm" is supplied in parameters dict, then fermi_level is referenced to the VBM.
                If "vbm" is NOT supplied in parameters dict, then fermi_level is referenced to the
                calculation's absolute Kohn-Sham potential (and should include the vbm value provided
                by a band structure calculation)

        Returns:
            Formation energy value (float)
        """
        chemical_potentials = chemical_potentials if chemical_potentials else {}

        chempot_correction = sum(
            [
                chem_pot * (self.bulk_structure.composition[el] - self.defect.defect_composition[el])
                for el, chem_pot in chemical_potentials.items()
            ]
        )

        formation_energy = self.energy + chempot_correction

        if "vbm" in self.parameters:
            formation_energy += self.charge * (self.parameters["vbm"] + fermi_level)
        else:
            formation_energy += self.charge * fermi_level

        return formation_energy

    def defect_concentration(self, chemical_potentials, temperature=300, fermi_level=0.0):
        """
        Compute the defect concentration for a temperature and Fermi level.
        Args:
            temperature:
                the temperature in K
            fermi_level:
                the fermi level in eV (with respect to the VBM)
        Returns:
            defects concentration in cm^-3
        """
        n = self.multiplicity * 1e24 / self.defect.bulk_structure.volume
        conc = n * np.exp(
            -1.0 * self.formation_energy(chemical_potentials, fermi_level=fermi_level) / (kb * temperature)
        )

        return conc

    def __repr__(self):
        """
        Human readable string representation of this entry
        """
        output = [
            "DefectEntry {} - {} - charge {}".format(self.entry_id, self.name, self.charge),
            "Energy = {:.4f}".format(self.energy),
            "Correction = {:.4f}".format(np.sum(list(self.corrections.values()))),
            "Parameters:",
        ]
        for k, v in self.parameters.items():
            output.append("\t{} = {}".format(k, v))
        return "\n".join(output)

    def __str__(self):
        return self.__repr__()


class DefectCorrection(MSONable):
    """
    A Correction class modeled off the computed entry correction format
    """

    @abstractmethod
    def get_correction(self, entry):
        """
        Returns correction for a single entry.

        Args:
            entry: A DefectEntry object.

        Returns:
            A single dictionary with the format
            correction_name: energy_correction

        Raises:
            CompatibilityError if entry is not compatible.
        """
        return

    def correct_entry(self, entry):
        """
        Corrects a single entry.

        Args:
            entry: A DefectEntry object.

        Returns:
            An processed entry.

        Raises:
            CompatibilityError if entry is not compatible.
        """
        entry.correction.update(self.get_correction(entry))
        return entry<|MERGE_RESOLUTION|>--- conflicted
+++ resolved
@@ -449,8 +449,6 @@
         )
 
 
-<<<<<<< HEAD
-=======
 class GhostVacancy(Vacancy):
     """
     Current workaround for the Vacancy class in CP2K. Vacancies are normally just structures
@@ -485,7 +483,6 @@
         return defect_structure
 
 
->>>>>>> 8ff6747d
 def create_saturated_interstitial_structure(interstitial_def, dist_tol=0.1):
     """
     this takes a Interstitial defect object and generates the
