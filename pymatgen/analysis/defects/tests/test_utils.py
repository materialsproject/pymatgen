# coding: utf-8
# Copyright (c) Pymatgen Development Team.
# Distributed under the terms of the MIT License.

from __future__ import unicode_literals

import unittest
import os
import numpy as np
import random

<<<<<<< HEAD
from pymatgen.analysis.defects.utils import QModel, eV_to_k, generate_reciprocal_vectors_squared, \
    closestsites, StructureMotifInterstitial, TopographyAnalyzer, ChargeDensityAnalyzer, converge, \
    tune_for_gamma, generate_R_and_G_vecs
=======
from pymatgen.analysis.defects.utils import QModel, eV_to_k, \
    generate_reciprocal_vectors_squared, \
    closestsites, StructureMotifInterstitial, TopographyAnalyzer, \
    ChargeDensityAnalyzer, converge, calculate_vol
>>>>>>> bade4d5b
from pymatgen.util.testing import PymatgenTest

from pymatgen.core import PeriodicSite
from pymatgen.core.structure import Structure
from pymatgen.core.lattice import Lattice

from pymatgen.io.vasp.outputs import Chgcar

try:
    from skimage.feature import peak_local_max
except ImportError:
    peak_local_max = None

test_dir = os.path.join(os.path.dirname(__file__), "..", "..", "..", "..",
                        'test_files', "chgden")


class DefectsUtilsTest(PymatgenTest):
    def test_qmodel(self):
        qm = QModel()
        modqm = QModel(beta=2., expnorm=0.5, gamma=0.1)

        # test rho_rec
        self.assertEqual(qm.rho_rec(1.), 0.77880078307140488)
        self.assertEqual(modqm.rho_rec(1.), 0.6814583156907158)

        # test rho_rec_limit0
        self.assertEqual(qm.rho_rec_limit0, -0.25)
        self.assertEqual(modqm.rho_rec_limit0, -0.51)

    def test_eV_to_k(self):
        self.assertAlmostEqual(eV_to_k(1.), 0.9681404248678961)

    def test_genrecip(self):
        # TODO
        pass

    def test_generate_reciprocal_vectors_squared(self):
        # test cubic case
        a = 6.
        lattvectors = [[a if i == j else 0. for j in range(3)] for i in
                       range(3)]
        brecip = [1.0966227112321507 for i in range(6)]
        self.assertAlmostEqual(
            list(generate_reciprocal_vectors_squared(lattvectors[0],
                                                     lattvectors[1],
                                                     lattvectors[2], 1.3)),
            brecip)

        # test orthorhombic case
        lattconsts = [a, a / 2., 3. * a]
        lattvectors = [[lattconsts[i] if i == j else 0. for j in range(3)] for i
                       in range(3)]
        brval = 0.4873878716587337
        brecip = [brval, brval / 4., brval / 4., brval]
        self.assertAlmostEqual(
            list(generate_reciprocal_vectors_squared(lattvectors[0],
                                                     lattvectors[1],
                                                     lattvectors[2], 1.)),
            brecip)

        # test triclinic case
        lattvectors = [[1.5, 0.2, 0.3], [0.3, 1.2, .2], [0.5, 0.4, 1.3]]
        brval = 24.28330561545568
        brecip = [brval, brval]
        self.assertAlmostEqual(
            list(generate_reciprocal_vectors_squared(lattvectors[0],
                                                     lattvectors[1],
                                                     lattvectors[2], 30.)),
            brecip)

    def test_closest_sites(self):
        struct = PymatgenTest.get_structure("VO2")

        # test O vacancy
        dstruct = struct.copy()
        dstruct.remove_sites([0])
        pos = struct.sites[0].coords
        bsite, dsite = closestsites(struct, dstruct, pos)
        self.assertEqual(bsite[2], 0)  # test against index
        self.assertEqual(dsite[2], 4)

        # test V vacancy
        dstruct = struct.copy()
        dstruct.remove_sites([4])
        pos = struct.sites[4].coords
        bsite, dsite = closestsites(struct, dstruct, pos)
        self.assertEqual(bsite[2], 4)  # test against index
        self.assertEqual(dsite[2], 1)

    def test_converges(self):
        self.assertAlmostEqual(converge(np.sqrt, 0.1, 0.1, 1.0),
                               0.6324555320336759)

    def test_tune_for_gamma(self):
        lattice = Lattice( [[ 4.692882, -8.12831 ,  0.],
                            [ 4.692882,  8.12831 ,  0.],
                            [ 0.,  0., 10.03391 ]])
        epsilon = 10. * np.identity(3)
        gamma = tune_for_gamma( lattice, epsilon)
        self.assertAlmostEqual(gamma, 0.19357221)

    def test_generate_R_and_G_vecs(self):
        gamma = 0.19357221
        prec = 28
        lattice = Lattice( [[ 4.692882, -8.12831 ,  0.],
                            [ 4.692882,  8.12831 ,  0.],
                            [ 0.,  0., 10.03391 ]])
        epsilon = 10. * np.identity(3)
        g_vecs, recip_summation, r_vecs, real_summation = generate_R_and_G_vecs( gamma, prec,
                                                                                 lattice, epsilon)
        self.assertEqual(len(g_vecs[0]), 16418)
        self.assertAlmostEqual(recip_summation[0], 2.8946556e-15)
        self.assertEqual(len(r_vecs[0]), 16299)
        self.assertAlmostEqual(real_summation[0], 0.00679361)

class StructureMotifInterstitialTest(PymatgenTest):
    def setUp(self):
        self.silicon = Structure(
            Lattice.from_lengths_and_angles([5.47, 5.47, 5.47],
                                            [90.0, 90.0, 90.0]),
            ["Si", "Si", "Si", "Si", "Si", "Si", "Si", "Si"],
            [[0.000000, 0.000000, 0.500000], [0.750000, 0.750000, 0.750000],
             [0.000000, 0.500000, 1.000000],
             [0.750000, 0.250000, 0.250000], [0.500000, 0.000000, 1.000000],
             [0.250000, 0.750000, 0.250000],
             [0.500000, 0.500000, 0.500000], [0.250000, 0.250000, 0.750000]],
            validate_proximity=False,
            to_unit_cell=False,
            coords_are_cartesian=False,
            site_properties=None)
        self.smi = StructureMotifInterstitial(
            self.silicon,
            "Si",
            motif_types=["tetrahedral", "octahedral"],
            op_threshs=[0.3, 0.5],
            dl=0.4,
            doverlap=1.0,
            facmaxdl=1.51)
        self.diamond = Structure(
            Lattice([[2.189, 0, 1.264], [0.73, 2.064, 1.264], [0, 0, 2.528]]),
            ["C0+", "C0+"],
            [[2.554, 1.806, 4.423], [0.365, 0.258, 0.632]],
            validate_proximity=False,
            to_unit_cell=False,
            coords_are_cartesian=True,
            site_properties=None)
        self.nacl = Structure(
            Lattice([[3.485, 0, 2.012], [1.162, 3.286, 2.012], [0, 0, 4.025]]),
            ["Na1+", "Cl1-"],
            [[0, 0, 0], [2.324, 1.643, 4.025]],
            validate_proximity=False,
            to_unit_cell=False,
            coords_are_cartesian=True,
            site_properties=None)
        self.cscl = Structure(
            Lattice([[4.209, 0, 0], [0, 4.209, 0], [0, 0, 4.209]]),
            ["Cl1-", "Cs1+"],
            [[2.105, 2.105, 2.105], [0, 0, 0]],
            validate_proximity=False,
            to_unit_cell=False,
            coords_are_cartesian=True,
            site_properties=None)
        self.square_pyramid = Structure(
            Lattice([[100, 0, 0], [0, 100, 0], [0, 0, 100]]),
            ["C", "C", "C", "C", "C", "C"],
            [[0, 0, 0], [1, 0, 0], [-1, 0, 0], [0, 1, 0], [0, -1, 0],
             [0, 0, 1]],
            validate_proximity=False,
            to_unit_cell=False,
            coords_are_cartesian=True,
            site_properties=None)
        self.trigonal_bipyramid = Structure(
            Lattice([[100, 0, 0], [0, 100, 0], [0, 0, 100]]),
            ["P", "Cl", "Cl", "Cl", "Cl", "Cl"],
            [[0, 0, 0], [0, 0, 2.14], [0, 2.02, 0], [1.74937, -1.01, 0],
             [-1.74937, -1.01, 0], [0, 0, -2.14]],
            validate_proximity=False,
            to_unit_cell=False,
            coords_are_cartesian=True,
            site_properties=None)

    def test_all(self):
        self.assertIsInstance(self.smi, StructureMotifInterstitial)
        self.assertEqual(len(self.smi.enumerate_defectsites()), 1)
        self.assertIsInstance(self.smi.enumerate_defectsites()[0], PeriodicSite)
        self.assertEqual("Si",
                         self.smi.enumerate_defectsites()[0].species_string)
        self.assertEqual("tetrahedral", self.smi.get_motif_type(0))

        elem_cn_dict = self.smi.get_coordinating_elements_cns(0)
        self.assertEqual(len(list(elem_cn_dict.keys())), 1)
        self.assertEqual(list(elem_cn_dict.keys())[0], "Si")
        self.assertEqual(elem_cn_dict["Si"], 4)

        structs = self.smi.make_supercells_with_defects(np.array([1, 1, 1]))
        self.assertEqual(len(structs), 2)
        self.assertIsInstance(structs[0], Structure)

    def tearDown(self):
        del self.smi
        del self.silicon
        del self.diamond
        del self.nacl
        del self.cscl


class TopographyAnalyzerTest(unittest.TestCase):
    def setUp(self):
        feo4 = Structure.from_file(os.path.join(test_dir, "LiFePO4.cif"))
        feo4.remove_species(["Li"])
        feo4.remove_oxidation_states()
        self.feo4 = feo4

    def test_topography_analyzer(self):
        # check interstitial sites for FePO4 using Voronoi Tessellation
        vor_feo4 = TopographyAnalyzer(self.feo4, framework_ions=["O"],
                                      cations=["P", "Fe"], check_volume=False)
        vor_feo4.cluster_nodes(tol=1.2)
        vor_feo4.remove_collisions(1.2)
        s_feo4 = vor_feo4.get_structure_with_nodes()
        sites_feo4 = np.array(
            [s_feo4[i].frac_coords for i in range(len(s_feo4)) if
             s_feo4[i].species_string == "X0+"])

        # check total number of vnodes
        self.assertAlmostEqual(len(vor_feo4.vnodes), 24)

        # check four sites that match Li sites in LiFePO4(mp-19017)
        site_predicted = [[0, 0, 0], [0.5, 0.5, 0.5], [0.5, 0, 0.5],
                          [0, 0.5, 0]]
        for i in range(0, 4):
            is_site_matched = False
            for site in sites_feo4:
                distance = s_feo4.lattice. \
                    get_distance_and_image(site, site_predicted[i])
                if distance[0] < 0.01:
                    is_site_matched = True
                else:
                    continue
            self.assertTrue(is_site_matched)

    def test_calculate_vol(self):
        s = Structure.from_file(os.path.join(test_dir, "LiFePO4.cif"))
        a = TopographyAnalyzer(s, framework_ions=["O"],
                               cations=["P", "Fe"], check_volume=False)
        coords = [s[i].coords for i in [20, 23, 25, 17, 24, 19]]
        vol = calculate_vol(coords=coords)
        vol_expected = 12.8884  # LiO6 volume calculated by VESTA
        self.assertAlmostEqual(vol, vol_expected, 4)


@unittest.skipIf(not peak_local_max,
                 "skimage.feature.peak_local_max module not present.")
class ChgDenAnalyzerTest(unittest.TestCase):
    def setUp(self):
        # This is a CHGCAR_sum file with reduced grid size
        chgcar_path = os.path.join(test_dir, "CHGCAR.FePO4")
        chg_FePO4 = Chgcar.from_file(chgcar_path)
        self.chgcar_path = chgcar_path
        self.chg_FePO4 = chg_FePO4
        self.ca_FePO4 = ChargeDensityAnalyzer(chg_FePO4)
        self.s_LiFePO4 = Structure.from_file(
            os.path.join(test_dir, "LiFePO4.cif"))

    def test_get_local_extrema(self):
        ca = ChargeDensityAnalyzer.from_file(self.chgcar_path)
        threshold_frac = random.random()
        threshold_abs_min = random.randrange(2, 14)
        threshold_abs_max = random.randrange(27e2, 28e4)

        # Minima test
        full_list_min = self.ca_FePO4.get_local_extrema(find_min=True,
                                                        threshold_frac=1.0)
        frac_list_min_frac = self.ca_FePO4.get_local_extrema(find_min=True,
                                                             threshold_frac=threshold_frac)
        frac_list_min_abs = self.ca_FePO4.get_local_extrema(find_min=True,
                                                            threshold_abs=threshold_abs_min)

        self.assertAlmostEqual(len(full_list_min) * threshold_frac,
                               len(frac_list_min_frac), delta=1)

        ca.get_local_extrema(find_min=True)
        df_expected = ca.extrema_df[
            ca.extrema_df["Charge Density"] <= threshold_abs_min]
        self.assertEqual(len(frac_list_min_abs), len(df_expected))

        # Maxima test
        full_list_max = self.ca_FePO4.get_local_extrema(find_min=False,
                                                        threshold_frac=1.0)
        frac_list_max = self.ca_FePO4.get_local_extrema(find_min=False,
                                                        threshold_frac=threshold_frac)
        frac_list_max_abs = self.ca_FePO4.get_local_extrema(find_min=False,
                                                            threshold_abs=threshold_abs_max)

        self.assertAlmostEqual(len(full_list_max) * threshold_frac,
                               len(frac_list_max), delta=1)

        # Local maxima should finds all center of atoms
        self.assertEqual(len(self.ca_FePO4.structure), len(full_list_max))

        ca.get_local_extrema(find_min=False)
        df_expected = ca.extrema_df[
            ca.extrema_df["Charge Density"] >= threshold_abs_max]
        self.assertEqual(len(frac_list_max_abs), len(df_expected))

    def test_remove_collisions(self):
        ca = ChargeDensityAnalyzer(self.chg_FePO4)
        ca.get_local_extrema(threshold_frac=0)
        ca.remove_collisions()  # should not trigger error
        self.assertEqual(len(ca.extrema_df), 0)

        self.ca_FePO4.get_local_extrema(find_min=False, threshold_frac=1.0)
        self.ca_FePO4.remove_collisions(min_dist=0.5)
        self.assertEqual(len(self.ca_FePO4.extrema_df), 0)

    def test_cluster_nodes(self):
        ca = ChargeDensityAnalyzer(self.chg_FePO4)
        ca.get_local_extrema()
        ca.cluster_nodes(tol=20)
        self.assertEqual(len(ca.extrema_df), 1)

    def test_get_structure_with_nodes(self):
        s_FePO4 = self.ca_FePO4.get_structure_with_nodes(find_min=True)

        sites_predicted = np.array([
            self.s_LiFePO4[i].frac_coords
            for i in range(len(self.s_LiFePO4))
            if self.s_LiFePO4[i].species_string == "Li"
        ])
        sites_guess = np.array(
            [s_FePO4[i].frac_coords for i in range(len(s_FePO4)) if
             s_FePO4[i].species_string == "X0+"])
        distances = s_FePO4.lattice.get_all_distances(sites_predicted,
                                                      sites_guess).flatten()
        distances = [d for d in distances if d < 0.1]
        self.assertEqual(len(distances), len(sites_predicted))

    def test_from_file(self):
        ca = ChargeDensityAnalyzer.from_file(self.chgcar_path)
        self.assertTrue(isinstance(ca, ChargeDensityAnalyzer))

    def test_sort_sites_by_integrated_chg(self):
        print(self.chgcar_path)
        ca = ChargeDensityAnalyzer.from_file(self.chgcar_path)
        ca.get_local_extrema()
        ca.sort_sites_by_integrated_chg()
        print(ca._extrema_df.iloc[0], 0.5)
        print(ca._extrema_df.iloc[0]['avg_charge_den'])
        self.assertAlmostEqual(ca._extrema_df.iloc[0]['a'], 0.0)
        self.assertAlmostEqual(ca._extrema_df.iloc[0]['b'], 0.5)
        self.assertAlmostEqual(ca._extrema_df.iloc[0]['c'], 0.0)
        self.assertAlmostEqual(ca._extrema_df.iloc[0]['Charge Density'],
                               1.65288944124)
        self.assertAlmostEqual(ca._extrema_df.iloc[0]['avg_charge_den'],
                               0.006831484178753711)


if __name__ == "__main__":
    unittest.main()<|MERGE_RESOLUTION|>--- conflicted
+++ resolved
@@ -9,16 +9,11 @@
 import numpy as np
 import random
 
-<<<<<<< HEAD
-from pymatgen.analysis.defects.utils import QModel, eV_to_k, generate_reciprocal_vectors_squared, \
-    closestsites, StructureMotifInterstitial, TopographyAnalyzer, ChargeDensityAnalyzer, converge, \
-    tune_for_gamma, generate_R_and_G_vecs
-=======
 from pymatgen.analysis.defects.utils import QModel, eV_to_k, \
     generate_reciprocal_vectors_squared, \
     closestsites, StructureMotifInterstitial, TopographyAnalyzer, \
-    ChargeDensityAnalyzer, converge, calculate_vol
->>>>>>> bade4d5b
+    ChargeDensityAnalyzer, converge, calculate_vol, \
+    tune_for_gamma, generate_R_and_G_vecs
 from pymatgen.util.testing import PymatgenTest
 
 from pymatgen.core import PeriodicSite
