# coding: utf-8
# Copyright (c) Pymatgen Development Team.
# Distributed under the terms of the MIT License.

"""
This module provides classes to perform fitting of structures.
"""

from __future__ import division, unicode_literals

import six
from six.moves import filter
from six.moves import zip

import numpy as np
import itertools
import abc

from monty.json import MSONable
from pymatgen.core import PeriodicSite
from pymatgen.core.structure import Structure
from pymatgen.core.lattice import Lattice
from pymatgen.core.composition import Composition

from pymatgen.core.periodic_table import get_el_sp
from pymatgen.optimization.linear_assignment import LinearAssignment
from pymatgen.util.coord_cython import pbc_shortest_vectors, is_coord_subset_pbc
from pymatgen.util.coord import lattice_points_in_supercell
from pymatgen.analysis.defects.core import create_saturated_interstitial_structure, Interstitial, Defect, Vacancy, Substitution
from pymatgen.symmetry.analyzer import SpacegroupAnalyzer

__author__ = "William Davidson Richards, Stephen Dacek, Shyue Ping Ong"
__copyright__ = "Copyright 2011, The Materials Project"
__version__ = "1.0"
__maintainer__ = "William Davidson Richards"
__email__ = "wrichard@mit.edu"
__status__ = "Production"
__date__ = "Dec 3, 2012"


class AbstractComparator(six.with_metaclass(abc.ABCMeta, MSONable)):
    """
    Abstract Comparator class. A Comparator defines how sites are compared in
    a structure.
    """

    @abc.abstractmethod
    def are_equal(self, sp1, sp2):
        """
        Defines how the species of two sites are considered equal. For
        example, one can consider sites to have the same species only when
        the species are exactly the same, i.e., Fe2+ matches Fe2+ but not
        Fe3+. Or one can define that only the element matters,
        and all oxidation state information are ignored.

        Args:
            sp1: First species. A dict of {specie/element: amt} as per the
                definition in Site and PeriodicSite.
            sp2: Second species. A dict of {specie/element: amt} as per the
                definition in Site and PeriodicSite.

        Returns:
            Boolean indicating whether species are considered equal.
        """
        return

    @abc.abstractmethod
    def get_hash(self, composition):
        """
        Defines a hash to group structures. This allows structures to be
        grouped efficiently for comparison. The hash must be invariant under
        supercell creation. (e.g. composition is not a good hash, but
        fractional_composition might be). Reduced formula is not a good formula,
        due to weird behavior with fractional occupancy.

        Composition is used here instead of structure because for anonymous
        matches it is much quicker to apply a substitution to a composition
        object than a structure object.

        Args:
            composition (Composition): composition of the structure

        Returns:
            A hashable object. Examples can be string formulas, integers etc.
        """
        return

    @classmethod
    def from_dict(cls, d):
        for trans_modules in ['structure_matcher']:
            mod = __import__('pymatgen.analysis.' + trans_modules,
                             globals(), locals(), [d['@class']], 0)
            if hasattr(mod, d['@class']):
                trans = getattr(mod, d['@class'])
                return trans()
        raise ValueError("Invalid Comparator dict")

    def as_dict(self):
        return {"version": __version__, "@module": self.__class__.__module__,
                "@class": self.__class__.__name__}


class SpeciesComparator(AbstractComparator):
    """
    A Comparator that matches species exactly. The default used in
    StructureMatcher.
    """

    def are_equal(self, sp1, sp2):
        """
        True if species are exactly the same, i.e., Fe2+ == Fe2+ but not Fe3+.

        Args:
            sp1: First species. A dict of {specie/element: amt} as per the
                definition in Site and PeriodicSite.
            sp2: Second species. A dict of {specie/element: amt} as per the
                definition in Site and PeriodicSite.

        Returns:
            Boolean indicating whether species are equal.
        """
        return sp1 == sp2

    def get_hash(self, composition):
        """
        Returns: Fractional composition
        """
        return composition.fractional_composition


class SpinComparator(AbstractComparator):
    """
    A Comparator that matches magnetic structures to their inverse spins.
    This comparator is primarily used to filter magnetically ordered
    structures with opposite spins, which are equivalent.
    """

    def are_equal(self, sp1, sp2):
        """
        True if species are exactly the same, i.e., Fe2+ == Fe2+ but not
        Fe3+. and the spins are reversed. i.e., spin up maps to spin down,
        and vice versa.

        Args:
            sp1: First species. A dict of {specie/element: amt} as per the
                definition in Site and PeriodicSite.
            sp2: Second species. A dict of {specie/element: amt} as per the
                definition in Site and PeriodicSite.

        Returns:
            Boolean indicating whether species are equal.
        """
        for s1 in sp1.keys():
            spin1 = getattr(s1, "spin", 0)
            oxi1 = getattr(s1, "oxi_state", 0)
            for s2 in sp2.keys():
                spin2 = getattr(s2, "spin", 0)
                oxi2 = getattr(s2, "oxi_state", 0)
                if (s1.symbol == s2.symbol and oxi1 == oxi2 and
                        spin2 == -spin1):
                    break
            else:
                return False
        return True

    def get_hash(self, composition):
        """
        Returns: Fractional composition
        """
        return composition.fractional_composition


class ElementComparator(AbstractComparator):
    """
    A Comparator that matches elements. i.e. oxidation states are
    ignored.
    """

    def are_equal(self, sp1, sp2):
        """
        True if element:amounts are exactly the same, i.e.,
        oxidation state is not considered.

        Args:
            sp1: First species. A dict of {specie/element: amt} as per the
                definition in Site and PeriodicSite.
            sp2: Second species. A dict of {specie/element: amt} as per the
                definition in Site and PeriodicSite.

        Returns:
            Boolean indicating whether species are the same based on element
            and amounts.
        """
        comp1 = Composition(sp1)
        comp2 = Composition(sp2)
        return comp1.get_el_amt_dict() == comp2.get_el_amt_dict()

    def get_hash(self, composition):
        """
        Returns: Fractional element composition
        """
        return composition.element_composition.fractional_composition


class FrameworkComparator(AbstractComparator):
    """
    A Comparator that matches sites, regardless of species.
    """

    def are_equal(self, sp1, sp2):
        """
        True if there are atoms on both sites.

        Args:
            sp1: First species. A dict of {specie/element: amt} as per the
                definition in Site and PeriodicSite.
            sp2: Second species. A dict of {specie/element: amt} as per the
                definition in Site and PeriodicSite.

        Returns:
            True always
        """
        return True

    def get_hash(self, composition):
        """
        No hash possible
        """
        return 1


class OrderDisorderElementComparator(AbstractComparator):
    """
    A Comparator that matches sites, given some overlap in the element
    composition
    """

    def are_equal(self, sp1, sp2):
        """
        True if there is some overlap in composition between the species

        Args:
            sp1: First species. A dict of {specie/element: amt} as per the
                definition in Site and PeriodicSite.
            sp2: Second species. A dict of {specie/element: amt} as per the
                definition in Site and PeriodicSite.

        Returns:
            True always
        """
        set1 = set(sp1.element_composition.keys())
        set2 = set(sp2.element_composition.keys())
        if set1.intersection(set2):
            return True
        return False

    def get_hash(self, composition):
        """"
        No hash possible
        """
        return 1

class OccupancyComparator(AbstractComparator):
    """
    A Comparator that matches occupancies on sites,
    irrespective of the species of those sites.
    """

    def are_equal(self, sp1, sp2):
        """
        Args:
            sp1: First species. A dict of {specie/element: amt} as per the
                definition in Site and PeriodicSite.
            sp2: Second species. A dict of {specie/element: amt} as per the
                definition in Site and PeriodicSite.

        Returns:
            True if sets of occupancies (amt) are equal on both sites.
        """
        set1 = set(sp1.element_composition.values())
        set2 = set(sp2.element_composition.values())
        if set1 == set2:
            return True
        else:
            return False

    def get_hash(self, composition):
        # Difficult to define sensible hash
        return 1

class StructureMatcher(MSONable):
    """
    Class to match structures by similarity.

    Algorithm:

    1. Given two structures: s1 and s2
    2. Optional: Reduce to primitive cells.
    3. If the number of sites do not match, return False
    4. Reduce to s1 and s2 to Niggli Cells
    5. Optional: Scale s1 and s2 to same volume.
    6. Optional: Remove oxidation states associated with sites
    7. Find all possible lattice vectors for s2 within shell of ltol.
    8. For s1, translate an atom in the smallest set to the origin
    9. For s2: find all valid lattices from permutations of the list
       of lattice vectors (invalid if: det(Lattice Matrix) < half
       volume of original s2 lattice)
    10. For each valid lattice:

        a. If the lattice angles of are within tolerance of s1,
           basis change s2 into new lattice.
        b. For each atom in the smallest set of s2:

            i. Translate to origin and compare fractional sites in
            structure within a fractional tolerance.
            ii. If true:

                ia. Convert both lattices to cartesian and place
                both structures on an average lattice
                ib. Compute and return the average and max rms
                displacement between the two structures normalized
                by the average free length per atom

                if fit function called:
                    if normalized max rms displacement is less than
                    stol. Return True

                if get_rms_dist function called:
                    if normalized average rms displacement is less
                    than the stored rms displacement, store and
                    continue. (This function will search all possible
                    lattices for the smallest average rms displacement
                    between the two structures)

    Args:
        ltol (float): Fractional length tolerance. Default is 0.2.
        stol (float): Site tolerance. Defined as the fraction of the
            average free length per atom := ( V / Nsites ) ** (1/3)
            Default is 0.3.
        angle_tol (float): Angle tolerance in degrees. Default is 5 degrees.
        primitive_cell (bool): If true: input structures will be reduced to
            primitive cells prior to matching. Default to True.
        scale (bool): Input structures are scaled to equivalent volume if
           true; For exact matching, set to False.
        attempt_supercell (bool): If set to True and number of sites in
            cells differ after a primitive cell reduction (divisible by an
            integer) attempts to generate a supercell transformation of the
            smaller cell which is equivalent to the larger structure.
        allow_subset (bool): Allow one structure to match to the subset of
            another structure. Eg. Matching of an ordered structure onto a
            disordered one, or matching a delithiated to a lithiated
            structure. This option cannot be combined with
            attempt_supercell, or with structure grouping.
        comparator (Comparator): A comparator object implementing an equals
            method that declares declaring equivalency of sites. Default is
            SpeciesComparator, which implies rigid species
            mapping, i.e., Fe2+ only matches Fe2+ and not Fe3+.

            Other comparators are provided, e.g., ElementComparator which
            matches only the elements and not the species.

            The reason why a comparator object is used instead of
            supplying a comparison function is that it is not possible to
            pickle a function, which makes it otherwise difficult to use
            StructureMatcher with Python's multiprocessing.
        supercell_size (str): Method to use for determining the size of a
            supercell (if applicable). Possible values are num_sites,
            num_atoms, volume, or an element present in both structures.
        ignored_species (list): A list of ions to be ignored in matching. Useful
            for matching structures that have similar frameworks except for
            certain ions, e.g., Li-ion intercalation frameworks. This is more
            useful than allow_subset because it allows better control over
            what species are ignored in the matching.
    """

    def __init__(self, ltol=0.2, stol=0.3, angle_tol=5, primitive_cell=True,
                 scale=True, attempt_supercell=False, allow_subset=False,
                 comparator=SpeciesComparator(), supercell_size='num_sites',
                 ignored_species=None):

        self.ltol = ltol
        self.stol = stol
        self.angle_tol = angle_tol
        self._comparator = comparator
        self._primitive_cell = primitive_cell
        self._scale = scale
        self._supercell = attempt_supercell
        self._supercell_size = supercell_size
        self._subset = allow_subset
        self._ignored_species = [] if ignored_species is None else \
            ignored_species[:]

    def _get_supercell_size(self, s1, s2):
        """
        Returns the supercell size, and whether the supercell should
        be applied to s1. If fu == 1, s1_supercell is returned as
        true, to avoid ambiguity.
        """
        if self._supercell_size == 'num_sites':
            fu = s2.num_sites / s1.num_sites
        elif self._supercell_size == 'num_atoms':
            fu = s2.composition.num_atoms / s1.composition.num_atoms
        elif self._supercell_size == 'volume':
            fu = s2.volume / s1.volume
        else:
            try:
                el = get_el_sp(self._supercell_size)
                fu = s2.composition[el] / s1.composition[el]
            except:
                raise ValueError('invalid argument for supercell_size')

        if fu < 2/3:
            return int(round(1/fu)), False
        else:
            return int(round(fu)), True

    def _get_lattices(self, target_lattice, s, supercell_size=1):
        """
        Yields lattices for s with lengths and angles close to the
        lattice of target_s. If supercell_size is specified, the
        returned lattice will have that number of primitive cells
        in it

        Args:
            s, target_s: Structure objects
        """
        lattices = s.lattice.find_all_mappings(
            target_lattice, ltol=self.ltol, atol=self.angle_tol,
            skip_rotation_matrix=True)
        for l, _, scale_m in lattices:
            if abs(abs(np.linalg.det(scale_m)) - supercell_size) < 0.5:
                yield l, scale_m

    def _get_supercells(self, struct1, struct2, fu, s1_supercell):
        """
        Computes all supercells of one structure close to the lattice of the
        other
        if s1_supercell == True, it makes the supercells of struct1, otherwise
        it makes them of s2

        yields: s1, s2, supercell_matrix, average_lattice, supercell_matrix
        """
        def av_lat(l1, l2):
            params = (np.array(l1.lengths_and_angles) +
                      np.array(l2.lengths_and_angles)) / 2
            return Lattice.from_lengths_and_angles(*params)

        def sc_generator(s1, s2):
            s2_fc = np.array(s2.frac_coords)
            if fu == 1:
                cc = np.array(s1.cart_coords)
                for l, sc_m in self._get_lattices(s2.lattice, s1, fu):
                    fc = l.get_fractional_coords(cc)
                    fc -= np.floor(fc)
                    yield fc, s2_fc, av_lat(l, s2.lattice), sc_m
            else:
                fc_init = np.array(s1.frac_coords)
                for l, sc_m in self._get_lattices(s2.lattice, s1, fu):
                    fc = np.dot(fc_init, np.linalg.inv(sc_m))
                    lp = lattice_points_in_supercell(sc_m)
                    fc = (fc[:, None, :] + lp[None, :, :]).reshape((-1, 3))
                    fc -= np.floor(fc)
                    yield fc, s2_fc, av_lat(l, s2.lattice), sc_m
        if s1_supercell:
            for x in sc_generator(struct1, struct2):
                yield x
        else:
            for x in sc_generator(struct2, struct1):
                # reorder generator output so s1 is still first
                yield x[1], x[0], x[2], x[3]

    def _cmp_fstruct(self, s1, s2, frac_tol, mask):
        """
        Returns true if a matching exists between s2 and s2
        under frac_tol. s2 should be a subset of s1
        """
        if len(s2) > len(s1):
            raise ValueError("s1 must be larger than s2")
        if mask.shape != (len(s2), len(s1)):
            raise ValueError("mask has incorrect shape")

        return is_coord_subset_pbc(s2, s1, frac_tol, mask)

    def _cart_dists(self, s1, s2, avg_lattice, mask, normalization, lll_frac_tol=None):
        """
        Finds a matching in cartesian space. Finds an additional
        fractional translation vector to minimize RMS distance

        Args:
            s1, s2: numpy arrays of fractional coordinates. len(s1) >= len(s2)
            avg_lattice: Lattice on which to calculate distances
            mask: numpy array of booleans. mask[i, j] = True indicates
                that s2[i] cannot be matched to s1[j]
            normalization (float): inverse normalization length

        Returns:
            Distances from s2 to s1, normalized by (V/Natom) ^ 1/3
            Fractional translation vector to apply to s2.
            Mapping from s1 to s2, i.e. with numpy slicing, s1[mapping] => s2
        """
        if len(s2) > len(s1):
            raise ValueError("s1 must be larger than s2")
        if mask.shape != (len(s2), len(s1)):
            raise ValueError("mask has incorrect shape")

        # vectors are from s2 to s1
        vecs, d_2 = pbc_shortest_vectors(avg_lattice, s2, s1, mask,
                                         return_d2=True,
                                         lll_frac_tol=lll_frac_tol)
        lin = LinearAssignment(d_2)
        s = lin.solution
        short_vecs = vecs[np.arange(len(s)), s]
        translation = np.average(short_vecs, axis=0)
        f_translation = avg_lattice.get_fractional_coords(translation)
        new_d2 = np.sum((short_vecs - translation) ** 2, axis=-1)

        return new_d2 ** 0.5 * normalization, f_translation, s

    def _get_mask(self, struct1, struct2, fu, s1_supercell):
        """
        Returns mask for matching struct2 to struct1. If struct1 has sites
        a b c, and fu = 2, assumes supercells of struct2 will be ordered
        aabbcc (rather than abcabc)

        Returns:
        mask, struct1 translation indices, struct2 translation index
        """
        mask = np.zeros((len(struct2), len(struct1), fu), dtype=np.bool)

        inner = []
        for sp2, i in itertools.groupby(enumerate(struct2.species_and_occu),
                                        key=lambda x: x[1]):
            i = list(i)
            inner.append((sp2, slice(i[0][0], i[-1][0]+1)))

        for sp1, j in itertools.groupby(enumerate(struct1.species_and_occu),
                                        key=lambda x: x[1]):
            j = list(j)
            j = slice(j[0][0], j[-1][0]+1)
            for sp2, i in inner:
                mask[i, j, :] = not self._comparator.are_equal(sp1, sp2)

        if s1_supercell:
            mask = mask.reshape((len(struct2), -1))
        else:
            # supercell is of struct2, roll fu axis back to preserve
            # correct ordering
            mask = np.rollaxis(mask, 2, 1)
            mask = mask.reshape((-1, len(struct1)))

        # find the best translation indices
        i = np.argmax(np.sum(mask, axis=-1))
        inds = np.where(np.invert(mask[i]))[0]
        if s1_supercell:
            # remove the symmetrically equivalent s1 indices
            inds = inds[::fu]
        return np.array(mask, dtype=np.int_), inds, i

    def fit(self, struct1, struct2):
        """
        Fit two structures.

        Args:
            struct1 (Structure): 1st structure
            struct2 (Structure): 2nd structure

        Returns:
            True or False.
        """
        struct1, struct2 = self._process_species([struct1, struct2])

        if not self._subset and self._comparator.get_hash(struct1.composition) \
                != self._comparator.get_hash(struct2.composition):
            return None

        struct1, struct2, fu, s1_supercell = self._preprocess(struct1, struct2)
        match = self._match(struct1, struct2, fu, s1_supercell,
                            break_on_match=True)

        if match is None:
            return False
        else:
            return match[0] <= self.stol

    def get_rms_dist(self, struct1, struct2):
        """
        Calculate RMS displacement between two structures

        Args:
            struct1 (Structure): 1st structure
            struct2 (Structure): 2nd structure

        Returns:
            rms displacement normalized by (Vol / nsites) ** (1/3)
            and maximum distance between paired sites. If no matching
            lattice is found None is returned.
        """
        struct1, struct2 = self._process_species([struct1, struct2])
        struct1, struct2, fu, s1_supercell = self._preprocess(struct1, struct2)
        match = self._match(struct1, struct2, fu, s1_supercell, use_rms=True,
                            break_on_match=False)

        if match is None:
            return None
        else:
            return match[0], max(match[1])

    def _process_species(self, structures):
        copied_structures = []
        for s in structures:
            # We need the copies to be actual Structure to work properly, not
            # subclasses. So do type(s) == Structure.
            ss = s.copy() if type(s) == Structure else \
                Structure.from_sites(s)
            if self._ignored_species:
                ss.remove_species(self._ignored_species)
            copied_structures.append(ss)
        return copied_structures

    def _preprocess(self, struct1, struct2, niggli=True):
        """
        Rescales, finds the reduced structures (primitive and niggli),
        and finds fu, the supercell size to make struct1 comparable to
        s2
        """
        struct1 = struct1.copy()
        struct2 = struct2.copy()

        if niggli:
            struct1 = struct1.get_reduced_structure(reduction_algo="niggli")
            struct2 = struct2.get_reduced_structure(reduction_algo="niggli")

        # primitive cell transformation
        if self._primitive_cell:
            struct1 = struct1.get_primitive_structure()
            struct2 = struct2.get_primitive_structure()

        if self._supercell:
            fu, s1_supercell = self._get_supercell_size(struct1, struct2)
        else:
            fu, s1_supercell = 1, True
        mult = fu if s1_supercell else 1/fu

        # rescale lattice to same volume
        if self._scale:
            ratio = (struct2.volume / (struct1.volume * mult)) ** (1 / 6)
            nl1 = Lattice(struct1.lattice.matrix * ratio)
            struct1.modify_lattice(nl1)
            nl2 = Lattice(struct2.lattice.matrix / ratio)
            struct2.modify_lattice(nl2)

        return struct1, struct2, fu, s1_supercell

    def _match(self, struct1, struct2, fu, s1_supercell=True, use_rms=False,
               break_on_match=False):
        """
        Matches one struct onto the other
        """
        ratio = fu if s1_supercell else 1/fu
        if len(struct1) * ratio >= len(struct2):
            return self._strict_match(
                struct1, struct2, fu, s1_supercell=s1_supercell,
                break_on_match=break_on_match, use_rms=use_rms)
        else:
            return self._strict_match(
                struct2, struct1, fu, s1_supercell=(not s1_supercell),
                break_on_match=break_on_match, use_rms=use_rms)

    def _strict_match(self, struct1, struct2, fu, s1_supercell=True,
                      use_rms=False, break_on_match=False):
        """
        Matches struct2 onto struct1 (which should contain all sites in
        struct2).

        Args:
            struct1, struct2 (Structure): structures to be matched
            fu (int): size of supercell to create
            s1_supercell (bool): whether to create the supercell of
                struct1 (vs struct2)
            use_rms (bool): whether to minimize the rms of the matching
            break_on_match (bool): whether to stop search at first
                valid match
        """
        if fu < 1:
            raise ValueError("fu cannot be less than 1")

        mask, s1_t_inds, s2_t_ind = self._get_mask(struct1, struct2,
                                                   fu, s1_supercell)

        if mask.shape[0] > mask.shape[1]:
            raise ValueError('after supercell creation, struct1 must '
                             'have more sites than struct2')

        # check that a valid mapping exists
        if (not self._subset) and mask.shape[1] != mask.shape[0]:
            return None

        if LinearAssignment(mask).min_cost > 0:
            return None

        best_match = None
        # loop over all lattices
        for s1fc, s2fc, avg_l, sc_m in \
                self._get_supercells(struct1, struct2, fu, s1_supercell):
            # compute fractional tolerance
            normalization = (len(s1fc) / avg_l.volume) ** (1/3)
            inv_abc = np.array(avg_l.reciprocal_lattice.abc)
            frac_tol = inv_abc * self.stol / (np.pi * normalization)
            # loop over all translations
            for s1i in s1_t_inds:
                t = s1fc[s1i] - s2fc[s2_t_ind]
                t_s2fc = s2fc + t
                if self._cmp_fstruct(s1fc, t_s2fc, frac_tol, mask):
                    inv_lll_abc = np.array(avg_l.get_lll_reduced_lattice().reciprocal_lattice.abc)
                    lll_frac_tol = inv_lll_abc * self.stol / (np.pi * normalization)
                    dist, t_adj, mapping = self._cart_dists(
                        s1fc, t_s2fc, avg_l, mask, normalization, lll_frac_tol)
                    if use_rms:
                        val = np.linalg.norm(dist) / len(dist) ** 0.5
                    else:
                        val = max(dist)
                    if best_match is None or val < best_match[0]:
                        total_t = t + t_adj
                        total_t -= np.round(total_t)
                        best_match = val, dist, sc_m, total_t, mapping
                        if (break_on_match or val < 1e-5) and val < self.stol:
                            return best_match

        if best_match and best_match[0] < self.stol:
            return best_match

    def group_structures(self, s_list, anonymous=False):
        """
        Given a list of structures, use fit to group
        them by structural equality.

        Args:
            s_list ([Structure]): List of structures to be grouped
            anonymous (bool): Wheher to use anonymous mode.

        Returns:
            A list of lists of matched structures
            Assumption: if s1 == s2 but s1 != s3, than s2 and s3 will be put
            in different groups without comparison.
        """
        if self._subset:
            raise ValueError("allow_subset cannot be used with"
                             " group_structures")

        original_s_list = list(s_list)
        s_list = self._process_species(s_list)

        # Use structure hash to pre-group structures
        if anonymous:
            c_hash = lambda c: c.anonymized_formula
        else:
            c_hash = self._comparator.get_hash
        s_hash = lambda s: c_hash(s[1].composition)
        sorted_s_list = sorted(enumerate(s_list), key=s_hash)
        all_groups = []

        # For each pre-grouped list of structures, perform actual matching.
        for k, g in itertools.groupby(sorted_s_list, key=s_hash):
            unmatched = list(g)
            while len(unmatched) > 0:
                i, refs = unmatched.pop(0)
                matches = [i]
                if anonymous:
                    inds = filter(lambda i: self.fit_anonymous(refs,
                            unmatched[i][1]), list(range(len(unmatched))))
                else:
                    inds = filter(lambda i: self.fit(refs, unmatched[i][1]),
                                  list(range(len(unmatched))))
                inds = list(inds)
                matches.extend([unmatched[i][0] for i in inds])
                unmatched = [unmatched[i] for i in range(len(unmatched))
                             if i not in inds]
                all_groups.append([original_s_list[i] for i in matches])

        return all_groups

    def as_dict(self):
        return {"version": __version__, "@module": self.__class__.__module__,
                "@class": self.__class__.__name__,
                "comparator": self._comparator.as_dict(),
                "stol": self.stol,
                "ltol": self.ltol,
                "angle_tol": self.angle_tol,
                "primitive_cell": self._primitive_cell,
                "scale": self._scale}

    @classmethod
    def from_dict(cls, d):
        return StructureMatcher(
            ltol=d["ltol"], stol=d["stol"], angle_tol=d["angle_tol"],
            primitive_cell=d["primitive_cell"], scale=d["scale"],
            comparator=AbstractComparator.from_dict(d["comparator"]))

    def _anonymous_match(self, struct1, struct2, fu, s1_supercell=True,
                         use_rms=False, break_on_match=False, single_match=False):
        """
        Tries all permutations of matching struct1 to struct2.
        Args:
            struct1, struct2 (Structure): Preprocessed input structures
        Returns:
            List of (mapping, match)
        """
        if not isinstance(self._comparator, SpeciesComparator):
            raise ValueError('Anonymous fitting currently requires SpeciesComparator')

        # check that species lists are comparable
        sp1 = struct1.composition.elements
        sp2 = struct2.composition.elements
        if len(sp1) != len(sp2):
            return None

        ratio = fu if s1_supercell else 1/fu
        swapped = len(struct1) * ratio < len(struct2)

        s1_comp = struct1.composition
        s2_comp = struct2.composition
        matches = []
        for perm in itertools.permutations(sp2):
            sp_mapping = dict(zip(sp1, perm))

            # do quick check that compositions are compatible
            mapped_comp = Composition({sp_mapping[k]: v
                                       for k, v in s1_comp.items()})
            if (not self._subset) and (
                    self._comparator.get_hash(mapped_comp) !=
                    self._comparator.get_hash(s2_comp)):
                continue

            mapped_struct = struct1.copy()
            mapped_struct.replace_species(sp_mapping)
            if swapped:
                m = self._strict_match(struct2, mapped_struct, fu,
                                       (not s1_supercell), use_rms,
                                       break_on_match)
            else:
                m = self._strict_match(mapped_struct, struct2, fu, s1_supercell,
                                       use_rms, break_on_match)
            if m:
                matches.append((sp_mapping, m))
                if single_match:
                    break
        return matches

    def get_rms_anonymous(self, struct1, struct2):
        """
        Performs an anonymous fitting, which allows distinct species in one
        structure to map to another. E.g., to compare if the Li2O and Na2O
        structures are similar.

        Args:
            struct1 (Structure): 1st structure
            struct2 (Structure): 2nd structure

        Returns:
            (min_rms, min_mapping)
            min_rms is the minimum rms distance, and min_mapping is the
            corresponding minimal species mapping that would map
            struct1 to struct2. (None, None) is returned if the minimax_rms
            exceeds the threshold.
        """
        struct1, struct2 = self._process_species([struct1, struct2])
        struct1, struct2, fu, s1_supercell = self._preprocess(struct1, struct2)

        matches = self._anonymous_match(struct1, struct2, fu, s1_supercell,
                                        use_rms=True, break_on_match=False)
        if matches:
            best = sorted(matches, key=lambda x: x[1][0])[0]
            return best[1][0], best[0]
        else:
            return None, None

    def get_best_electronegativity_anonymous_mapping(self, struct1, struct2):
        """
        Performs an anonymous fitting, which allows distinct species in one
        structure to map to another. E.g., to compare if the Li2O and Na2O
        structures are similar. If multiple substitutions are within tolerance
        this will return the one which minimizes the difference in
        electronegativity between the matches species.

        Args:
            struct1 (Structure): 1st structure
            struct2 (Structure): 2nd structure

        Returns:
            min_mapping (Dict): Mapping of struct1 species to struct2 species
        """
        struct1, struct2 = self._process_species([struct1, struct2])
        struct1, struct2, fu, s1_supercell = self._preprocess(struct1, struct2)

        matches = self._anonymous_match(struct1, struct2, fu, s1_supercell,
                                        use_rms=True, break_on_match=True)

        if matches:
            min_X_diff = np.inf
            for m in matches:
                X_diff = 0
                for k, v in m[0].items():
                    X_diff += struct1.composition[k] * (k.X - v.X) ** 2
                if X_diff < min_X_diff:
                    min_X_diff = X_diff
                    best = m[0]
            return best

    def get_all_anonymous_mappings(self, struct1, struct2, niggli=True,
                                   include_dist=False):
        """
        Performs an anonymous fitting, which allows distinct species in one
        structure to map to another. Returns a dictionary of species
        substitutions that are within tolerance

        Args:
            struct1 (Structure): 1st structure
            struct2 (Structure): 2nd structure
            niggli (bool): Find niggli cell in preprocessing
            include_dist (bool): Return the maximin distance with each mapping

        Returns:
            list of species mappings that map struct1 to struct2.
        """
        struct1, struct2 = self._process_species([struct1, struct2])
        struct1, struct2, fu, s1_supercell = self._preprocess(struct1, struct2,
                                                              niggli)

        matches = self._anonymous_match(struct1, struct2, fu, s1_supercell,
                                        break_on_match=not include_dist)
        if matches:
            if include_dist:
                return [(m[0], m[1][0]) for m in matches]
            else:
                return [m[0] for m in matches]

    def fit_anonymous(self, struct1, struct2, niggli=True):
        """
        Performs an anonymous fitting, which allows distinct species in one
        structure to map to another. E.g., to compare if the Li2O and Na2O
        structures are similar.

        Args:
            struct1 (Structure): 1st structure
            struct2 (Structure): 2nd structure

        Returns:
            True/False: Whether a species mapping can map struct1 to stuct2
        """
        struct1, struct2 = self._process_species([struct1, struct2])
        struct1, struct2, fu, s1_supercell = self._preprocess(struct1, struct2,
                                                              niggli)

        matches = self._anonymous_match(struct1, struct2, fu, s1_supercell,
                                        break_on_match=True, single_match=True)

        if matches:
            return True
        else:
            return False

    def get_supercell_matrix(self, supercell, struct):
        """
        Returns the matrix for transforming struct to supercell. This
        can be used for very distorted 'supercells' where the primitive cell
        is impossible to find
        """
        if self._primitive_cell:
            raise ValueError("get_supercell_matrix cannot be used with the "
                             "primitive cell option")
        struct, supercell, fu, s1_supercell = self._preprocess(struct,
                                                               supercell, False)

        if not s1_supercell:
            raise ValueError("The non-supercell must be put onto the basis"
                             " of the supercell, not the other way around")

        match = self._match(struct, supercell, fu, s1_supercell, use_rms=True,
                            break_on_match=False)

        if match is None:
            return None

        return match[2]

    def get_transformation(self, struct1, struct2):
        """
        Returns the supercell transformation, fractional translation vector,
        and a mapping to transform struct2 to be similar to struct1.

        Args:
            struct1 (Structure): Reference structure
            struct2 (Structure): Structure to transform.

        Returns:
            supercell (numpy.ndarray(3, 3)): supercell matrix
            vector (numpy.ndarray(3)): fractional translation vector
            mapping (list(int or None)):
                The first len(struct1) items of the mapping vector are the
                indices of struct1's corresponding sites in struct2 (or None
                if there is no corresponding site), and the other items are
                the remaining site indices of struct2.
        """
        if self._primitive_cell:
            raise ValueError("get_transformation cannot be used with the "
                             "primitive cell option")

        struct1, struct2 = self._process_species((struct1, struct2))

        s1, s2, fu, s1_supercell = self._preprocess(struct1, struct2, False)
        ratio = fu if s1_supercell else 1/fu
        if s1_supercell and fu > 1:
            raise ValueError("Struct1 must be the supercell, "
                             "not the other way around")

        if len(s1) * ratio >= len(s2):
            # s1 is superset
            match = self._strict_match(s1, s2, fu=fu, s1_supercell=False,
                                       use_rms=True, break_on_match=False)
            if match is None:
                return None
            # invert the mapping, since it needs to be from s1 to s2
            mapping = [list(match[4]).index(i) if i in match[4] else None
                       for i in range(len(s1))]
            return match[2], match[3], mapping
        else:
            # s2 is superset
            match = self._strict_match(s2, s1, fu=fu, s1_supercell=True,
                                       use_rms=True, break_on_match=False)
            if match is None:
                return None
            # add sites not included in the mapping
            not_included = list(range(len(s2) * fu))
            for i in match[4]:
                not_included.remove(i)
            mapping = list(match[4]) + not_included
            return match[2], -match[3], mapping

    def get_s2_like_s1(self, struct1, struct2, include_ignored_species=True):
        """
        Performs transformations on struct2 to put it in a basis similar to
        struct1 (without changing any of the inter-site distances)

        Args:
            struct1 (Structure): Reference structure
            struct2 (Structure): Structure to transform.
            include_ignored_species (bool): Defaults to True,
                the ignored_species is also transformed to the struct1
                lattice orientation, though obviously there is no direct
                matching to existing sites.

        Returns:
            A structure object similar to struct1, obtained by making a
            supercell, sorting, and translating struct2.
        """
        s1, s2 = self._process_species([struct1, struct2])
        trans = self.get_transformation(s1, s2)
        if trans is None:
            return None
        sc, t, mapping = trans
        sites = [site for site in s2]
        # Append the ignored sites at the end.
        sites.extend([site for site in struct2 if site not in s2])
        temp = Structure.from_sites(sites)

        temp.make_supercell(sc)
        temp.translate_sites(list(range(len(temp))), t)
        # translate sites to correct unit cell
        for i, j in enumerate(mapping[:len(s1)]):
            if j is not None:
                vec = np.round(struct1[i].frac_coords - temp[j].frac_coords)
                temp.translate_sites(j, vec, to_unit_cell=False)

        sites = [temp.sites[i] for i in mapping if i is not None]

        if include_ignored_species:
            start = int(round(len(temp) / len(struct2) * len(s2)))
            sites.extend(temp.sites[start:])

        return Structure.from_sites(sites)

    def get_mapping(self, superset, subset):
        """
        Calculate the mapping from superset to subset.

        Args:
            superset (Structure): Structure containing at least the sites in
                subset (within the structure matching tolerance)
            subset (Structure): Structure containing some of the sites in
                superset (within the structure matching tolerance)

        Returns:
            numpy array such that superset.sites[mapping] is within matching
            tolerance of subset.sites or None if no such mapping is possible
        """
        if self._supercell:
            raise ValueError("cannot compute mapping to supercell")
        if self._primitive_cell:
            raise ValueError("cannot compute mapping with primitive cell "
                             "option")
        if len(subset) > len(superset):
            raise ValueError("subset is larger than superset")

        superset, subset, _, _ = self._preprocess(superset, subset, True)
        match = self._strict_match(superset, subset, 1, break_on_match=False)

        if match is None or match[0] > self.stol:
            return None

        return match[4]


class PointDefectComparator(MSONable):
    """
<<<<<<< HEAD
    A class that matches pymatgen
    Point Defect objects even if their
    cartesian co-ordinates are different
    (compares sublattices for the defect)

    Note for defect complexes, the interstital sublattice approach
    breaks down because a sublattice is ill-defined for such a case.

    Args:
            check_charge (bool): Gives option to check
                if charges are identical.
                Default is False (different charged defects can be same)
            check_primitive_cell (bool): Gives option to
                compare different supercells of bulk_structure,
                rather than directly compare supercell sizes
                Default is False (requires bulk_structure in each defect to be same size)
            check_lattice_scale (bool): Gives option to scale volumes of
                structures to each other identical lattice constants.
                Default is False (enforces same
                lattice constants in both structures)
    """
=======
    A class that matches pymatgen Point Defect objects even if their
    cartesian co-ordinates are different (compares sublattices for the defect)

    NOTE: for defect complexes (more than a single defect),
    this comparator will break.

    Args:
        check_charge (bool): Gives option to check
            if charges are identical.
            Default is False (different charged defects can be same)
        check_primitive_cell (bool): Gives option to
            compare different supercells of bulk_structure,
            rather than directly compare supercell sizes
            Default is False (requires bulk_structure in each defect to be same size)
        check_lattice_scale (bool): Gives option to scale volumes of
            structures to each other identical lattice constants.
            Default is False (enforces same
            lattice constants in both structures)
    """

>>>>>>> 484920cc
    def __init__(self, check_charge=False, check_primitive_cell=False,
                 check_lattice_scale=False):
        self.check_charge = check_charge
        self.check_primitive_cell = check_primitive_cell
        self.check_lattice_scale = check_lattice_scale

    def are_equal(self, d1, d2):
        """
        Args:
            d1: First defect. A pymatgen Defect object.
            d2: Second defect. A pymatgen Defect object.
<<<<<<< HEAD

=======
>>>>>>> 484920cc
        Returns:
            True if defects are identical in type and sublattice.
        """
        possible_defect_types = [Defect, Vacancy, Substitution, Interstitial]
<<<<<<< HEAD
        if type(d1) not in possible_defect_types or type(d2) not in possible_defect_types:
            raise ValueError("Cannot compare non-defect objects...")
=======

        if type(d1) not in possible_defect_types or \
            type(d2) not in possible_defect_types:
            raise ValueError("Cannot use PointDefectComparator to " 
                             "compare non-defect objects...")
>>>>>>> 484920cc

        if (type(d1) != type(d2)):
            return False
        elif d1.site.specie != d2.site.specie:
            return False
        elif self.check_charge and (d1.charge != d2.charge):
            return False

        sm = StructureMatcher( ltol=0.01,
                               primitive_cell=self.check_primitive_cell,
                               scale=self.check_lattice_scale)

        if not sm.fit(d1.bulk_structure, d2.bulk_structure):
            return False

        d1 = d1.copy()
        d2 = d2.copy()
        if self.check_primitive_cell or self.check_lattice_scale:
            # if allowing for base structure volume or supercell modifications, then need to
            # preprocess defect objects to allow for matching
            d1_mod_bulk_structure, d2_mod_bulk_structure, _, _  = sm._preprocess( d1.bulk_structure, d2.bulk_structure)
            d1_defect_site = PeriodicSite( d1.site.specie, d1.site.coords,
                                           d1_mod_bulk_structure.lattice,
                                           to_unit_cell=True, coords_are_cartesian=True)
            d2_defect_site = PeriodicSite( d2.site.specie, d2.site.coords,
                                           d2_mod_bulk_structure.lattice,
                                           to_unit_cell=True, coords_are_cartesian=True)

            d1._structure = d1_mod_bulk_structure
            d2._structure = d2_mod_bulk_structure
            d1._defect_site = d1_defect_site
            d2._defect_site = d2_defect_site

<<<<<<< HEAD
        return sm.fit( d1.generate_defect_structure(), d2.generate_defect_structure())
=======
        return sm.fit( d1.generate_defect_structure(), d2.generate_defect_structure())
>>>>>>> 484920cc
<|MERGE_RESOLUTION|>--- conflicted
+++ resolved
@@ -1112,29 +1112,6 @@
 
 class PointDefectComparator(MSONable):
     """
-<<<<<<< HEAD
-    A class that matches pymatgen
-    Point Defect objects even if their
-    cartesian co-ordinates are different
-    (compares sublattices for the defect)
-
-    Note for defect complexes, the interstital sublattice approach
-    breaks down because a sublattice is ill-defined for such a case.
-
-    Args:
-            check_charge (bool): Gives option to check
-                if charges are identical.
-                Default is False (different charged defects can be same)
-            check_primitive_cell (bool): Gives option to
-                compare different supercells of bulk_structure,
-                rather than directly compare supercell sizes
-                Default is False (requires bulk_structure in each defect to be same size)
-            check_lattice_scale (bool): Gives option to scale volumes of
-                structures to each other identical lattice constants.
-                Default is False (enforces same
-                lattice constants in both structures)
-    """
-=======
     A class that matches pymatgen Point Defect objects even if their
     cartesian co-ordinates are different (compares sublattices for the defect)
 
@@ -1154,8 +1131,6 @@
             Default is False (enforces same
             lattice constants in both structures)
     """
-
->>>>>>> 484920cc
     def __init__(self, check_charge=False, check_primitive_cell=False,
                  check_lattice_scale=False):
         self.check_charge = check_charge
@@ -1167,24 +1142,16 @@
         Args:
             d1: First defect. A pymatgen Defect object.
             d2: Second defect. A pymatgen Defect object.
-<<<<<<< HEAD
-
-=======
->>>>>>> 484920cc
+
         Returns:
             True if defects are identical in type and sublattice.
         """
         possible_defect_types = [Defect, Vacancy, Substitution, Interstitial]
-<<<<<<< HEAD
-        if type(d1) not in possible_defect_types or type(d2) not in possible_defect_types:
-            raise ValueError("Cannot compare non-defect objects...")
-=======
 
         if type(d1) not in possible_defect_types or \
             type(d2) not in possible_defect_types:
             raise ValueError("Cannot use PointDefectComparator to " 
                              "compare non-defect objects...")
->>>>>>> 484920cc
 
         if (type(d1) != type(d2)):
             return False
@@ -1218,8 +1185,4 @@
             d1._defect_site = d1_defect_site
             d2._defect_site = d2_defect_site
 
-<<<<<<< HEAD
         return sm.fit( d1.generate_defect_structure(), d2.generate_defect_structure())
-=======
-        return sm.fit( d1.generate_defect_structure(), d2.generate_defect_structure())
->>>>>>> 484920cc
