# Copyright (c) Pymatgen Development Team.
# Distributed under the terms of the MIT License.

"""
This module provides classes to perform fitting of structures.
"""
from __future__ import annotations

import abc
import itertools
from typing import Literal, Mapping, Sequence

import numpy as np
from monty.json import MSONable

from pymatgen.core.composition import Composition, SpeciesLike
from pymatgen.core.lattice import Lattice
from pymatgen.core.periodic_table import get_el_sp
from pymatgen.core.structure import Structure
from pymatgen.optimization.linear_assignment import LinearAssignment
from pymatgen.util.coord import lattice_points_in_supercell
from pymatgen.util.coord_cython import is_coord_subset_pbc, pbc_shortest_vectors

__author__ = "William Davidson Richards, Stephen Dacek, Shyue Ping Ong"
__copyright__ = "Copyright 2011, The Materials Project"
__version__ = "1.0"
__maintainer__ = "William Davidson Richards"
__email__ = "wrichard@mit.edu"
__status__ = "Production"
__date__ = "Dec 3, 2012"


class AbstractComparator(MSONable, metaclass=abc.ABCMeta):
    """
    Abstract Comparator class. A Comparator defines how sites are compared in
    a structure.
    """

    @abc.abstractmethod
    def are_equal(self, sp1, sp2) -> bool:
        """
        Defines how the species of two sites are considered equal. For
        example, one can consider sites to have the same species only when
        the species are exactly the same, i.e., Fe2+ matches Fe2+ but not
        Fe3+. Or one can define that only the element matters,
        and all oxidation state information are ignored.

        Args:
            sp1: First species. A dict of {specie/element: amt} as per the
                definition in Site and PeriodicSite.
            sp2: Second species. A dict of {specie/element: amt} as per the
                definition in Site and PeriodicSite.

        Returns:
            Boolean indicating whether species are considered equal.
        """
<<<<<<< HEAD
        return False
=======
>>>>>>> d9b86971

    @abc.abstractmethod
    def get_hash(self, composition):
        """
        Defines a hash to group structures. This allows structures to be
        grouped efficiently for comparison. The hash must be invariant under
        supercell creation. (e.g. composition is not a good hash, but
        fractional_composition might be). Reduced formula is not a good formula,
        due to weird behavior with fractional occupancy.

        Composition is used here instead of structure because for anonymous
        matches it is much quicker to apply a substitution to a composition
        object than a structure object.

        Args:
            composition (Composition): composition of the structure

        Returns:
            A hashable object. Examples can be string formulas, integers etc.
        """

    @classmethod
    def from_dict(cls, d):
        """
        :param d: Dict representation
        :return: Comparator.
        """
        for trans_modules in ["structure_matcher"]:
            mod = __import__(
                "pymatgen.analysis." + trans_modules,
                globals(),
                locals(),
                [d["@class"]],
                0,
            )
            if hasattr(mod, d["@class"]):
                trans = getattr(mod, d["@class"])
                return trans()
        raise ValueError("Invalid Comparator dict")

    def as_dict(self):
        """
        :return: MSONable dict
        """
        return {
            "version": __version__,
            "@module": type(self).__module__,
            "@class": type(self).__name__,
        }


class SpeciesComparator(AbstractComparator):
    """
    A Comparator that matches species exactly. The default used in StructureMatcher.
    """

    def are_equal(self, sp1, sp2) -> bool:
        """
        True if species are exactly the same, i.e., Fe2+ == Fe2+ but not Fe3+.

        Args:
            sp1: First species. A dict of {specie/element: amt} as per the
                definition in Site and PeriodicSite.
            sp2: Second species. A dict of {specie/element: amt} as per the
                definition in Site and PeriodicSite.

        Returns:
            Boolean indicating whether species are equal.
        """
        return sp1 == sp2

    def get_hash(self, composition):
        """
        Returns: Fractional composition
        """
        return composition.fractional_composition


class SpinComparator(AbstractComparator):
    """
    A Comparator that matches magnetic structures to their inverse spins.
    This comparator is primarily used to filter magnetically ordered
    structures with opposite spins, which are equivalent.
    """

    def are_equal(self, sp1, sp2) -> bool:
        """
        True if species are exactly the same, i.e., Fe2+ == Fe2+ but not
        Fe3+. and the spins are reversed. i.e., spin up maps to spin down,
        and vice versa.

        Args:
            sp1: First species. A dict of {specie/element: amt} as per the
                definition in Site and PeriodicSite.
            sp2: Second species. A dict of {specie/element: amt} as per the
                definition in Site and PeriodicSite.

        Returns:
            Boolean indicating whether species are equal.
        """
        for s1 in sp1:
            spin1 = getattr(s1, "spin", 0)
            oxi1 = getattr(s1, "oxi_state", 0)
            for s2 in sp2:
                spin2 = getattr(s2, "spin", 0)
                oxi2 = getattr(s2, "oxi_state", 0)
                if s1.symbol == s2.symbol and oxi1 == oxi2 and spin2 == -spin1:
                    break
            else:
                return False
        return True

    def get_hash(self, composition):
        """
        Returns: Fractional composition
        """
        return composition.fractional_composition


class ElementComparator(AbstractComparator):
    """
    A Comparator that matches elements. i.e. oxidation states are
    ignored.
    """

    def are_equal(self, sp1, sp2) -> bool:
        """
        True if element:amounts are exactly the same, i.e.,
        oxidation state is not considered.

        Args:
            sp1: First species. A dict of {specie/element: amt} as per the
                definition in Site and PeriodicSite.
            sp2: Second species. A dict of {specie/element: amt} as per the
                definition in Site and PeriodicSite.

        Returns:
            Boolean indicating whether species are the same based on element
            and amounts.
        """
        comp1 = Composition(sp1)
        comp2 = Composition(sp2)
        return comp1.get_el_amt_dict() == comp2.get_el_amt_dict()

    def get_hash(self, composition):
        """
        Returns: Fractional element composition
        """
        return composition.element_composition.fractional_composition


class FrameworkComparator(AbstractComparator):
    """
    A Comparator that matches sites, regardless of species.
    """

    def are_equal(self, sp1, sp2) -> bool:
        """
        True if there are atoms on both sites.

        Args:
            sp1: First species. A dict of {specie/element: amt} as per the
                definition in Site and PeriodicSite.
            sp2: Second species. A dict of {specie/element: amt} as per the
                definition in Site and PeriodicSite.

        Returns:
            True always
        """
        return True

    def get_hash(self, composition):
        """
        No hash possible
        """
        return 1


class OrderDisorderElementComparator(AbstractComparator):
    """
    A Comparator that matches sites, given some overlap in the element
    composition
    """

    def are_equal(self, sp1, sp2) -> bool:
        """
        True if there is some overlap in composition between the species

        Args:
            sp1: First species. A dict of {specie/element: amt} as per the
                definition in Site and PeriodicSite.
            sp2: Second species. A dict of {specie/element: amt} as per the
                definition in Site and PeriodicSite.

        Returns:
            True always
        """
        set1 = set(sp1.elements)
        set2 = set(sp2.elements)
        return set1.issubset(set2) or set2.issubset(set1)

    def get_hash(self, composition):
        """
        Returns: Fractional composition
        """
        return composition.fractional_composition


class OccupancyComparator(AbstractComparator):
    """
    A Comparator that matches occupancies on sites,
    irrespective of the species of those sites.
    """

    def are_equal(self, sp1, sp2) -> bool:
        """
        Args:
            sp1: First species. A dict of {specie/element: amt} as per the
                definition in Site and PeriodicSite.
            sp2: Second species. A dict of {specie/element: amt} as per the
                definition in Site and PeriodicSite.

        Returns:
            True if sets of occupancies (amt) are equal on both sites.
        """
        return set(sp1.element_composition.values()) == set(sp2.element_composition.values())

    def get_hash(self, composition):
        """
        :param composition: Composition.
        :return: 1. Difficult to define sensible hash
        """
        return 1


class StructureMatcher(MSONable):
    """
    Class to match structures by similarity.

    Algorithm:

    1. Given two structures: s1 and s2
    2. Optional: Reduce to primitive cells.
    3. If the number of sites do not match, return False
    4. Reduce to s1 and s2 to Niggli Cells
    5. Optional: Scale s1 and s2 to same volume.
    6. Optional: Remove oxidation states associated with sites
    7. Find all possible lattice vectors for s2 within shell of ltol.
    8. For s1, translate an atom in the smallest set to the origin
    9. For s2: find all valid lattices from permutations of the list
       of lattice vectors (invalid if: det(Lattice Matrix) < half
       volume of original s2 lattice)
    10. For each valid lattice:

        a. If the lattice angles of are within tolerance of s1,
           basis change s2 into new lattice.
        b. For each atom in the smallest set of s2:

            i. Translate to origin and compare fractional sites in
            structure within a fractional tolerance.
            ii. If true:

                ia. Convert both lattices to Cartesian and place
                both structures on an average lattice
                ib. Compute and return the average and max rms
                displacement between the two structures normalized
                by the average free length per atom

                if fit function called:
                    if normalized max rms displacement is less than
                    stol. Return True

                if get_rms_dist function called:
                    if normalized average rms displacement is less
                    than the stored rms displacement, store and
                    continue. (This function will search all possible
                    lattices for the smallest average rms displacement
                    between the two structures)
    """

    def __init__(
        self,
        ltol: float = 0.2,
        stol: float = 0.3,
        angle_tol: float = 5,
        primitive_cell: bool = True,
        scale: bool = True,
        attempt_supercell: bool = False,
        allow_subset: bool = False,
        comparator: AbstractComparator | None = None,
        supercell_size: Literal["num_sites", "num_atoms", "volume"] = "num_sites",
        ignored_species: Sequence[SpeciesLike] = (),
    ):
        """
        Args:
            ltol (float): Fractional length tolerance. Default is 0.2.
            stol (float): Site tolerance. Defined as the fraction of the
                average free length per atom := ( V / Nsites ) ** (1/3)
                Default is 0.3.
            angle_tol (float): Angle tolerance in degrees. Default is 5 degrees.
            primitive_cell (bool): If true: input structures will be reduced to
                primitive cells prior to matching. Default to True.
            scale (bool): Input structures are scaled to equivalent volume if
               true; For exact matching, set to False.
            attempt_supercell (bool): If set to True and number of sites in
                cells differ after a primitive cell reduction (divisible by an
                integer) attempts to generate a supercell transformation of the
                smaller cell which is equivalent to the larger structure.
            allow_subset (bool): Allow one structure to match to the subset of
                another structure. Eg. Matching of an ordered structure onto a
                disordered one, or matching a delithiated to a lithiated
                structure. This option cannot be combined with
                attempt_supercell, or with structure grouping.
            comparator (Comparator): A comparator object implementing an equals
                method that declares equivalency of sites. Default is
                SpeciesComparator, which implies rigid species
                mapping, i.e., Fe2+ only matches Fe2+ and not Fe3+.

                Other comparators are provided, e.g., ElementComparator which
                matches only the elements and not the species.

                The reason why a comparator object is used instead of
                supplying a comparison function is that it is not possible to
                pickle a function, which makes it otherwise difficult to use
                StructureMatcher with Python's multiprocessing.
            supercell_size (str or list): Method to use for determining the
                size of a supercell (if applicable). Possible values are
                'num_sites', 'num_atoms', 'volume', or an element or list of elements
                present in both structures.
            ignored_species (list): A list of ions to be ignored in matching.
                Useful for matching structures that have similar frameworks
                except for certain ions, e.g., Li-ion intercalation frameworks.
                This is more useful than allow_subset because it allows better
                control over what species are ignored in the matching.
        """
        self.ltol = ltol
        self.stol = stol
        self.angle_tol = angle_tol
        self._comparator = comparator or SpeciesComparator()
        self._primitive_cell = primitive_cell
        self._scale = scale
        self._supercell = attempt_supercell
        self._supercell_size = supercell_size
        self._subset = allow_subset
        self._ignored_species = ignored_species

    def _get_supercell_size(self, s1, s2):
        """
        Returns the supercell size, and whether the supercell should
        be applied to s1. If fu == 1, s1_supercell is returned as
        true, to avoid ambiguity.
        """
        if self._supercell_size == "num_sites":
            fu = s2.num_sites / s1.num_sites
        elif self._supercell_size == "num_atoms":
            fu = s2.composition.num_atoms / s1.composition.num_atoms
        elif self._supercell_size == "volume":
            fu = s2.volume / s1.volume
        elif not isinstance(self._supercell_size, str):
            s1comp, s2comp = 0, 0
            for el in self._supercell_size:
                el = get_el_sp(el)
                s1comp += s1.composition[el]
                s2comp += s2.composition[el]
            fu = s2comp / s1comp
        else:
            el = get_el_sp(self._supercell_size)
            if (el in s2.composition) and (el in s1.composition):
                fu = s2.composition[el] / s1.composition[el]
            else:
                raise ValueError("Invalid argument for supercell_size.")

        if fu < 2 / 3:
            return int(round(1 / fu)), False

        return int(round(fu)), True

    def _get_lattices(self, target_lattice, s, supercell_size=1):
        """
        Yields lattices for s with lengths and angles close to the lattice of target_s. If
        supercell_size is specified, the returned lattice will have that number of primitive
        cells in it

        Args:
            target_lattice (Lattice): target lattice.
            s (Structure): input structure.
            supercell_size (int): Number of primitive cells in returned lattice
        """
        lattices = s.lattice.find_all_mappings(
            target_lattice,
            ltol=self.ltol,
            atol=self.angle_tol,
            skip_rotation_matrix=True,
        )
        for l, _, scale_m in lattices:
            if abs(abs(np.linalg.det(scale_m)) - supercell_size) < 0.5:
                yield l, scale_m

    def _get_supercells(self, struct1, struct2, fu, s1_supercell):
        """
        Computes all supercells of one structure close to the lattice of the
        other
        if s1_supercell is True, it makes the supercells of struct1, otherwise
        it makes them of s2

        yields: s1, s2, supercell_matrix, average_lattice, supercell_matrix
        """

        def av_lat(l1, l2):
            params = (np.array(l1.parameters) + np.array(l2.parameters)) / 2
            return Lattice.from_parameters(*params)

        def sc_generator(s1, s2):
            s2_fc = np.array(s2.frac_coords)
            if fu == 1:
                cc = np.array(s1.cart_coords)
                for l, sc_m in self._get_lattices(s2.lattice, s1, fu):
                    fc = l.get_fractional_coords(cc)
                    fc -= np.floor(fc)
                    yield fc, s2_fc, av_lat(l, s2.lattice), sc_m
            else:
                fc_init = np.array(s1.frac_coords)
                for l, sc_m in self._get_lattices(s2.lattice, s1, fu):
                    fc = np.dot(fc_init, np.linalg.inv(sc_m))
                    lp = lattice_points_in_supercell(sc_m)
                    fc = (fc[:, None, :] + lp[None, :, :]).reshape((-1, 3))
                    fc -= np.floor(fc)
                    yield fc, s2_fc, av_lat(l, s2.lattice), sc_m

        if s1_supercell:
            for x in sc_generator(struct1, struct2):
                yield x
        else:
            for x in sc_generator(struct2, struct1):
                # reorder generator output so s1 is still first
                yield x[1], x[0], x[2], x[3]

    @classmethod
    def _cmp_fstruct(cls, s1, s2, frac_tol, mask):
        """
        Returns true if a matching exists between s2 and s2
        under frac_tol. s2 should be a subset of s1
        """
        if len(s2) > len(s1):
            raise ValueError("s1 must be larger than s2")
        if mask.shape != (len(s2), len(s1)):
            raise ValueError("mask has incorrect shape")

        return is_coord_subset_pbc(s2, s1, frac_tol, mask)

    @classmethod
    def _cart_dists(cls, s1, s2, avg_lattice, mask, normalization, lll_frac_tol=None):
        """
        Finds a matching in Cartesian space. Finds an additional
        fractional translation vector to minimize RMS distance

        Args:
            s1, s2: numpy arrays of fractional coordinates. len(s1) >= len(s2)
            avg_lattice: Lattice on which to calculate distances
            mask: numpy array of booleans. mask[i, j] = True indicates
                that s2[i] cannot be matched to s1[j]
            normalization (float): inverse normalization length

        Returns:
            Distances from s2 to s1, normalized by (V/atom) ^ 1/3
            Fractional translation vector to apply to s2.
            Mapping from s1 to s2, i.e. with numpy slicing, s1[mapping] => s2
        """
        if len(s2) > len(s1):
            raise ValueError("s1 must be larger than s2")
        if mask.shape != (len(s2), len(s1)):
            raise ValueError("mask has incorrect shape")

        # vectors are from s2 to s1
        vecs, d_2 = pbc_shortest_vectors(avg_lattice, s2, s1, mask, return_d2=True, lll_frac_tol=lll_frac_tol)
        lin = LinearAssignment(d_2)
        s = lin.solution  # pylint: disable=E1101
        short_vecs = vecs[np.arange(len(s)), s]
        translation = np.average(short_vecs, axis=0)
        f_translation = avg_lattice.get_fractional_coords(translation)
        new_d2 = np.sum((short_vecs - translation) ** 2, axis=-1)

        return new_d2**0.5 * normalization, f_translation, s

    def _get_mask(self, struct1, struct2, fu, s1_supercell):
        """
        Returns mask for matching struct2 to struct1. If struct1 has sites
        a b c, and fu = 2, assumes supercells of struct2 will be ordered
        aabbcc (rather than abcabc)

        Returns:
        mask, struct1 translation indices, struct2 translation index
        """
        mask = np.zeros((len(struct2), len(struct1), fu), dtype=bool)

        inner = []
        for sp2, i in itertools.groupby(enumerate(struct2.species_and_occu), key=lambda x: x[1]):
            i = list(i)
            inner.append((sp2, slice(i[0][0], i[-1][0] + 1)))

        for sp1, j in itertools.groupby(enumerate(struct1.species_and_occu), key=lambda x: x[1]):
            j = list(j)
            j = slice(j[0][0], j[-1][0] + 1)
            for sp2, i in inner:
                mask[i, j, :] = not self._comparator.are_equal(sp1, sp2)

        if s1_supercell:
            mask = mask.reshape((len(struct2), -1))
        else:
            # supercell is of struct2, roll fu axis back to preserve
            # correct ordering
            mask = np.rollaxis(mask, 2, 1)
            mask = mask.reshape((-1, len(struct1)))

        # find the best translation indices
        i = np.argmax(np.sum(mask, axis=-1))
        inds = np.where(np.invert(mask[i]))[0]
        if s1_supercell:
            # remove the symmetrically equivalent s1 indices
            inds = inds[::fu]
        return np.array(mask, dtype=int), inds, i

    def fit(
        self, struct1: Structure, struct2: Structure, symmetric: bool = False, skip_structure_reduction: bool = False
    ) -> bool:
        """
        Fit two structures.

        Args:
            struct1 (Structure): 1st structure
            struct2 (Structure): 2nd structure
            symmetric (bool): Defaults to False
                If True, check the equality both ways.
                This only impacts a small percentage of structures
            skip_structure_reduction (bool): Defaults to False
                If True, skip to get a primitive structure and perform Niggli reduction for struct1 and struct2

        Returns:
            bool: True if the structures are equivalent
        """
        struct1, struct2 = self._process_species([struct1, struct2])

        hash_match = self._comparator.get_hash(struct1.composition) == self._comparator.get_hash(struct2.composition)
        if not self._subset and not hash_match:
            return False

        if not symmetric:
            struct1, struct2, fu, s1_supercell = self._preprocess(
                struct1, struct2, skip_structure_reduction=skip_structure_reduction
            )
            match = self._match(struct1, struct2, fu, s1_supercell, break_on_match=True)
            if match is None:
                return False

            return match[0] <= self.stol

        struct1, struct2, fu, s1_supercell = self._preprocess(
            struct1, struct2, skip_structure_reduction=skip_structure_reduction
        )
        match1 = self._match(struct1, struct2, fu, s1_supercell, break_on_match=True)
        struct1, struct2 = struct2, struct1
        struct1, struct2, fu, s1_supercell = self._preprocess(
            struct1, struct2, skip_structure_reduction=skip_structure_reduction
        )
        match2 = self._match(struct1, struct2, fu, s1_supercell, break_on_match=True)

        if match1 is None or match2 is None:
            return False

        return max(match1[0], match2[0]) <= self.stol

    def get_rms_dist(self, struct1, struct2):
        """
        Calculate RMS displacement between two structures

        Args:
            struct1 (Structure): 1st structure
            struct2 (Structure): 2nd structure

        Returns:
            rms displacement normalized by (Vol / nsites) ** (1/3)
            and maximum distance between paired sites. If no matching
            lattice is found None is returned.
        """
        struct1, struct2 = self._process_species([struct1, struct2])
        struct1, struct2, fu, s1_supercell = self._preprocess(struct1, struct2)
        match = self._match(struct1, struct2, fu, s1_supercell, use_rms=True, break_on_match=False)

        if match is None:
            return None

        return match[0], max(match[1])

    def _process_species(self, structures):
        copied_structures = []
        for s in structures:
            # We need the copies to be actual Structure to work properly, not
            # subclasses. So do type(s) == Structure.
            ss = Structure.from_sites(s)
            if self._ignored_species:
                ss.remove_species(self._ignored_species)
            copied_structures.append(ss)
        return copied_structures

    def _preprocess(self, struct1, struct2, niggli=True, skip_structure_reduction: bool = False):
        """
        Rescales, finds the reduced structures (primitive and niggli),
        and finds fu, the supercell size to make struct1 comparable to
        s2.
        If skip_structure_reduction is True, skip to get reduced structures (by primitive transformation and
        niggli reduction). This option is useful for fitting a set of structures several times.
        """
        if skip_structure_reduction:
            # Need to copy original structures to rescale lattices later
            struct1 = struct1.copy()
            struct2 = struct2.copy()
        else:
            struct1 = self._get_reduced_structure(struct1, self._primitive_cell, niggli)
            struct2 = self._get_reduced_structure(struct2, self._primitive_cell, niggli)

        if self._supercell:
            fu, s1_supercell = self._get_supercell_size(struct1, struct2)
        else:
            fu, s1_supercell = 1, True
        mult = fu if s1_supercell else 1 / fu

        # rescale lattice to same volume
        if self._scale:
            ratio = (struct2.volume / (struct1.volume * mult)) ** (1 / 6)
            nl1 = Lattice(struct1.lattice.matrix * ratio)
            struct1.lattice = nl1
            nl2 = Lattice(struct2.lattice.matrix / ratio)
            struct2.lattice = nl2

        return struct1, struct2, fu, s1_supercell

    def _match(
        self,
        struct1,
        struct2,
        fu,
        s1_supercell=True,
        use_rms=False,
        break_on_match=False,
    ):
        """
        Matches one struct onto the other
        """
        ratio = fu if s1_supercell else 1 / fu
        if len(struct1) * ratio >= len(struct2):
            return self._strict_match(
                struct1,
                struct2,
                fu,
                s1_supercell=s1_supercell,
                break_on_match=break_on_match,
                use_rms=use_rms,
            )
        return self._strict_match(
            struct2,
            struct1,
            fu,
            s1_supercell=(not s1_supercell),
            break_on_match=break_on_match,
            use_rms=use_rms,
        )

    def _strict_match(
        self,
        struct1: Structure,
        struct2: Structure,
        fu: int,
        s1_supercell: bool = True,
        use_rms: bool = False,
        break_on_match: bool = False,
    ) -> tuple[float, float, np.ndarray, float, Mapping] | None:
        """
        Matches struct2 onto struct1 (which should contain all sites in
        struct2).

        Args:
            struct1 (Structure): structure to match onto
            struct2 (Structure): structure to match
            fu (int): size of supercell to create
            s1_supercell (bool): whether to create the supercell of struct1 (vs struct2)
            use_rms (bool): whether to minimize the rms of the matching
            break_on_match (bool): whether to stop search at first match
        """
        if fu < 1:
            raise ValueError("fu cannot be less than 1")

        mask, s1_t_inds, s2_t_ind = self._get_mask(struct1, struct2, fu, s1_supercell)

        if mask.shape[0] > mask.shape[1]:
            raise ValueError("after supercell creation, struct1 must have more sites than struct2")

        # check that a valid mapping exists
        if (not self._subset) and mask.shape[1] != mask.shape[0]:
            return None

        if LinearAssignment(mask).min_cost > 0:  # pylint: disable=E1101
            return None

        best_match = None
        # loop over all lattices
        for s1fc, s2fc, avg_l, sc_m in self._get_supercells(struct1, struct2, fu, s1_supercell):
            # compute fractional tolerance
            normalization = (len(s1fc) / avg_l.volume) ** (1 / 3)
            inv_abc = np.array(avg_l.reciprocal_lattice.abc)
            frac_tol = inv_abc * self.stol / (np.pi * normalization)
            # loop over all translations
            for s1i in s1_t_inds:
                t = s1fc[s1i] - s2fc[s2_t_ind]
                t_s2fc = s2fc + t
                if self._cmp_fstruct(s1fc, t_s2fc, frac_tol, mask):
                    inv_lll_abc = np.array(avg_l.get_lll_reduced_lattice().reciprocal_lattice.abc)
                    lll_frac_tol = inv_lll_abc * self.stol / (np.pi * normalization)
                    dist, t_adj, mapping = self._cart_dists(s1fc, t_s2fc, avg_l, mask, normalization, lll_frac_tol)
                    if use_rms:
                        val = np.linalg.norm(dist) / len(dist) ** 0.5
                    else:
                        val = max(dist)
                    # pylint: disable=E1136
                    if best_match is None or val < best_match[0]:
                        total_t = t + t_adj
                        total_t -= np.round(total_t)
                        best_match = val, dist, sc_m, total_t, mapping
                        if (break_on_match or val < 1e-5) and val < self.stol:
                            return best_match

        if best_match and best_match[0] < self.stol:
            return best_match

        return None

    def group_structures(self, s_list, anonymous=False):
        """
        Given a list of structures, use fit to group
        them by structural equality.

        Args:
            s_list ([Structure]): List of structures to be grouped
            anonymous (bool): Whether to use anonymous mode.

        Returns:
            A list of lists of matched structures
            Assumption: if s1 == s2 but s1 != s3, than s2 and s3 will be put
            in different groups without comparison.
        """
        if self._subset:
            raise ValueError("allow_subset cannot be used with group_structures")

        original_s_list = list(s_list)
        s_list = self._process_species(s_list)
        # Prepare reduced structures beforehand
        s_list = [self._get_reduced_structure(s, self._primitive_cell, niggli=True) for s in s_list]

        # Use structure hash to pre-group structures
        if anonymous:

            def c_hash(c):
                return c.anonymized_formula

        else:
            c_hash = self._comparator.get_hash

        def s_hash(s):
            return c_hash(s[1].composition)

        sorted_s_list = sorted(enumerate(s_list), key=s_hash)
        all_groups = []

        # For each pre-grouped list of structures, perform actual matching.
        for _, g in itertools.groupby(sorted_s_list, key=s_hash):
            unmatched = list(g)
            while len(unmatched) > 0:
                i, refs = unmatched.pop(0)
                matches = [i]
                if anonymous:
                    inds = filter(
                        lambda i: self.fit_anonymous(refs, unmatched[i][1], skip_structure_reduction=True),
                        list(range(len(unmatched))),
                    )
                else:
                    inds = filter(
                        lambda i: self.fit(refs, unmatched[i][1], skip_structure_reduction=True),
                        list(range(len(unmatched))),
                    )
                inds = list(inds)
                matches.extend([unmatched[i][0] for i in inds])
                unmatched = [unmatched[i] for i in range(len(unmatched)) if i not in inds]
                all_groups.append([original_s_list[i] for i in matches])

        return all_groups

    def as_dict(self):
        """
        :return: MSONable dict
        """
        return {
            "version": __version__,
            "@module": type(self).__module__,
            "@class": type(self).__name__,
            "comparator": self._comparator.as_dict(),
            "stol": self.stol,
            "ltol": self.ltol,
            "angle_tol": self.angle_tol,
            "primitive_cell": self._primitive_cell,
            "scale": self._scale,
            "attempt_supercell": self._supercell,
            "allow_subset": self._subset,
            "supercell_size": self._supercell_size,
            "ignored_species": self._ignored_species,
        }

    @classmethod
    def from_dict(cls, d):
        """
        :param d: Dict representation
        :return: StructureMatcher
        """
        return cls(
            ltol=d["ltol"],
            stol=d["stol"],
            angle_tol=d["angle_tol"],
            primitive_cell=d["primitive_cell"],
            scale=d["scale"],
            attempt_supercell=d["attempt_supercell"],
            allow_subset=d["allow_subset"],
            comparator=AbstractComparator.from_dict(d["comparator"]),
            supercell_size=d["supercell_size"],
            ignored_species=d["ignored_species"],
        )

    def _anonymous_match(
        self,
        struct1: Structure,
        struct2: Structure,
        fu: int,
        s1_supercell=True,
        use_rms=False,
        break_on_match=False,
        single_match=False,
    ):
        """
        Tries all permutations of matching struct1 to struct2.
        Args:
            struct1 (Structure): First structure
            struct2 (Structure): Second structure
            fu (int): Factor of unit cell of struct1 to match to struct2
            s1_supercell (bool): whether to create the supercell of struct1 (vs struct2)
            use_rms (bool): Whether to minimize the rms of the matching
            break_on_match (bool): Whether to break search on first match
            single_match (bool): Whether to return only the best match

        Returns:
            List of (mapping, match)
        """
        if not isinstance(self._comparator, SpeciesComparator):
            raise ValueError("Anonymous fitting currently requires SpeciesComparator")

        # check that species lists are comparable
        sp1 = struct1.composition.elements
        sp2 = struct2.composition.elements
        if len(sp1) != len(sp2):
            return None

        ratio = fu if s1_supercell else 1 / fu
        swapped = len(struct1) * ratio < len(struct2)

        s1_comp = struct1.composition
        s2_comp = struct2.composition
        matches = []
        for perm in itertools.permutations(sp2):
            sp_mapping = dict(zip(sp1, perm))

            # do quick check that compositions are compatible
            mapped_comp = Composition({sp_mapping[k]: v for k, v in s1_comp.items()})
            if (not self._subset) and (self._comparator.get_hash(mapped_comp) != self._comparator.get_hash(s2_comp)):
                continue

            mapped_struct = struct1.copy()
            mapped_struct.replace_species(sp_mapping)
            if swapped:
                m = self._strict_match(
                    struct2,
                    mapped_struct,
                    fu,
                    (not s1_supercell),
                    use_rms,
                    break_on_match,
                )
            else:
                m = self._strict_match(mapped_struct, struct2, fu, s1_supercell, use_rms, break_on_match)
            if m:
                matches.append((sp_mapping, m))
                if single_match:
                    break
        return matches

    @classmethod
    def _get_reduced_structure(cls, struct: Structure, primitive_cell: bool = True, niggli: bool = True) -> Structure:
        """
        Helper method to find a reduced structure
        """
        reduced = struct.copy()
        if niggli:
            reduced = reduced.get_reduced_structure(reduction_algo="niggli")
        if primitive_cell:
            reduced = reduced.get_primitive_structure()
        return reduced

    def get_rms_anonymous(self, struct1, struct2):
        """
        Performs an anonymous fitting, which allows distinct species in one
        structure to map to another. E.g., to compare if the Li2O and Na2O
        structures are similar.

        Args:
            struct1 (Structure): 1st structure
            struct2 (Structure): 2nd structure

        Returns:
            (min_rms, min_mapping)
            min_rms is the minimum rms distance, and min_mapping is the
            corresponding minimal species mapping that would map
            struct1 to struct2. (None, None) is returned if the minimax_rms
            exceeds the threshold.
        """
        struct1, struct2 = self._process_species([struct1, struct2])
        struct1, struct2, fu, s1_supercell = self._preprocess(struct1, struct2)

        matches = self._anonymous_match(struct1, struct2, fu, s1_supercell, use_rms=True, break_on_match=False)
        if matches:
            best = sorted(matches, key=lambda x: x[1][0])[0]
            return best[1][0], best[0]

        return None, None

    def get_best_electronegativity_anonymous_mapping(self, struct1, struct2):
        """
        Performs an anonymous fitting, which allows distinct species in one
        structure to map to another. E.g., to compare if the Li2O and Na2O
        structures are similar. If multiple substitutions are within tolerance
        this will return the one which minimizes the difference in
        electronegativity between the matches species.

        Args:
            struct1 (Structure): 1st structure
            struct2 (Structure): 2nd structure

        Returns:
            min_mapping (dict): Mapping of struct1 species to struct2 species
        """
        struct1, struct2 = self._process_species([struct1, struct2])
        struct1, struct2, fu, s1_supercell = self._preprocess(struct1, struct2)

        matches = self._anonymous_match(struct1, struct2, fu, s1_supercell, use_rms=True, break_on_match=True)

        if matches:
            min_X_diff = np.inf
            for m in matches:
                X_diff = 0
                for k, v in m[0].items():
                    X_diff += struct1.composition[k] * (k.X - v.X) ** 2
                if X_diff < min_X_diff:
                    min_X_diff = X_diff
                    best = m[0]
            return best

        return None

    def get_all_anonymous_mappings(self, struct1, struct2, niggli=True, include_dist=False):
        """
        Performs an anonymous fitting, which allows distinct species in one
        structure to map to another. Returns a dictionary of species
        substitutions that are within tolerance

        Args:
            struct1 (Structure): 1st structure
            struct2 (Structure): 2nd structure
            niggli (bool): Find niggli cell in preprocessing
            include_dist (bool): Return the maximin distance with each mapping

        Returns:
            list of species mappings that map struct1 to struct2.
        """
        struct1, struct2 = self._process_species([struct1, struct2])
        struct1, struct2, fu, s1_supercell = self._preprocess(struct1, struct2, niggli)

        matches = self._anonymous_match(struct1, struct2, fu, s1_supercell, break_on_match=not include_dist)
        if matches:
            if include_dist:
                return [(m[0], m[1][0]) for m in matches]

            return [m[0] for m in matches]

        return None

    def fit_anonymous(
        self, struct1: Structure, struct2: Structure, niggli: bool = True, skip_structure_reduction: bool = False
    ):
        """
        Performs an anonymous fitting, which allows distinct species in one
        structure to map to another. E.g., to compare if the Li2O and Na2O
        structures are similar.

        Args:
            struct1 (Structure): 1st structure
            struct2 (Structure): 2nd structure
            niggli (bool): If true, perform Niggli reduction for struct1 and struct2
            skip_structure_reduction (bool): Defaults to False
                If True, skip to get a primitive structure and perform Niggli reduction for struct1 and struct2

        Returns:
            True/False: Whether a species mapping can map struct1 to stuct2
        """
        struct1, struct2 = self._process_species([struct1, struct2])
        struct1, struct2, fu, s1_supercell = self._preprocess(struct1, struct2, niggli, skip_structure_reduction)

        matches = self._anonymous_match(struct1, struct2, fu, s1_supercell, break_on_match=True, single_match=True)

        return bool(matches)

    def get_supercell_matrix(self, supercell, struct):
        """
        Returns the matrix for transforming struct to supercell. This
        can be used for very distorted 'supercells' where the primitive cell
        is impossible to find
        """
        if self._primitive_cell:
            raise ValueError("get_supercell_matrix cannot be used with the primitive cell option")
        struct, supercell, fu, s1_supercell = self._preprocess(struct, supercell, niggli=False)

        if not s1_supercell:
            raise ValueError("The non-supercell must be put onto the basis of the supercell, not the other way around")

        match = self._match(struct, supercell, fu, s1_supercell, use_rms=True, break_on_match=False)

        if match is None:
            return None

        return match[2]

    def get_transformation(self, struct1, struct2):
        """
        Returns the supercell transformation, fractional translation vector,
        and a mapping to transform struct2 to be similar to struct1.

        Args:
            struct1 (Structure): Reference structure
            struct2 (Structure): Structure to transform.

        Returns:
            supercell (numpy.ndarray(3, 3)): supercell matrix
            vector (numpy.ndarray(3)): fractional translation vector
            mapping (list(int or None)):
                The first len(struct1) items of the mapping vector are the
                indices of struct1's corresponding sites in struct2 (or None
                if there is no corresponding site), and the other items are
                the remaining site indices of struct2.
        """
        if self._primitive_cell:
            raise ValueError("get_transformation cannot be used with the primitive cell option")

        struct1, struct2 = self._process_species((struct1, struct2))

        s1, s2, fu, s1_supercell = self._preprocess(struct1, struct2, niggli=False)
        ratio = fu if s1_supercell else 1 / fu
        if s1_supercell and fu > 1:
            raise ValueError("Struct1 must be the supercell, not the other way around")

        if len(s1) * ratio >= len(s2):
            # s1 is superset
            match = self._strict_match(s1, s2, fu=fu, s1_supercell=False, use_rms=True, break_on_match=False)
            if match is None:
                return None
            # invert the mapping, since it needs to be from s1 to s2
            mapping = [list(match[4]).index(i) if i in match[4] else None for i in range(len(s1))]
            return match[2], match[3], mapping
        # s2 is superset
        match = self._strict_match(s2, s1, fu=fu, s1_supercell=True, use_rms=True, break_on_match=False)
        if match is None:
            return None
        # add sites not included in the mapping
        not_included = list(range(len(s2) * fu))
        for i in match[4]:
            not_included.remove(i)
        mapping = list(match[4]) + not_included
        return match[2], -match[3], mapping

    def get_s2_like_s1(self, struct1, struct2, include_ignored_species=True):
        """
        Performs transformations on struct2 to put it in a basis similar to
        struct1 (without changing any of the inter-site distances)

        Args:
            struct1 (Structure): Reference structure
            struct2 (Structure): Structure to transform.
            include_ignored_species (bool): Defaults to True,
                the ignored_species is also transformed to the struct1
                lattice orientation, though obviously there is no direct
                matching to existing sites.

        Returns:
            A structure object similar to struct1, obtained by making a
            supercell, sorting, and translating struct2.
        """
        s1, s2 = self._process_species([struct1, struct2])
        trans = self.get_transformation(s1, s2)
        if trans is None:
            return None
        sc, t, mapping = trans
        sites = list(s2)
        # Append the ignored sites at the end.
        sites.extend([site for site in struct2 if site not in s2])
        temp = Structure.from_sites(sites)

        temp.make_supercell(sc)
        temp.translate_sites(list(range(len(temp))), t)
        # translate sites to correct unit cell
        for i, j in enumerate(mapping[: len(s1)]):
            if j is not None:
                vec = np.round(struct1[i].frac_coords - temp[j].frac_coords)
                temp.translate_sites(j, vec, to_unit_cell=False)

        sites = [temp.sites[i] for i in mapping if i is not None]

        if include_ignored_species:
            start = int(round(len(temp) / len(struct2) * len(s2)))
            sites.extend(temp.sites[start:])

        return Structure.from_sites(sites)

    def get_mapping(self, superset, subset):
        """
        Calculate the mapping from superset to subset.

        Args:
            superset (Structure): Structure containing at least the sites in
                subset (within the structure matching tolerance)
            subset (Structure): Structure containing some of the sites in
                superset (within the structure matching tolerance)

        Returns:
            numpy array such that superset.sites[mapping] is within matching
            tolerance of subset.sites or None if no such mapping is possible
        """
        if self._supercell:
            raise ValueError("cannot compute mapping to supercell")
        if self._primitive_cell:
            raise ValueError("cannot compute mapping with primitive cell option")
        if len(subset) > len(superset):
            raise ValueError("subset is larger than superset")

        superset, subset, _, _ = self._preprocess(superset, subset, niggli=True)
        match = self._strict_match(superset, subset, 1, break_on_match=False)

        if match is None or match[0] > self.stol:
            return None

        return match[4]<|MERGE_RESOLUTION|>--- conflicted
+++ resolved
@@ -54,10 +54,7 @@
         Returns:
             Boolean indicating whether species are considered equal.
         """
-<<<<<<< HEAD
         return False
-=======
->>>>>>> d9b86971
 
     @abc.abstractmethod
     def get_hash(self, composition):
