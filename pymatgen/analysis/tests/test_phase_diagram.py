--- conflicted
+++ resolved
@@ -8,41 +8,29 @@
 import warnings
 from numbers import Number
 from pathlib import Path
-<<<<<<< HEAD
 from collections import OrderedDict
 from pymatgen.entries.computed_entries import ComputedEntry
 from pymatgen.core.periodic_table import Element, DummySpecies
 from pymatgen.core.composition import Composition
 from pymatgen.entries.entry_tools import EntrySet
-=======
 
 import numpy as np
 
->>>>>>> 4f906e35
 from pymatgen.analysis.phase_diagram import (
-    CompoundPhaseDiagram,
+    PDPlotter,
+    PDEntry,
+    PhaseDiagram,
+    GrandPotPDEntry,
     GrandPotentialPhaseDiagram,
-    GrandPotPDEntry,
-    PDEntry,
-    PDPlotter,
-    PhaseDiagram,
-<<<<<<< HEAD
-    GrandPotentialPhaseDiagram,
+    TransformedPDEntry,
     CompoundPhaseDiagram,
     PatchedPhaseDiagram,
-=======
->>>>>>> 4f906e35
     PhaseDiagramError,
     ReactionDiagram,
-    TransformedPDEntry,
     tet_coord,
     triangular_coord,
     uniquelines,
 )
-from pymatgen.core.composition import Composition
-from pymatgen.core.periodic_table import DummySpecies, Element
-from pymatgen.entries.computed_entries import ComputedEntry
-from pymatgen.entries.entry_tools import EntrySet
 
 module_dir = Path(__file__).absolute().parent
 
@@ -315,7 +303,6 @@
                 )
             else:
                 self.assertLessEqual(
-<<<<<<< HEAD
                     self.pd.get_quasi_e_to_hull(entry), 0,
                     "Stable entries should have negative decomposition energy!")
                 self.assertAlmostEqual(
@@ -323,11 +310,6 @@
                     self.pd.get_equilibrium_reaction_energy(entry), 7,
                     ("Using `stable_only=True` should give decomposition energy equal to "
                         "equilibrium reaction energy!")
-=======
-                    self.pd.get_quasi_e_to_hull(entry),
-                    0,
-                    "Stable entries should have negative decomposition energy!",
->>>>>>> 4f906e35
                 )
 
         novel_stable_entry = PDEntry("Li5FeO4", -999)
