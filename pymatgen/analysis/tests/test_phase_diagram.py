--- conflicted
+++ resolved
@@ -9,13 +9,10 @@
 from numbers import Number
 from pathlib import Path
 from collections import OrderedDict
-<<<<<<< HEAD
 from pymatgen.entries.computed_entries import ComputedEntry
 from pymatgen.core.periodic_table import Element, DummySpecies
 from pymatgen.core.composition import Composition
 from pymatgen.entries.entry_tools import EntrySet
-=======
->>>>>>> 063db955
 
 import numpy as np
 
