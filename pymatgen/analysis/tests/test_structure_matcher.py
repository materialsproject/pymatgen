--- conflicted
+++ resolved
@@ -725,58 +725,6 @@
 class PointDefectComparatorTest(PymatgenTest):
 
     def test_defect_matching(self):
-<<<<<<< HEAD
-        #SETUP DEFECTS FOR TESTING
-        #symmorphic defect test set
-        s_struc = PymatgenTest.get_mp_structure('mp-616378') #tetragonal CsSnI3
-        identical_Cs_vacs = [Vacancy(s_struc, s_struc[0]),
-                                  Vacancy(s_struc, s_struc[1])]
-        identical_I_vacs_sublattice1 = [Vacancy(s_struc, s_struc[4]),
-                                      Vacancy(s_struc, s_struc[5]),
-                                      Vacancy(s_struc, s_struc[8]),
-                                      Vacancy(s_struc, s_struc[9])] #in plane halides
-        identical_I_vacs_sublattice2 = [Vacancy(s_struc, s_struc[6]),
-                                      Vacancy(s_struc, s_struc[7])] #out of plane halides
-        pdc = PointDefectComparator()
-
-        #NOW ACTUALLY TEST DEFECTS
-        #test vacancy matching
-        self.assertTrue( pdc.are_equal(identical_Cs_vacs[0], identical_Cs_vacs[0])) #trivial vacancy test
-        self.assertTrue( pdc.are_equal(identical_Cs_vacs[0], identical_Cs_vacs[1])) #vacancies on same sublattice
-        for i,j in itertools.combinations( range(4), 2):
-            self.assertTrue( pdc.are_equal(identical_I_vacs_sublattice1[i], identical_I_vacs_sublattice1[j]))
-        self.assertTrue( pdc.are_equal(identical_I_vacs_sublattice2[0],
-                                       identical_I_vacs_sublattice2[1]))
-        self.assertFalse( pdc.are_equal(identical_Cs_vacs[0],  #both vacancies, but different specie types
-                                        identical_I_vacs_sublattice1[0]))
-        self.assertFalse( pdc.are_equal(identical_I_vacs_sublattice1[0],  #same specie type, different sublattice
-                                        identical_I_vacs_sublattice2[0]))
-
-        #test substitutional matching
-        sub_Cs_on_I_sublattice1_set1 = PeriodicSite('Cs', identical_I_vacs_sublattice1[0].site.frac_coords, s_struc.lattice)
-        sub_Cs_on_I_sublattice1_set2= PeriodicSite('Cs', identical_I_vacs_sublattice1[1].site.frac_coords, s_struc.lattice)
-        sub_Cs_on_I_sublattice2 = PeriodicSite('Cs', identical_I_vacs_sublattice2[0].site.frac_coords, s_struc.lattice)
-        sub_Rb_on_I_sublattice2 = PeriodicSite('Rb', identical_I_vacs_sublattice2[0].site.frac_coords, s_struc.lattice)
-
-        self.assertTrue( pdc.are_equal(          #trivial substitution test
-            Substitution(s_struc, sub_Cs_on_I_sublattice1_set1),
-            Substitution(s_struc, sub_Cs_on_I_sublattice1_set1)
-                         ))
-        self.assertTrue( pdc.are_equal(          #same sublattice, different coords
-            Substitution(s_struc, sub_Cs_on_I_sublattice1_set1),
-            Substitution(s_struc, sub_Cs_on_I_sublattice1_set2)
-                         ))
-        self.assertFalse( pdc.are_equal(          #different subs (wrong specie)
-            Substitution(s_struc, sub_Cs_on_I_sublattice2),
-            Substitution(s_struc, sub_Rb_on_I_sublattice2)
-                         ))
-        self.assertFalse( pdc.are_equal(          #different subs (wrong sublattice)
-            Substitution(s_struc, sub_Cs_on_I_sublattice1_set1),
-            Substitution(s_struc, sub_Cs_on_I_sublattice2)
-                         ))
-
-        #test symmorphic interstitial matching
-=======
         # SETUP DEFECTS FOR TESTING
         # symmorphic defect test set
         s_struc = PymatgenTest.get_mp_structure('mp-616378')  # tetragonal CsSnI3
@@ -830,119 +778,10 @@
         ))
 
         # test symmorphic interstitial matching
->>>>>>> 484920cc
         # (using set generated from Voronoi generator, with same sublattice given by saturatated_interstitial_structure function)
         inter_H_sublattice1_set1 = PeriodicSite('H', [0., 0.75, 0.25], s_struc.lattice)
         inter_H_sublattice1_set2 = PeriodicSite('H', [0., 0.75, 0.75], s_struc.lattice)
         inter_H_sublattice2 = PeriodicSite('H', [0.57796112, 0.06923687, 0.56923687], s_struc.lattice)
-<<<<<<< HEAD
-        inter_H_sublattice3 = PeriodicSite('H', [0.25      , 0.25      , 0.54018268], s_struc.lattice)
-        inter_He_sublattice3 = PeriodicSite('He', [0.25      , 0.25      , 0.54018268], s_struc.lattice)
-
-        self.assertTrue( pdc.are_equal(          #trivial interstitial test
-            Interstitial(s_struc, inter_H_sublattice1_set1),
-            Interstitial(s_struc, inter_H_sublattice1_set1)
-                         ))
-        self.assertTrue( pdc.are_equal(          #same sublattice, different coords
-            Interstitial(s_struc, inter_H_sublattice1_set1),
-            Interstitial(s_struc, inter_H_sublattice1_set2)
-                         ))
-        self.assertFalse( pdc.are_equal(          #different interstitials (wrong sublattice)
-            Interstitial(s_struc, inter_H_sublattice1_set1),
-            Interstitial(s_struc, inter_H_sublattice2)
-                         ))
-        self.assertFalse( pdc.are_equal(          #different interstitials (wrong sublattice)
-            Interstitial(s_struc, inter_H_sublattice1_set1),
-            Interstitial(s_struc, inter_H_sublattice3)
-                         ))
-        self.assertFalse( pdc.are_equal(          #different interstitials (wrong specie)
-            Interstitial(s_struc, inter_H_sublattice3),
-            Interstitial(s_struc, inter_He_sublattice3)
-                         ))
-
-        #test non-symmorphic interstitial matching
-        # (using set generated from Voronoi generator, with same sublattice given by saturatated_interstitial_structure function)
-        ns_struc = PymatgenTest.get_mp_structure('mp-23287') #CuCl
-        ns_inter_H_sublattice1_set1 = PeriodicSite('H', [0.06924513, 0.06308959, 0.86766528], ns_struc.lattice)
-        ns_inter_H_sublattice1_set2 = PeriodicSite('H', [0.43691041, 0.36766528, 0.06924513], ns_struc.lattice)
-        ns_inter_H_sublattice2 = PeriodicSite('H', [0.06022109, 0.60196031, 0.1621814 ], ns_struc.lattice)
-        ns_inter_He_sublattice2 = PeriodicSite('He', [0.06022109, 0.60196031, 0.1621814 ], ns_struc.lattice)
-
-        self.assertTrue( pdc.are_equal(          #trivial interstitial test
-            Interstitial(ns_struc, ns_inter_H_sublattice1_set1),
-            Interstitial(ns_struc, ns_inter_H_sublattice1_set1)
-                         ))
-        self.assertTrue( pdc.are_equal(          #same sublattice, different coords
-            Interstitial(ns_struc, ns_inter_H_sublattice1_set1),
-            Interstitial(ns_struc, ns_inter_H_sublattice1_set2)
-                         ))
-        self.assertFalse(  pdc.are_equal(
-            Interstitial(ns_struc, ns_inter_H_sublattice1_set1), #different interstitials (wrong sublattice)
-            Interstitial(ns_struc, ns_inter_H_sublattice2)))
-        self.assertFalse( pdc.are_equal(          #different interstitials (wrong specie)
-            Interstitial(ns_struc, ns_inter_H_sublattice2),
-            Interstitial(ns_struc, ns_inter_He_sublattice2)
-                         ))
-
-        #test influence of charge on defect matching (default is to be charge agnostic)
-        vac_diff_chg = identical_Cs_vacs[0].copy()
-        vac_diff_chg.set_charge(3.)
-        self.assertTrue( pdc.are_equal(identical_Cs_vacs[0], vac_diff_chg))
-        chargecheck_pdc = PointDefectComparator(check_charge=True) #switch to PDC which cares about charge state
-        self.assertFalse( chargecheck_pdc.are_equal(identical_Cs_vacs[0], vac_diff_chg))
-
-        #test different supercell size
-        # (comparing same defect but different supercells - default is to not check for this)
-        sc_agnostic_pdc = PointDefectComparator(check_primitive_cell=True)
-        sc_scaled_s_struc = s_struc.copy()
-        sc_scaled_s_struc.make_supercell([2,2,3])
-        sc_scaled_I_vac_sublatt1_ps1 = PeriodicSite('I', identical_I_vacs_sublattice1[0].site.coords,
-                                                       sc_scaled_s_struc.lattice, coords_are_cartesian=True)
-        sc_scaled_I_vac_sublatt1_ps2 = PeriodicSite('I', identical_I_vacs_sublattice1[1].site.coords,
-                                                       sc_scaled_s_struc.lattice, coords_are_cartesian=True)
-        sc_scaled_I_vac_sublatt2_ps = PeriodicSite('I', identical_I_vacs_sublattice2[1].site.coords,
-                                                       sc_scaled_s_struc.lattice, coords_are_cartesian=True)
-        sc_scaled_I_vac_sublatt1_defect1 = Vacancy( sc_scaled_s_struc, sc_scaled_I_vac_sublatt1_ps1)
-        sc_scaled_I_vac_sublatt1_defect2 = Vacancy( sc_scaled_s_struc, sc_scaled_I_vac_sublatt1_ps2)
-        sc_scaled_I_vac_sublatt2_defect = Vacancy( sc_scaled_s_struc, sc_scaled_I_vac_sublatt2_ps)
-
-        self.assertFalse( pdc.are_equal( identical_I_vacs_sublattice1[0], #trivially same defect site but between different supercells
-                                         sc_scaled_I_vac_sublatt1_defect1))
-        self.assertTrue( sc_agnostic_pdc.are_equal( identical_I_vacs_sublattice1[0],
-                                                     sc_scaled_I_vac_sublatt1_defect1))
-        self.assertFalse( pdc.are_equal( identical_I_vacs_sublattice1[1], #same coords, different lattice structure
-                                         sc_scaled_I_vac_sublatt1_defect1))
-        self.assertTrue( sc_agnostic_pdc.are_equal( identical_I_vacs_sublattice1[1],
-                                                     sc_scaled_I_vac_sublatt1_defect1))
-        self.assertFalse( pdc.are_equal( identical_I_vacs_sublattice1[0], #same sublattice, different coords
-                                         sc_scaled_I_vac_sublatt1_defect2))
-        self.assertTrue( sc_agnostic_pdc.are_equal( identical_I_vacs_sublattice1[0],
-                                                     sc_scaled_I_vac_sublatt1_defect2))
-        self.assertFalse( sc_agnostic_pdc.are_equal( identical_I_vacs_sublattice1[0], #different defects (wrong sublattice)
-                                                     sc_scaled_I_vac_sublatt2_defect))
-
-        #test same structure size, but scaled lattice volume
-        #(default is to not allow these to be equal, but check_lattice_scale=True allows for this)
-        vol_agnostic_pdc = PointDefectComparator(check_lattice_scale=True)
-        vol_scaled_s_struc = s_struc.copy()
-        vol_scaled_s_struc.scale_lattice(s_struc.volume * 0.95)
-        vol_scaled_I_vac_sublatt1_defect1 = Vacancy( vol_scaled_s_struc, vol_scaled_s_struc[4])
-        vol_scaled_I_vac_sublatt1_defect2 = Vacancy( vol_scaled_s_struc, vol_scaled_s_struc[5])
-        vol_scaled_I_vac_sublatt2_defect = Vacancy( vol_scaled_s_struc, vol_scaled_s_struc[6])
-
-        self.assertFalse( pdc.are_equal( identical_I_vacs_sublattice1[0],  #trivially same defect (but vol change)
-                                         vol_scaled_I_vac_sublatt1_defect1))
-        self.assertTrue( vol_agnostic_pdc.are_equal( identical_I_vacs_sublattice1[0],
-                                                     vol_scaled_I_vac_sublatt1_defect1))
-        self.assertFalse( pdc.are_equal( identical_I_vacs_sublattice1[0],  # same defect, different sublattice point (and vol change)
-                                         vol_scaled_I_vac_sublatt1_defect2))
-        self.assertTrue( vol_agnostic_pdc.are_equal( identical_I_vacs_sublattice1[0],
-                                                     vol_scaled_I_vac_sublatt1_defect2))
-        self.assertFalse( vol_agnostic_pdc.are_equal( identical_I_vacs_sublattice1[0], #different defect (wrong sublattice)
-                                                      vol_scaled_I_vac_sublatt2_defect))
-
-        #test identical defect which has had entire lattice shifted
-=======
         inter_H_sublattice3 = PeriodicSite('H', [0.25, 0.25, 0.54018268], s_struc.lattice)
         inter_He_sublattice3 = PeriodicSite('He', [0.25, 0.25, 0.54018268], s_struc.lattice)
 
@@ -1053,32 +892,10 @@
                                                     vol_scaled_I_vac_sublatt2_defect))
 
         # test identical defect which has had entire lattice shifted
->>>>>>> 484920cc
         shift_s_struc = s_struc.copy()
         shift_s_struc.translate_sites(range(len(s_struc)), [0.2, 0.3, 0.4], frac_coords=True, to_unit_cell=True)
         shifted_identical_Cs_vacs = [Vacancy(shift_s_struc, shift_s_struc[0]),
                                      Vacancy(shift_s_struc, shift_s_struc[1])]
-<<<<<<< HEAD
-        self.assertTrue( pdc.are_equal( identical_Cs_vacs[0],   #trivially same defect (but shifted)
-                                        shifted_identical_Cs_vacs[0]))
-        self.assertTrue( pdc.are_equal( identical_Cs_vacs[0],   #same defect on different sublattice point (and shifted)
-                                        shifted_identical_Cs_vacs[1]))
-
-        #test uniform lattice shift within non-symmorphic structure
-        shift_ns_struc = ns_struc.copy()
-        shift_ns_struc.translate_sites(range(len(ns_struc)), [0., 0.6, 0.3], frac_coords=True, to_unit_cell=True)
-
-        shift_ns_inter_H_sublattice1_set1 = PeriodicSite( 'H', ns_inter_H_sublattice1_set1.frac_coords + [0., 0.6, 0.3],
-                                                          shift_ns_struc.lattice)
-        shift_ns_inter_H_sublattice1_set2 = PeriodicSite( 'H', ns_inter_H_sublattice1_set2.frac_coords + [0., 0.6, 0.3],
-                                                          shift_ns_struc.lattice)
-        self.assertTrue( pdc.are_equal( Interstitial(ns_struc, ns_inter_H_sublattice1_set1), #trivially same defect (but shifted)
-                                        Interstitial(shift_ns_struc, shift_ns_inter_H_sublattice1_set1)))
-        self.assertTrue( pdc.are_equal( Interstitial(ns_struc, ns_inter_H_sublattice1_set1), #same defect on different sublattice point (and shifted)
-                                        Interstitial(shift_ns_struc, shift_ns_inter_H_sublattice1_set2)))
-
-        #test a rotational + supercell type structure transformation (requires check_primitive_cell=True)
-=======
         self.assertTrue(pdc.are_equal(identical_Cs_vacs[0],  # trivially same defect (but shifted)
                                       shifted_identical_Cs_vacs[0]))
         self.assertTrue(pdc.are_equal(identical_Cs_vacs[0],  # same defect on different sublattice point (and shifted)
@@ -1100,23 +917,10 @@
                                       Interstitial(shift_ns_struc, shift_ns_inter_H_sublattice1_set2)))
 
         # test a rotational + supercell type structure transformation (requires check_primitive_cell=True)
->>>>>>> 484920cc
         rotated_s_struc = s_struc.copy()
         rotated_s_struc.make_supercell([[2, 1, 0], [-1, 3, 0], [0, 0, 2]])
         rotated_identical_Cs_vacs = [Vacancy(rotated_s_struc, rotated_s_struc[0]),
                                      Vacancy(rotated_s_struc, rotated_s_struc[1])]
-<<<<<<< HEAD
-        self.assertFalse( pdc.are_equal( identical_Cs_vacs[0],   #trivially same defect (but rotated)
-                                        rotated_identical_Cs_vacs[0]))
-        self.assertTrue( sc_agnostic_pdc.are_equal( identical_Cs_vacs[0],
-                                        rotated_identical_Cs_vacs[0]))
-        self.assertFalse( pdc.are_equal( identical_Cs_vacs[0],   #same defect on different sublattice (and rotated)
-                                        rotated_identical_Cs_vacs[1]))
-        self.assertTrue( sc_agnostic_pdc.are_equal( identical_Cs_vacs[0],  #same defect on different sublattice point (and rotated)
-                                        rotated_identical_Cs_vacs[1]))
-
-        #test a rotational + supercell + shift type structure transformation for non-symmorphic structure
-=======
         self.assertFalse(pdc.are_equal(identical_Cs_vacs[0],  # trivially same defect (but rotated)
                                        rotated_identical_Cs_vacs[0]))
         self.assertTrue(sc_agnostic_pdc.are_equal(identical_Cs_vacs[0],
@@ -1128,21 +932,9 @@
                                       rotated_identical_Cs_vacs[1]))
 
         # test a rotational + supercell + shift type structure transformation for non-symmorphic structure
->>>>>>> 484920cc
         rotANDshift_ns_struc = ns_struc.copy()
         rotANDshift_ns_struc.translate_sites(range(len(ns_struc)), [0., 0.6, 0.3], frac_coords=True, to_unit_cell=True)
         rotANDshift_ns_struc.make_supercell([[2, 1, 0], [-1, 3, 0], [0, 0, 2]])
-
-<<<<<<< HEAD
-        ns_vac_Cs_set1 = Vacancy( ns_struc, ns_struc[0])
-        rotANDshift_ns_vac_Cs_set1 = Vacancy( rotANDshift_ns_struc, rotANDshift_ns_struc[0])
-        rotANDshift_ns_vac_Cs_set2 = Vacancy( rotANDshift_ns_struc, rotANDshift_ns_struc[1])
-
-        self.assertTrue( sc_agnostic_pdc.are_equal(ns_vac_Cs_set1, #trivially same defect (but rotated and sublattice shifted)
-                                                   rotANDshift_ns_vac_Cs_set1))
-        self.assertTrue( sc_agnostic_pdc.are_equal(ns_vac_Cs_set1, #same defect on different sublattice point (shifted and rotated)
-                                                   rotANDshift_ns_vac_Cs_set2))
-=======
         ns_vac_Cs_set1 = Vacancy(ns_struc, ns_struc[0])
         rotANDshift_ns_vac_Cs_set1 = Vacancy(rotANDshift_ns_struc, rotANDshift_ns_struc[0])
         rotANDshift_ns_vac_Cs_set2 = Vacancy(rotANDshift_ns_struc, rotANDshift_ns_struc[1])
@@ -1153,7 +945,6 @@
             sc_agnostic_pdc.are_equal(ns_vac_Cs_set1,  # same defect on different sublattice point (shifted and rotated)
                                       rotANDshift_ns_vac_Cs_set2))
 
->>>>>>> 484920cc
 
 if __name__ == '__main__':
     unittest.main()