--- conflicted
+++ resolved
@@ -80,30 +80,25 @@
                  max_area=400, film_max_miller=1, substrate_max_miller=1,
                  max_length_tol=0.03, max_angle_tol=0.01):
         """
-<<<<<<< HEAD
-            Intialize a Zur Super Lattice Generator for a specific film and
-                substrate
-
-            Args:
-                film(Structure):  Conventional standard pymatgen structure for
-                    the film
-                substrate(Struture): Conventional standard pymatgen Structure
-                    for the substrate
-                max_area_ratio_tol(float): Max tolerance on ratio of
-                    super-lattices to consider equal
-                max_area(float): max super lattice area to generate in search
-                film_max_miller(int): maximum miller index to generate for film
-                    surfaces
-                substrate_max_miller(int): maximum miller index to generate for
-                    substrate surfaces
-                max_length_tol: maximum length tolerance in checking if two
-                    vectors are of nearly the same length
-                max_angle_tol: maximum angle tolerance in checking of two sets
-                    of vectors have nearly the same angle between them
-=======
         Intialize a Zur Super Lattice Generator for a specific film and
             substrate
->>>>>>> 5e669d19
+
+        Args:
+            film(Structure):  Conventional standard pymatgen structure for
+                the film
+            substrate(Struture): Conventional standard pymatgen Structure
+                for the substrate
+            max_area_ratio_tol(float): Max tolerance on ratio of
+                super-lattices to consider equal
+            max_area(float): max super lattice area to generate in search
+            film_max_miller(int): maximum miller index to generate for film
+                surfaces
+            substrate_max_miller(int): maximum miller index to generate for
+                substrate surfaces
+            max_length_tol: maximum length tolerance in checking if two
+                vectors are of nearly the same length
+            max_angle_tol: maximum angle tolerance in checking of two sets
+                of vectors have nearly the same angle between them
         """
         self.substrate = substrate
         self.film = film
@@ -114,119 +109,32 @@
         self.max_length_tol = max_length_tol
         self.max_angle_tol = max_angle_tol
 
-<<<<<<< HEAD
-
-    def norm(self,a):
-        """
-            Much faster variant of numpy linalg norm
-
-            Args:
-                a(array): vector to calc norm of
-        """
-        return np.sqrt(np.dot(a,a))
-
-
-    def reduce_vectors(self, a, b):
-        """
-            Generate independent and unique basis vectors based on the
-            methodology of Zur and McGill
-
-            Args:
-                a(array): first basis vector
-                b(array): second basis vector
-        """
-        if np.dot(a, b) < 0:
-            return self.reduce_vectors(a, -b)
-
-        if self.norm(a) > self.norm(b):
-            return self.reduce_vectors(b, a)
-
-        if self.norm(b) > self.norm(np.add(b, a)):
-            return self.reduce_vectors(a, np.add(b, a))
-
-        if self.norm(b) > self.norm(np.subtract(b,a)):
-            return self.reduce_vectors(a, np.subtract(b, a))
-
-        return [a, b]
-
-
-    def area(self, a, b):
-        """
-            Area of lattice plane defined by two vectors
-
-            Args:
-                a(array): first vector
-                b(array): second vector
-        """
-        return self.norm(np.cross(a, b))
-
-    def factor(self, n):
-        """
-            Generate all factors of n
-
-            Args:
-                n(int): number to calc factors of
-        """
-        for x in range(1, n+1):
-            if n % x == 0:
-                yield x
-
-    def vec_angle(self, a, b):
-        """
-            Calculate angle between two vectors
-
-            Args:
-                a(array): first vector
-                b(array): second vector
-        """
-        cosang = np.dot(a, b)
-        sinang = self.norm(np.cross(a, b))
-        return np.arctan2(sinang, cosang)
 
     def rel_strain(self, vec1, vec2):
         """
-            Calculate relative strain between two vectors defined as the length
-            deformation to convert vec1 to vec2
-
-            Args:
-                vec1(array): first vector
-                vec2(array): second vector
-=======
-    def rel_strain(self, vec1, vec2):
-        """
         Calculate relative strain between two vectors
->>>>>>> 5e669d19
         """
         return fast_norm(vec2) / fast_norm(vec1) - 1
 
     def rel_angle(self, vec_set1, vec_set2):
         """
-<<<<<<< HEAD
-            Calculate the relative angle between two vector sets
-
-            Args:
-                vec_set1(array[array]): an array of two vectors
-                vec_set2(array[array]): second array of two vectors
-=======
-        Calculate the relative angle between two vectors
->>>>>>> 5e669d19
+        Calculate the relative angle between two vector sets
+
+        Args:
+            vec_set1(array[array]): an array of two vectors
+            vec_set2(array[array]): second array of two vectors
         """
         return vec_angle(vec_set2[0], vec_set2[1]) / vec_angle(
             vec_set1[0], vec_set1[1]) - 1
 
     def is_same_vectors(self, vec_set1, vec_set2):
         """
-<<<<<<< HEAD
-            Determine if two sets of vectors are the same within length and
-            angle tolerances
-
-            Args:
-                vec_set1(array[array]): an array of two vectors
-                vec_set2(array[array]): second array of two vectors
-=======
-        Determine if two sets of vectors are the same within length and
-        angle tolerances
->>>>>>> 5e669d19
+        Determine if two sets of vectors are the same within length and angle
+        tolerances
+
+        Args:
+            vec_set1(array[array]): an array of two vectors
+            vec_set2(array[array]): second array of two vectors
         """
         if (np.absolute(self.rel_strain(vec_set1[0], vec_set2[0])) >
                 self.max_length_tol):
@@ -249,23 +157,13 @@
         Cassels, John William Scott. An introduction to the geometry of
         numbers. Springer Science & Business Media, 2012.
 
-<<<<<<< HEAD
-            Args:
-                area_multiple(int): integer multiple of unit cell area for super
-                    lattice area
-
-            Returns:
-                matrix_list: transformation matricies to covert unit vectors to
-                    super lattice vectors
-=======
-        Args:
-            area_multiple: integer multiple of unit cell area for super
+        Args:
+            area_multiple(int): integer multiple of unit cell area for super
             lattice area
 
         Returns:
             matrix_list: transformation matricies to covert unit vectors to
             super lattice vectors
->>>>>>> 5e669d19
         """
 
         for i in get_factors(area_multiple):
@@ -274,35 +172,14 @@
 
     def generate_sl_transformations(self, film_area, substrate_area):
         """
-<<<<<<< HEAD
-            Generates transformation sets for film/substrate pair given the
-            area of the unit cell area for the film and substrate. The
-            transformation sets map the film and substrate unit cells to super
-            lattices with a maximum area
-
-            Args:
-                film_area(float): the unit cell area for the film
-                substrate_area(float): the unit cell area for the substrate
-
-            Returns:
-                transformation_sets: a set of transformation_sets defined as:
-                    1.) the (i,j) pair corresponding to the integer multiple of
-                    the film area (i) and substrate area (j) that makes the two
-                    equal within tolerance
-                    2.) the transformation matricies for the film to create a
-                    super lattice of area i*film area
-                    3.) the tranformation matricies for the substrate to create
-                    a super lattice of area j*film area
-=======
         Generates transformation sets for film/substrate pair given the
         area of the unit cell area for the film and substrate. The
         transformation sets map the film and substrate unit cells to super
         lattices with a maximum area
->>>>>>> 5e669d19
-
-        Args:
-            film_area: the unit cell area for the film
-            substrate_area: the unit cell area for the substrate
+
+        Args:
+            film_area(int): the unit cell area for the film
+            substrate_area(int): the unit cell area for the substrate
 
         Returns:
             transformation_sets: a set of transformation_sets defined as:
@@ -327,27 +204,21 @@
     def check_transformations(self, transformation_sets, film_vectors,
                               substrate_vectors):
         """
-<<<<<<< HEAD
-            Applies the transformation_sets to the film and substrate vectors
-            to generate super-lattices and checks if they matches.
-            Returns all matching vectors sets.
-
-            Args:
-                transformation_sets(array): an array of transformation sets:
-                    each transformation set is an array with the (i,j)
-                    indicating the area multipes of the film and subtrate it
-                    corresponds to, an array with all possible transformations
-                    for the film area multiple i and another array for the
-                    substrate area multiple j.
-
-                film_vectors(array): film vectors to generate super lattices
-                substrate_vectors(array): substrate vectors to generate super
-                    lattices
-=======
         Applies the transformation_sets to the film and substrate vectors
         to generate super-lattices and checks if they matches.
         Returns all matching vectors sets.
->>>>>>> 5e669d19
+
+        Args:
+            transformation_sets(array): an array of transformation sets:
+                each transformation set is an array with the (i,j)
+                indicating the area multipes of the film and subtrate it
+                corresponds to, an array with all possible transformations
+                for the film area multiple i and another array for the
+                substrate area multiple j.
+
+            film_vectors(array): film vectors to generate super lattices
+            substrate_vectors(array): substrate vectors to generate super
+                lattices
         """
 
         for [ij_pair, film_transformations, substrate_transformations] in \
@@ -370,19 +241,14 @@
 
     def generate_slabs(self, film_millers, substrate_millers):
         """
-<<<<<<< HEAD
-            Generates the film/substrate slab combinations for a set of given
-            miller indicies
-
-            Args:
-                film_millers(array): all miller indices to generate slabs for
-                    film
-                substrate_millers(array): all miller indicies to generate slabs
-                    for substrate
-=======
         Generates the film/substrate slab combinations for a set of given
         miller indicies
->>>>>>> 5e669d19
+
+        Args:
+            film_millers(array): all miller indices to generate slabs for
+                film
+            substrate_millers(array): all miller indicies to generate slabs
+                for substrate
         """
 
         for f in film_millers:
@@ -405,19 +271,14 @@
 
     def generate(self, film_millers=None, substrate_millers=None):
         """
-<<<<<<< HEAD
-            Generates the film/substrate combinations for either set miller
-            indicies or all possible miller indices up to a max miller index
-
-            Args:
-                film_millers(array): array of film miller indicies to consider
-                    in the matching algorithm
-                substrate_millers(array): array of substrate miller indicies to
-                    consider in the matching algorithm
-=======
         Generates the film/substrate combinations for either set miller
         indicies or all possible miller indices up to a max miller index
->>>>>>> 5e669d19
+
+        Args:
+            film_millers(array): array of film miller indicies to consider
+                in the matching algorithm
+            substrate_millers(array): array of substrate miller indicies to
+                consider in the matching algorithm
         """
 
         # Generate miller indicies if none specified for film
@@ -444,57 +305,40 @@
                                                     film_vectors,
                                                     substrate_vectors):
                 # Yield the match area, the miller indicies,
-<<<<<<< HEAD
                 yield ZSLMatch(film_miller,substrate_miller,match[0],
                     match[1],film_vectors,substrate_vectors,
-                    self.area(*match[0]))
+                    vec_area(*match[0]))
 
 
 class SubstrateAnalyzer(MSONable):
     """
-        This class applies a set of search criteria to identify suitable
-        substrates for film growth. It first uses a topoplogical search by Zur
-        and McGill to identify matching super-lattices on various faces of the
-        two materials. Additional criteria can then be used to identify the most
-        suitable substrate. Currently, the only additional criteria is the
-        elastic strain energy of the super-lattices
+    This class applies a set of search criteria to identify suitable
+    substrates for film growth. It first uses a topoplogical search by Zur
+    and McGill to identify matching super-lattices on various faces of the
+    two materials. Additional criteria can then be used to identify the most
+    suitable substrate. Currently, the only additional criteria is the
+    elastic strain energy of the super-lattices
     """
 
 
     def __init__(self, film, elasticity_tensor = None, film_millers = None):
         """
-            Initilize a substrate analyzer
-
-            Args:
-                film(Structure): conventional standard structure for the film
-                elasticity_tensor(ElasticTensor): elastic tensor for the film
-        """
-=======
-                yield ZSLMatch(film_miller, substrate_miller, match[0],
-                               match[1], film_vectors, substrate_vectors,
-                               vec_area(*match[0]))
-
-
-class SubstrateAnalyzer(MSONable):
-    def __init__(self, film, elasticity_tensor=None):
->>>>>>> 5e669d19
+        Initilize a substrate analyzer
+
+        Args:
+            film(Structure): conventional standard structure for the film
+            elasticity_tensor(ElasticTensor): elastic tensor for the film
+        """
 
         self.film = film
         self.elasticity_tensor = elasticity_tensor
         self.film_millers = film_millers
 
-    def calculate(self, substrate):
-
-<<<<<<< HEAD
-
     def calculate(self,substrate, substrate_millers=None):
         """
-            Finds all topological matches for
+        Finds all topological matches for
         """
         z = ZSLGenerator(self.film,substrate)
-=======
-        z = ZSLGenerator(self.film, substrate)
->>>>>>> 5e669d19
 
         for match in z.generate(self.film_millers,substrate_millers):
             d = match.as_dict()
@@ -504,8 +348,8 @@
 
     def calculate_3D_elastic_energy(self, match):
         """
-            Calculates the multi-plane elastic energy. Returns 999 if no elastic
-            tensor was given on init
+        Calculates the multi-plane elastic energy. Returns 999 if no elastic
+        tensor was given on init
 
         """
         if self.elasticity_tensor is None:
@@ -515,15 +359,7 @@
         film_matrix = list(match.film_sl_vectors)
         film_matrix.append(np.cross(film_matrix[0], film_matrix[1]))
 
-<<<<<<< HEAD
-        #Generate 3D lattice vectors for substrate super lattice
-        #Out of plane substrate super lattice has to be same length as
-        #film out of plane vector to ensure no extra deformation in that
-        #direction
-        substrate_matrix = list(match.substrate_sl_vectors)
-        temp_sub = np.cross(substrate_matrix[0],substrate_matrix[1])
-        temp_sub = temp_sub * np.linalg.norm(film_matrix[2])/np.linalg.norm(
-=======
+
         # Generate 3D lattice vectors for substrate super lattice
         # Out of place substrate super lattice has to be same length as
         # Film out of plane vector to ensure no extra deformation in that
@@ -531,7 +367,6 @@
         substrate_matrix = list(match.substrate_sl_vectors)
         temp_sub = np.cross(substrate_matrix[0], substrate_matrix[1])
         temp_sub = temp_sub * np.linalg.norm(film_matrix[2]) / np.linalg.norm(
->>>>>>> 5e669d19
             temp_sub)
         substrate_matrix.append(temp_sub)
 
