--- conflicted
+++ resolved
@@ -153,15 +153,9 @@
             structure (Structure): Initial structure.
             displacements (array): Numpy array of with shape [site,
                 time step, axis]
-<<<<<<< HEAD
-            specie (Element/Specie): Species to calculate diffusivity for as a
-                String, e.g., "Li".
-            temperature (float): Temperature of the diffusion run in kelvin.
-=======
             specie (Element/Species): Species to calculate diffusivity for as a
                 String. E.g., "Li".
-            temperature (float): Temperature of the diffusion run in Kelvin.
->>>>>>> 2a2e89d9
+            temperature (float): Temperature of the diffusion run in kelvin.
             time_step (int): Time step between measurements.
             step_skip (int): Sampling frequency of the displacements 
                 (time_step is multiplied by this number to get the real time
@@ -570,15 +564,9 @@
             structures ([Structure]): List of Structure objects in same order
                 as run sequence, e.g., if you have performed
                 sequential VASP runs to obtain sufficient statistics.
-<<<<<<< HEAD
-            specie (Element/Specie): Species to calculate diffusivity for as a
-                String, e.g., "Li".
-            temperature (float): Temperature of the diffusion run in kelvin.
-=======
             specie (Element/Species): Species to calculate diffusivity for as a
                 String. E.g., "Li".
-            temperature (float): Temperature of the diffusion run in Kelvin.
->>>>>>> 2a2e89d9
+            temperature (float): Temperature of the diffusion run in kelvin.
             time_step (int): Time step between measurements.
             step_skip (int): Sampling frequency of the displacements
                 (time_step is multiplied by this number to get the real time
@@ -637,21 +625,12 @@
         perform diffusion analysis.
 
         Args:
-<<<<<<< HEAD
             vaspruns ([Vasprun]): List of vasprun.xml files in same order as 
                 run sequence, e.g., if you have performed sequential 
                 VASP runs to obtain sufficient statistics.
-            specie (Element/Specie): Species to calculate diffusivity for as a
-                String, e.g., "Li".
-            initial_disp (np.ndarray): Sometimes you need to iteratively
-=======
-            vaspruns ([Vasprun]): List of Vaspruns (must be ordered  in
-                sequence of MD simulation). E.g., you may have performed
-                sequential VASP runs to obtain sufficient statistics.
             specie (Element/Species): Species to calculate diffusivity for as a
                 String. E.g., "Li".
             initial_disp (np.ndarray): Sometimes, you need to iteratively
->>>>>>> 2a2e89d9
                 compute estimates of the diffusivity. This supplies an
                 initial displacement that will be added on to the initial
                 displacements. Note that this makes sense only when
@@ -702,7 +681,6 @@
         perform diffusion analysis.
 
         Args:
-<<<<<<< HEAD
             filepaths ([str]): List of paths to vasprun.xml files of runs 
                 in same order as run sequence, e.g., if you have
                 sequential VASP runs in directories run1, run2, run3, etc., 
@@ -711,17 +689,14 @@
                 String, e.g., "Li".
             step_skip (int): Sampling frequency of the displacements 
                 (time_step is multiplied by this number to get the real time
-=======
-            filepaths ([str]): List of paths to vasprun.xml files of runs. (
-                must be ordered in sequence of MD simulation). For example,
-                you may have done sequential VASP runs and they are in run1,
-                run2, run3, etc. You should then pass in
-                ["run1/vasprun.xml", "run2/vasprun.xml", ...].
+            filepaths ([str]): List of paths to vasprun.xml files of runs 
+                in same order as run sequence, e.g., if you have
+                sequential VASP runs in directories run1, run2, run3, etc., 
+                you should pass in ["run1/vasprun.xml", "run2/vasprun.xml", ...].
             specie (Element/Species): Species to calculate diffusivity for as a
                 String. E.g., "Li".
-            step_skip (int): Sampling frequency of the displacements (
-                time_step is multiplied by this number to get the real time
->>>>>>> 2a2e89d9
+            step_skip (int): Sampling frequency of the displacements 
+                (time_step is multiplied by this number to get the real time
                 between measurements)
             ncores (int): Numbers of cores to use for multiprocessing. Can
                 speed up vasprun parsing considerably. Defaults to None,
@@ -813,13 +788,8 @@
 
     Args:
         structure (Structure): Input structure.
-<<<<<<< HEAD
-        species (Element/Specie): Diffusing species.
+        species (Element/Species): Diffusing species.
         temperature (float): Temperature of the diffusion run in kelvin.
-=======
-        species (Element/Species): Diffusing species.
-        temperature (float): Temperature of the diffusion run in Kelvin.
->>>>>>> 2a2e89d9
 
     Returns:
         Conversion factor.
@@ -897,11 +867,7 @@
             from DiffusionAnalyzer.diffusivity). Units: cm^2/s
         new_temp (float): Desired temperature. Units: K
         structure (structure): Structure used for the diffusivity calculation
-<<<<<<< HEAD
-        species (string/Specie): Conducting species
-=======
         species (string/Species): conducting species
->>>>>>> 2a2e89d9
 
     Returns:
         (float) Conductivity at extrapolated temperature in mS/cm.
