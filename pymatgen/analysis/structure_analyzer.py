# coding: utf-8
# Copyright (c) Pymatgen Development Team.
# Distributed under the terms of the MIT License.

from __future__ import division, unicode_literals

import six
import ruamel.yaml as yaml
import os

"""
This module provides classes to perform topological analyses of structures.
"""

__author__ = "Shyue Ping Ong, Geoffroy Hautier, Sai Jayaraman"
__copyright__ = "Copyright 2011, The Materials Project"
__version__ = "1.0"
__maintainer__ = "Shyue Ping Ong"
__email__ = "shyuep@gmail.com"
__status__ = "Production"
__date__ = "Sep 23, 2011"

import math
from math import pi, asin, atan, sqrt, exp, cos
import numpy as np
import itertools
import collections

from warnings import warn
from scipy.spatial import Voronoi
from pymatgen import PeriodicSite
from pymatgen import Element, Specie, Composition
from pymatgen.util.num import abs_cap
from pymatgen.symmetry.analyzer import SpacegroupAnalyzer
from pymatgen.core.surface import Slab, SlabGenerator


class VoronoiCoordFinder(object):
    """
    Uses a Voronoi algorithm to determine the coordination for each site in a
    structure.

    Args:
        structure (Structure): Input structure
        target ([Element/Specie]): A list of target species to determine
            coordination for.
        cutoff (float): Radius in Angstrom cutoff to look for coordinating
            atoms. Defaults to 10.0.
        allow_pathological (bool): whether to allow infinite vertices in
            determination of Voronoi coordination
    """

    def __init__(self, structure, target=None, cutoff=10.0,
                 allow_pathological=False):
        self._structure = structure
        self.cutoff = cutoff
        self.allow_pathological = allow_pathological
        if target is None:
            self._target = structure.composition.elements
        else:
            self._target = target

    def get_voronoi_polyhedra(self, n):
        """
        Gives a weighted polyhedra around a site. This uses the voronoi
        construction with solid angle weights.
        See ref: A Proposed Rigorous Definition of Coordination Number,
        M. O'Keeffe, Acta Cryst. (1979). A35, 772-775

        Args:
            n (int): Site index

        Returns:
            A dict of sites sharing a common Voronoi facet with the site
            n and their solid angle weights
        """
        localtarget = self._target
        center = self._structure[n]
        neighbors = self._structure.get_sites_in_sphere(
            center.coords, self.cutoff)
        neighbors = [i[0] for i in sorted(neighbors, key=lambda s: s[1])]
        qvoronoi_input = [s.coords for s in neighbors]
        voro = Voronoi(qvoronoi_input)
        all_vertices = voro.vertices

        results = {}
        for nn, vind in voro.ridge_dict.items():
            if 0 in nn:
                if -1 in vind:
                    if self.allow_pathological:
                        continue
                    else:
                        raise RuntimeError("This structure is pathological,"
                                           " infinite vertex in the voronoi "
                                           "construction")

                facets = [all_vertices[i] for i in vind]
                results[neighbors[sorted(nn)[1]]] = solid_angle(
                    center.coords, facets)

        maxangle = max(results.values())

        resultweighted = {}
        for nn, angle in results.items():
            # is nn site is ordered use "nn.specie" to get species, else use "nn.species_and_occu" to get species
            if nn.is_ordered:
                if nn.specie in localtarget:
                    resultweighted[nn] = angle / maxangle
            else:  # is nn site is disordered
                for disordered_sp in nn.species_and_occu.keys():
                    if disordered_sp in localtarget:
                        resultweighted[nn] = angle / maxangle

        return resultweighted

    def get_coordination_number(self, n):
        """
        Returns the coordination number of site with index n.

        Args:
            n (int): Site index
        """
        return sum(self.get_voronoi_polyhedra(n).values())

    def get_coordinated_sites(self, n, tol=0, target=None):
        """
        Returns the sites that are in the coordination radius of site with
        index n.

        Args:
            n (int): Site index.
            tol (float): Weight tolerance to determine if a particular pair is
                considered a neighbor.
            target (Element): Target element

        Returns:
            Sites coordinating input site.
        """
        coordinated_sites = []
        for site, weight in self.get_voronoi_polyhedra(n).items():
            if weight > tol and (target is None or site.specie == target):
                coordinated_sites.append(site)
        return coordinated_sites


class JMolCoordFinder:
    """
    Determine coordinated sites and coordination number using an emulation of 
    JMol's default autoBond() algorithm. This version of the algorithm does not 
    take into account any information regarding known charge states.
    """

    def __init__(self, el_radius_updates=None):
        """
        Initialize coordination finder parameters (atomic radii)
        
        Args:
            el_radius_updates: (dict) symbol->float to override default atomic 
                radii table values 
        """

        # load elemental radii table
        bonds_file = os.path.join(os.path.dirname(os.path.abspath(__file__)),
                                  "bonds_jmol_ob.yaml")
        with open(bonds_file, 'r') as f:
            self.el_radius = yaml.safe_load(f)

        # update any user preference elemental radii
        if el_radius_updates:
            self.el_radius.update(el_radius_updates)

    def get_max_bond_distance(self, el1_sym, el2_sym, constant=0.56):
        """
        Use JMol algorithm to determine bond length from atomic parameters
        Args:
            el1_sym: (str) symbol of atom 1
            el2_sym: (str) symbol of atom 2
            constant: (float) factor to tune model

        Returns: (float) max bond length

        """
        return math.sqrt(
            (self.el_radius[el1_sym] + self.el_radius[el2_sym] + constant) ** 2)

    def get_coordination_number(self, structure, n, tol=1E-3):
        """
        Get the coordination number of a site
        Args:
            structure: (Structure)
            n: (int) index of site in the structure to get CN for
            tol: (float) a numerical tolerance to extend search

        Returns: (int) the coordination number
        """

        return len(self.get_coordinated_sites(structure, n, tol))

    def get_coordinated_sites(self, structure, n, tol=1E-3):
        """
        Get the coordinated sites for a site
        Args:
            structure: (Structure)
            n: (int) index of site in the structure to analyze
            tol: (float) a numerical tolerance to extend search

        Returns: ([sites]) a list of coordinated sites
        """
        site = structure[n]

        # determine relevant bond lengths based on atomic radii table
        bonds = {}
        for el in structure.composition.elements:
            bonds[site.specie, el] = self.get_max_bond_distance(
                site.specie.symbol, el.symbol)

        # search for neighbors up to max bond length + tolerance
        max_rad = max(bonds.values()) + tol

        all_neighbors = []
        for neighb, dist in structure.get_neighbors(site, max_rad):
            # confirm neighbor based on bond length specific to atom pair
            if dist <= bonds[(site.specie, neighb.specie)] + tol:
                all_neighbors.append(neighb)

        return all_neighbors


def average_coordination_number(structures, freq=10):
    """
    Calculates the ensemble averaged Voronoi coordination numbers
    of a list of Structures using VoronoiCoordFinder.
    Typically used for analyzing the output of a Molecular Dynamics run.
    Args:
        structures (list): list of Structures.
        freq (int): sampling frequency of coordination number [every freq steps].
    Returns:
        Dictionary of elements as keys and average coordination numbers as values.
    """
    coordination_numbers = {}
    for el in structures[0].composition.elements:
        coordination_numbers[el.name] = 0.0
    count = 0
    for t in range(len(structures)):
        if t % freq != 0:
            continue
        count += 1
        vor = VoronoiCoordFinder(structures[t])
        for atom in range(len(structures[0])):
            cn = vor.get_coordination_number(atom)
            coordination_numbers[structures[t][atom].species_string] += cn
    elements = structures[0].composition.as_dict()
    for el in coordination_numbers:
        coordination_numbers[el] = coordination_numbers[el] / elements[
            el] / count
    return coordination_numbers


class VoronoiAnalyzer(object):
    """
    Performs a statistical analysis of Voronoi polyhedra around each site.
    Each Voronoi polyhedron is described using Schaefli notation.
    That is a set of indices {c_i} where c_i is the number of faces with i
    number of vertices.  E.g. for a bcc crystal, there is only one polyhedron
    notation of which is [0,6,0,8,0,0,...].
    In perfect crystals, these also corresponds to the Wigner-Seitz cells.
    For distorted-crystals, liquids or amorphous structures, rather than one-type,
    there is a statistical distribution of polyhedra.
    See ref: Microstructure and its relaxation in Fe-B amorphous system
    simulated by molecular dynamics,
        Stepanyuk et al., J. Non-cryst. Solids (1993), 159, 80-87.

    Args:
        cutoff (float): cutoff distance to search for neighbors of a given atom
            (default = 5.0)
        qhull_options (str): options to pass to qhull (optional)
    """

    def __init__(self, cutoff=5.0, qhull_options="Qbb Qc Qz"):
        self.cutoff = cutoff
        self.qhull_options = qhull_options

    def analyze(self, structure, n=0):
        """
        Performs Voronoi analysis and returns the polyhedra around atom n
        in Schlaefli notation.

        Args:
            structure (Structure): structure to analyze
            n (int): index of the center atom in structure

        Returns:
            voronoi index of n: <c3,c4,c6,c6,c7,c8,c9,c10>
                where c_i denotes number of facets with i vertices.
        """
        center = structure[n]
        neighbors = structure.get_sites_in_sphere(center.coords, self.cutoff)
        neighbors = [i[0] for i in sorted(neighbors, key=lambda s: s[1])]
        qvoronoi_input = np.array([s.coords for s in neighbors])
        voro = Voronoi(qvoronoi_input, qhull_options=self.qhull_options)
        vor_index = np.array([0, 0, 0, 0, 0, 0, 0, 0])

        for key in voro.ridge_dict:
            if 0 in key:  # This means if the center atom is in key
                if -1 in key:  # This means if an infinity point is in key
                    raise ValueError("Cutoff too short.")
                else:
                    try:
                        vor_index[len(voro.ridge_dict[key]) - 3] += 1
                    except IndexError:
                        # If a facet has more than 10 edges, it's skipped here.
                        pass
        return vor_index

    def analyze_structures(self, structures, step_freq=10,
                           most_frequent_polyhedra=15):
        """
        Perform Voronoi analysis on a list of Structures.
        Note that this might take a significant amount of time depending on the
        size and number of structures.

        Args:
            structures (list): list of Structures
            cutoff (float: cutoff distance around an atom to search for
                neighbors
            step_freq (int): perform analysis every step_freq steps
            qhull_options (str): options to pass to qhull
            most_frequent_polyhedra (int): this many unique polyhedra with
                highest frequences is stored.

        Returns:
            A list of tuples in the form (voronoi_index,frequency)
        """
        voro_dict = {}
        step = 0
        for structure in structures:
            step += 1
            if step % step_freq != 0:
                continue

            v = []
            for n in range(len(structure)):
                v.append(str(self.analyze(structure, n=n).view()))
            for voro in v:
                if voro in voro_dict:
                    voro_dict[voro] += 1
                else:
                    voro_dict[voro] = 1
        return sorted(voro_dict.items(),
                      key=lambda x: (x[1], x[0]),
                      reverse=True)[:most_frequent_polyhedra]

    @staticmethod
    def plot_vor_analysis(voronoi_ensemble):
        t = zip(*voronoi_ensemble)
        labels = t[0]
        val = list(t[1])
        tot = np.sum(val)
        val = [float(j) / tot for j in val]
        pos = np.arange(len(val)) + .5  # the bar centers on the y axis
        import matplotlib.pyplot as plt
        plt.figure()
        plt.barh(pos, val, align='center', alpha=0.5)
        plt.yticks(pos, labels)
        plt.xlabel('Count')
        plt.title('Voronoi Spectra')
        plt.grid(True)
        return plt


class RelaxationAnalyzer(object):
    """
    This class analyzes the relaxation in a calculation.
    """

    def __init__(self, initial_structure, final_structure):
        """
        Please note that the input and final structures should have the same
        ordering of sites. This is typically the case for most computational
        codes.

        Args:
            initial_structure (Structure): Initial input structure to
                calculation.
            final_structure (Structure): Final output structure from
                calculation.
        """
        if final_structure.formula != initial_structure.formula:
            raise ValueError("Initial and final structures have different " +
                             "formulas!")
        self.initial = initial_structure
        self.final = final_structure

    def get_percentage_volume_change(self):
        """
        Returns the percentage volume change.

        Returns:
            Volume change in percentage, e.g., 0.055 implies a 5.5% increase.
        """
        initial_vol = self.initial.lattice.volume
        final_vol = self.final.lattice.volume
        return final_vol / initial_vol - 1

    def get_percentage_lattice_parameter_changes(self):
        """
        Returns the percentage lattice parameter changes.

        Returns:
            A dict of the percentage change in lattice parameter, e.g.,
            {'a': 0.012, 'b': 0.021, 'c': -0.031} implies a change of 1.2%,
            2.1% and -3.1% in the a, b and c lattice parameters respectively.
        """
        initial_latt = self.initial.lattice
        final_latt = self.final.lattice
        d = {l: getattr(final_latt, l) / getattr(initial_latt, l) - 1
             for l in ["a", "b", "c"]}
        return d

    def get_percentage_bond_dist_changes(self, max_radius=3.0):
        """
        Returns the percentage bond distance changes for each site up to a
        maximum radius for nearest neighbors.

        Args:
            max_radius (float): Maximum radius to search for nearest
               neighbors. This radius is applied to the initial structure,
               not the final structure.

        Returns:
            Bond distance changes as a dict of dicts. E.g.,
            {index1: {index2: 0.011, ...}}. For economy of representation, the
            index1 is always less than index2, i.e., since bonding between
            site1 and siten is the same as bonding between siten and site1,
            there is no reason to duplicate the information or computation.
        """
        data = collections.defaultdict(dict)
        for inds in itertools.combinations(list(range(len(self.initial))), 2):
            (i, j) = sorted(inds)
            initial_dist = self.initial[i].distance(self.initial[j])
            if initial_dist < max_radius:
                final_dist = self.final[i].distance(self.final[j])
                data[i][j] = final_dist / initial_dist - 1
        return data


class VoronoiConnectivity(object):
    """
    Computes the solid angles swept out by the shared face of the voronoi
    polyhedron between two sites.

    Args:
        structure (Structure): Input structure
        cutoff (float) Cutoff distance.
    """

    # Radius in Angstrom cutoff to look for coordinating atoms

    def __init__(self, structure, cutoff=10):
        self.cutoff = cutoff
        self.s = structure
        recp_len = np.array(self.s.lattice.reciprocal_lattice.abc)
        i = np.ceil(cutoff * recp_len / (2 * math.pi))
        offsets = np.mgrid[-i[0]:i[0] + 1, -i[1]:i[1] + 1, -i[2]:i[2] + 1].T
        self.offsets = np.reshape(offsets, (-1, 3))
        # shape = [image, axis]
        self.cart_offsets = self.s.lattice.get_cartesian_coords(self.offsets)

    @property
    def connectivity_array(self):
        """
        Provides connectivity array.

        Returns:
            connectivity: An array of shape [atomi, atomj, imagej]. atomi is
            the index of the atom in the input structure. Since the second
            atom can be outside of the unit cell, it must be described
            by both an atom index and an image index. Array data is the
            solid angle of polygon between atomi and imagej of atomj
        """
        # shape = [site, axis]
        cart_coords = np.array(self.s.cart_coords)
        # shape = [site, image, axis]
        all_sites = cart_coords[:, None, :] + self.cart_offsets[None, :, :]
        vt = Voronoi(all_sites.reshape((-1, 3)))
        n_images = all_sites.shape[1]
        cs = (len(self.s), len(self.s), len(self.cart_offsets))
        connectivity = np.zeros(cs)
        vts = np.array(vt.vertices)
        for (ki, kj), v in vt.ridge_dict.items():
            atomi = ki // n_images
            atomj = kj // n_images

            imagei = ki % n_images
            imagej = kj % n_images

            if imagei != n_images // 2 and imagej != n_images // 2:
                continue

            if imagei == n_images // 2:
                # atomi is in original cell
                val = solid_angle(vt.points[ki], vts[v])
                connectivity[atomi, atomj, imagej] = val

            if imagej == n_images // 2:
                # atomj is in original cell
                val = solid_angle(vt.points[kj], vts[v])
                connectivity[atomj, atomi, imagei] = val

            if -10.101 in vts[v]:
                warn('Found connectivity with infinite vertex. '
                     'Cutoff is too low, and results may be '
                     'incorrect')
        return connectivity

    @property
    def max_connectivity(self):
        """
        returns the 2d array [sitei, sitej] that represents
        the maximum connectivity of site i to any periodic
        image of site j
        """
        return np.max(self.connectivity_array, axis=2)

    def get_connections(self):
        """
        Returns a list of site pairs that are Voronoi Neighbors, along
        with their real-space distances.
        """
        con = []
        maxconn = self.max_connectivity
        for ii in range(0, maxconn.shape[0]):
            for jj in range(0, maxconn.shape[1]):
                if maxconn[ii][jj] != 0:
                    dist = self.s.get_distance(ii, jj)
                    con.append([ii, jj, dist])
        return con

    def get_sitej(self, site_index, image_index):
        """
        Assuming there is some value in the connectivity array at indices
        (1, 3, 12). sitei can be obtained directly from the input structure
        (structure[1]). sitej can be obtained by passing 3, 12 to this function

        Args:
            site_index (int): index of the site (3 in the example)
            image_index (int): index of the image (12 in the example)
        """
        atoms_n_occu = self.s[site_index].species_and_occu
        lattice = self.s.lattice
        coords = self.s[site_index].frac_coords + self.offsets[image_index]
        return PeriodicSite(atoms_n_occu, coords, lattice)


def solid_angle(center, coords):
    """
    Helper method to calculate the solid angle of a set of coords from the
    center.

    Args:
        center (3x1 array): Center to measure solid angle from.
        coords (Nx3 array): List of coords to determine solid angle.

    Returns:
        The solid angle.
    """
    o = np.array(center)
    r = [np.array(c) - o for c in coords]
    r.append(r[0])
    n = [np.cross(r[i + 1], r[i]) for i in range(len(r) - 1)]
    n.append(np.cross(r[1], r[0]))
    vals = []
    for i in range(len(n) - 1):
        v = -np.dot(n[i], n[i + 1]) \
            / (np.linalg.norm(n[i]) * np.linalg.norm(n[i + 1]))
        vals.append(math.acos(abs_cap(v)))
    phi = sum(vals)
    return phi + (3 - len(r)) * math.pi


def get_max_bond_lengths(structure, el_radius_updates=None):
    """
    Provides max bond length estimates for a structure based on the JMol
    table and algorithms.
    
    Args:
        structure: (structure)
        el_radius_updates: (dict) symbol->float to update atomic radii
    
    Returns: (dict) - (Element1, Element2) -> float. The two elements are 
        ordered by Z.
    """
    jmc = JMolCoordFinder(el_radius_updates)

    bonds_lens = {}
    els = sorted(structure.composition.elements, key=lambda x: x.Z)

    for i1 in range(len(els)):
        for i2 in range(len(els) - i1):
            bonds_lens[els[i1], els[i1 + i2]] = jmc.get_max_bond_distance(
                els[i1].symbol, els[i1 + i2].symbol)

    return bonds_lens


def get_dimensionality(structure, max_hkl=2, el_radius_updates=None,
                       min_slab_size=5, min_vacuum_size=5,
                       standardize=True, bonds=None):

    """
    This method returns whether a structure is 3D, 2D (layered), or 1D (linear 
    chains or molecules) according to the algorithm published in Gorai, P., 
    Toberer, E. & Stevanovic, V. Computational Identification of Promising 
    Thermoelectric Materials Among Known Quasi-2D Binary Compounds. J. Mater. 
    Chem. A 2, 4136 (2016).
    
    Note that a 1D structure detection might indicate problems in the bonding
    algorithm, particularly for ionic crystals (e.g., NaCl)
    
    Args:
        structure: (Structure) structure to analyze dimensionality for 
        max_hkl: (int) max index of planes to look for layers
        el_radius_updates: (dict) symbol->float to update atomic radii
        min_slab_size: (float) internal surface construction parameter
        min_vacuum_size: (float) internal surface construction parameter
        standardize (bool): whether to standardize the structure before 
            analysis. Set to False only if you already have the structure in a 
            convention where layers / chains will be along low <hkl> indexes.
        bonds ({(specie1, specie2): max_bond_dist}: bonds are
                specified as a dict of tuples: float of specie1, specie2
                and the max bonding distance. For example, PO4 groups may be
                defined as {("P", "O"): 3}. Otherwise, JMolCoordFinder is
                used.

    Returns: (int) the dimensionality of the structure - 1 (molecules/chains), 
        2 (layered), or 3 (3D)

    """
    if standardize:
        structure = SpacegroupAnalyzer(structure).\
            get_conventional_standard_structure()

<<<<<<< HEAD
    if not bonds:
        bonds = get_max_bond_lengths(structure)
=======
    bonds = get_max_bond_lengths(structure, el_radius_updates)
>>>>>>> a70aea95

    num_surfaces = 0
    for h in range(max_hkl):
        for k in range(max_hkl):
            for l in range(max_hkl):
                if max([h, k, l]) > 0 and num_surfaces < 2:
                    sg = SlabGenerator(structure, (h, k, l),
                                       min_slab_size=min_slab_size,
                                       min_vacuum_size=min_vacuum_size)
                    slabs = sg.get_slabs(bonds)
                    for _ in slabs:
                        num_surfaces += 1

    return 3 - min(num_surfaces, 2)


def contains_peroxide(structure, relative_cutoff=1.1):
    """
    Determines if a structure contains peroxide anions.

    Args:
        structure (Structure): Input structure.
        relative_cutoff: The peroxide bond distance is 1.49 Angstrom.
            Relative_cutoff * 1.49 stipulates the maximum distance two O
            atoms must be to each other to be considered a peroxide.

    Returns:
        Boolean indicating if structure contains a peroxide anion.
    """
    ox_type = oxide_type(structure, relative_cutoff)
    if ox_type == "peroxide":
        return True
    else:
        return False


class OxideType(object):
    """
    Separate class for determining oxide type.

    Args:
        structure: Input structure.
        relative_cutoff: Relative_cutoff * act. cutoff stipulates the max.
            distance two O atoms must be from each other. Default value is
            1.1. At most 1.1 is recommended, nothing larger, otherwise the
            script cannot distinguish between superoxides and peroxides.
    """

    def __init__(self, structure, relative_cutoff=1.1):
        self.structure = structure
        self.relative_cutoff = relative_cutoff
        self.oxide_type, self.nbonds = self.parse_oxide()

    def parse_oxide(self):
        """
        Determines if an oxide is a peroxide/superoxide/ozonide/normal oxide.

        Returns:
            oxide_type (str): Type of oxide
            ozonide/peroxide/superoxide/hydroxide/None.
            nbonds (int): Number of peroxide/superoxide/hydroxide bonds in
            structure.
        """
        structure = self.structure
        relative_cutoff = self.relative_cutoff
        o_sites_frac_coords = []
        h_sites_frac_coords = []
        lattice = structure.lattice

        if isinstance(structure.composition.elements[0], Element):
            comp = structure.composition
        elif isinstance(structure.composition.elements[0], Specie):
            elmap = collections.defaultdict(float)
            for site in structure:
                for species, occu in site.species_and_occu.items():
                    elmap[species.element] += occu
            comp = Composition(elmap)
        if Element("O") not in comp or comp.is_element:
            return "None", 0

        for site in structure:
            syms = [sp.symbol for sp in site.species_and_occu.keys()]
            if "O" in syms:
                o_sites_frac_coords.append(site.frac_coords)
            if "H" in syms:
                h_sites_frac_coords.append(site.frac_coords)

        if h_sites_frac_coords:
            dist_matrix = lattice.get_all_distances(o_sites_frac_coords,
                                                    h_sites_frac_coords)
            if np.any(dist_matrix < relative_cutoff * 0.93):
                return "hydroxide", len(
                    np.where(dist_matrix < relative_cutoff * 0.93)[0]) / 2.0
        dist_matrix = lattice.get_all_distances(o_sites_frac_coords,
                                                o_sites_frac_coords)
        np.fill_diagonal(dist_matrix, 1000)
        is_superoxide = False
        is_peroxide = False
        is_ozonide = False
        if np.any(dist_matrix < relative_cutoff * 1.35):
            bond_atoms = np.where(dist_matrix < relative_cutoff * 1.35)[0]
            is_superoxide = True
        elif np.any(dist_matrix < relative_cutoff * 1.49):
            is_peroxide = True
            bond_atoms = np.where(dist_matrix < relative_cutoff * 1.49)[0]
        if is_superoxide:
            if len(bond_atoms) > len(set(bond_atoms)):
                is_superoxide = False
                is_ozonide = True
        try:
            nbonds = len(set(bond_atoms))
        except UnboundLocalError:
            nbonds = 0.0
        if is_ozonide:
            str_oxide = "ozonide"
        elif is_superoxide:
            str_oxide = "superoxide"
        elif is_peroxide:
            str_oxide = "peroxide"
        else:
            str_oxide = "oxide"
        if str_oxide == "oxide":
            nbonds = comp["O"]
        return str_oxide, nbonds


def oxide_type(structure, relative_cutoff=1.1, return_nbonds=False):
    """
    Determines if an oxide is a peroxide/superoxide/ozonide/normal oxide

    Args:
        structure (Structure): Input structure.
        relative_cutoff (float): Relative_cutoff * act. cutoff stipulates the
            max distance two O atoms must be from each other.
        return_nbonds (bool): Should number of bonds be requested?
    """

    ox_obj = OxideType(structure, relative_cutoff)
    if return_nbonds:
        return ox_obj.oxide_type, ox_obj.nbonds
    else:
        return ox_obj.oxide_type


def sulfide_type(structure):
    """
    Determines if a structure is a sulfide/polysulfide

    Args:
        structure (Structure): Input structure.

    Returns:
        (str) sulfide/polysulfide/sulfate
    """
    structure = structure.copy()
    structure.remove_oxidation_states()
    s = Element("S")
    comp = structure.composition
    if comp.is_element or s not in comp:
        return None

    finder = SpacegroupAnalyzer(structure, symprec=0.1)
    symm_structure = finder.get_symmetrized_structure()
    s_sites = [sites[0] for sites in symm_structure.equivalent_sites if sites[0].specie == s]

    def process_site(site):
        neighbors = structure.get_neighbors(site, 4)
        neighbors = sorted(neighbors, key=lambda n: n[1])
        nn, dist = neighbors[0]
        coord_elements = [site.specie for site, d in neighbors
                          if d < dist + 0.4][:4]
        avg_electroneg = np.mean([e.X for e in coord_elements])
        if avg_electroneg > s.X:
            return "sulfate"
        elif avg_electroneg == s.X and s in coord_elements:
            return "polysulfide"
        else:
            return "sulfide"

    types = set([process_site(site) for site in s_sites])
    if "sulfate" in types:
        return None
    elif "polysulfide" in types:
        return "polysulfide"
    else:
        return "sulfide"


def gramschmidt(vin, uin):
    """
    Returns that part of the first input vector
    that is orthogonal to the second input vector.
    The output vector is not normalized.

    Args:
        vin (numpy array):
            first input vector
        uin (numpy array):
            second input vector
    """

    vin_uin = np.inner(vin, uin)
    uin_uin = np.inner(uin, uin)
    if uin_uin <= 0.0:
        raise ValueError("Zero or negative inner product!")
    return vin - (vin_uin / uin_uin) * uin


class OrderParameters(object):
    """
    This class permits the calculation of various types of local order
    parameters.
    """

    __supported_types = (
            "cn", "lin", "bent", "tet", "tetalt", "oct", "octalt", "bcc",
            "q2", "q4", "q6", "reg_tri", "sq", "sq_pyr", "tri_bipyr")

    def __init__(self, types, parameters=None, cutoff=-10.0):
        """
        Create an OrderParameter analyzer instance.

        Args:
            types ([string]):
                List of strings representing the types of order parameters
                to be calculated. Note that multiple mentions of the
                same type may occur. Currently available types are
                "cn"  (simple coordination number---normalized,
                      if desired),
                "lin" [Peters-style OP recognizing linear coordination
                      (Zimmermann & Jain, in progress, 2017)],
                "bent" [Peters-style OP recognizing bent coordination
                      (Zimmermann & Jain, in progress, 2017)],
                "tet" [Peters-style OP recognizing tetrahedral
                      coordination (Zimmermann et al.,
                      J. Am. Chem. Soc., 137, 13352-13361, 2015)],
                "oct" [Peters-style OP recognizing octahedral
                      coordination (Zimmermann et al.,
                      J. Am. Chem. Soc., 137, 13352-13361, 2015)],
                "bcc" [Peters-style OP recognizing local
                      body-centered cubic environment (Peters,
                      J. Chem. Phys., 131, 244103, 2009)],
                "reg_tri" (OP recognizing coordination with a regular triangle),
                "sq" (OP recognizing square coordination),
                "sq_pyr" (OP recognizing square pyramidal coordination),
                "tri_bipyr" (OP recognizing trigonal bipyramidal coord.),
                "q2"  [Bond orientational order parameter (BOOP)
                      of weight l=2 (Steinhardt et al., Phys. Rev. B,
                      28, 784-805, 1983)],
                "q4"  (BOOP of weight l=4),
                "q6"  (BOOP of weight l=6).
            parameters ([[float]]):
                2D list of floating point numbers that store
                parameters associated with the different order parameters
                that are to be calculated (1st dimension = length of
                types tuple; any 2nd dimension may be zero, in which case
                default values are used). In the following, those order
                parameters q_i are listed that require further parameters
                for their computation (values in brackets denote default
                values):
                  "cn":  normalizing constant (1);
                  "lin": Gaussian width in fractions of pi (180 degrees)
                         reflecting the "speed of penalizing" deviations
                         away from 180 degrees of any individual
                         neighbor1-center-neighbor2 configuration (0.0667);
                  "bent": target angle in degrees (180);
                          Gaussian width for penalizing deviations away
                          from perfect target angle in fractions of pi
                          (0.0667);
                  "tet": Gaussian width for penalizing deviations away
                         perfecttetrahedral angle (0.0667);
                  "oct": threshold angle in degrees distinguishing a second
                         neighbor to be either close to the south pole or
                         close to the equator (160.0);
                         Gaussian width for penalizing deviations away
                         from south pole (0.0667);
                         Gaussian width for penalizing deviations away
                         from equator (0.0556);
                         constant for shifting q_oct toward smaller
                         values, which can be helpful when trying to fine-
                         tune the capabilities of distinguishing between
                         different environments (e.g., tet vs oct)
                         given a single mutual threshold q_thresh;
                  "bcc": south-pole threshold angle as for "oct" (160.0);
                         south-pole Gaussian width as for "oct" (0.0667);
                  "reg_tri": Gaussian width for penalizing angles away from
                             the expected angles, given the estimated
                             height-to-side ratio of the trigonal pyramid
                             in which the central atom is located at the
                             tip (0.0222);
                  "sq": Gaussian width for penalizing angles away from
                        the expected angles, given the estimated
                        height-to-diagonal ratio of the pyramid in which
                        the central atom is located at the tip
                        (0.0333);
                  "sq_pyr": Gaussian width in fractions of pi
                            for penalizing angles away from 90 degrees
                            (0.0333);
                            Gaussian width in Angstrom for penalizing
                            variations in neighbor distances (0.1);
                  "tri_bipyr": threshold angle to identify close to
                            South pole positions (160.0, cf., oct).
                            Gaussian width for penalizing deviations away
                            from south pole (0.0667);
                            Gaussian width for penalizing deviations away
                            from equator (0.0556).
            cutoff (float):
                Cutoff radius to determine which nearest neighbors are
                supposed to contribute to the order parameters.
                If the value is negative the neighboring sites found by
                distance and cutoff radius are further
                pruned using the get_coordinated_sites method from the
                VoronoiCoordFinder class.
        """
        if len(types) == 0:
            raise ValueError("Empty types list!")
        for t in types:
            if t not in OrderParameters.__supported_types:
                raise ValueError("Unknown order parameter type (" + \
                                 t + ")!")
        if parameters is not None:
            if len(types) != len(parameters):
                raise ValueError("1st dimension of parameters array is not"
                                 " consistent with types list!")
            for lp in parameters:
                if len(lp) > 0:
                    for p in lp:
                        if type(p) != float and type(p) != int:
                            raise AttributeError("Expected only float and"
                                                 " integer type parameters!")
            loc_parameters = list(parameters)
        else:
            loc_parameters = [[] for t in types]
        self._types = tuple(types)
        tmpparas = []
        self._computerijs = self._computerjks = self._geomops = False
        self._geomops2 = self._boops = False
        self._max_trig_order = -1
        for i, t in enumerate(self._types):
            # add here any additional parameter checking and
            #     default value assignment
            tmpparas.append([])
            if t == "cn":
                if len(loc_parameters[i]) == 0:
                    tmpparas[i].append(1.0)
                else:
                    if loc_parameters[i][0] == 0.0:
                        raise ValueError("Normalizing constant for"
                                         " coordination-number based order"
                                         " parameter is zero!")
                    else:
                        tmpparas[i].append(loc_parameters[i][0])
            elif t == "lin":
                if len(loc_parameters[i]) == 0:
                    tmpparas[i] = [1.0 / 0.0667]
                else:
                    if loc_parameters[i][0] == 0.0:
                        raise ValueError("Gaussian width for"
                                         " linear order"
                                         " parameter is zero!")
                    else:
                        tmpparas[i] = [1.0 / loc_parameters[i][0]]
            elif t == "bent":
                if len(loc_parameters[i]) == 0:
                    tmpparas[i] = [1.0, 1.0 / 0.0667]
                else:
                    if loc_parameters[i][0] <= 0.0 or loc_parameters[i][
                            0] > 180.0:
                        warn("Target angle for bent order parameter is"
                            " not in ]0,180] interval.")
                    if loc_parameters[i][1] == 0.0:
                        raise ValueError("Gaussian width for"
                                         " bent order"
                                         " parameter is zero!")
                    else:
                        tmpparas[i] = [loc_parameters[i][0] / 180.0, \
                                1.0 / loc_parameters[i][1]]
            elif t == "tet":
                if len(loc_parameters[i]) == 0:
                    tmpparas[i].append(1.0 / 0.0667)
                else:
                    if loc_parameters[i][0] == 0.0:
                        raise ValueError("Gaussian width for"
                                         " tetrahedral order"
                                         " parameter is zero!")
                    else:
                        tmpparas[i].append(1.0 / loc_parameters[i][0])
            elif t == "tetalt":
                if len(loc_parameters[i]) == 0:
                    tmpparas[i].append(1.0 / 0.0667)
                else:
                    if loc_parameters[i][0] == 0.0:
                        raise ValueError("Gaussian width for"
                                         " tetrahedral order"
                                         " parameter is zero!")
                    else:
                        tmpparas[i].append(1.0 / loc_parameters[i][0])
            elif t == "oct":
                if len(loc_parameters[i]) < 4:
                    tmpparas[i].append(8.0 * pi / 9.0)
                    tmpparas[i].append(1.0 / 0.0667)
                    tmpparas[i].append(1.0 / 0.0556)
                    tmpparas[i].append(0.25)
                    tmpparas[i].append(4.0 / 3.0)
                else:
                    if loc_parameters[i][0] <= 0.0 or loc_parameters[i][
                            0] >= 180.0:
                        warn("Threshold value for south pole"
                             " configurations in octahedral order"
                             " parameter outside ]0,180[")
                    tmpparas[i].append(loc_parameters[i][0] * pi / 180.0)
                    if loc_parameters[i][1] == 0.0:
                        raise ValueError("Gaussian width for south pole"
                                         " configurations in octahedral"
                                         " order parameter is zero!")
                    else:
                        tmpparas[i].append(1.0 / loc_parameters[i][1])
                    if loc_parameters[i][2] == 0.0:
                        raise ValueError("Gaussian width for equatorial"
                                         " configurations in octahedral"
                                         " order parameter is zero!")
                    else:
                        tmpparas[i].append(1.0 / loc_parameters[i][2])
                    if loc_parameters[i][3] - 1.0 == 0.0:
                        raise ValueError("Shift constant may not be"
                                         " unity!")
                    if loc_parameters[i][3] < 0.0 or loc_parameters[i][3] > 1.0:
                        warn("Shift constant outside [0,1[.")
                    tmpparas[i].append(loc_parameters[i][3])
                    tmpparas[i].append(1.0 / (1.0 - loc_parameters[i][3]))
            elif t == "octalt":
                if len(loc_parameters[i]) < 3:
                    tmpparas[i].append(8.0 * pi / 9.0)
                    tmpparas[i].append(1.0 / 0.0667)
                    tmpparas[i].append(1.0 / 0.0556)
                else:
                    if loc_parameters[i][0] <= 0.0 or loc_parameters[i][
                            0] >= 180.0:
                        warn("Threshold value for south pole"
                             " configurations in octahedral order"
                             " parameter outside ]0,180[")
                    tmpparas[i].append(loc_parameters[i][0] * pi / 180.0)
                    if loc_parameters[i][1] == 0.0:
                        raise ValueError("Gaussian width for south pole"
                                         " configurations in octahedral"
                                         " order parameter is zero!")
                    else:
                        tmpparas[i].append(1.0 / loc_parameters[i][1])
                    if loc_parameters[i][2] == 0.0:
                        raise ValueError("Gaussian width for equatorial"
                                         " configurations in octahedral"
                                         " order parameter is zero!")
                    else:
                        tmpparas[i].append(1.0 / loc_parameters[i][2])
            elif t == "bcc":
                if len(loc_parameters[i]) < 2:
                    tmpparas[i].append(8.0 * pi / 9.0)
                    tmpparas[i].append(1.0 / 0.0667)
                else:
                    if loc_parameters[i][0] <= 0.0 or loc_parameters[i][
                        0] >= 180.0:
                        warn("Threshold value for south pole"
                             " configurations in bcc order"
                             " parameter outside ]0,180[")
                    tmpparas[i].append(loc_parameters[i][0] * pi / 180.0)
                    if loc_parameters[i][1] == 0.0:
                        raise ValueError("Gaussian width for south pole"
                                         " configurations in bcc"
                                         " order parameter is zero!")
                    else:
                        tmpparas[i].append(1.0 / loc_parameters[i][1])
            elif t == "reg_tri":
                if len(loc_parameters[i]) == 0:
                    tmpparas[i] = [1.0 / 0.0222]
                else:
                    if loc_parameters[i][0] == 0.0:
                        raise ValueError("Gaussian width for angles in"
                                " trigonal pyramid tip of regular triangle"
                                " order parameter is zero!")
                    tmpparas[i] = [1.0 / loc_parameters[i][0]]
            elif t == "sq":
                if len(loc_parameters[i]) == 0:
                    tmpparas[i] = [1.0 / 0.0333]
                else:
                    if loc_parameters[i][0] == 0.0:
                        raise ValueError("Gaussian width for angles in"
                                " pyramid tip of square order parameter"
                                " is zero!")
                    tmpparas[i] = [1.0 / loc_parameters[i][0]]
            elif t == "sq_pyr":
                if len(loc_parameters[i]) == 0:
                    tmpparas[i] = [1.0 / 0.0333, 1.0 / 0.1]
                else:
                    if loc_parameters[i][0] == 0.0:
                        raise ValueError("Gaussian width for angles in"
                                " square pyramid order parameter is zero!")
                    if loc_parameters[i][0] == 0.0:
                        raise ValueError("Gaussian width for lengths in"
                                " square pyramid order parameter is zero!")
                    tmpparas[i] = [1.0 / loc_parameters[i][0], \
                            1.0 / loc_parameters[i][1]]
            elif t == "tri_bipyr":
                if len(loc_parameters[i]) < 3:
                    tmpparas[i].append(8.0 * pi / 9.0)
                    tmpparas[i].append(1.0 / 0.0667)
                    tmpparas[i].append(1.0 / 0.0741)
                else:
                    if loc_parameters[i][0] <= 0.0 or loc_parameters[i][
                            0] >= 180.0:
                        warn("Threshold value for south pole"
                             " configurations in octahedral order"
                             " parameter outside ]0,180[")
                    tmpparas[i].append(loc_parameters[i][0] * pi / 180.0)
                    if loc_parameters[i][1] == 0.0:
                        raise ValueError("Gaussian width for south pole"
                                         " configurations in trigonal"
                                         " bipyramidal order parameter is"
                                         " zero!")
                    else:
                        tmpparas[i].append(1.0 / loc_parameters[i][1])
                    if loc_parameters[i][2] == 0.0:
                        raise ValueError("Gaussian width for equatorial"
                                         " configurations in trigonal"
                                         " bipyramidal order parameter"
                                         " is zero!")
                    else:
                        tmpparas[i].append(1.0 / loc_parameters[i][2])
            # All following types should be well-defined/-implemented,
            # and they should not require parameters.
            elif t != "q2" and t != "q4" and t != "q6":
                raise ValueError("unknown order-parameter type \"" + t + "\"")

            # Add here any additional flags to be used during calculation.
            # self._computerijs: compute vectors from centeral atom i
            #                    to any neighbor j.
            # self._computerjks: compute vectors from non-centeral atom j
            #                    to any non-central atom k.
            if t == "tet" or t == "oct" or t == "bcc" or t == "sq_pyr" or \
                    t == "tri_bipyr" or t == "tetalt" or t == "octalt":
                self._computerijs = self._geomops = True
            if t == "reg_tri" or t =="sq":
                self._computerijs = self._computerjks = self._geomops2 = True
            if t == "q2" or t == "q4" or t == "q6":
                self._computerijs = self._boops = True
            if t == "q2" and self._max_trig_order < 2:
                self._max_trig_order = 2
            if t == "q4" and self._max_trig_order < 4:
                self._max_trig_order = 4
            if t == "q6" and self._max_trig_order < 6:
                self._max_trig_order = 6

        # Finish parameter treatment.
        self._paras = list(tmpparas)
        if cutoff < 0.0:
            self._cutoff = -cutoff
            self._voroneigh = True
        elif cutoff > 0.0:
            self._cutoff = cutoff
            self._voroneigh = False
        else:
            raise ValueError("Cutoff radius is zero!")

        # Further variable definitions.
        self._last_nneigh = -1
        self._pow_sin_t = {}
        self._pow_cos_t = {}
        self._sin_n_p = {}
        self._cos_n_p = {}

    @property
    def num_ops(self):

        """"
        Returns the number of different order parameters that are targeted
        to be calculated.
        """

        return len(self._types)

    @property
    def last_nneigh(self):

        """"
        Returns the number of neighbors encountered during the most
        recent order-parameter calculation. A value of -1 indicates that
        no such calculation has yet been performed for this instance.
        """

        return len(self._last_nneigh)

    def compute_trigonometric_terms(self, thetas, phis):

        """"
        Computes trigonometric terms that are required to
        calculate bond orientational order parameters.

        Args:
            thetas ([float]):
                polar angles of all neighbors in radians.
            phis ([float]):
                azimuth angles of all neighbors in radians.  The list of
                azimuth angles is expected to have the same size as the list
                of polar angles; otherwise, a ValueError is raised.  Also,
                the two lists of angles have to be coherent in order. That
                is, it is expected that the order in the list of azimuth
                angles corresponds to a distinct sequence of neighbors.
                And, this sequence has to equal the sequence
                of neighbors in the list of polar angles.

        """

        if len(thetas) != len(phis):
            raise ValueError("List of polar and azimuthal angles have to be"
                             " equal!")

        self._pow_sin_t.clear()
        self._pow_cos_t.clear()
        self._sin_n_p.clear()
        self._cos_n_p.clear()

        self._pow_sin_t[1] = [math.sin(float(t)) for t in thetas]
        self._pow_cos_t[1] = [math.cos(float(t)) for t in thetas]
        self._sin_n_p[1] = [math.sin(float(p)) for p in phis]
        self._cos_n_p[1] = [math.cos(float(p)) for p in phis]

        for i in range(2, self._max_trig_order + 1):
            self._pow_sin_t[i] = [e[0] * e[1] for e in zip(
                self._pow_sin_t[i - 1], self._pow_sin_t[1])]
            self._pow_cos_t[i] = [e[0] * e[1] for e in zip(
                self._pow_cos_t[i - 1], self._pow_cos_t[1])]
            self._sin_n_p[i] = [math.sin(float(i) * float(p)) \
                                for p in phis]
            self._cos_n_p[i] = [math.cos(float(i) * float(p)) \
                                for p in phis]

    def get_q2(self, thetas=None, phis=None):

        """
        Calculates the value of the bond orientational order parameter of
        weight l=2.  If the function is called with non-empty lists of
        polar and azimuthal angles the corresponding trigonometric terms
        are computed afresh.  Otherwise, it is expected that the
        compute_trigonometric_terms function has been just called.

        Args:
            thetas ([float]):
                polar angles of all neighbors in radians.
            phis ([float]):
                azimuth angles of all neighbors in radians.

        Return:
            q2 (float): bond orientational order parameter of weight l=2
                corresponding to the input angles thetas and phis.
        """

        if thetas is not None and phis is not None:
            self.compute_trigonometric_terms(thetas, phis)
        nnn = len(self._pow_sin_t[1])
        nnn_range = range(nnn)

        sqrt_15_2pi = math.sqrt(15.0 / (2.0 * pi))
        sqrt_5_pi = math.sqrt(5.0 / pi)

        pre_y_2_2 = [0.25 * sqrt_15_2pi * val for val in self._pow_sin_t[2]]
        pre_y_2_1 = [0.5 * sqrt_15_2pi * val[0] * val[1]
                     for val in zip(self._pow_sin_t[1], self._pow_cos_t[1])]

        acc = 0.0

        # Y_2_-2
        real = imag = 0.0
        for i in nnn_range:
            real += pre_y_2_2[i] * self._cos_n_p[2][i]
            imag -= pre_y_2_2[i] * self._sin_n_p[2][i]
        acc += (real * real + imag * imag)

        # Y_2_-1
        real = imag = 0.0
        for i in nnn_range:
            real += pre_y_2_1[i] * self._cos_n_p[1][i]
            imag -= pre_y_2_1[i] * self._sin_n_p[1][i]
        acc += (real * real + imag * imag)

        # Y_2_0
        real = imag = 0.0
        for i in nnn_range:
            real += 0.25 * sqrt_5_pi * (3.0 * self._pow_cos_t[2][i] - 1.0)
        acc += (real * real)

        # Y_2_1
        real = imag = 0.0
        for i in nnn_range:
            real -= pre_y_2_1[i] * self._cos_n_p[1][i]
            imag -= pre_y_2_1[i] * self._sin_n_p[1][i]
        acc += (real * real + imag * imag)

        # Y_2_2
        real = imag = 0.0
        for i in nnn_range:
            real += pre_y_2_2[i] * self._cos_n_p[2][i]
            imag += pre_y_2_2[i] * self._sin_n_p[2][i]
        acc += (real * real + imag * imag)

        q2 = math.sqrt(4.0 * pi * acc / (5.0 * float(nnn * nnn)))
        return q2

    def get_q4(self, thetas=None, phis=None):

        """
        Calculates the value of the bond orientational order parameter of
        weight l=4.  If the function is called with non-empty lists of
        polar and azimuthal angles the corresponding trigonometric terms
        are computed afresh.  Otherwise, it is expected that the
        compute_trigonometric_terms function has been just called.

        Args:
            thetas ([float]):
                polar angles of all neighbors in radians.
            phis ([float]):
                azimuth angles of all neighbors in radians.

        Return:
            q4 (float): bond orientational order parameter of weight l=4
                corresponding to the input angles thetas and phis.
        """

        if thetas is not None and phis is not None:
            self.compute_trigonometric_terms(thetas, phis)
        nnn = len(self._pow_sin_t[1])
        nnn_range = range(nnn)

        i16_3 = 3.0 / 16.0
        i8_3 = 3.0 / 8.0

        sqrt_35_pi = math.sqrt(35.0 / pi)
        sqrt_35_2pi = math.sqrt(35.0 / (2.0 * pi))
        sqrt_5_pi = math.sqrt(5.0 / pi)
        sqrt_5_2pi = math.sqrt(5.0 / (2.0 * pi))
        sqrt_1_pi = math.sqrt(1.0 / pi)

        pre_y_4_4 = [i16_3 * sqrt_35_2pi * val for val in self._pow_sin_t[4]]
        pre_y_4_3 = [i8_3 * sqrt_35_pi * val[0] * val[1] \
                     for val in zip(self._pow_sin_t[3], self._pow_cos_t[1])]
        pre_y_4_2 = [i8_3 * sqrt_5_2pi * val[0] * (7.0 * val[1] - 1.0) \
                     for val in zip(self._pow_sin_t[2], self._pow_cos_t[2])]
        pre_y_4_1 = [i8_3 * sqrt_5_pi * val[0] * (7.0 * val[1] - 3.0 * val[2]) \
                     for val in zip(self._pow_sin_t[1], self._pow_cos_t[3], \
                                    self._pow_cos_t[1])]

        acc = 0.0

        # Y_4_-4
        real = imag = 0.0
        for i in nnn_range:
            real += pre_y_4_4[i] * self._cos_n_p[4][i]
            imag -= pre_y_4_4[i] * self._sin_n_p[4][i]
        acc += (real * real + imag * imag)

        # Y_4_-3
        real = imag = 0.0
        for i in nnn_range:
            real += pre_y_4_3[i] * self._cos_n_p[3][i]
            imag -= pre_y_4_3[i] * self._sin_n_p[3][i]
        acc += (real * real + imag * imag)

        # Y_4_-2
        real = imag = 0.0
        for i in nnn_range:
            real += pre_y_4_2[i] * self._cos_n_p[2][i]
            imag -= pre_y_4_2[i] * self._sin_n_p[2][i]
        acc += (real * real + imag * imag)

        # Y_4_-1
        real = imag = 0.0
        for i in nnn_range:
            real += pre_y_4_1[i] * self._cos_n_p[1][i]
            imag -= pre_y_4_1[i] * self._sin_n_p[1][i]
        acc += (real * real + imag * imag)

        # Y_4_0
        real = imag = 0.0
        for i in nnn_range:
            real += i16_3 * sqrt_1_pi * (35.0 * self._pow_cos_t[4][i] - \
                                         30.0 * self._pow_cos_t[2][i] + 3.0)
        acc += (real * real)

        # Y_4_1
        real = imag = 0.0
        for i in nnn_range:
            real -= pre_y_4_1[i] * self._cos_n_p[1][i]
            imag -= pre_y_4_1[i] * self._sin_n_p[1][i]
        acc += (real * real + imag * imag)

        # Y_4_2
        real = imag = 0.0
        for i in nnn_range:
            real += pre_y_4_2[i] * self._cos_n_p[2][i]
            imag += pre_y_4_2[i] * self._sin_n_p[2][i]
        acc += (real * real + imag * imag)

        # Y_4_3
        real = imag = 0.0
        for i in nnn_range:
            real -= pre_y_4_3[i] * self._cos_n_p[3][i]
            imag -= pre_y_4_3[i] * self._sin_n_p[3][i]
        acc += (real * real + imag * imag)

        # Y_4_4
        real = imag = 0.0
        for i in nnn_range:
            real += pre_y_4_4[i] * self._cos_n_p[4][i]
            imag += pre_y_4_4[i] * self._sin_n_p[4][i]
        acc += (real * real + imag * imag)

        q4 = math.sqrt(4.0 * pi * acc / (9.0 * float(nnn * nnn)))
        return q4

    def get_q6(self, thetas=None, phis=None):

        """
        Calculates the value of the bond orientational order parameter of
        weight l=6.  If the function is called with non-empty lists of
        polar and azimuthal angles the corresponding trigonometric terms
        are computed afresh.  Otherwise, it is expected that the
        compute_trigonometric_terms function has been just called.

        Args:
            thetas ([float]):
                polar angles of all neighbors in radians.
            phis ([float]):
                azimuth angles of all neighbors in radians.

        Return:
            q6 (float): bond orientational order parameter of weight l=6
                corresponding to the input angles thetas and phis.
        """

        if thetas is not None and phis is not None:
            self.compute_trigonometric_terms(thetas, phis)
        nnn = len(self._pow_sin_t[1])
        nnn_range = range(nnn)

        i64 = 1.0 / 64.0
        i32 = 1.0 / 32.0
        i32_3 = 3.0 / 32.0
        i16 = 1.0 / 16.0

        sqrt_3003_pi = math.sqrt(3003.0 / pi)
        sqrt_1001_pi = math.sqrt(1001.0 / pi)
        sqrt_91_2pi = math.sqrt(91.0 / (2.0 * pi))
        sqrt_1365_pi = math.sqrt(1365.0 / pi)
        sqrt_273_2pi = math.sqrt(273.0 / (2.0 * pi))
        sqrt_13_pi = math.sqrt(13.0 / pi)

        pre_y_6_6 = [i64 * sqrt_3003_pi * val for val in self._pow_sin_t[6]]
        pre_y_6_5 = [i32_3 * sqrt_1001_pi * val[0] * val[1] \
                     for val in zip(self._pow_sin_t[5], self._pow_cos_t[1])]
        pre_y_6_4 = [i32_3 * sqrt_91_2pi * val[0] * (11.0 * val[1] - 1.0) \
                     for val in zip(self._pow_sin_t[4], self._pow_cos_t[2])]
        pre_y_6_3 = [
            i32 * sqrt_1365_pi * val[0] * (11.0 * val[1] - 3.0 * val[2]) \
            for val in zip(self._pow_sin_t[3], self._pow_cos_t[3], \
                           self._pow_cos_t[1])]
        pre_y_6_2 = [i64 * sqrt_1365_pi * val[0] * (33.0 * val[1] - \
                                                    18.0 * val[2] + 1.0) for val
                     in zip(self._pow_sin_t[2], \
                            self._pow_cos_t[4], self._pow_cos_t[2])]
        pre_y_6_1 = [i16 * sqrt_273_2pi * val[0] * (33.0 * val[1] - \
                                                    30.0 * val[2] + 5.0 * val[
                                                        3]) for val in
                     zip(self._pow_sin_t[1], \
                         self._pow_cos_t[5], self._pow_cos_t[3],
                         self._pow_cos_t[1])]

        acc = 0.0

        # Y_6_-6
        real = imag = 0.0
        real = 0.0
        imag = 0.0
        for i in nnn_range:
            real += pre_y_6_6[i] * self._cos_n_p[6][i]  # cos(x) =  cos(-x)
            imag -= pre_y_6_6[i] * self._sin_n_p[6][i]  # sin(x) = -sin(-x)
        acc += (real * real + imag * imag)

        # Y_6_-5
        real = imag = 0.0
        real = 0.0
        imag = 0.0
        for i in nnn_range:
            real += pre_y_6_5[i] * self._cos_n_p[5][i]
            imag -= pre_y_6_5[i] * self._sin_n_p[5][i]
        acc += (real * real + imag * imag)

        # Y_6_-4
        real = imag = 0.0
        real = 0.0
        imag = 0.0
        for i in nnn_range:
            real += pre_y_6_4[i] * self._cos_n_p[4][i]
            imag -= pre_y_6_4[i] * self._sin_n_p[4][i]
        acc += (real * real + imag * imag)

        # Y_6_-3
        real = imag = 0.0
        real = 0.0
        imag = 0.0
        for i in nnn_range:
            real += pre_y_6_3[i] * self._cos_n_p[3][i]
            imag -= pre_y_6_3[i] * self._sin_n_p[3][i]
        acc += (real * real + imag * imag)

        # Y_6_-2
        real = imag = 0.0
        real = 0.0
        imag = 0.0
        for i in nnn_range:
            real += pre_y_6_2[i] * self._cos_n_p[2][i]
            imag -= pre_y_6_2[i] * self._sin_n_p[2][i]
        acc += (real * real + imag * imag)

        # Y_6_-1
        real = imag = 0.0
        real = 0.0
        imag = 0.0
        for i in nnn_range:
            real += pre_y_6_1[i] * self._cos_n_p[1][i]
            imag -= pre_y_6_1[i] * self._sin_n_p[1][i]
        acc += (real * real + imag * imag)

        # Y_6_0
        real = imag = 0.0
        real = 0.0
        imag = 0.0
        for i in nnn_range:
            real += i32 * sqrt_13_pi * (231.0 * self._pow_cos_t[6][i] - \
                                        315.0 * self._pow_cos_t[4][i] + 105.0 *
                                        self._pow_cos_t[2][i] - 5.0)
        acc += (real * real)

        # Y_6_1
        real = imag = 0.0
        real = 0.0
        imag = 0.0
        for i in nnn_range:
            real -= pre_y_6_1[i] * self._cos_n_p[1][i]
            imag -= pre_y_6_1[i] * self._sin_n_p[1][i]
        acc += (real * real + imag * imag)

        # Y_6_2
        real = imag = 0.0
        real = 0.0
        imag = 0.0
        for i in nnn_range:
            real += pre_y_6_2[i] * self._cos_n_p[2][i]
            imag += pre_y_6_2[i] * self._sin_n_p[2][i]
        acc += (real * real + imag * imag)

        # Y_6_3
        real = imag = 0.0
        real = 0.0
        imag = 0.0
        for i in nnn_range:
            real -= pre_y_6_3[i] * self._cos_n_p[3][i]
            imag -= pre_y_6_3[i] * self._sin_n_p[3][i]
        acc += (real * real + imag * imag)

        # Y_6_4
        real = imag = 0.0
        real = 0.0
        imag = 0.0
        for i in nnn_range:
            real += pre_y_6_4[i] * self._cos_n_p[4][i]
            imag += pre_y_6_4[i] * self._sin_n_p[4][i]
        acc += (real * real + imag * imag)

        # Y_6_5
        real = imag = 0.0
        real = 0.0
        imag = 0.0
        for i in nnn_range:
            real -= pre_y_6_5[i] * self._cos_n_p[5][i]
            imag -= pre_y_6_5[i] * self._sin_n_p[5][i]
        acc += (real * real + imag * imag)

        # Y_6_6
        real = imag = 0.0
        real = 0.0
        imag = 0.0
        for i in nnn_range:
            real += pre_y_6_6[i] * self._cos_n_p[6][i]
            imag += pre_y_6_6[i] * self._sin_n_p[6][i]
        acc += (real * real + imag * imag)

        q6 = math.sqrt(4.0 * pi * acc / (13.0 * float(nnn * nnn)))
        return q6

    def get_type(self, index):

        """
        Return type of order-parameter at the index provided and
        represented by a short string.

        Args:
            index (int):
                index of order-parameter for which type is to be returned
        """
        if index < 0 or index >= len(self._types):
            raise ValueError("Index for getting order-parameter type"
                             " out-of-bounds!")
        return self._types[index]

    def get_parameters(self, index):

        """
        Returns list of floats that represents
        the parameters associated with calculation of the order
        parameter that was defined at the index provided.
        Attention: the parameters do not need to equal those originally
        inputted because of processing out of efficiency reasons.

        Args:
            index (int):
                index of order-parameter for which associated parameters
                are to be returned
        """
        if index < 0 or index >= len(self._types):
            raise ValueError("Index for getting parameters associated with"
                             " order-parameter calculation out-of-bounds!")
        return self._paras[index]

    def get_order_parameters(self, structure, n, indeces_neighs=None, \
                             tol=0.0, target_spec=None):

        """
        Compute all order parameters of site n.

        Args:
            structure (Structure):
                input structure.
            n (int):
                index of site in input structure, for which OPs are to be
                calculated.  Note that we do not use the sites iterator
                here, but directly access sites via struct[index].
            indeces_neighs ([int]):
                list of indeces of those neighbors in Structure object
                structure that are to be considered for OP computation.
                This optional argument overwrites the way neighbors are
                to be determined as defined in the constructor (i.e.,
                Voronoi coordination finder via negative cutoff radius
                vs constant cutoff radius if cutoff was positive).
                We do not use information about the underlying
                structure lattice if the neighbor indeces are explicitly
                provided.  This has two important consequences.  First,
                the input Structure object can, in fact, be a
                simple list of Site objects.  Second, no nearest images
                of neighbors are determined when providing an index list.
                Note furthermore that this neighbor
                determination type ignores the optional target_spec
                argument.
            tol (float):
                threshold of weight (= solid angle / maximal solid angle)
                to determine if a particular pair is
                considered neighbors; this is relevant only in the case
                when Voronoi polyhedra are used to determine coordination
            target_spec (Specie):
                target specie to be considered when calculating the order
                parameters of site n; None includes all species of input
                structure.

        Returns:
            list of floats representing order parameters.  Should it not be
            possible to compute a given OP for a conceptual reason, the
            corresponding entry is None instead of a float.  For Steinhardt
            et al.'s bond orientational OPs and the other geometric OPs
            ("tet", "oct", "bcc"), this can happen if there is a single
            neighbor around site n in the structure because that, obviously,
            does not permit calculation of angles between multiple
            neighbors.
        """

        # Do error-checking and initialization.
        if n < 0:
            raise ValueError("Site index smaller zero!")
        if n >= len(structure):
            raise ValueError("Site index beyond maximum!")
        if indeces_neighs is not None:
            for index in indeces_neighs:
                if index >= len(structure):
                    raise ValueError("Neighbor site index beyond maximum!")
        if tol < 0.0:
            raise ValueError("Negative tolerance for weighted solid angle!")

        left_of_unity = 1.0 - 1.0e-12
        # The following threshold has to be adapted to non-Angstrom units.
        very_small = 1.0e-12

        # Find central site and its neighbors.
        # Note that we adopt the same way of accessing sites here as in
        # VoronoiCoordFinder; that is, not via the sites iterator.
        centsite = structure[n]
        if indeces_neighs is not None:
            neighsites = [structure[index] for index in indeces_neighs]
        elif self._voroneigh:
            vorocf = VoronoiCoordFinder(structure)
            neighsites = vorocf.get_coordinated_sites(n, tol, target_spec)
        else:
            # Structure.get_sites_in_sphere --> also other periodic images
            neighsitestmp = [i[0] for i in structure.get_sites_in_sphere(
                centsite.coords, self._cutoff)]
            neighsites = []
            if centsite not in neighsitestmp:
                raise ValueError("Could not find center site!")
            else:
                neighsitestmp.remove(centsite)
            if target_spec is None:
                neighsites = list(neighsitestmp)
            else:
                neighsites[:] = [site for site in neighsitestmp \
                                 if site.specie.symbol == target_spec]
        nneigh = len(neighsites)
        self._last_nneigh = nneigh

        # Prepare angle calculations, if applicable.
        rij = []
        rjk = []
        rijnorm = []
        rjknorm = []
        dist = []
        distjk_unique = []
        distjk = []
        centvec = centsite.coords
        if self._computerijs:
            for j, neigh in enumerate(neighsites):
                rij.append((neigh.coords - centvec))
                dist.append(np.linalg.norm(rij[j]))
                rijnorm.append((rij[j] / dist[j]))
        if self._computerjks:
            for j, neigh in enumerate(neighsites):
                rjk.append([])
                rjknorm.append([])
                distjk.append([])
                kk = 0
                for k in range(len(neighsites)):
                    if j != k:
                        rjk[j].append(neighsites[k].coords - neigh.coords)
                        distjk[j].append(np.linalg.norm(rjk[j][kk]))
                        if k > j:
                            distjk_unique.append(distjk[j][kk])
                        rjknorm[j].append(rjk[j][kk] / distjk[j][kk])
                        kk = kk + 1
        # Initialize OP list and, then, calculate OPs.
        ops = [0.0 for t in self._types]

        # First, coordination number-based OPs.
        for i, t in enumerate(self._types):
            if t == "cn":
                ops[i] = nneigh / self._paras[i][0]

        # Then, bond orientational OPs based on spherical harmonics
        # according to Steinhardt et al., Phys. Rev. B, 28, 784-805, 1983.
        if self._boops:
            thetas = []
            phis = []
            for j, vec in enumerate(rijnorm):

                # z is North pole --> theta between vec and (0, 0, 1)^T.
                # Because vec is normalized, dot product is simply vec[2].
                thetas.append(math.acos(max(-1.0, min(vec[2], 1.0))))
                tmpphi = 0.0

                # Compute phi only if it is not (almost) perfectly
                # aligned with z-axis.
                if vec[2] < left_of_unity and vec[2] > - (left_of_unity):
                    # x is prime meridian --> phi between projection of vec
                    # into x-y plane and (1, 0, 0)^T
                    tmpphi = math.acos(max(
                        -1.0,
                        min(vec[0] / (math.sqrt(
                            vec[0] * vec[0] + vec[1] * vec[1])),
                            1.0)))
                    if vec[1] < 0.0:
                        tmpphi = -tmpphi
                phis.append(tmpphi)

            # Note that None flags that we have too few neighbors
            # for calculating BOOPS.
            for i, t in enumerate(self._types):
                if t == "q2":
                    ops[i] = self.get_q2(thetas, phis) if len(
                        thetas) > 0 else None
                elif t == "q4":
                    ops[i] = self.get_q4(thetas, phis) if len(
                        thetas) > 0 else None
                elif t == "q6":
                    ops[i] = self.get_q6(thetas, phis) if len(
                        thetas) > 0 else None

        # Then, deal with the Peters-style OPs that are tailor-made
        # to recognize common structural motifs
        # (Peters, J. Chem. Phys., 131, 244103, 2009;
        #  Zimmermann et al., J. Am. Chem. Soc., under revision, 2015).
        if self._geomops:
            gaussthetak = [0.0 for t in self._types]  # not used by all OPs
            qsptheta = [[] for t in self._types]  # not used by all OPs
            ipi = 1.0 / pi
            piover2 = pi / 2.0
            tetangoverpi = math.acos(-1.0 / 3.0) * ipi
            itetangminuspihalfoverpi = 1.0 / (tetangoverpi - 0.5)

            for j in range(nneigh):  # Neighbor j is put to the North pole.
                zaxis = rijnorm[j]
                for i, t in enumerate(self._types):
                    qsptheta[i].append(0.0)
                for k in range(nneigh):  # From neighbor k, we construct
                    if j != k:  # the prime meridian.
                        tmp = max(
                            -1.0, min(np.inner(zaxis, rijnorm[k]), 1.0))
                        thetak = math.acos(tmp)
                        xaxistmp = gramschmidt(rijnorm[k], zaxis)
                        if np.linalg.norm(xaxistmp) < very_small:
                            flag_xaxis = True
                        else:
                            xaxis = xaxistmp / np.linalg.norm(xaxistmp)
                            flag_xaxis = False

                        # Contributions of j-i-k angles, where i represents the central atom
                        # and j and k two of the neighbors.
                        for i, t in enumerate(self._types):
                            if t == "lin":
                                tmp = self._paras[i][0] * (thetak * ipi - 1.0)
                                ops[i] += exp(-0.5 * tmp * tmp)
                            elif t == "bent":
                                tmp = self._paras[i][1] * (
                                    thetak * ipi - self._paras[i][0])
                                ops[i] += exp(-0.5 * tmp * tmp)
                            elif t == "tet" or t == "tetalt":
                                tmp = self._paras[i][0] * (
                                    thetak * ipi - tetangoverpi)
                                gaussthetak[i] = math.exp(-0.5 * tmp * tmp)
                            elif t == "oct" or t == "octalt":
                                if thetak >= self._paras[i][0]:
                                    # k is south pole to j
                                    tmp = self._paras[i][1] * (
                                        thetak * ipi - 1.0)
                                    ops[i] += 3.0 * math.exp(-0.5 * tmp * tmp)
                            elif t == "bcc" and j < k:
                                if thetak >= self._paras[i][0]:
                                    # k is south pole to j
                                    tmp = self._paras[i][1] * (
                                        thetak * ipi - 1.0)
                                    ops[i] += 6.0 * math.exp(-0.5 * tmp * tmp)
                            elif t == "sq_pyr":
                                tmp = self._paras[i][0] * (thetak * ipi - 0.5)
                                qsptheta[i][j] = qsptheta[i][j] + exp(-0.5 * tmp * tmp)
                            elif t == "tri_bipyr":
                                if thetak >= self._paras[i][0]:
                                    tmp = self._paras[i][1] * (
                                        thetak * ipi - 1.0)
                                    qsptheta[i][j] = 2.0 * math.exp(-0.5 * tmp * tmp)

                        for m in range(nneigh):
                            if (m != j) and (m != k) and (not flag_xaxis):
                                tmp = max(
                                    -1.0, min(np.inner(zaxis, rijnorm[m]), 1.0))
                                thetam = math.acos(tmp)
                                xtwoaxistmp = gramschmidt(rijnorm[m], zaxis)
                                l = np.linalg.norm(xtwoaxistmp)
                                if l < very_small:
                                    flag_xtwoaxis = True
                                else:
                                    xtwoaxis = xtwoaxistmp / l
                                    phi = math.acos(max(
                                        -1.0,
                                        min(np.inner(xtwoaxis, xaxis), 1.0)))
                                    flag_xtwoaxis = False

                                # Contributions of j-i-m angle and
                                # angles between plane j-i-k and i-m vector.
                                if not flag_xaxis and not flag_xtwoaxis:
                                    for i, t in enumerate(self._types):
                                        if t == "tet":
                                            tmp = self._paras[i][0] * (
                                                thetam * ipi - tetangoverpi)
                                            ops[i] += gaussthetak[i] * math.exp(
                                                -0.5 * tmp * tmp) * math.cos(
                                                3.0 * phi)
                                        elif t == "tetalt":
                                            tmp = self._paras[i][0] * (
                                                thetam * ipi - tetangoverpi)
                                            tmp2 = math.cos(1.5 * phi)
                                            ops[i] += gaussthetak[i] * math.exp(
                                                -0.5 * tmp * tmp) * tmp2 * tmp2
                                        elif t == "oct":
                                            if thetak < self._paras[i][0] and \
                                                            thetam < \
                                                            self._paras[i][0]:
                                                tmp = math.cos(2.0 * phi)
                                                tmp2 = self._paras[i][2] * (
                                                    thetam * ipi - 0.5)
                                                ops[i] += tmp * tmp * \
                                                          self._paras[i][4] * (
                                                              math.exp(
                                                                  -0.5 * tmp2 * tmp2) - \
                                                              self._paras[i][3])
                                        elif t == "octalt":
                                            if thetak < self._paras[i][0] and \
                                                    thetam < self._paras[i][0]:
                                                tmp = math.cos(2.0 * phi)
                                                tmp2 = self._paras[i][2] * (
                                                        thetam * ipi - 0.5)
                                                ops[i] += tmp * tmp * \
                                                        math.exp(
                                                        -0.5 * tmp2 * tmp2)
                                        elif t == "bcc" and j < k:
                                            if thetak < self._paras[i][0]:
                                                if thetak > piover2:
                                                    fac = 1.0
                                                else:
                                                    fac = -1.0
                                                tmp = (thetam - piover2) / (
                                                    19.47 * pi / 180.0)
                                                ops[i] += fac * math.cos(
                                                    3.0 * phi) * \
                                                          1.6 * tmp * \
                                                          math.exp(
                                                              -0.5 * tmp * tmp)
                                        elif t == "tri_bipyr":
                                            if thetak < self._paras[i][0] and \
                                                    thetam < self._paras[i][0]:
                                                tmp = math.cos(1.5 * phi)
                                                tmp2 = self._paras[i][2] * (
                                                    thetam * ipi - 0.5)
                                                qsptheta[i][j] += \
                                                    tmp * tmp * math.exp( \
                                                    -0.5 * tmp2 * tmp2)


            # Normalize Peters-style OPs.
            for i, t in enumerate(self._types):
                if t == "lin":
                    ops[i] = ops[i] / float(nneigh * (
                            nneigh - 1)) if nneigh > 1 else None
                elif t == "bent":
                    ops[i] = ops[i] / float(nneigh * (
                            nneigh - 1)) if nneigh > 1 else None
                elif t == "tet" or t == "tetalt":
                    ops[i] = ops[i] / float(nneigh * (nneigh - 1) * (
                            nneigh - 2)) if nneigh > 2 else None
                elif t == "oct" or t == "octalt":
                    ops[i] = ops[i] / float(nneigh * (3 + (nneigh - 2) * (
                            nneigh - 3))) if nneigh > 3 else None
                elif t == "bcc":
                    ops[i] = ops[i] / float(0.5 * float(
                            nneigh * (6 + (nneigh - 2) * (nneigh - 3)))) \
                            if nneigh > 3 else None
                elif t == "sq_pyr":
                    if nneigh > 1:
                        dmean = np.mean(dist)
                        acc = 0.0
                        for d in dist:
                            tmp = self._paras[i][1] * (d - dmean)
                            acc = acc + exp(-0.5 * tmp * tmp)
                        ops[i] = acc * max(qsptheta[i]) / float(
                                nneigh * (nneigh - 1))
                    else:
                        ops[i] = None
                elif t == "tri_bipyr":
                    ops[i] = max(qsptheta[i]) / float(
                            2 + (nneigh - 2) * (nneigh - 3)) if nneigh > 3 \
                            else None


        # Then, deal with the new-style OPs that require vectors between
        # neighbors.
        if self._geomops2:
            # Compute all (unique) angles and sort the resulting list.
            aij = []
            for ir, r in enumerate(rijnorm):
                for j in range(ir+1, len(rijnorm)):
                    aij.append(math.acos(max(-1.0, min(np.inner(
                            r, rijnorm[j]), 1.0))))
            aijs = sorted(aij)

            # Compute height, side and diagonal length estimates.
            neighscent = np.array([0.0, 0.0, 0.0])
            for j, neigh in enumerate(neighsites):
                neighscent = neighscent + neigh.coords
            if nneigh > 0:
                neighscent = (neighscent / float(nneigh))
            h = np.linalg.norm(neighscent - centvec)
            b = min(distjk_unique) if len(distjk_unique) > 0 else 0
            dhalf = max(distjk_unique) / 2.0 if len(distjk_unique) > 0 else 0

            for i, t in enumerate(self._types):
                if t == "reg_tri" or t == "sq":
                    if nneigh < 3:
                        ops[i] = None
                    else:
                        ops[i] = 1.0
                        if t == "reg_tri":
                            a = 2.0 * asin(b / (2.0 * sqrt(h*h + (b / (
                                    2.0 * cos(3.0 * pi / 18.0)))**2.0)))
                            nmax = 3
                        else:
                            a = 2.0 * asin(b / (2.0 * sqrt(h*h + dhalf*dhalf)))
                            nmax = 4
                        for j in range(min([nneigh,nmax])):
                            ops[i] = ops[i] * exp(-0.5 * ((
                                    aijs[j] - a) * self._paras[i][0])**2)

        return ops<|MERGE_RESOLUTION|>--- conflicted
+++ resolved
@@ -640,12 +640,8 @@
         structure = SpacegroupAnalyzer(structure).\
             get_conventional_standard_structure()
 
-<<<<<<< HEAD
     if not bonds:
-        bonds = get_max_bond_lengths(structure)
-=======
-    bonds = get_max_bond_lengths(structure, el_radius_updates)
->>>>>>> a70aea95
+        bonds = get_max_bond_lengths(structure, el_radius_updates)
 
     num_surfaces = 0
     for h in range(max_hkl):
