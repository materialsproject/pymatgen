--- conflicted
+++ resolved
@@ -31,49 +31,96 @@
     MaterialsProjectCompatibility2020,
     MITCompatibility2020,
     MITAqueousCompatibility2020,
-    MaterialsProjectAqueousCompatibility2020
+    MaterialsProjectAqueousCompatibility2020,
 )
 from pymatgen.entries.computed_entries import ComputedEntry, ComputedStructureEntry
 from pymatgen import Composition, Lattice, Structure, Element
 
+
 class MaterialsProjectCompatibilityTest(unittest.TestCase):
-
     def setUp(self):
         warnings.simplefilter("ignore")
         self.entry1 = ComputedEntry(
-            'Fe2O3', -1, 0.0,
-            parameters={'is_hubbard': True, 'hubbards': {'Fe': 5.3, 'O': 0},
-                        'run_type': 'GGA+U',
-                        'potcar_spec': [{'titel': 'PAW_PBE Fe_pv 06Sep2000',
-                                         'hash': '994537de5c4122b7f1b77fb604476db4'},
-                                        {'titel': 'PAW_PBE O 08Apr2002',
-                                         'hash': '7a25bc5b9a5393f46600a4939d357982'}]})
+            "Fe2O3",
+            -1,
+            0.0,
+            parameters={
+                "is_hubbard": True,
+                "hubbards": {"Fe": 5.3, "O": 0},
+                "run_type": "GGA+U",
+                "potcar_spec": [
+                    {
+                        "titel": "PAW_PBE Fe_pv 06Sep2000",
+                        "hash": "994537de5c4122b7f1b77fb604476db4",
+                    },
+                    {
+                        "titel": "PAW_PBE O 08Apr2002",
+                        "hash": "7a25bc5b9a5393f46600a4939d357982",
+                    },
+                ],
+            },
+        )
 
         self.entry_sulfide = ComputedEntry(
-            'FeS', -1, 0.0,
-            parameters={'is_hubbard': False,
-                        'run_type': 'GGA',
-                        'potcar_spec': [{'titel': 'PAW_PBE Fe_pv 06Sep2000',
-                                         'hash': '994537de5c4122b7f1b77fb604476db4'},
-                                        {'titel': 'PAW_PBE S 08Apr2002',
-                                         'hash': '7a25bc5b9a5393f46600a4939d357982'}]})
+            "FeS",
+            -1,
+            0.0,
+            parameters={
+                "is_hubbard": False,
+                "run_type": "GGA",
+                "potcar_spec": [
+                    {
+                        "titel": "PAW_PBE Fe_pv 06Sep2000",
+                        "hash": "994537de5c4122b7f1b77fb604476db4",
+                    },
+                    {
+                        "titel": "PAW_PBE S 08Apr2002",
+                        "hash": "7a25bc5b9a5393f46600a4939d357982",
+                    },
+                ],
+            },
+        )
 
         self.entry2 = ComputedEntry(
-            'Fe3O4', -2, 0.0,
-            parameters={'is_hubbard': True, 'hubbards': {'Fe': 5.3, 'O': 0},
-                        'run_type': 'GGA+U',
-                        'potcar_spec': [{'titel': 'PAW_PBE Fe_pv 06Sep2000',
-                                         'hash': '994537de5c4122b7f1b77fb604476db4'},
-                                        {'titel': 'PAW_PBE O 08Apr2002',
-                                         'hash': '7a25bc5b9a5393f46600a4939d357982'}]})
+            "Fe3O4",
+            -2,
+            0.0,
+            parameters={
+                "is_hubbard": True,
+                "hubbards": {"Fe": 5.3, "O": 0},
+                "run_type": "GGA+U",
+                "potcar_spec": [
+                    {
+                        "titel": "PAW_PBE Fe_pv 06Sep2000",
+                        "hash": "994537de5c4122b7f1b77fb604476db4",
+                    },
+                    {
+                        "titel": "PAW_PBE O 08Apr2002",
+                        "hash": "7a25bc5b9a5393f46600a4939d357982",
+                    },
+                ],
+            },
+        )
         self.entry3 = ComputedEntry(
-            'FeO', -2, 0.0,
-            parameters={'is_hubbard': True, 'hubbards': {'Fe': 4.3, 'O': 0},
-                        'run_type': 'GGA+U',
-                        'potcar_spec': [{'titel': 'PAW_PBE Fe_pv 06Sep2000',
-                                         'hash': '994537de5c4122b7f1b77fb604476db4'},
-                                        {'titel': 'PAW_PBE O 08Apr2002',
-                                         'hash': '7a25bc5b9a5393f46600a4939d357982'}]})
+            "FeO",
+            -2,
+            0.0,
+            parameters={
+                "is_hubbard": True,
+                "hubbards": {"Fe": 4.3, "O": 0},
+                "run_type": "GGA+U",
+                "potcar_spec": [
+                    {
+                        "titel": "PAW_PBE Fe_pv 06Sep2000",
+                        "hash": "994537de5c4122b7f1b77fb604476db4",
+                    },
+                    {
+                        "titel": "PAW_PBE O 08Apr2002",
+                        "hash": "7a25bc5b9a5393f46600a4939d357982",
+                    },
+                ],
+            },
+        )
 
         self.compat = MaterialsProjectCompatibility(check_potcar_hash=False)
         self.ggacompat = MaterialsProjectCompatibility("GGA", check_potcar_hash=False)
@@ -88,129 +135,248 @@
 
         # Correct parameters
         entry = ComputedEntry(
-            'Fe2O3', -1, 0.0,
-            parameters={'is_hubbard': False, "hubbards": {}, 'run_type': 'GGA',
-                        'potcar_spec': [{'titel': 'PAW_PBE Fe_pv 06Sep2000',
-                                         'hash': '994537de5c4122b7f1b77fb604476db4'},
-                                        {'titel': 'PAW_PBE O 08Apr2002',
-                                         'hash': '7a25bc5b9a5393f46600a4939d357982'}]})
+            "Fe2O3",
+            -1,
+            0.0,
+            parameters={
+                "is_hubbard": False,
+                "hubbards": {},
+                "run_type": "GGA",
+                "potcar_spec": [
+                    {
+                        "titel": "PAW_PBE Fe_pv 06Sep2000",
+                        "hash": "994537de5c4122b7f1b77fb604476db4",
+                    },
+                    {
+                        "titel": "PAW_PBE O 08Apr2002",
+                        "hash": "7a25bc5b9a5393f46600a4939d357982",
+                    },
+                ],
+            },
+        )
         self.assertIsNone(self.compat.process_entry(entry))
         self.assertIsNotNone(self.ggacompat.process_entry(entry))
 
         entry = ComputedEntry(
-            'Fe2O3', -1, 0.0,
-            parameters={'is_hubbard': True, 'hubbards': {'Fe': 5.3, 'O': 0},
-                        'run_type': 'GGA+U',
-                        'potcar_spec': [{'titel': 'PAW_PBE Fe_pv 06Sep2000',
-                                         'hash': '994537de5c4122b7f1b77fb604476db4'},
-                                        {'titel': 'PAW_PBE O 08Apr2002',
-                                         'hash': '7a25bc5b9a5393f46600a4939d357982'}]})
+            "Fe2O3",
+            -1,
+            0.0,
+            parameters={
+                "is_hubbard": True,
+                "hubbards": {"Fe": 5.3, "O": 0},
+                "run_type": "GGA+U",
+                "potcar_spec": [
+                    {
+                        "titel": "PAW_PBE Fe_pv 06Sep2000",
+                        "hash": "994537de5c4122b7f1b77fb604476db4",
+                    },
+                    {
+                        "titel": "PAW_PBE O 08Apr2002",
+                        "hash": "7a25bc5b9a5393f46600a4939d357982",
+                    },
+                ],
+            },
+        )
         self.assertIsNotNone(self.compat.process_entry(entry))
 
     def test_correction_values(self):
         # test_corrections
-        self.assertAlmostEqual(self.compat.process_entry(self.entry1).correction,
-                               - 2.733 * 2 - 0.70229 * 3)
-
-        entry = ComputedEntry(
-            'FeF3', -2, 0.0,
-            parameters={'is_hubbard': True, 'hubbards': {'Fe': 5.3, 'F': 0},
-                        'run_type': 'GGA+U',
-                        'potcar_spec': [{'titel': 'PAW_PBE Fe_pv 06Sep2000',
-                                         'hash': '994537de5c4122b7f1b77fb604476db4'},
-                                        {'titel': 'PAW_PBE F 08Apr2002',
-                                         'hash': '180141c33d032bfbfff30b3bea9d23dd'}]})
+        self.assertAlmostEqual(
+            self.compat.process_entry(self.entry1).correction, -2.733 * 2 - 0.70229 * 3
+        )
+
+        entry = ComputedEntry(
+            "FeF3",
+            -2,
+            0.0,
+            parameters={
+                "is_hubbard": True,
+                "hubbards": {"Fe": 5.3, "F": 0},
+                "run_type": "GGA+U",
+                "potcar_spec": [
+                    {
+                        "titel": "PAW_PBE Fe_pv 06Sep2000",
+                        "hash": "994537de5c4122b7f1b77fb604476db4",
+                    },
+                    {
+                        "titel": "PAW_PBE F 08Apr2002",
+                        "hash": "180141c33d032bfbfff30b3bea9d23dd",
+                    },
+                ],
+            },
+        )
         self.assertIsNotNone(self.compat.process_entry(entry))
 
         # Check actual correction
         self.assertAlmostEqual(self.compat.process_entry(entry).correction, -2.733)
 
-        self.assertAlmostEqual(self.compat.process_entry(
-            self.entry_sulfide).correction, -0.66346)
+        self.assertAlmostEqual(
+            self.compat.process_entry(self.entry_sulfide).correction, -0.66346
+        )
 
     def test_U_values(self):
         # Wrong U value
         entry = ComputedEntry(
-            'Fe2O3', -1, 0.0,
-            parameters={'is_hubbard': True,
-                        'hubbards': {'Fe': 5.2, 'O': 0}, 'run_type': 'GGA+U',
-                        'potcar_spec': [{'titel': 'PAW_PBE Fe_pv 06Sep2000',
-                                         'hash': '994537de5c4122b7f1b77fb604476db4'},
-                                        {'titel': 'PAW_PBE O 08Apr2002',
-                                         'hash': '7a25bc5b9a5393f46600a4939d357982'}]})
+            "Fe2O3",
+            -1,
+            0.0,
+            parameters={
+                "is_hubbard": True,
+                "hubbards": {"Fe": 5.2, "O": 0},
+                "run_type": "GGA+U",
+                "potcar_spec": [
+                    {
+                        "titel": "PAW_PBE Fe_pv 06Sep2000",
+                        "hash": "994537de5c4122b7f1b77fb604476db4",
+                    },
+                    {
+                        "titel": "PAW_PBE O 08Apr2002",
+                        "hash": "7a25bc5b9a5393f46600a4939d357982",
+                    },
+                ],
+            },
+        )
         self.assertIsNone(self.compat.process_entry(entry))
 
         # GGA run of U
         entry = ComputedEntry(
-            'Fe2O3', -1, 0.0,
-            parameters={'is_hubbard': False, 'hubbards': None,
-                        'run_type': 'GGA',
-                        'potcar_spec': [{'titel': 'PAW_PBE Fe_pv 06Sep2000',
-                                         'hash': '994537de5c4122b7f1b77fb604476db4'},
-                                        {'titel': 'PAW_PBE O 08Apr2002',
-                                         'hash': '7a25bc5b9a5393f46600a4939d357982'}]})
+            "Fe2O3",
+            -1,
+            0.0,
+            parameters={
+                "is_hubbard": False,
+                "hubbards": None,
+                "run_type": "GGA",
+                "potcar_spec": [
+                    {
+                        "titel": "PAW_PBE Fe_pv 06Sep2000",
+                        "hash": "994537de5c4122b7f1b77fb604476db4",
+                    },
+                    {
+                        "titel": "PAW_PBE O 08Apr2002",
+                        "hash": "7a25bc5b9a5393f46600a4939d357982",
+                    },
+                ],
+            },
+        )
         self.assertIsNone(self.compat.process_entry(entry))
 
         # GGA+U run of non-U
         entry = ComputedEntry(
-            'Al2O3', -1, 0.0,
-            parameters={'is_hubbard': True, 'hubbards': {'Al': 5.3, 'O': 0},
-                        'run_type': 'GGA+U',
-                        'potcar_spec': [{'titel': 'PAW_PBE Al 06Sep2000',
-                                         'hash': '805c888bbd2793e462311f6a20d873d9'},
-                                        {'titel': 'PAW_PBE O 08Apr2002',
-                                         'hash': '7a25bc5b9a5393f46600a4939d357982'}]})
+            "Al2O3",
+            -1,
+            0.0,
+            parameters={
+                "is_hubbard": True,
+                "hubbards": {"Al": 5.3, "O": 0},
+                "run_type": "GGA+U",
+                "potcar_spec": [
+                    {
+                        "titel": "PAW_PBE Al 06Sep2000",
+                        "hash": "805c888bbd2793e462311f6a20d873d9",
+                    },
+                    {
+                        "titel": "PAW_PBE O 08Apr2002",
+                        "hash": "7a25bc5b9a5393f46600a4939d357982",
+                    },
+                ],
+            },
+        )
         self.assertIsNone(self.compat.process_entry(entry))
 
         # Materials project should not have a U for sulfides
         entry = ComputedEntry(
-            'FeS2', -2, 0.0,
-            parameters={'is_hubbard': True, 'hubbards': {'Fe': 5.3, 'S': 0},
-                        'run_type': 'GGA+U',
-                        'potcar_spec': [{'titel': 'PAW_PBE Fe_pv 06Sep2000',
-                                         'hash': '994537de5c4122b7f1b77fb604476db4'},
-                                        {"titel": 'PAW_PBE S 08Apr2002',
-                                         'hash': "f7f8e4a74a6cbb8d63e41f4373b54df2"}]})
+            "FeS2",
+            -2,
+            0.0,
+            parameters={
+                "is_hubbard": True,
+                "hubbards": {"Fe": 5.3, "S": 0},
+                "run_type": "GGA+U",
+                "potcar_spec": [
+                    {
+                        "titel": "PAW_PBE Fe_pv 06Sep2000",
+                        "hash": "994537de5c4122b7f1b77fb604476db4",
+                    },
+                    {
+                        "titel": "PAW_PBE S 08Apr2002",
+                        "hash": "f7f8e4a74a6cbb8d63e41f4373b54df2",
+                    },
+                ],
+            },
+        )
         self.assertIsNone(self.compat.process_entry(entry))
 
     def test_wrong_psp(self):
         # Wrong psp
         entry = ComputedEntry(
-            'Fe2O3', -1, 0.0,
-            parameters={'is_hubbard': True, 'hubbards': {'Fe': 5.3, 'O': 0},
-                        'run_type': 'GGA+U',
-                        'potcar_spec': [{'titel': 'PAW_PBE Fe 06Sep2000',
-                                         'hash': '9530da8244e4dac17580869b4adab115'},
-                                        {'titel': 'PAW_PBE O 08Apr2002',
-                                         'hash': '7a25bc5b9a5393f46600a4939d357982'}]})
+            "Fe2O3",
+            -1,
+            0.0,
+            parameters={
+                "is_hubbard": True,
+                "hubbards": {"Fe": 5.3, "O": 0},
+                "run_type": "GGA+U",
+                "potcar_spec": [
+                    {
+                        "titel": "PAW_PBE Fe 06Sep2000",
+                        "hash": "9530da8244e4dac17580869b4adab115",
+                    },
+                    {
+                        "titel": "PAW_PBE O 08Apr2002",
+                        "hash": "7a25bc5b9a5393f46600a4939d357982",
+                    },
+                ],
+            },
+        )
         self.assertIsNone(self.compat.process_entry(entry))
 
     def test_element_processing(self):
         entry = ComputedEntry(
-            'O', -1, 0.0,
-            parameters={'is_hubbard': False, 'hubbards': {},
-                        'potcar_spec': [{'titel': 'PAW_PBE O 08Apr2002',
-                                         'hash': '7a25bc5b9a5393f46600a4939d357982'}],
-                        'run_type': 'GGA'})
+            "O",
+            -1,
+            0.0,
+            parameters={
+                "is_hubbard": False,
+                "hubbards": {},
+                "potcar_spec": [
+                    {
+                        "titel": "PAW_PBE O 08Apr2002",
+                        "hash": "7a25bc5b9a5393f46600a4939d357982",
+                    }
+                ],
+                "run_type": "GGA",
+            },
+        )
         entry = self.compat.process_entry(entry)
         #        self.assertEqual(entry.entry_id, -8)
         self.assertAlmostEqual(entry.energy, -1)
-        self.assertAlmostEqual(self.ggacompat.process_entry(entry).energy,
-                               -1)
+        self.assertAlmostEqual(self.ggacompat.process_entry(entry).energy, -1)
 
     def test_get_explanation_dict(self):
         compat = MaterialsProjectCompatibility(check_potcar_hash=False)
         entry = ComputedEntry(
-            'Fe2O3', -1, 0.0,
-            parameters={'is_hubbard': True, 'hubbards': {'Fe': 5.3, 'O': 0},
-                        'run_type': 'GGA+U',
-                        'potcar_spec': [{'titel': 'PAW_PBE Fe_pv 06Sep2000',
-                                         'hash': '994537de5c4122b7f1b77fb604476db4'},
-                                        {'titel': 'PAW_PBE O 08Apr2002',
-                                         'hash': "7a25bc5b9a5393f46600a4939d357982"}]})
+            "Fe2O3",
+            -1,
+            0.0,
+            parameters={
+                "is_hubbard": True,
+                "hubbards": {"Fe": 5.3, "O": 0},
+                "run_type": "GGA+U",
+                "potcar_spec": [
+                    {
+                        "titel": "PAW_PBE Fe_pv 06Sep2000",
+                        "hash": "994537de5c4122b7f1b77fb604476db4",
+                    },
+                    {
+                        "titel": "PAW_PBE O 08Apr2002",
+                        "hash": "7a25bc5b9a5393f46600a4939d357982",
+                    },
+                ],
+            },
+        )
         d = compat.get_explanation_dict(entry)
-        self.assertEqual('MPRelaxSet Potcar Correction', d["corrections"][0][
-            "name"])
+        self.assertEqual("MPRelaxSet Potcar Correction", d["corrections"][0]["name"])
 
     def test_get_corrections_dict(self):
         compat = MaterialsProjectCompatibility(check_potcar_hash=False)
@@ -218,13 +384,25 @@
 
         # Correct parameters
         entry = ComputedEntry(
-            'Fe2O3', -1, 0.0,
-            parameters={'is_hubbard': True, 'hubbards': {'Fe': 5.3, 'O': 0},
-                        'run_type': 'GGA+U',
-                        'potcar_spec': [{'titel': 'PAW_PBE Fe_pv 06Sep2000',
-                                         'hash': '994537de5c4122b7f1b77fb604476db4'},
-                                        {'titel': 'PAW_PBE O 08Apr2002',
-                                         'hash': "7a25bc5b9a5393f46600a4939d357982"}]})
+            "Fe2O3",
+            -1,
+            0.0,
+            parameters={
+                "is_hubbard": True,
+                "hubbards": {"Fe": 5.3, "O": 0},
+                "run_type": "GGA+U",
+                "potcar_spec": [
+                    {
+                        "titel": "PAW_PBE Fe_pv 06Sep2000",
+                        "hash": "994537de5c4122b7f1b77fb604476db4",
+                    },
+                    {
+                        "titel": "PAW_PBE O 08Apr2002",
+                        "hash": "7a25bc5b9a5393f46600a4939d357982",
+                    },
+                ],
+            },
+        )
         c = compat.get_corrections_dict(entry)[0]
         self.assertAlmostEqual(c["MP Anion Correction"], -2.10687)
         self.assertAlmostEqual(c["MP Advanced Correction"], -5.466)
@@ -235,9 +413,7 @@
         self.assertNotIn("MP Advanced Correction", c)
 
     def test_process_entries(self):
-        entries = self.compat.process_entries([self.entry1,
-                                               self.entry2,
-                                               self.entry3])
+        entries = self.compat.process_entries([self.entry1, self.entry2, self.entry3])
         self.assertEqual(len(entries), 2)
 
     def test_msonable(self):
@@ -248,9 +424,10 @@
         self.assertIsInstance(temp_compat, MaterialsProjectCompatibility)
 
     def test_deprecation_warning(self):
-        #test that initializing compatibility causes deprecation warning
+        # test that initializing compatibility causes deprecation warning
         with self.assertWarns(DeprecationWarning):
             compat = MaterialsProjectCompatibility(check_potcar_hash=False)
+
 
 class MaterialsProjectCompatibility2020Test(unittest.TestCase):
     def setUp(self):
@@ -338,7 +515,9 @@
         )
 
         self.compat = MaterialsProjectCompatibility2020(check_potcar_hash=False)
-        self.ggacompat = MaterialsProjectCompatibility2020("GGA", check_potcar_hash=False)
+        self.ggacompat = MaterialsProjectCompatibility2020(
+            "GGA", check_potcar_hash=False
+        )
 
     def tearDown(self):
         warnings.simplefilter("default")
@@ -636,14 +815,11 @@
         self.assertEqual(len(entries), 2)
 
     def test_msonable(self):
-<<<<<<< HEAD
-
-=======
->>>>>>> c35061c2
         compat_dict = self.compat.as_dict()
         decoder = MontyDecoder()
         temp_compat = decoder.process_decoded(compat_dict)
         self.assertIsInstance(temp_compat, MaterialsProjectCompatibility2020)
+
 
 class MITCompatibilityTest(unittest.TestCase):
     def tearDown(self):
@@ -654,33 +830,66 @@
         self.compat = MITCompatibility(check_potcar_hash=True)
         self.ggacompat = MITCompatibility("GGA", check_potcar_hash=True)
         self.entry_O = ComputedEntry(
-            'Fe2O3', -1, 0.0,
-            parameters={'is_hubbard': True,
-                        'hubbards': {'Fe': 4.0, 'O': 0},
-                        'run_type': 'GGA+U',
-                        'potcar_spec': [{'titel': 'PAW_PBE Fe 06Sep2000',
-                                         'hash': '9530da8244e4dac17580869b4adab115'},
-                                        {'titel': 'PAW_PBE O 08Apr2002',
-                                         'hash': '7a25bc5b9a5393f46600a4939d357982'}]})
+            "Fe2O3",
+            -1,
+            0.0,
+            parameters={
+                "is_hubbard": True,
+                "hubbards": {"Fe": 4.0, "O": 0},
+                "run_type": "GGA+U",
+                "potcar_spec": [
+                    {
+                        "titel": "PAW_PBE Fe 06Sep2000",
+                        "hash": "9530da8244e4dac17580869b4adab115",
+                    },
+                    {
+                        "titel": "PAW_PBE O 08Apr2002",
+                        "hash": "7a25bc5b9a5393f46600a4939d357982",
+                    },
+                ],
+            },
+        )
 
         self.entry_F = ComputedEntry(
-            'FeF3', -2, 0.0,
-            parameters={'is_hubbard': True,
-                        'hubbards': {'Fe': 4.0, 'F': 0},
-                        'run_type': 'GGA+U',
-                        'potcar_spec': [{'titel': 'PAW_PBE Fe 06Sep2000',
-                                         'hash': '9530da8244e4dac17580869b4adab115'},
-                                        {'titel': 'PAW_PBE F 08Apr2002',
-                                         'hash': '180141c33d032bfbfff30b3bea9d23dd'}]})
+            "FeF3",
+            -2,
+            0.0,
+            parameters={
+                "is_hubbard": True,
+                "hubbards": {"Fe": 4.0, "F": 0},
+                "run_type": "GGA+U",
+                "potcar_spec": [
+                    {
+                        "titel": "PAW_PBE Fe 06Sep2000",
+                        "hash": "9530da8244e4dac17580869b4adab115",
+                    },
+                    {
+                        "titel": "PAW_PBE F 08Apr2002",
+                        "hash": "180141c33d032bfbfff30b3bea9d23dd",
+                    },
+                ],
+            },
+        )
         self.entry_S = ComputedEntry(
-            'FeS2', -2, 0.0,
-            parameters={'is_hubbard': True,
-                        'hubbards': {'Fe': 1.9, 'S': 0},
-                        'run_type': 'GGA+U',
-                        'potcar_spec': [{'titel': 'PAW_PBE Fe 06Sep2000',
-                                         'hash': '9530da8244e4dac17580869b4adab115'},
-                                        {'titel': 'PAW_PBE S 08Apr2002',
-                                         'hash': 'd368db6899d8839859bbee4811a42a88'}]})
+            "FeS2",
+            -2,
+            0.0,
+            parameters={
+                "is_hubbard": True,
+                "hubbards": {"Fe": 1.9, "S": 0},
+                "run_type": "GGA+U",
+                "potcar_spec": [
+                    {
+                        "titel": "PAW_PBE Fe 06Sep2000",
+                        "hash": "9530da8244e4dac17580869b4adab115",
+                    },
+                    {
+                        "titel": "PAW_PBE S 08Apr2002",
+                        "hash": "d368db6899d8839859bbee4811a42a88",
+                    },
+                ],
+            },
+        )
 
     def test_process_entry(self):
         # Correct parameters
@@ -689,10 +898,15 @@
 
     def test_correction_value(self):
         # Check actual correction
-        self.assertAlmostEqual(self.compat.process_entry(self.entry_O).correction,
-                               - 1.723 * 2 - 0.66975 * 3)
-        self.assertAlmostEqual(self.compat.process_entry(self.entry_F).correction, -1.723)
-        self.assertAlmostEqual(self.compat.process_entry(self.entry_S).correction, -1.113)
+        self.assertAlmostEqual(
+            self.compat.process_entry(self.entry_O).correction, -1.723 * 2 - 0.66975 * 3
+        )
+        self.assertAlmostEqual(
+            self.compat.process_entry(self.entry_F).correction, -1.723
+        )
+        self.assertAlmostEqual(
+            self.compat.process_entry(self.entry_S).correction, -1.113
+        )
 
     def test_U_value(self):
         # MIT should have a U value for Fe containing sulfides
@@ -700,77 +914,142 @@
 
         # MIT should not have a U value for Ni containing sulfides
         entry = ComputedEntry(
-            'NiS2', -2, 0.0,
-            parameters={'is_hubbard': True,
-                        'hubbards': {'Ni': 1.9, 'S': 0},
-                        'run_type': 'GGA+U',
-                        'potcar_spec': [{'titel': 'PAW_PBE Ni 06Sep2000',
-                                         'hash': '653f5772e68b2c7fd87ffd1086c0d710'},
-                                        {'titel': 'PAW_PBE S 08Apr2002',
-                                         'hash': 'd368db6899d8839859bbee4811a42a88'}]})
+            "NiS2",
+            -2,
+            0.0,
+            parameters={
+                "is_hubbard": True,
+                "hubbards": {"Ni": 1.9, "S": 0},
+                "run_type": "GGA+U",
+                "potcar_spec": [
+                    {
+                        "titel": "PAW_PBE Ni 06Sep2000",
+                        "hash": "653f5772e68b2c7fd87ffd1086c0d710",
+                    },
+                    {
+                        "titel": "PAW_PBE S 08Apr2002",
+                        "hash": "d368db6899d8839859bbee4811a42a88",
+                    },
+                ],
+            },
+        )
 
         self.assertIsNone(self.compat.process_entry(entry))
 
         entry = ComputedEntry(
-            'NiS2', -2, 0.0,
-            parameters={'is_hubbard': True,
-                        'hubbards': None,
-                        'run_type': 'GGA',
-                        'potcar_spec': [{'titel': 'PAW_PBE Ni 06Sep2000',
-                                         'hash': '653f5772e68b2c7fd87ffd1086c0d710'},
-                                        {'titel': 'PAW_PBE S 08Apr2002',
-                                         'hash': 'd368db6899d8839859bbee4811a42a88'}]})
+            "NiS2",
+            -2,
+            0.0,
+            parameters={
+                "is_hubbard": True,
+                "hubbards": None,
+                "run_type": "GGA",
+                "potcar_spec": [
+                    {
+                        "titel": "PAW_PBE Ni 06Sep2000",
+                        "hash": "653f5772e68b2c7fd87ffd1086c0d710",
+                    },
+                    {
+                        "titel": "PAW_PBE S 08Apr2002",
+                        "hash": "d368db6899d8839859bbee4811a42a88",
+                    },
+                ],
+            },
+        )
 
         self.assertIsNotNone(self.ggacompat.process_entry(entry))
 
     def test_wrong_U_value(self):
         # Wrong U value
         entry = ComputedEntry(
-            'Fe2O3', -1, 0.0,
-            parameters={'is_hubbard': True,
-                        'hubbards': {'Fe': 5.2, 'O': 0},
-                        'run_type': 'GGA+U',
-                        'potcar_spec': [{'titel': 'PAW_PBE Fe 06Sep2000',
-                                         'hash': '9530da8244e4dac17580869b4adab115'},
-                                        {'titel': 'PAW_PBE O 08Apr2002',
-                                         'hash': '7a25bc5b9a5393f46600a4939d357982'}]})
+            "Fe2O3",
+            -1,
+            0.0,
+            parameters={
+                "is_hubbard": True,
+                "hubbards": {"Fe": 5.2, "O": 0},
+                "run_type": "GGA+U",
+                "potcar_spec": [
+                    {
+                        "titel": "PAW_PBE Fe 06Sep2000",
+                        "hash": "9530da8244e4dac17580869b4adab115",
+                    },
+                    {
+                        "titel": "PAW_PBE O 08Apr2002",
+                        "hash": "7a25bc5b9a5393f46600a4939d357982",
+                    },
+                ],
+            },
+        )
 
         self.assertIsNone(self.compat.process_entry(entry))
 
         # GGA run
         entry = ComputedEntry(
-            'Fe2O3', -1, 0.0,
-            parameters={'is_hubbard': False,
-                        'hubbards': None,
-                        'run_type': 'GGA',
-                        'potcar_spec': [{'titel': 'PAW_PBE Fe 06Sep2000',
-                                         'hash': '9530da8244e4dac17580869b4adab115'},
-                                        {'titel': 'PAW_PBE O 08Apr2002',
-                                         'hash': '7a25bc5b9a5393f46600a4939d357982'}]})
+            "Fe2O3",
+            -1,
+            0.0,
+            parameters={
+                "is_hubbard": False,
+                "hubbards": None,
+                "run_type": "GGA",
+                "potcar_spec": [
+                    {
+                        "titel": "PAW_PBE Fe 06Sep2000",
+                        "hash": "9530da8244e4dac17580869b4adab115",
+                    },
+                    {
+                        "titel": "PAW_PBE O 08Apr2002",
+                        "hash": "7a25bc5b9a5393f46600a4939d357982",
+                    },
+                ],
+            },
+        )
         self.assertIsNone(self.compat.process_entry(entry))
         self.assertIsNotNone(self.ggacompat.process_entry(entry))
 
     def test_wrong_psp(self):
         # Wrong psp
         entry = ComputedEntry(
-            'Fe2O3', -1, 0.0,
-            parameters={'is_hubbard': True,
-                        'hubbards': {'Fe': 4.0, 'O': 0},
-                        'run_type': 'GGA+U',
-                        'potcar_spec': [{'titel': 'PAW_PBE Fe_pv 06Sep2000',
-                                         'hash': '994537de5c4122b7f1b77fb604476db4'},
-                                        {'titel': 'PAW_PBE O 08Apr2002',
-                                         'hash': '7a25bc5b9a5393f46600a4939d357982'}]})
+            "Fe2O3",
+            -1,
+            0.0,
+            parameters={
+                "is_hubbard": True,
+                "hubbards": {"Fe": 4.0, "O": 0},
+                "run_type": "GGA+U",
+                "potcar_spec": [
+                    {
+                        "titel": "PAW_PBE Fe_pv 06Sep2000",
+                        "hash": "994537de5c4122b7f1b77fb604476db4",
+                    },
+                    {
+                        "titel": "PAW_PBE O 08Apr2002",
+                        "hash": "7a25bc5b9a5393f46600a4939d357982",
+                    },
+                ],
+            },
+        )
         self.assertIsNone(self.compat.process_entry(entry))
 
     def test_element_processing(self):
         # Testing processing of elements.
         entry = ComputedEntry(
-            'O', -1, 0.0,
-            parameters={'is_hubbard': False, 'hubbards': {},
-                        'potcar_spec': [{'titel': 'PAW_PBE O 08Apr2002',
-                                         'hash': '7a25bc5b9a5393f46600a4939d357982'}],
-                        'run_type': 'GGA'})
+            "O",
+            -1,
+            0.0,
+            parameters={
+                "is_hubbard": False,
+                "hubbards": {},
+                "potcar_spec": [
+                    {
+                        "titel": "PAW_PBE O 08Apr2002",
+                        "hash": "7a25bc5b9a5393f46600a4939d357982",
+                    }
+                ],
+                "run_type": "GGA",
+            },
+        )
         entry = self.compat.process_entry(entry)
         self.assertAlmostEqual(entry.energy, -1)
 
@@ -778,24 +1057,43 @@
         # Same symbol different hash thus a different potcar
         # Correct Hash Correct Symbol
         entry = ComputedEntry(
-            'Fe2O3', -1, 0.0,
-            parameters={'is_hubbard': True,
-                        'hubbards': {'Fe': 4.0, 'O': 0},
-                        'run_type': 'GGA+U',
-                        'potcar_spec': [{'titel': 'PAW_PBE Fe 06Sep2000',
-                                         'hash': '9530da8244e4dac17580869b4adab115'},
-                                        {'titel': 'PAW_PBE O 08Apr2002',
-                                         'hash': '7a25bc5b9a5393f46600a4939d357982'}]})
+            "Fe2O3",
+            -1,
+            0.0,
+            parameters={
+                "is_hubbard": True,
+                "hubbards": {"Fe": 4.0, "O": 0},
+                "run_type": "GGA+U",
+                "potcar_spec": [
+                    {
+                        "titel": "PAW_PBE Fe 06Sep2000",
+                        "hash": "9530da8244e4dac17580869b4adab115",
+                    },
+                    {
+                        "titel": "PAW_PBE O 08Apr2002",
+                        "hash": "7a25bc5b9a5393f46600a4939d357982",
+                    },
+                ],
+            },
+        )
         # Incorrect Hash Correct Symbol
         entry2 = ComputedEntry(
-            'Fe2O3', -1, 0.0,
-            parameters={'is_hubbard': True,
-                        'hubbards': {'Fe': 4.0, 'O': 0},
-                        'run_type': 'GGA+U',
-                        'potcar_spec': [{'titel': 'PAW_PBE Fe 06Sep2000',
-                                         'hash': 'DifferentHash'},
-                                        {'titel': 'PAW_PBE O 08Apr2002',
-                                         'hash': '7a25bc5b9a5393f46600a4939d357982'}]})
+            "Fe2O3",
+            -1,
+            0.0,
+            parameters={
+                "is_hubbard": True,
+                "hubbards": {"Fe": 4.0, "O": 0},
+                "run_type": "GGA+U",
+                "potcar_spec": [
+                    {"titel": "PAW_PBE Fe 06Sep2000", "hash": "DifferentHash"},
+                    {
+                        "titel": "PAW_PBE O 08Apr2002",
+                        "hash": "7a25bc5b9a5393f46600a4939d357982",
+                    },
+                ],
+            },
+        )
 
         compat = MITCompatibility()
         self.assertEqual(len(compat.process_entries([entry, entry2])), 2)
@@ -805,11 +1103,16 @@
         # Test that you can revert to potcar_symbols if potcar_spec is not present
         compat = MITCompatibility()
         entry = ComputedEntry(
-            'Fe2O3', -1, 0.0,
-            parameters={'is_hubbard': True,
-                        'hubbards': {'Fe': 4.0, 'O': 0},
-                        'run_type': 'GGA+U',
-                        'potcar_symbols': ['PAW_PBE Fe 06Sep2000', 'PAW_PBE O 08Apr2002']})
+            "Fe2O3",
+            -1,
+            0.0,
+            parameters={
+                "is_hubbard": True,
+                "hubbards": {"Fe": 4.0, "O": 0},
+                "run_type": "GGA+U",
+                "potcar_symbols": ["PAW_PBE Fe 06Sep2000", "PAW_PBE O 08Apr2002"],
+            },
+        )
 
         self.assertIsNotNone(compat.process_entry(entry))
         # raise if check_potcar_hash is set
@@ -818,39 +1121,59 @@
     def test_potcar_doenst_match_structure(self):
         compat = MITCompatibility()
         entry = ComputedEntry(
-            'Li2O3', -1, 0.0,
-            parameters={'is_hubbard': True,
-                        'hubbards': {'Fe': 4.0, 'O': 0},
-                        'run_type': 'GGA+U',
-                        'potcar_symbols': ['PAW_PBE Fe_pv 06Sep2000',
-                                           'PAW_PBE O 08Apr2002']})
+            "Li2O3",
+            -1,
+            0.0,
+            parameters={
+                "is_hubbard": True,
+                "hubbards": {"Fe": 4.0, "O": 0},
+                "run_type": "GGA+U",
+                "potcar_symbols": ["PAW_PBE Fe_pv 06Sep2000", "PAW_PBE O 08Apr2002"],
+            },
+        )
 
         self.assertIsNone(compat.process_entry(entry))
 
     def test_potcar_spec_is_none(self):
         compat = MITCompatibility(check_potcar_hash=True)
         entry = ComputedEntry(
-            'Li2O3', -1, 0.0,
-            parameters={'is_hubbard': True,
-                        'hubbards': {'Fe': 4.0, 'O': 0},
-                        'run_type': 'GGA+U',
-                        'potcar_spec': [None, None]})
+            "Li2O3",
+            -1,
+            0.0,
+            parameters={
+                "is_hubbard": True,
+                "hubbards": {"Fe": 4.0, "O": 0},
+                "run_type": "GGA+U",
+                "potcar_spec": [None, None],
+            },
+        )
 
         self.assertIsNone(compat.process_entry(entry))
 
     def test_get_explanation_dict(self):
         compat = MITCompatibility(check_potcar_hash=False)
         entry = ComputedEntry(
-            'Fe2O3', -1, 0.0,
-            parameters={'is_hubbard': True, 'hubbards': {'Fe': 4.0, 'O': 0},
-                        'run_type': 'GGA+U',
-                        'potcar_spec': [{'titel': 'PAW_PBE Fe 06Sep2000',
-                                         'hash': '994537de5c4122b7f1b77fb604476db4'},
-                                        {'titel': 'PAW_PBE O 08Apr2002',
-                                         'hash': "7a25bc5b9a5393f46600a4939d357982"}]})
+            "Fe2O3",
+            -1,
+            0.0,
+            parameters={
+                "is_hubbard": True,
+                "hubbards": {"Fe": 4.0, "O": 0},
+                "run_type": "GGA+U",
+                "potcar_spec": [
+                    {
+                        "titel": "PAW_PBE Fe 06Sep2000",
+                        "hash": "994537de5c4122b7f1b77fb604476db4",
+                    },
+                    {
+                        "titel": "PAW_PBE O 08Apr2002",
+                        "hash": "7a25bc5b9a5393f46600a4939d357982",
+                    },
+                ],
+            },
+        )
         d = compat.get_explanation_dict(entry)
-        self.assertEqual('MITRelaxSet Potcar Correction', d["corrections"][0][
-            "name"])
+        self.assertEqual("MITRelaxSet Potcar Correction", d["corrections"][0]["name"])
 
     def test_msonable(self):
         compat_dict = self.compat.as_dict()
@@ -859,9 +1182,10 @@
         self.assertIsInstance(temp_compat, MITCompatibility)
 
     def test_deprecation_warning(self):
-        #test that initializing compatibility causes deprecation warning
+        # test that initializing compatibility causes deprecation warning
         with self.assertWarns(DeprecationWarning):
             compat = MITCompatibility(check_potcar_hash=True)
+
 
 class MITCompatibility2020Test(unittest.TestCase):
     def tearDown(self):
@@ -1153,10 +1477,6 @@
                 ],
             },
         )
-<<<<<<< HEAD
-
-=======
->>>>>>> c35061c2
         compat = MITCompatibility()
         self.assertEqual(len(compat.process_entries([entry, entry2])), 2)
         self.assertEqual(len(self.compat.process_entries([entry, entry2])), 1)
@@ -1181,10 +1501,6 @@
         self.assertRaises(ValueError, self.compat.process_entry, entry)
 
     def test_potcar_doenst_match_structure(self):
-<<<<<<< HEAD
-
-=======
->>>>>>> c35061c2
         compat = MITCompatibility()
         entry = ComputedEntry(
             "Li2O3",
@@ -1201,10 +1517,6 @@
         self.assertIsNone(compat.process_entry(entry))
 
     def test_potcar_spec_is_none(self):
-<<<<<<< HEAD
-
-=======
->>>>>>> c35061c2
         compat = MITCompatibility(check_potcar_hash=True)
         entry = ComputedEntry(
             "Li2O3",
@@ -1246,136 +1558,16 @@
         self.assertEqual("MITRelaxSet Potcar Correction", d["corrections"][0]["name"])
 
     def test_msonable(self):
-<<<<<<< HEAD
-
-=======
->>>>>>> c35061c2
         compat_dict = self.compat.as_dict()
         decoder = MontyDecoder()
         temp_compat = decoder.process_decoded(compat_dict)
         self.assertIsInstance(temp_compat, MITCompatibility2020)
 
+
 class OxideTypeCorrectionTest(unittest.TestCase):
-
     def setUp(self):
         self.compat = MITCompatibility(check_potcar_hash=True)
 
-    def test_no_struct_compat(self):
-        lio2_entry_nostruct = ComputedEntry(Composition("Li2O4"), -3,
-                                            data={"oxide_type": "superoxide"},
-                                            parameters={'is_hubbard': False,
-                                                        'hubbards': None,
-                                                        'run_type': 'GGA',
-                                                        'potcar_spec': [{'titel': 'PAW_PBE Li 17Jan2003',
-                                                                         'hash': '65e83282d1707ec078c1012afbd05be8'},
-                                                                        {'titel': 'PAW_PBE O 08Apr2002',
-                                                                         'hash': '7a25bc5b9a5393f46600a4939d357982'}]})
-
-        lio2_entry_corrected = self.compat.process_entry(lio2_entry_nostruct)
-        self.assertAlmostEqual(lio2_entry_corrected.energy, -3 - 0.13893 * 4, 4)
-
-    def test_process_entry_superoxide(self):
-        el_li = Element("Li")
-        el_o = Element("O")
-        latt = Lattice([[3.985034, 0.0, 0.0],
-                        [0.0, 4.881506, 0.0],
-                        [0.0, 0.0, 2.959824]])
-        elts = [el_li, el_li, el_o, el_o, el_o, el_o]
-        coords = list()
-        coords.append([0.500000, 0.500000, 0.500000])
-        coords.append([0.0, 0.0, 0.0])
-        coords.append([0.632568, 0.085090, 0.500000])
-        coords.append([0.367432, 0.914910, 0.500000])
-        coords.append([0.132568, 0.414910, 0.000000])
-        coords.append([0.867432, 0.585090, 0.000000])
-        struct = Structure(latt, elts, coords)
-        lio2_entry = ComputedStructureEntry(struct, -3,
-                                            parameters={'is_hubbard': False,
-                                                        'hubbards': None,
-                                                        'run_type': 'GGA',
-                                                        'potcar_spec': [{'titel': 'PAW_PBE Li 17Jan2003',
-                                                                         'hash': '65e83282d1707ec078c1012afbd05be8'},
-                                                                        {'titel': 'PAW_PBE O 08Apr2002',
-                                                                         'hash': '7a25bc5b9a5393f46600a4939d357982'}]})
-
-        lio2_entry_corrected = self.compat.process_entry(lio2_entry)
-        self.assertAlmostEqual(lio2_entry_corrected.energy, -3 - 0.13893 * 4, 4)
-
-    def test_process_entry_peroxide(self):
-        latt = Lattice.from_parameters(3.159597, 3.159572, 7.685205, 89.999884, 89.999674, 60.000510)
-        el_li = Element("Li")
-        el_o = Element("O")
-        elts = [el_li, el_li, el_li, el_li, el_o, el_o, el_o, el_o]
-        coords = [[0.666656, 0.666705, 0.750001],
-                  [0.333342, 0.333378, 0.250001],
-                  [0.000001, 0.000041, 0.500001],
-                  [0.000001, 0.000021, 0.000001],
-                  [0.333347, 0.333332, 0.649191],
-                  [0.333322, 0.333353, 0.850803],
-                  [0.666666, 0.666686, 0.350813],
-                  [0.666665, 0.666684, 0.149189]]
-        struct = Structure(latt, elts, coords)
-        li2o2_entry = ComputedStructureEntry(struct, -3,
-                                             parameters={'is_hubbard': False,
-                                                         'hubbards': None,
-                                                         'run_type': 'GGA',
-                                                         'potcar_spec': [{'titel': 'PAW_PBE Li 17Jan2003',
-                                                                          'hash': '65e83282d1707ec078c1012afbd05be8'},
-                                                                         {'titel': 'PAW_PBE O 08Apr2002',
-                                                                          'hash': '7a25bc5b9a5393f46600a4939d357982'}]})
-
-        li2o2_entry_corrected = self.compat.process_entry(li2o2_entry)
-        self.assertAlmostEqual(li2o2_entry_corrected.energy, -3 - 0.44317 * 4, 4)
-
-    def test_process_entry_ozonide(self):
-        el_li = Element("Li")
-        el_o = Element("O")
-        elts = [el_li, el_o, el_o, el_o]
-        latt = Lattice.from_parameters(3.999911, 3.999911, 3.999911,
-                                       133.847504, 102.228244, 95.477342)
-        coords = [[0.513004, 0.513004, 1.000000],
-                  [0.017616, 0.017616, 0.000000],
-                  [0.649993, 0.874790, 0.775203],
-                  [0.099587, 0.874790, 0.224797]]
-        struct = Structure(latt, elts, coords)
-        lio3_entry = ComputedStructureEntry(struct, -3,
-                                            parameters={'is_hubbard': False,
-                                                        'hubbards': None,
-                                                        'run_type': 'GGA',
-                                                        'potcar_spec': [{'titel': 'PAW_PBE Li 17Jan2003',
-                                                                         'hash': '65e83282d1707ec078c1012afbd05be8'},
-                                                                        {'titel': 'PAW_PBE O 08Apr2002',
-                                                                         'hash': '7a25bc5b9a5393f46600a4939d357982'}]})
-
-        lio3_entry_corrected = self.compat.process_entry(lio3_entry)
-        self.assertAlmostEqual(lio3_entry_corrected.energy, -3.0)
-
-    def test_process_entry_oxide(self):
-        el_li = Element("Li")
-        el_o = Element("O")
-        elts = [el_li, el_li, el_o]
-        latt = Lattice.from_parameters(3.278, 3.278, 3.278,
-                                       60, 60, 60)
-        coords = [[0.25, 0.25, 0.25],
-                  [0.75, 0.75, 0.75],
-                  [0.0, 0.0, 0.0]]
-        struct = Structure(latt, elts, coords)
-        li2o_entry = ComputedStructureEntry(struct, -3,
-                                            parameters={'is_hubbard': False,
-                                                        'hubbards': None,
-                                                        'run_type': 'GGA',
-                                                        'potcar_spec': [{'titel': 'PAW_PBE Li 17Jan2003',
-                                                                         'hash': '65e83282d1707ec078c1012afbd05be8'},
-                                                                        {'titel': 'PAW_PBE O 08Apr2002',
-                                                                         'hash': '7a25bc5b9a5393f46600a4939d357982'}]})
-
-        li2o_entry_corrected = self.compat.process_entry(li2o_entry)
-        self.assertAlmostEqual(li2o_entry_corrected.energy, -3.0 - 0.66975, 4)
-
-class OxideTypeCorrection2020Test(unittest.TestCase):
-    def setUp(self):
-        self.compat = MITCompatibility2020(check_potcar_hash=True)
-        
     def test_no_struct_compat(self):
         lio2_entry_nostruct = ComputedEntry(
             Composition("Li2O4"),
@@ -1547,6 +1739,183 @@
         li2o_entry_corrected = self.compat.process_entry(li2o_entry)
         self.assertAlmostEqual(li2o_entry_corrected.energy, -3.0 - 0.66975, 4)
 
+
+class OxideTypeCorrection2020Test(unittest.TestCase):
+    def setUp(self):
+        self.compat = MITCompatibility2020(check_potcar_hash=True)
+
+    def test_no_struct_compat(self):
+        lio2_entry_nostruct = ComputedEntry(
+            Composition("Li2O4"),
+            -3,
+            data={"oxide_type": "superoxide"},
+            parameters={
+                "is_hubbard": False,
+                "hubbards": None,
+                "run_type": "GGA",
+                "potcar_spec": [
+                    {
+                        "titel": "PAW_PBE Li 17Jan2003",
+                        "hash": "65e83282d1707ec078c1012afbd05be8",
+                    },
+                    {
+                        "titel": "PAW_PBE O 08Apr2002",
+                        "hash": "7a25bc5b9a5393f46600a4939d357982",
+                    },
+                ],
+            },
+        )
+
+        lio2_entry_corrected = self.compat.process_entry(lio2_entry_nostruct)
+        self.assertAlmostEqual(lio2_entry_corrected.energy, -3 - 0.13893 * 4, 4)
+
+    def test_process_entry_superoxide(self):
+        el_li = Element("Li")
+        el_o = Element("O")
+        latt = Lattice(
+            [[3.985034, 0.0, 0.0], [0.0, 4.881506, 0.0], [0.0, 0.0, 2.959824]]
+        )
+        elts = [el_li, el_li, el_o, el_o, el_o, el_o]
+        coords = list()
+        coords.append([0.500000, 0.500000, 0.500000])
+        coords.append([0.0, 0.0, 0.0])
+        coords.append([0.632568, 0.085090, 0.500000])
+        coords.append([0.367432, 0.914910, 0.500000])
+        coords.append([0.132568, 0.414910, 0.000000])
+        coords.append([0.867432, 0.585090, 0.000000])
+        struct = Structure(latt, elts, coords)
+        lio2_entry = ComputedStructureEntry(
+            struct,
+            -3,
+            parameters={
+                "is_hubbard": False,
+                "hubbards": None,
+                "run_type": "GGA",
+                "potcar_spec": [
+                    {
+                        "titel": "PAW_PBE Li 17Jan2003",
+                        "hash": "65e83282d1707ec078c1012afbd05be8",
+                    },
+                    {
+                        "titel": "PAW_PBE O 08Apr2002",
+                        "hash": "7a25bc5b9a5393f46600a4939d357982",
+                    },
+                ],
+            },
+        )
+
+        lio2_entry_corrected = self.compat.process_entry(lio2_entry)
+        self.assertAlmostEqual(lio2_entry_corrected.energy, -3 - 0.13893 * 4, 4)
+
+    def test_process_entry_peroxide(self):
+        latt = Lattice.from_parameters(
+            3.159597, 3.159572, 7.685205, 89.999884, 89.999674, 60.000510
+        )
+        el_li = Element("Li")
+        el_o = Element("O")
+        elts = [el_li, el_li, el_li, el_li, el_o, el_o, el_o, el_o]
+        coords = [
+            [0.666656, 0.666705, 0.750001],
+            [0.333342, 0.333378, 0.250001],
+            [0.000001, 0.000041, 0.500001],
+            [0.000001, 0.000021, 0.000001],
+            [0.333347, 0.333332, 0.649191],
+            [0.333322, 0.333353, 0.850803],
+            [0.666666, 0.666686, 0.350813],
+            [0.666665, 0.666684, 0.149189],
+        ]
+        struct = Structure(latt, elts, coords)
+        li2o2_entry = ComputedStructureEntry(
+            struct,
+            -3,
+            parameters={
+                "is_hubbard": False,
+                "hubbards": None,
+                "run_type": "GGA",
+                "potcar_spec": [
+                    {
+                        "titel": "PAW_PBE Li 17Jan2003",
+                        "hash": "65e83282d1707ec078c1012afbd05be8",
+                    },
+                    {
+                        "titel": "PAW_PBE O 08Apr2002",
+                        "hash": "7a25bc5b9a5393f46600a4939d357982",
+                    },
+                ],
+            },
+        )
+
+        li2o2_entry_corrected = self.compat.process_entry(li2o2_entry)
+        self.assertAlmostEqual(li2o2_entry_corrected.energy, -3 - 0.44317 * 4, 4)
+
+    def test_process_entry_ozonide(self):
+        el_li = Element("Li")
+        el_o = Element("O")
+        elts = [el_li, el_o, el_o, el_o]
+        latt = Lattice.from_parameters(
+            3.999911, 3.999911, 3.999911, 133.847504, 102.228244, 95.477342
+        )
+        coords = [
+            [0.513004, 0.513004, 1.000000],
+            [0.017616, 0.017616, 0.000000],
+            [0.649993, 0.874790, 0.775203],
+            [0.099587, 0.874790, 0.224797],
+        ]
+        struct = Structure(latt, elts, coords)
+        lio3_entry = ComputedStructureEntry(
+            struct,
+            -3,
+            parameters={
+                "is_hubbard": False,
+                "hubbards": None,
+                "run_type": "GGA",
+                "potcar_spec": [
+                    {
+                        "titel": "PAW_PBE Li 17Jan2003",
+                        "hash": "65e83282d1707ec078c1012afbd05be8",
+                    },
+                    {
+                        "titel": "PAW_PBE O 08Apr2002",
+                        "hash": "7a25bc5b9a5393f46600a4939d357982",
+                    },
+                ],
+            },
+        )
+
+        lio3_entry_corrected = self.compat.process_entry(lio3_entry)
+        self.assertAlmostEqual(lio3_entry_corrected.energy, -3.0)
+
+    def test_process_entry_oxide(self):
+        el_li = Element("Li")
+        el_o = Element("O")
+        elts = [el_li, el_li, el_o]
+        latt = Lattice.from_parameters(3.278, 3.278, 3.278, 60, 60, 60)
+        coords = [[0.25, 0.25, 0.25], [0.75, 0.75, 0.75], [0.0, 0.0, 0.0]]
+        struct = Structure(latt, elts, coords)
+        li2o_entry = ComputedStructureEntry(
+            struct,
+            -3,
+            parameters={
+                "is_hubbard": False,
+                "hubbards": None,
+                "run_type": "GGA",
+                "potcar_spec": [
+                    {
+                        "titel": "PAW_PBE Li 17Jan2003",
+                        "hash": "65e83282d1707ec078c1012afbd05be8",
+                    },
+                    {
+                        "titel": "PAW_PBE O 08Apr2002",
+                        "hash": "7a25bc5b9a5393f46600a4939d357982",
+                    },
+                ],
+            },
+        )
+
+        li2o_entry_corrected = self.compat.process_entry(li2o_entry)
+        self.assertAlmostEqual(li2o_entry_corrected.energy, -3.0 - 0.66975, 4)
+
+
 class SulfideTypeCorrection2020Test(unittest.TestCase):
     def setUp(self):
         self.compat = MaterialsProjectCompatibility2020(check_potcar_hash=False)
@@ -1560,92 +1929,6 @@
         # Na2S2, entry mp-2400, with and without structure
         from collections import defaultdict
 
-<<<<<<< HEAD
-        entry_struct_as_dict = {'@module': 'pymatgen.entries.computed_entries',
-        '@class': 'ComputedStructureEntry',
-        'energy': -28.42580746,
-        'composition': defaultdict(float, {'Na': 4.0, 'S': 4.0}),
-        'correction': 0,
-        'parameters': {'run_type': 'GGA',
-        'is_hubbard': False,
-        'pseudo_potential': {'functional': 'PBE',
-        'labels': ['Na_pv', 'S'],
-        'pot_type': 'paw'},
-        'hubbards': {},
-        'potcar_symbols': ['PBE Na_pv', 'PBE S'],
-        'oxide_type': 'None'},
-        'data': {'oxide_type': 'None'},
-        'entry_id': 'mp-2400',
-        'structure': {'@module': 'pymatgen.core.structure',
-        '@class': 'Structure',
-        'charge': None,
-        'lattice': {'matrix': [[4.5143094, 0.0, 0.0],
-            [-2.2571547, 3.90950662, 0.0],
-            [0.0, 0.0, 10.28414905]],
-        'a': 4.5143094,
-        'b': 4.514309399183436,
-        'c': 10.28414905,
-        'alpha': 90.0,
-        'beta': 90.0,
-        'gamma': 120.00000000598358,
-        'volume': 181.50209256783256},
-        'sites': [{'species': [{'element': 'Na', 'occu': 1}],
-            'abc': [0.0, 0.0, 0.0],
-            'xyz': [0.0, 0.0, 0.0],
-            'label': 'Na',
-            'properties': {'magmom': 0.0}},
-        {'species': [{'element': 'Na', 'occu': 1}],
-            'abc': [0.0, 0.0, 0.5],
-            'xyz': [0.0, 0.0, 5.142074525],
-            'label': 'Na',
-            'properties': {'magmom': 0.0}},
-        {'species': [{'element': 'Na', 'occu': 1}],
-            'abc': [0.33333333, 0.66666667, 0.25],
-            'xyz': [-2.2571547075855847e-08, 2.6063377596983557, 2.5710372625],
-            'label': 'Na',
-            'properties': {'magmom': 0.0}},
-        {'species': [{'element': 'Na', 'occu': 1}],
-            'abc': [0.66666667, 0.33333333, 0.75],
-            'xyz': [2.2571547225715474, 1.3031688603016447, 7.7131117875],
-            'label': 'Na',
-            'properties': {'magmom': 0.0}},
-        {'species': [{'element': 'S', 'occu': 1}],
-            'abc': [0.33333333, 0.66666667, 0.644551],
-            'xyz': [-2.2571547075855847e-08, 2.6063377596983557, 6.62865855432655],
-            'label': 'S',
-            'properties': {'magmom': 0.0}},
-        {'species': [{'element': 'S', 'occu': 1}],
-            'abc': [0.66666667, 0.33333333, 0.144551],
-            'xyz': [2.2571547225715474, 1.3031688603016447, 1.4865840293265502],
-            'label': 'S',
-            'properties': {'magmom': 0.0}},
-        {'species': [{'element': 'S', 'occu': 1}],
-            'abc': [0.66666667, 0.33333333, 0.355449],
-            'xyz': [2.2571547225715474, 1.3031688603016447, 3.65549049567345],
-            'label': 'S',
-            'properties': {'magmom': 0.0}},
-        {'species': [{'element': 'S', 'occu': 1}],
-            'abc': [0.33333333, 0.66666667, 0.855449],
-            'xyz': [-2.2571547075855847e-08, 2.6063377596983557, 8.79756502067345],
-            'label': 'S',
-            'properties': {'magmom': 0.0}}]}}
-
-        entry_no_struct_as_dict = {'@module': 'pymatgen.entries.computed_entries',
-        '@class': 'ComputedEntry',
-        'energy': -28.42580746,
-        'composition': defaultdict(float, {'Na': 4.0, 'S': 4.0}),
-        'correction': -2.65384,
-        'parameters': {'run_type': 'GGA',
-        'is_hubbard': False,
-        'pseudo_potential': {'functional': 'PBE',
-        'labels': ['Na_pv', 'S'],
-        'pot_type': 'paw'},
-        'hubbards': {},
-        'potcar_symbols': ['PBE Na_pv', 'PBE S'],
-        'oxide_type': 'None'},
-        'data': {'oxide_type': 'None'},
-        'entry_id': 'mp-2400'}
-=======
         entry_struct_as_dict = {
             "@module": "pymatgen.entries.computed_entries",
             "@class": "ComputedStructureEntry",
@@ -1786,7 +2069,6 @@
             "data": {"oxide_type": "None"},
             "entry_id": "mp-2400",
         }
->>>>>>> c35061c2
 
         na2s2_entry_struct = ComputedStructureEntry.from_dict(entry_struct_as_dict)
         na2s2_entry_nostruct = ComputedEntry.from_dict(entry_no_struct_as_dict)
@@ -1798,87 +2080,10 @@
             struct_corrected.correction, nostruct_corrected.correction, 4
         )
 
+
 class OxideTypeCorrectionNoPeroxideCorrTest(unittest.TestCase):
-
     def setUp(self):
         self.compat = MITCompatibility(correct_peroxide=False)
-
-    def test_oxide_energy_corr(self):
-        el_li = Element("Li")
-        el_o = Element("O")
-        elts = [el_li, el_li, el_o]
-        latt = Lattice.from_parameters(3.278, 3.278, 3.278,
-                                       60, 60, 60)
-        coords = [[0.25, 0.25, 0.25],
-                  [0.75, 0.75, 0.75],
-                  [0.0, 0.0, 0.0]]
-        struct = Structure(latt, elts, coords)
-        li2o_entry = ComputedStructureEntry(struct, -3,
-                                            parameters={'is_hubbard': False,
-                                                        'hubbards': None,
-                                                        'run_type': 'GGA',
-                                                        'potcar_spec': [{'titel': 'PAW_PBE Li 17Jan2003',
-                                                                         'hash': '65e83282d1707ec078c1012afbd05be8'},
-                                                                        {'titel': 'PAW_PBE O 08Apr2002',
-                                                                         'hash': '7a25bc5b9a5393f46600a4939d357982'}]})
-
-        li2o_entry_corrected = self.compat.process_entry(li2o_entry)
-        self.assertAlmostEqual(li2o_entry_corrected.energy, -3.0 - 0.66975, 4)
-
-    def test_peroxide_energy_corr(self):
-        latt = Lattice.from_parameters(3.159597, 3.159572, 7.685205, 89.999884, 89.999674, 60.000510)
-        el_li = Element("Li")
-        el_o = Element("O")
-        elts = [el_li, el_li, el_li, el_li, el_o, el_o, el_o, el_o]
-        coords = [[0.666656, 0.666705, 0.750001],
-                  [0.333342, 0.333378, 0.250001],
-                  [0.000001, 0.000041, 0.500001],
-                  [0.000001, 0.000021, 0.000001],
-                  [0.333347, 0.333332, 0.649191],
-                  [0.333322, 0.333353, 0.850803],
-                  [0.666666, 0.666686, 0.350813],
-                  [0.666665, 0.666684, 0.149189]]
-        struct = Structure(latt, elts, coords)
-        li2o2_entry = ComputedStructureEntry(struct, -3,
-                                             parameters={'is_hubbard': False,
-                                                         'hubbards': None,
-                                                         'run_type': 'GGA',
-                                                         'potcar_spec': [{'titel': 'PAW_PBE Li 17Jan2003',
-                                                                          'hash': '65e83282d1707ec078c1012afbd05be8'},
-                                                                         {'titel': 'PAW_PBE O 08Apr2002',
-                                                                          'hash': '7a25bc5b9a5393f46600a4939d357982'}]})
-
-        li2o2_entry_corrected = self.compat.process_entry(li2o2_entry)
-        self.assertRaises(AssertionError, self.assertAlmostEqual,
-                          *(li2o2_entry_corrected.energy, -3 - 0.44317 * 4, 4))
-        self.assertAlmostEqual(li2o2_entry_corrected.energy, -3 - 0.66975 * 4, 4)
-
-    def test_ozonide(self):
-        el_li = Element("Li")
-        el_o = Element("O")
-        elts = [el_li, el_o, el_o, el_o]
-        latt = Lattice.from_parameters(3.999911, 3.999911, 3.999911,
-                                       133.847504, 102.228244, 95.477342)
-        coords = [[0.513004, 0.513004, 1.000000],
-                  [0.017616, 0.017616, 0.000000],
-                  [0.649993, 0.874790, 0.775203],
-                  [0.099587, 0.874790, 0.224797]]
-        struct = Structure(latt, elts, coords)
-        lio3_entry = ComputedStructureEntry(struct, -3,
-                                            parameters={'is_hubbard': False,
-                                                        'hubbards': None,
-                                                        'run_type': 'GGA',
-                                                        'potcar_spec': [{'titel': 'PAW_PBE Li 17Jan2003',
-                                                                         'hash': '65e83282d1707ec078c1012afbd05be8'},
-                                                                        {'titel': 'PAW_PBE O 08Apr2002',
-                                                                         'hash': '7a25bc5b9a5393f46600a4939d357982'}]})
-
-        lio3_entry_corrected = self.compat.process_entry(lio3_entry)
-        self.assertAlmostEqual(lio3_entry_corrected.energy, -3.0 - 3 * 0.66975)
-
-class OxideTypeCorrectionNoPeroxideCorr2020Test(unittest.TestCase):
-    def setUp(self):
-        self.compat = MITCompatibility2020(correct_peroxide=False)
 
     def test_oxide_energy_corr(self):
         el_li = Element("Li")
@@ -1993,6 +2198,125 @@
         lio3_entry_corrected = self.compat.process_entry(lio3_entry)
         self.assertAlmostEqual(lio3_entry_corrected.energy, -3.0 - 3 * 0.66975)
 
+
+class OxideTypeCorrectionNoPeroxideCorr2020Test(unittest.TestCase):
+    def setUp(self):
+        self.compat = MITCompatibility2020(correct_peroxide=False)
+
+    def test_oxide_energy_corr(self):
+        el_li = Element("Li")
+        el_o = Element("O")
+        elts = [el_li, el_li, el_o]
+        latt = Lattice.from_parameters(3.278, 3.278, 3.278, 60, 60, 60)
+        coords = [[0.25, 0.25, 0.25], [0.75, 0.75, 0.75], [0.0, 0.0, 0.0]]
+        struct = Structure(latt, elts, coords)
+        li2o_entry = ComputedStructureEntry(
+            struct,
+            -3,
+            parameters={
+                "is_hubbard": False,
+                "hubbards": None,
+                "run_type": "GGA",
+                "potcar_spec": [
+                    {
+                        "titel": "PAW_PBE Li 17Jan2003",
+                        "hash": "65e83282d1707ec078c1012afbd05be8",
+                    },
+                    {
+                        "titel": "PAW_PBE O 08Apr2002",
+                        "hash": "7a25bc5b9a5393f46600a4939d357982",
+                    },
+                ],
+            },
+        )
+
+        li2o_entry_corrected = self.compat.process_entry(li2o_entry)
+        self.assertAlmostEqual(li2o_entry_corrected.energy, -3.0 - 0.66975, 4)
+
+    def test_peroxide_energy_corr(self):
+        latt = Lattice.from_parameters(
+            3.159597, 3.159572, 7.685205, 89.999884, 89.999674, 60.000510
+        )
+        el_li = Element("Li")
+        el_o = Element("O")
+        elts = [el_li, el_li, el_li, el_li, el_o, el_o, el_o, el_o]
+        coords = [
+            [0.666656, 0.666705, 0.750001],
+            [0.333342, 0.333378, 0.250001],
+            [0.000001, 0.000041, 0.500001],
+            [0.000001, 0.000021, 0.000001],
+            [0.333347, 0.333332, 0.649191],
+            [0.333322, 0.333353, 0.850803],
+            [0.666666, 0.666686, 0.350813],
+            [0.666665, 0.666684, 0.149189],
+        ]
+        struct = Structure(latt, elts, coords)
+        li2o2_entry = ComputedStructureEntry(
+            struct,
+            -3,
+            parameters={
+                "is_hubbard": False,
+                "hubbards": None,
+                "run_type": "GGA",
+                "potcar_spec": [
+                    {
+                        "titel": "PAW_PBE Li 17Jan2003",
+                        "hash": "65e83282d1707ec078c1012afbd05be8",
+                    },
+                    {
+                        "titel": "PAW_PBE O 08Apr2002",
+                        "hash": "7a25bc5b9a5393f46600a4939d357982",
+                    },
+                ],
+            },
+        )
+
+        li2o2_entry_corrected = self.compat.process_entry(li2o2_entry)
+        self.assertRaises(
+            AssertionError,
+            self.assertAlmostEqual,
+            *(li2o2_entry_corrected.energy, -3 - 0.44317 * 4, 4)
+        )
+        self.assertAlmostEqual(li2o2_entry_corrected.energy, -3 - 0.66975 * 4, 4)
+
+    def test_ozonide(self):
+        el_li = Element("Li")
+        el_o = Element("O")
+        elts = [el_li, el_o, el_o, el_o]
+        latt = Lattice.from_parameters(
+            3.999911, 3.999911, 3.999911, 133.847504, 102.228244, 95.477342
+        )
+        coords = [
+            [0.513004, 0.513004, 1.000000],
+            [0.017616, 0.017616, 0.000000],
+            [0.649993, 0.874790, 0.775203],
+            [0.099587, 0.874790, 0.224797],
+        ]
+        struct = Structure(latt, elts, coords)
+        lio3_entry = ComputedStructureEntry(
+            struct,
+            -3,
+            parameters={
+                "is_hubbard": False,
+                "hubbards": None,
+                "run_type": "GGA",
+                "potcar_spec": [
+                    {
+                        "titel": "PAW_PBE Li 17Jan2003",
+                        "hash": "65e83282d1707ec078c1012afbd05be8",
+                    },
+                    {
+                        "titel": "PAW_PBE O 08Apr2002",
+                        "hash": "7a25bc5b9a5393f46600a4939d357982",
+                    },
+                ],
+            },
+        )
+
+        lio3_entry_corrected = self.compat.process_entry(lio3_entry)
+        self.assertAlmostEqual(lio3_entry_corrected.energy, -3.0 - 3 * 0.66975)
+
+
 class MPAqueousCorrection2020Test(unittest.TestCase):
     def setUp(self):
         module_dir = os.path.dirname(os.path.abspath(__file__))
@@ -2000,7 +2324,9 @@
         self.corr = AqueousCorrection(fp)
 
         self.compat = MaterialsProjectCompatibility2020(check_potcar_hash=False)
-        self.aqcompat = MaterialsProjectAqueousCompatibility2020(check_potcar_hash=False)
+        self.aqcompat = MaterialsProjectAqueousCompatibility2020(
+            check_potcar_hash=False
+        )
         self.aqcorr = AqueousCorrection(fp)
 
     def test_compound_energy(self):
@@ -2075,20 +2401,22 @@
             lioh_entry_compat_aqcorr.energy, lioh_entry_aqcompat.energy, 4
         )
 
+
 class AqueousCorrectionTest(unittest.TestCase):
-
     def setUp(self):
         module_dir = os.path.dirname(os.path.abspath(__file__))
         fp = os.path.join(module_dir, os.path.pardir, "MITCompatibility.yaml")
         self.corr = AqueousCorrection(fp)
 
     def test_compound_energy(self):
-        O2_entry = self.corr.correct_entry(ComputedEntry(Composition("O2"),
-                                                         -4.9355 * 2))
+        O2_entry = self.corr.correct_entry(
+            ComputedEntry(Composition("O2"), -4.9355 * 2)
+        )
         H2_entry = self.corr.correct_entry(ComputedEntry(Composition("H2"), 3))
         H2O_entry = self.corr.correct_entry(ComputedEntry(Composition("H2O"), 3))
-        H2O_formation_energy = H2O_entry.energy - (H2_entry.energy +
-                                                   O2_entry.energy / 2.0)
+        H2O_formation_energy = H2O_entry.energy - (
+            H2_entry.energy + O2_entry.energy / 2.0
+        )
         self.assertAlmostEqual(H2O_formation_energy, -2.46, 2)
 
         entry = ComputedEntry(Composition("H2O"), -16)
@@ -2102,6 +2430,7 @@
         entry = ComputedEntry(Composition("Cl"), -24)
         entry = self.corr.correct_entry(entry)
         self.assertAlmostEqual(entry.energy, -24.344373, 4)
+
 
 class AqueousCorrection2020Test(unittest.TestCase):
     def setUp(self):
@@ -2133,8 +2462,8 @@
         entry = self.corr.correct_entry(entry)
         self.assertAlmostEqual(entry.energy, -24.344373, 4)
 
+
 class MITAqueousCompatibilityTest(unittest.TestCase):
-
     def setUp(self):
         self.compat = MITCompatibility(check_potcar_hash=True)
         self.aqcompat = MITAqueousCompatibility(check_potcar_hash=True)
@@ -2144,91 +2473,6 @@
 
     def test_aqueous_compat(self):
 
-        el_li = Element("Li")
-        el_o = Element("O")
-        el_h = Element("H")
-        latt = Lattice.from_parameters(3.565276, 3.565276, 4.384277, 90.000000, 90.000000, 90.000000)
-        elts = [el_h, el_h, el_li, el_li, el_o, el_o]
-        coords = [[0.000000, 0.500000, 0.413969],
-                  [0.500000, 0.000000, 0.586031],
-                  [0.000000, 0.000000, 0.000000],
-                  [0.500000, 0.500000, 0.000000],
-                  [0.000000, 0.500000, 0.192672],
-                  [0.500000, 0.000000, 0.807328]]
-        struct = Structure(latt, elts, coords)
-        lioh_entry = ComputedStructureEntry(struct, -3,
-                                            parameters={'is_hubbard': False,
-                                                        'hubbards': None,
-                                                        'run_type': 'GGA',
-                                                        'potcar_spec': [{'titel': 'PAW_PBE Li 17Jan2003',
-                                                                         'hash': '65e83282d1707ec078c1012afbd05be8'},
-                                                                        {'titel': 'PAW_PBE O 08Apr2002',
-                                                                         'hash': '7a25bc5b9a5393f46600a4939d357982'},
-                                                                        {"titel": 'PAW_PBE H 15Jun2001',
-                                                                         'hash': "bb43c666e3d36577264afe07669e9582"}]})
-        lioh_entry_compat = self.compat.process_entry(lioh_entry)
-        lioh_entry_compat_aqcorr = self.aqcorr.correct_entry(lioh_entry_compat)
-        lioh_entry_aqcompat = self.aqcompat.process_entry(lioh_entry)
-        self.assertAlmostEqual(lioh_entry_compat_aqcorr.energy, lioh_entry_aqcompat.energy, 4)
-
-    def test_potcar_doenst_match_structure(self):
-        compat = MITCompatibility()
-        el_li = Element("Li")
-        el_o = Element("O")
-        el_h = Element("H")
-        latt = Lattice.from_parameters(3.565276, 3.565276, 4.384277, 90.000000, 90.000000, 90.000000)
-        elts = [el_h, el_h, el_li, el_li, el_o, el_o]
-        coords = [[0.000000, 0.500000, 0.413969],
-                  [0.500000, 0.000000, 0.586031],
-                  [0.000000, 0.000000, 0.000000],
-                  [0.500000, 0.500000, 0.000000],
-                  [0.000000, 0.500000, 0.192672],
-                  [0.500000, 0.000000, 0.807328]]
-        struct = Structure(latt, elts, coords)
-
-        lioh_entry = ComputedStructureEntry(struct, -3,
-                                            parameters={'is_hubbard': False,
-                                                        'hubbards': None,
-                                                        'run_type': 'GGA',
-                                                        'potcar_symbols':
-                                                            ['PAW_PBE Fe 17Jan2003', 'PAW_PBE O 08Apr2002',
-                                                             'PAW_PBE H 15Jun2001']})
-
-        self.assertIsNone(compat.process_entry(lioh_entry))
-
-    def test_msonable(self):
-        compat_dict = self.aqcompat.as_dict()
-        decoder = MontyDecoder()
-        temp_compat = decoder.process_decoded(compat_dict)
-        self.assertIsInstance(temp_compat, MITAqueousCompatibility)
-
-    def test_dont_error_on_weird_elements(self):
-        entry = ComputedEntry('AmSi', -1, 0.0,
-                              parameters={
-                                  "potcar_spec": [{
-                                      "titel": "PAW_PBE Am 08May2007",
-                                      "hash": "ed5eebd8a143e35a0c19e9f8a2c42a93"
-                                  }, {
-                                      "titel": "PAW_PBE Si 05Jan2001",
-                                      "hash": "b2b0ea6feb62e7cde209616683b8f7f5"
-                                  }]
-                              })
-        self.assertIsNone(self.compat.process_entry(entry))
-
-    def test_deprecation_warning(self):
-        #test that initializing compatibility causes deprecation warning
-        with self.assertWarns(DeprecationWarning):
-            compat = MITAqueousCompatibility(check_potcar_hash=True)
-
-class MITAqueousCompatibility2020Test(unittest.TestCase):
-    def setUp(self):
-        self.compat = MITCompatibility2020(check_potcar_hash=True)
-        self.aqcompat = MITAqueousCompatibility2020(check_potcar_hash=True)
-        module_dir = os.path.dirname(os.path.abspath(__file__))
-        fp = os.path.join(module_dir, os.path.pardir, "MITCompatibility2020.yaml")
-        self.aqcorr = AqueousCorrection(fp)
-
-    def test_aqueous_compat(self):
         el_li = Element("Li")
         el_o = Element("O")
         el_h = Element("H")
@@ -2312,10 +2556,129 @@
         self.assertIsNone(compat.process_entry(lioh_entry))
 
     def test_msonable(self):
-<<<<<<< HEAD
-
-=======
->>>>>>> c35061c2
+        compat_dict = self.aqcompat.as_dict()
+        decoder = MontyDecoder()
+        temp_compat = decoder.process_decoded(compat_dict)
+        self.assertIsInstance(temp_compat, MITAqueousCompatibility)
+
+    def test_dont_error_on_weird_elements(self):
+        entry = ComputedEntry(
+            "AmSi",
+            -1,
+            0.0,
+            parameters={
+                "potcar_spec": [
+                    {
+                        "titel": "PAW_PBE Am 08May2007",
+                        "hash": "ed5eebd8a143e35a0c19e9f8a2c42a93",
+                    },
+                    {
+                        "titel": "PAW_PBE Si 05Jan2001",
+                        "hash": "b2b0ea6feb62e7cde209616683b8f7f5",
+                    },
+                ]
+            },
+        )
+        self.assertIsNone(self.compat.process_entry(entry))
+
+    def test_deprecation_warning(self):
+        # test that initializing compatibility causes deprecation warning
+        with self.assertWarns(DeprecationWarning):
+            compat = MITAqueousCompatibility(check_potcar_hash=True)
+
+
+class MITAqueousCompatibility2020Test(unittest.TestCase):
+    def setUp(self):
+        self.compat = MITCompatibility2020(check_potcar_hash=True)
+        self.aqcompat = MITAqueousCompatibility2020(check_potcar_hash=True)
+        module_dir = os.path.dirname(os.path.abspath(__file__))
+        fp = os.path.join(module_dir, os.path.pardir, "MITCompatibility2020.yaml")
+        self.aqcorr = AqueousCorrection(fp)
+
+    def test_aqueous_compat(self):
+        el_li = Element("Li")
+        el_o = Element("O")
+        el_h = Element("H")
+        latt = Lattice.from_parameters(
+            3.565276, 3.565276, 4.384277, 90.000000, 90.000000, 90.000000
+        )
+        elts = [el_h, el_h, el_li, el_li, el_o, el_o]
+        coords = [
+            [0.000000, 0.500000, 0.413969],
+            [0.500000, 0.000000, 0.586031],
+            [0.000000, 0.000000, 0.000000],
+            [0.500000, 0.500000, 0.000000],
+            [0.000000, 0.500000, 0.192672],
+            [0.500000, 0.000000, 0.807328],
+        ]
+        struct = Structure(latt, elts, coords)
+        lioh_entry = ComputedStructureEntry(
+            struct,
+            -3,
+            parameters={
+                "is_hubbard": False,
+                "hubbards": None,
+                "run_type": "GGA",
+                "potcar_spec": [
+                    {
+                        "titel": "PAW_PBE Li 17Jan2003",
+                        "hash": "65e83282d1707ec078c1012afbd05be8",
+                    },
+                    {
+                        "titel": "PAW_PBE O 08Apr2002",
+                        "hash": "7a25bc5b9a5393f46600a4939d357982",
+                    },
+                    {
+                        "titel": "PAW_PBE H 15Jun2001",
+                        "hash": "bb43c666e3d36577264afe07669e9582",
+                    },
+                ],
+            },
+        )
+        lioh_entry_compat = self.compat.process_entry(lioh_entry)
+        lioh_entry_compat_aqcorr = self.aqcorr.correct_entry(lioh_entry_compat)
+        lioh_entry_aqcompat = self.aqcompat.process_entry(lioh_entry)
+        self.assertAlmostEqual(
+            lioh_entry_compat_aqcorr.energy, lioh_entry_aqcompat.energy, 4
+        )
+
+    def test_potcar_doenst_match_structure(self):
+        compat = MITCompatibility()
+        el_li = Element("Li")
+        el_o = Element("O")
+        el_h = Element("H")
+        latt = Lattice.from_parameters(
+            3.565276, 3.565276, 4.384277, 90.000000, 90.000000, 90.000000
+        )
+        elts = [el_h, el_h, el_li, el_li, el_o, el_o]
+        coords = [
+            [0.000000, 0.500000, 0.413969],
+            [0.500000, 0.000000, 0.586031],
+            [0.000000, 0.000000, 0.000000],
+            [0.500000, 0.500000, 0.000000],
+            [0.000000, 0.500000, 0.192672],
+            [0.500000, 0.000000, 0.807328],
+        ]
+        struct = Structure(latt, elts, coords)
+
+        lioh_entry = ComputedStructureEntry(
+            struct,
+            -3,
+            parameters={
+                "is_hubbard": False,
+                "hubbards": None,
+                "run_type": "GGA",
+                "potcar_symbols": [
+                    "PAW_PBE Fe 17Jan2003",
+                    "PAW_PBE O 08Apr2002",
+                    "PAW_PBE H 15Jun2001",
+                ],
+            },
+        )
+
+        self.assertIsNone(compat.process_entry(lioh_entry))
+
+    def test_msonable(self):
         compat_dict = self.aqcompat.as_dict()
         decoder = MontyDecoder()
         temp_compat = decoder.process_decoded(compat_dict)
@@ -2340,6 +2703,7 @@
             },
         )
         self.assertIsNone(self.compat.process_entry(entry))
+
 
 class CorrectionErrorsCompatibility2020Test(unittest.TestCase):
     def setUp(self):
