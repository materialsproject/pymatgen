--- conflicted
+++ resolved
@@ -157,15 +157,10 @@
         Returns:
             ufloat: 0.0 +/- 0.0 (from uncertainties package)
         """
-<<<<<<< HEAD
-        if not self.check_potcar:
+        if SETTINGS.get("DISABLE_POTCAR_CHECKS", False) or not self.check_potcar:
             return ufloat(0.0, 0.0)
 
         potcar_spec = entry.parameters.get("potcar_spec")
-=======
-        if SETTINGS.get("DISABLE_POTCAR_CHECKS", False):
-            return ufloat(0.0, 0.0)
->>>>>>> 2e00b4d0
         if self.check_hash:
             if potcar_spec:
                 psp_settings = {dct.get("hash") for dct in potcar_spec if dct}
