"""This module implements various transmuter classes.
Transmuters are essentially classes that generate TransformedStructures from
various data sources. They enable the high-throughput generation of new
structures and input files.

It also includes the helper function, batch_write_vasp_input to generate an
entire directory of vasp input files for running.
"""

from __future__ import annotations

import os
import re
from multiprocessing import Pool
from typing import TYPE_CHECKING, Callable

from pymatgen.alchemy.materials import TransformedStructure
from pymatgen.io.vasp.sets import MPRelaxSet, VaspInputSet

if TYPE_CHECKING:
    from collections.abc import Sequence

    from typing_extensions import Self

__author__ = "Shyue Ping Ong, Will Richards"
__copyright__ = "Copyright 2012, The Materials Project"
__version__ = "0.1"
__maintainer__ = "Shyue Ping Ong"
__email__ = "shyuep@gmail.com"
__date__ = "Mar 4, 2012"


class StandardTransmuter:
    """An example of a Transmuter object, which performs a sequence of
    transformations on many structures to generate TransformedStructures.

    Attributes:
        transformed_structures (list[Structure]): List of all transformed structures.
    """

    def __init__(
        self,
        transformed_structures,
        transformations=None,
        extend_collection: int = 0,
        ncores: int | None = None,
    ) -> None:
        """Initializes a transmuter from an initial list of
        pymatgen.alchemy.materials.TransformedStructure.

        Args:
            transformed_structures ([TransformedStructure]): Input transformed
                structures
            transformations ([Transformations]): New transformations to be
                applied to all structures.
            extend_collection (int): Whether to use more than one output
                structure from one-to-many transformations. extend_collection
                can be an int, which determines the maximum branching for each
                transformation.
            ncores (int): Number of cores to use for applying transformations.
                Uses multiprocessing.Pool. Default is None, which implies
                serial.
        """
        self.transformed_structures = transformed_structures
        self.ncores = ncores
        if transformations is not None:
            for trans in transformations:
                self.append_transformation(trans, extend_collection=extend_collection)

    def __getitem__(self, index):
        return self.transformed_structures[index]

    def __getattr__(self, name):
        return [getattr(x, name) for x in self.transformed_structures]

    def __len__(self):
        return len(self.transformed_structures)

    def __str__(self):
        output = ["Current structures", "------------"]
        for x in self.transformed_structures:
            output.append(str(x.final_structure))
        return "\n".join(output)

    def undo_last_change(self) -> None:
        """Undo the last transformation in the TransformedStructure.

        Raises:
            IndexError if already at the oldest change.
        """
        for x in self.transformed_structures:
            x.undo_last_change()

    def redo_next_change(self) -> None:
        """Redo the last undone transformation in the TransformedStructure.

        Raises:
            IndexError if already at the latest change.
        """
        for x in self.transformed_structures:
            x.redo_next_change()

    def append_transformation(self, transformation, extend_collection=False, clear_redo=True):
        """Appends a transformation to all TransformedStructures.

        Args:
            transformation: Transformation to append
            extend_collection: Whether to use more than one output structure
                from one-to-many transformations. extend_collection can be a
                number, which determines the maximum branching for each transformation.
            clear_redo (bool): Whether to clear the redo list. By default,
                this is True, meaning any appends clears the history of
                undoing. However, when using append_transformation to do a
                redo, the redo list should not be cleared to allow multiple redos.

        Returns:
            list[bool]: corresponding to initial transformed structures each boolean
                describes whether the transformation altered the structure
        """
        if self.ncores and transformation.use_multiprocessing:
            with Pool(self.ncores) as p:
                # need to condense arguments into single tuple to use map
                z = ((x, transformation, extend_collection, clear_redo) for x in self.transformed_structures)
                trafo_new_structs = p.map(_apply_transformation, z, 1)
                self.transformed_structures = []
                for ts in trafo_new_structs:
<<<<<<< HEAD
                    self.transformed_structures += ts
=======
                    self.transformed_structures.extend(ts)
>>>>>>> ff94faa5
        else:
            new_structures = []
            for x in self.transformed_structures:
                new = x.append_transformation(transformation, extend_collection, clear_redo=clear_redo)
                if new is not None:
                    new_structures += new
            self.transformed_structures += new_structures

    def extend_transformations(self, transformations):
        """Extends a sequence of transformations to the TransformedStructure.

        Args:
            transformations: Sequence of Transformations
        """
        for trafo in transformations:
            self.append_transformation(trafo)

    def apply_filter(self, structure_filter: Callable):
        """Applies a structure_filter to the list of TransformedStructures
        in the transmuter.

        Args:
            structure_filter: StructureFilter to apply.
        """

        def test_transformed_structure(ts):
            return structure_filter.test(ts.final_structure)

        self.transformed_structures = list(filter(test_transformed_structure, self.transformed_structures))
        for ts in self.transformed_structures:
            ts.append_filter(structure_filter)

    def write_vasp_input(self, **kwargs):
        """Batch write vasp input for a sequence of transformed structures to
        output_dir, following the format output_dir/{formula}_{number}.

        Args:
            kwargs: All kwargs supported by batch_write_vasp_input.
        """
        batch_write_vasp_input(self.transformed_structures, **kwargs)

    def set_parameter(self, key, value):
        """Add parameters to the transmuter. Additional parameters are stored in
        the as_dict() output.

        Args:
            key: The key for the parameter.
            value: The value for the parameter.
        """
        for x in self.transformed_structures:
            x.other_parameters[key] = value

    def add_tags(self, tags):
        """Add tags for the structures generated by the transmuter.

        Args:
            tags: A sequence of tags. Note that this should be a sequence of
                strings, e.g., ["My awesome structures", "Project X"].
        """
        self.set_parameter("tags", tags)

    def append_transformed_structures(self, trafo_structs_or_transmuter):
        """Method is overloaded to accept either a list of transformed structures
        or transmuter, it which case it appends the second transmuter"s
        structures.

        Args:
            trafo_structs_or_transmuter: A list of transformed structures or a
                transmuter.
        """
        if isinstance(trafo_structs_or_transmuter, self.__class__):
            self.transformed_structures += trafo_structs_or_transmuter.transformed_structures
        else:
            for ts in trafo_structs_or_transmuter:
                assert isinstance(ts, TransformedStructure)
            self.transformed_structures += trafo_structs_or_transmuter

    @classmethod
    def from_structures(cls, structures, transformations=None, extend_collection=0) -> Self:
        """Alternative constructor from structures rather than
        TransformedStructures.

        Args:
            structures: Sequence of structures
            transformations: New transformations to be applied to all
                structures
            extend_collection: Whether to use more than one output structure
                from one-to-many transformations. extend_collection can be a
                number, which determines the maximum branching for each
                transformation.

        Returns:
            StandardTransmuter
        """
        trafo_struct = [TransformedStructure(s, []) for s in structures]
        return cls(trafo_struct, transformations, extend_collection)


class CifTransmuter(StandardTransmuter):
    """Generates a Transmuter from a cif string, possibly containing multiple
    structures.
    """

    def __init__(self, cif_string, transformations=None, primitive=True, extend_collection=False):
        """Generates a Transmuter from a cif string, possibly
        containing multiple structures.

        Args:
            cif_string: A string containing a cif or a series of CIFs
            transformations: New transformations to be applied to all
                structures
            primitive: Whether to generate the primitive cell from the cif.
            extend_collection: Whether to use more than one output structure
                from one-to-many transformations. extend_collection can be a
                number, which determines the maximum branching for each
                transformation.
        """
        transformed_structures = []
        lines = cif_string.split("\n")
        structure_data: list = []
        read_data = False
        for line in lines:
            if re.match(r"^\s*data", line):
                structure_data.append([])
                read_data = True
            if read_data:
                structure_data[-1].append(line)
        for data in structure_data:
            trafo_struct = TransformedStructure.from_cif_str("\n".join(data), [], primitive)
            transformed_structures.append(trafo_struct)
        super().__init__(transformed_structures, transformations, extend_collection)

    @classmethod
    def from_filenames(cls, filenames, transformations=None, primitive=True, extend_collection=False) -> Self:
        """Generates a TransformedStructureCollection from a cif, possibly
        containing multiple structures.

        Args:
            filenames: List of strings of the cif files
            transformations: New transformations to be applied to all
                structures
            primitive: Same meaning as in __init__.
            extend_collection: Same meaning as in __init__.
        """
        cif_files = []
        for filename in filenames:
            with open(filename, encoding="utf-8") as file:
                cif_files.append(file.read())
        return cls(
            "\n".join(cif_files),
            transformations,
            primitive=primitive,
            extend_collection=extend_collection,
        )


class PoscarTransmuter(StandardTransmuter):
    """Generates a transmuter from a sequence of POSCARs."""

    def __init__(self, poscar_string, transformations=None, extend_collection=False):
        """
        Args:
            poscar_string: List of POSCAR strings
            transformations: New transformations to be applied to all
                structures.
            extend_collection: Whether to use more than one output structure
                from one-to-many transformations.
        """
        trafo_struct = TransformedStructure.from_poscar_str(poscar_string, [])
        super().__init__([trafo_struct], transformations, extend_collection=extend_collection)

    @classmethod
    def from_filenames(cls, poscar_filenames, transformations=None, extend_collection=False) -> StandardTransmuter:
        """Convenient constructor to generates a POSCAR transmuter from a list of
        POSCAR filenames.

        Args:
            poscar_filenames: List of POSCAR filenames
            transformations: New transformations to be applied to all
                structures.
            extend_collection:
                Same meaning as in __init__.
        """
        trafo_structs = []
        for filename in poscar_filenames:
            with open(filename, encoding="utf-8") as file:
                trafo_structs.append(TransformedStructure.from_poscar_str(file.read(), []))
        return StandardTransmuter(trafo_structs, transformations, extend_collection=extend_collection)


def batch_write_vasp_input(
    transformed_structures: Sequence[TransformedStructure],
    vasp_input_set: type[VaspInputSet] = MPRelaxSet,
    output_dir: str = ".",
    create_directory: bool = True,
    subfolder: Callable[[TransformedStructure], str] | None = None,
    include_cif: bool = False,
    **kwargs,
):
    """Batch write vasp input for a sequence of transformed structures to
    output_dir, following the format output_dir/{group}/{formula}_{number}.

    Args:
        transformed_structures: Sequence of TransformedStructures.
        vasp_input_set: pymatgen.io.vasp.sets.VaspInputSet to creates
            vasp input files from structures.
        output_dir: Directory to output files
        create_directory (bool): Create the directory if not present.
            Defaults to True.
        subfolder: Function to create subdirectory name from
            transformed_structure.
            e.g., lambda x: x.other_parameters["tags"][0] to use the first
            tag.
        include_cif (bool): Boolean indication whether to output a CIF as
            well. CIF files are generally better supported in visualization
            programs.
        **kwargs: Any kwargs supported by vasp_input_set.
    """
    for idx, struct in enumerate(transformed_structures):
        formula = re.sub(r"\s+", "", struct.final_structure.formula)
        if subfolder is not None:
            subdir = subfolder(struct)
            dirname = f"{output_dir}/{subdir}/{formula}_{idx}"
        else:
            dirname = f"{output_dir}/{formula}_{idx}"
        struct.write_vasp_input(vasp_input_set, dirname, create_directory=create_directory, **kwargs)
        if include_cif:
            from pymatgen.io.cif import CifWriter

            writer = CifWriter(struct.final_structure)
            writer.write_file(os.path.join(dirname, f"{formula}.cif"))


def _apply_transformation(inputs):
    """Helper method for multiprocessing of apply_transformation. Must not be
    in the class so that it can be pickled.

    Args:
        inputs: Tuple containing the transformed structure, the transformation
            to be applied, a boolean indicating whether to extend the
            collection, and a boolean indicating whether to clear the redo

    Returns:
        list[Structure]: the modified initial structure, plus
            any new structures created by a one-to-many transformation
    """
    ts, transformation, extend_collection, clear_redo = inputs
    new = ts.append_transformation(transformation, extend_collection, clear_redo=clear_redo)
    out = [ts]
    if new:
        out += new
    return out<|MERGE_RESOLUTION|>--- conflicted
+++ resolved
@@ -124,11 +124,7 @@
                 trafo_new_structs = p.map(_apply_transformation, z, 1)
                 self.transformed_structures = []
                 for ts in trafo_new_structs:
-<<<<<<< HEAD
-                    self.transformed_structures += ts
-=======
                     self.transformed_structures.extend(ts)
->>>>>>> ff94faa5
         else:
             new_structures = []
             for x in self.transformed_structures:
