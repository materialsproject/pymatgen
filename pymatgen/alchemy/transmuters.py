--- conflicted
+++ resolved
@@ -296,13 +296,8 @@
         trafo_struct = TransformedStructure.from_poscar_str(poscar_string, [])
         super().__init__([trafo_struct], transformations, extend_collection=extend_collection)
 
-<<<<<<< HEAD
-    @staticmethod
-    def from_filenames(poscar_filenames, transformations=None, extend_collection=False) -> StandardTransmuter:
-=======
     @classmethod
     def from_filenames(cls, poscar_filenames, transformations=None, extend_collection=False) -> StandardTransmuter:
->>>>>>> 167171f9
         """Convenient constructor to generates a POSCAR transmuter from a list of
         POSCAR filenames.
 
