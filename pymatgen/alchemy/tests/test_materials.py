#!/usr/bin/env python

'''
Created on Mar 5, 2012
'''

from __future__ import division

__author__ = "Shyue Ping Ong"
__copyright__ = "Copyright 2012, The Materials Project"
__version__ = "0.1"
__maintainer__ = "Shyue Ping Ong"
__email__ = "shyue@mit.edu"
__date__ = "Mar 5, 2012"

import unittest
import os
import json

from pymatgen.core.structure import Structure
from pymatgen.transformations.standard_transformations import SubstitutionTransformation
from pymatgen.io.vaspio_set import MaterialsProjectVaspInputSet

from pymatgen.alchemy.materials import TransformedStructure

import pymatgen

test_dir = os.path.join(os.path.dirname(os.path.abspath(pymatgen.__file__)), '..', 'test_files')

class TransformedStructureTest(unittest.TestCase):

    def setUp(self):
        structure_dict = {"lattice": {"a": 4.754150115, "volume": 302.935463898643, "c": 10.462573348, "b": 6.090300362, "matrix": [[4.754150115, 0.0, 0.0], [0.0, 6.090300362, 0.0], [0.0, 0.0, 10.462573348]], "alpha": 90.0, "beta": 90.0, "gamma": 90.0}, "sites": [{"occu": 1, "abc": [0.0, 0.0, 0.0], "xyz": [0.0, 0.0, 0.0], "species": [{"occu": 1, "element": "Li"}], "label": "Li"}, {"occu": 1, "abc": [0.5000010396179928, 0.0, 0.5000003178950235], "xyz": [2.37708, 0.0, 5.23129], "species": [{"occu": 1, "element": "Li"}], "label": "Li"}, {"occu": 1, "abc": [0.0, 0.49999997028061194, 0.0], "xyz": [0.0, 3.04515, 0.0], "species": [{"occu": 1, "element": "Li"}], "label": "Li"}, {"occu": 1, "abc": [0.5000010396179928, 0.49999997028061194, 0.5000003178950235], "xyz": [2.37708, 3.04515, 5.23129], "species": [{"occu": 1, "element": "Li"}], "label": "Li"}, {"occu": 1, "abc": [0.7885825876997996, 0.5473161916279229, 0.3339168944194627], "xyz": [3.74904, 3.33332, 3.4936300000000005], "species": [{"occu": 1, "element": "O"}], "label": "O"}, {"occu": 1, "abc": [0.2114173881108085, 0.452683748933301, 0.6660827855827808], "xyz": [1.00511, 2.75698, 6.968940000000001], "species": [{"occu": 1, "element": "O"}], "label": "O"}, {"occu": 1, "abc": [0.7114184277288014, 0.5473161916279229, 0.8339172123144861], "xyz": [3.38219, 3.33332, 8.72492], "species": [{"occu": 1, "element": "O"}], "label": "O"}, {"occu": 1, "abc": [0.7885825876997996, 0.9526820772587701, 0.3339168944194627], "xyz": [3.74904, 5.8021199999999995, 3.4936300000000005], "species": [{"occu": 1, "element": "O"}], "label": "O"}, {"occu": 1, "abc": [0.28858365150718424, 0.047317863302453654, 0.16608342347556082], "xyz": [1.37197, 0.28818, 1.73766], "species": [{"occu": 1, "element": "O"}], "label": "O"}, {"occu": 1, "abc": [0.7440972443925447, 0.25000080611787734, 0.09613791622232937], "xyz": [3.537549999999999, 1.52258, 1.00585], "species": [{"occu": 1, "element": "O"}], "label": "O"}, {"occu": 1, "abc": [0.28858365150718424, 0.452683748933301, 0.16608342347556082], "xyz": [1.37197, 2.75698, 1.73766], "species": [{"occu": 1, "element": "O"}], "label": "O"}, {"occu": 1, "abc": [0.2114173881108085, 0.047317863302453654, 0.6660827855827808], "xyz": [1.00511, 0.28818, 6.968940000000001], "species": [{"occu": 1, "element": "O"}], "label": "O"}, {"occu": 1, "abc": [0.2559006279926859, 0.7499991344433464, 0.9038627195677177], "xyz": [1.21659, 4.56772, 9.45673], "species": [{"occu": 1, "element": "O"}], "label": "O"}, {"occu": 1, "abc": [0.7559016676106785, 0.25000080611787734, 0.5961372783295493], "xyz": [3.5936699999999986, 1.52258, 6.2371300000000005], "species": [{"occu": 1, "element": "O"}], "label": "O"}, {"occu": 1, "abc": [0.7939989080466804, 0.7499991344433464, 0.5421304884886912], "xyz": [3.77479, 4.56772, 5.67208], "species": [{"occu": 1, "element": "O"}], "label": "O"}, {"occu": 1, "abc": [0.24409830819992942, 0.7499991344433464, 0.40386240167269416], "xyz": [1.16048, 4.56772, 4.22544], "species": [{"occu": 1, "element": "O"}], "label": "O"}, {"occu": 1, "abc": [0.7060021073819206, 0.7499991344433464, 0.04213017059366761], "xyz": [3.35644, 4.56772, 0.44079000000000007], "species": [{"occu": 1, "element": "O"}], "label": "O"}, {"occu": 1, "abc": [0.2939978684286875, 0.25000080611787734, 0.9578695094085758], "xyz": [1.3977099999999996, 1.52258, 10.02178], "species": [{"occu": 1, "element": "O"}], "label": "O"}, {"occu": 1, "abc": [0.20600106776392774, 0.25000080611787734, 0.4578701473013559], "xyz": [0.9793599999999998, 1.52258, 4.7905], "species": [{"occu": 1, "element": "O"}], "label": "O"}, {"occu": 1, "abc": [0.7114184277288014, 0.9526820772587701, 0.8339172123144861], "xyz": [3.38219, 5.8021199999999995, 8.72492], "species": [{"occu": 1, "element": "O"}], "label": "O"}, {"occu": 1, "abc": [0.5793611756830275, 0.7499991344433464, 0.9051119342269868], "xyz": [2.75437, 4.56772, 9.4698], "species": [{"occu": 1, "element": "P"}], "label": "P"}, {"occu": 1, "abc": [0.9206377363201961, 0.7499991344433464, 0.40511161633196324], "xyz": [4.37685, 4.56772, 4.23851], "species": [{"occu": 1, "element": "P"}], "label": "P"}, {"occu": 1, "abc": [0.42063880012758065, 0.25000080611787734, 0.09488774577525667], "xyz": [1.9997799999999994, 1.52258, 0.99277], "species": [{"occu": 1, "element": "P"}], "label": "P"}, {"occu": 1, "abc": [0.07936223949041206, 0.25000080611787734, 0.5948880636702801], "xyz": [0.3773, 1.52258, 6.22406], "species": [{"occu": 1, "element": "P"}], "label": "P"}, {"occu": 1, "abc": [0.021860899947623972, 0.7499991344433464, 0.7185507570598875], "xyz": [0.10393, 4.56772, 7.517890000000001], "species": [{"occu": 1, "element": "Fe"}], "label": "Fe"}, {"occu": 1, "abc": [0.478135932819614, 0.7499991344433464, 0.21855043916486389], "xyz": [2.27313, 4.56772, 2.2866], "species": [{"occu": 1, "element": "Fe"}], "label": "Fe"}, {"occu": 1, "abc": [0.9781369724376069, 0.25000080611787734, 0.2814489229423561], "xyz": [4.65021, 1.52258, 2.9446800000000004], "species": [{"occu": 1, "element": "Fe"}], "label": "Fe"}, {"occu": 1, "abc": [0.5218619395656168, 0.25000080611787734, 0.7814492408373795], "xyz": [2.48101, 1.52258, 8.17597], "species": [{"occu": 1, "element": "Fe"}], "label": "Fe"}]}
        structure = Structure.from_dict(structure_dict)
        self.structure = structure
        trans = []
        trans.append(SubstitutionTransformation({"Li":"Na"}))
        self.trans = TransformedStructure(structure, trans)

    def test_append_transformation(self):
        t = SubstitutionTransformation({"Fe":"Mn"})
        self.trans.append_transformation(t)
        self.assertEqual("NaMnPO4", self.trans.final_structure.composition.reduced_formula)
        self.assertEqual(len(self.trans.structures), 3)

    def test_get_vasp_input(self):
        vaspis = MaterialsProjectVaspInputSet()
        self.assertEqual("Na_pv\nO\nP\nFe_pv", self.trans.get_vasp_input(vaspis, False)['POTCAR.spec'])
        self.assertEqual(len(self.trans.structures), 2)

    def test_final_structure(self):
        self.assertEqual("NaFePO4", self.trans.final_structure.composition.reduced_formula)

    def test_from_dict(self):
        d = json.load(open(os.path.join(test_dir, 'transformations.json'), 'r'))
        d['other_parameters'] = {'tags': ['test']}
        ts = TransformedStructure.from_dict(d)
        ts.set_parameter('author', 'Will')
        ts.append_transformation(SubstitutionTransformation({"Fe":"Mn"}))
        self.assertEqual("MnPO4", ts.final_structure.composition.reduced_formula)
<<<<<<< HEAD
        self.assertEqual(ts.other_parameters, {'author': 'Will', 'tags': ['test']})
        
=======

>>>>>>> 749d2e24
    def test_undo_last_transformation_and_redo(self):
        trans = []
        trans.append(SubstitutionTransformation({"Li":"Na"}))
        trans.append(SubstitutionTransformation({"Fe":"Mn"}))
        ts = TransformedStructure(self.structure, trans)
        self.assertEqual("NaMnPO4", ts.final_structure.composition.reduced_formula)
        ts.undo_last_transformation()
        self.assertEqual("NaFePO4", ts.final_structure.composition.reduced_formula)
        ts.undo_last_transformation()
        self.assertEqual("LiFePO4", ts.final_structure.composition.reduced_formula)
        self.assertRaises(IndexError, ts.undo_last_transformation)
        ts.redo_next_transformation()
        self.assertEqual("NaFePO4", ts.final_structure.composition.reduced_formula)
        ts.redo_next_transformation()
        self.assertEqual("NaMnPO4", ts.final_structure.composition.reduced_formula)
        self.assertRaises(IndexError, ts.redo_next_transformation)


if __name__ == "__main__":
    #import sys;sys.argv = ['', 'Test.testName']
    unittest.main()<|MERGE_RESOLUTION|>--- conflicted
+++ resolved
@@ -58,12 +58,8 @@
         ts.set_parameter('author', 'Will')
         ts.append_transformation(SubstitutionTransformation({"Fe":"Mn"}))
         self.assertEqual("MnPO4", ts.final_structure.composition.reduced_formula)
-<<<<<<< HEAD
         self.assertEqual(ts.other_parameters, {'author': 'Will', 'tags': ['test']})
-        
-=======
 
->>>>>>> 749d2e24
     def test_undo_last_transformation_and_redo(self):
         trans = []
         trans.append(SubstitutionTransformation({"Li":"Na"}))
