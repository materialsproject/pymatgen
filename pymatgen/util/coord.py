--- conflicted
+++ resolved
@@ -15,10 +15,7 @@
 from pymatgen.util import coord_cython
 
 if TYPE_CHECKING:
-<<<<<<< HEAD
     from collections.abc import Sequence
-=======
->>>>>>> 16c0dac3
     from typing import Literal
 
     from numpy.typing import ArrayLike
@@ -46,11 +43,7 @@
     return np.where(np.all(np.abs(diff) < atol, axis=1))[0]
 
 
-<<<<<<< HEAD
-def in_coord_list(coord_list, coord, atol: float = 1e-8):
-=======
-def in_coord_list(coord_list, coord, atol=1e-8) -> bool:
->>>>>>> 16c0dac3
+def in_coord_list(coord_list, coord, atol: float = 1e-8) -> bool:
     """Tests if a particular coord is within a coord_list.
 
     Args:
@@ -125,11 +118,8 @@
     return coord_cython.coord_list_mapping_pbc(subset, superset, atol, pbc)
 
 
-<<<<<<< HEAD
-def get_linear_interpolated_value(x_values: ArrayLike, y_values: ArrayLike, x):
-=======
+
 def get_linear_interpolated_value(x_values: ArrayLike, y_values: ArrayLike, x: float) -> float:
->>>>>>> 16c0dac3
     """Returns an interpolated value by linear interpolation between two values.
     This method is written to avoid dependency on scipy, which causes issues on
     threading servers.
@@ -156,11 +146,8 @@
     return y1 + (y2 - y1) / (x2 - x1) * (x - x1)
 
 
-<<<<<<< HEAD
+
 def all_distances(coords1: ArrayLike, coords2: ArrayLike) -> np.ndarray:
-=======
-def all_distances(coords1: ArrayLike, coords2: ArrayLike):
->>>>>>> 16c0dac3
     """Returns the distances between two lists of coordinates.
 
     Args:
@@ -221,11 +208,7 @@
     return coord_cython.pbc_shortest_vectors(lattice, fcoords1, fcoords2, mask, return_d2)
 
 
-<<<<<<< HEAD
-def find_in_coord_list_pbc(fcoord_list, fcoord, atol: float = 1e-8, pbc: tuple[bool, bool, bool] = (True, True, True)):
-=======
-def find_in_coord_list_pbc(fcoord_list, fcoord, atol: float = 1e-8, pbc=(True, True, True)) -> list[int]:
->>>>>>> 16c0dac3
+def find_in_coord_list_pbc(fcoord_list, fcoord, atol: float = 1e-8, pbc: tuple[bool, bool, bool] = (True, True, True)) np.ndarray:
     """Get the indices of all points in a fractional coord list that are
     equal to a fractional coord (with a tolerance), taking into account
     periodic boundary conditions.
@@ -248,11 +231,7 @@
     return np.where(np.all(np.abs(fdist) < atol, axis=1))[0]
 
 
-<<<<<<< HEAD
-def in_coord_list_pbc(fcoord_list, fcoord, atol: float = 1e-8, pbc: tuple[bool, bool, bool] = (True, True, True)):
-=======
-def in_coord_list_pbc(fcoord_list, fcoord, atol: float = 1e-8, pbc=(True, True, True)) -> bool:
->>>>>>> 16c0dac3
+def in_coord_list_pbc(fcoord_list, fcoord, atol: float = 1e-8, pbc: tuple[bool, bool, bool] = (True, True, True)) -> bool:
     """Tests if a particular fractional coord is within a fractional coord_list.
 
     Args:
@@ -268,13 +247,9 @@
     return len(find_in_coord_list_pbc(fcoord_list, fcoord, atol=atol, pbc=pbc)) > 0
 
 
-<<<<<<< HEAD
 def is_coord_subset_pbc(
     subset, superset, atol: float = 1e-8, mask=None, pbc: tuple[bool, bool, bool] = (True, True, True)
-):
-=======
-def is_coord_subset_pbc(subset, superset, atol=1e-8, mask=None, pbc: tuple = (True, True, True)) -> bool:
->>>>>>> 16c0dac3
+) -> bool:
     """Tests if all fractional coords in subset are contained in superset.
 
     Args:
@@ -348,11 +323,7 @@
     return np.append(all_but_one, last_coord, axis=-1)
 
 
-<<<<<<< HEAD
-def get_angle(v1, v2, units: Literal["degrees", "radians"] = "degrees"):
-=======
 def get_angle(v1: ArrayLike, v2: ArrayLike, units: Literal["degrees", "radians"] = "degrees") -> float:
->>>>>>> 16c0dac3
     """Calculates the angle between two vectors.
 
     Args:
