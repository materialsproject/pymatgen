# coding: utf-8
# Copyright (c) Pymatgen Development Team.
# Distributed under the terms of the MIT License.

from __future__ import unicode_literals
import unittest
import tempfile
import numpy.testing.utils as nptu
from six.moves import zip
from io import open
import os
import json

from monty.json import MontyDecoder
from monty.serialization import loadfn
from monty.json import MSONable
from monty.dev import requires

from pymatgen import SETTINGS, MPRester

"""
Common test support for pymatgen test scripts.

This single module should provide all the common functionality for pymatgen
tests in a single location, so that test scripts can just import it and work
right away.
"""


class PymatgenTest(unittest.TestCase):
    """
    Extends unittest.TestCase with functions (taken from numpy.testing.utils)
    that support the comparison of arrays.
    """
    MODULE_DIR = os.path.dirname(os.path.abspath(__file__))
    STRUCTURES_DIR = os.path.join(MODULE_DIR, "structures")

    """
    Dict for test structures to aid testing.
    """
    TEST_STRUCTURES = {}
    for fn in os.listdir(STRUCTURES_DIR):
        TEST_STRUCTURES[fn.rsplit(".", 1)[0]] = loadfn(os.path.join(
            STRUCTURES_DIR, fn), cls=MontyDecoder)

    @classmethod
    def get_structure(cls, name):
        return cls.TEST_STRUCTURES[name].copy()

    @classmethod
    @requires(SETTINGS.get("PMG_MAPI_KEY"), "PMG_MAPI_KEY needs to be set.")
    def get_mp_structure(cls, mpid):
        m = MPRester()
        return m.get_structure_by_material_id(mpid)

    @staticmethod
    def assertArrayAlmostEqual(actual, desired, decimal=7, err_msg='',
                               verbose=True):
        """
        Tests if two arrays are almost equal to a tolerance. The CamelCase
        naming is so that it is consistent with standard unittest methods.
        """
        return nptu.assert_almost_equal(actual, desired, decimal, err_msg,
                                        verbose)

    @staticmethod
    def assertArrayEqual(actual, desired, err_msg='', verbose=True):
        """
        Tests if two arrays are equal. The CamelCase naming is so that it is
         consistent with standard unittest methods.
        """
        return nptu.assert_equal(actual, desired, err_msg=err_msg,
                                 verbose=verbose)

    def serialize_with_pickle(self, objects, protocols=None, test_eq=True):
        """
        Test whether the object(s) can be serialized and deserialized with
        pickle. This method tries to serialize the objects with pickle and the
        protocols specified in input. Then it deserializes the pickle format
        and compares the two objects with the __eq__ operator if
        test_eq == True.

        Args:
            objects: Object or list of objects.
            protocols: List of pickle protocols to test. If protocols is None,
                HIGHEST_PROTOCOL is tested.

        Returns:
            Nested list with the objects deserialized with the specified
            protocols.
        """
        # Use the python version so that we get the traceback in case of errors
        import pickle as pickle
<<<<<<< HEAD
        from pymatgen.util.serialization import pmg_pickle_load, pmg_pickle_dump
=======
        from pymatgen.util.serialization import pmg_pickle_load, \
            pmg_pickle_dump
>>>>>>> 65fcb6b6

        # Build a list even when we receive a single object.
        got_single_object = False
        if not isinstance(objects, (list, tuple)):
            got_single_object = True
            objects = [objects]

        if protocols is None:
            # protocols = set([0, 1, 2] + [pickle.HIGHEST_PROTOCOL])
            protocols = [pickle.HIGHEST_PROTOCOL]

        # This list will contains the object deserialized with the different
        # protocols.
        objects_by_protocol, errors = [], []

        for protocol in protocols:
            # Serialize and deserialize the object.
            mode = "wb"
            fd, tmpfile = tempfile.mkstemp(text="b" not in mode)

            try:
                with open(tmpfile, mode) as fh:
                    pmg_pickle_dump(objects, fh, protocol=protocol)
            except Exception as exc:
                errors.append("pickle.dump with protocol %s raised:\n%s" %
                              (protocol, str(exc)))
                continue

            try:
                with open(tmpfile, "rb") as fh:
                    new_objects = pmg_pickle_load(fh)
            except Exception as exc:
                errors.append("pickle.load with protocol %s raised:\n%s" %
                              (protocol, str(exc)))
                continue

            # Test for equality
            if test_eq:
                for old_obj, new_obj in zip(objects, new_objects):
                    self.assertEqual(old_obj, new_obj)

            # Save the deserialized objects and test for equality.
            objects_by_protocol.append(new_objects)

        if errors:
            raise ValueError("\n".join(errors))

        # Return nested list so that client code can perform additional tests.
        if got_single_object:
            return [o[0] for o in objects_by_protocol]
        else:
            return objects_by_protocol

    def tmpfile_write(self, string):
        """
        Write string to a temporary file. Returns the name of the temporary
        file.
        """
        fd, tmpfile = tempfile.mkstemp(text=True)

        with open(tmpfile, "w") as fh:
            fh.write(string)

        return tmpfile

    def assertMSONable(self, obj, test_if_subclass=True):
        """
        Tests if obj is MSONable and tries to verify whether the contract is
        fulfilled.

        By default, the method tests whether obj is an instance of MSONable.
        This check can be deactivated by setting test_if_subclass to False.
        """
        if test_if_subclass:
            self.assertIsInstance(obj, MSONable)
        self.assertDictEqual(obj.as_dict(), obj.__class__.from_dict(
            obj.as_dict()).as_dict())
        json.loads(obj.to_json(), cls=MontyDecoder)<|MERGE_RESOLUTION|>--- conflicted
+++ resolved
@@ -91,12 +91,8 @@
         """
         # Use the python version so that we get the traceback in case of errors
         import pickle as pickle
-<<<<<<< HEAD
-        from pymatgen.util.serialization import pmg_pickle_load, pmg_pickle_dump
-=======
         from pymatgen.util.serialization import pmg_pickle_load, \
             pmg_pickle_dump
->>>>>>> 65fcb6b6
 
         # Build a list even when we receive a single object.
         got_single_object = False
