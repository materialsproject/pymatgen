"""Common test support for pymatgen test scripts.

This single module should provide all the common functionality for pymatgen
tests in a single location, so that test scripts can just import it and work
right away.
"""

from __future__ import annotations

import json
import string
import unittest
from pathlib import Path
from typing import TYPE_CHECKING, Any, ClassVar

import pytest
from monty.json import MontyDecoder, MSONable
from monty.serialization import loadfn

from pymatgen.core import SETTINGS, Structure

if TYPE_CHECKING:
    from git import Sequence

MODULE_DIR = Path(__file__).absolute().parent
STRUCTURES_DIR = MODULE_DIR / "structures"
TEST_FILES_DIR = Path(SETTINGS.get("PMG_TEST_FILES_DIR", MODULE_DIR / ".." / ".." / "tests" / "files"))


class PymatgenTest(unittest.TestCase):
    """Extends unittest.TestCase with several assert methods for array and str comparison."""

    _multiprocess_shared_ = True

    # dict of lazily-loaded test structures (initialized to None)
    TEST_STRUCTURES: ClassVar[dict[str | Path, Structure | None]] = {key: None for key in STRUCTURES_DIR.glob("*")}

    @pytest.fixture(autouse=True)  # make all tests run a in a temporary directory accessible via self.tmp_path
    def _tmp_dir(self, tmp_path: Path, monkeypatch: pytest.MonkeyPatch) -> None:
        # https://pytest.org/en/latest/how-to/unittest.html#using-autouse-fixtures-and-accessing-other-fixtures
        monkeypatch.chdir(tmp_path)  # change to pytest-provided temporary directory
        self.tmp_path = tmp_path

    @classmethod
    def get_structure(cls, name: str) -> Structure:
        """
        Lazily load a structure from pymatgen/util/testing/structures.

        Args:
            name (str): Name of structure file.

        Returns:
            Structure
        """
<<<<<<< HEAD
        if name not in cls.TEST_STRUCTURES:
            cls.TEST_STRUCTURES[name] = loadfn(f"{STRUCTURES_DIR}/{name}.json")
        return cls.TEST_STRUCTURES[name].copy()

    @staticmethod
    def assert_all_close(actual, desired, decimal=7, err_msg="", verbose=True):
        """Tests if two arrays are almost equal up to some relative or absolute tolerance."""
        # TODO (janosh): replace the decimal kwarg with assert_allclose() atol and rtol kwargs
        return assert_allclose(actual, desired, atol=10**-decimal, err_msg=err_msg, verbose=verbose)
=======
        struct = cls.TEST_STRUCTURES.get(name) or loadfn(f"{cls.STRUCTURES_DIR}/{name}.json")
        cls.TEST_STRUCTURES[name] = struct
        return struct.copy()
>>>>>>> 8a811000

    @staticmethod
    def assert_str_content_equal(actual, expected):
        """Tests if two strings are equal, ignoring things like trailing spaces, etc."""
        strip_whitespace = {ord(c): None for c in string.whitespace}
        return actual.translate(strip_whitespace) == expected.translate(strip_whitespace)

    def serialize_with_pickle(self, objects: Any, protocols: Sequence[int] = None, test_eq: bool = True):
        """Test whether the object(s) can be serialized and deserialized with
        pickle. This method tries to serialize the objects with pickle and the
        protocols specified in input. Then it deserializes the pickle format
        and compares the two objects with the __eq__ operator if
        test_eq is True.

        Args:
            objects: Object or list of objects.
            protocols: List of pickle protocols to test. If protocols is None,
                HIGHEST_PROTOCOL is tested.
            test_eq: If True, the deserialized object is compared with the
                original object using the __eq__ method.

        Returns:
            Nested list with the objects deserialized with the specified
            protocols.
        """
        # use pickle, not cPickle so that we get the traceback in case of errors
        import pickle

        # Build a list even when we receive a single object.
        got_single_object = False
        if not isinstance(objects, (list, tuple)):
            got_single_object = True
            objects = [objects]

        protocols = protocols or [pickle.HIGHEST_PROTOCOL]

        # This list will contain the objects deserialized with the different protocols.
        objects_by_protocol, errors = [], []

        for protocol in protocols:
            # Serialize and deserialize the object.
            tmpfile = self.tmp_path / f"tempfile_{protocol}.pkl"

            try:
                with open(tmpfile, "wb") as fh:
                    pickle.dump(objects, fh, protocol=protocol)
            except Exception as exc:
                errors.append(f"pickle.dump with {protocol=} raised:\n{exc}")
                continue

            try:
                with open(tmpfile, "rb") as fh:
                    unpickled_objs = pickle.load(fh)
            except Exception as exc:
                errors.append(f"pickle.load with {protocol=} raised:\n{exc}")
                continue

            # Test for equality
            if test_eq:
                for orig, unpickled in zip(objects, unpickled_objs):
                    assert (
                        orig == unpickled
                    ), f"Unpickled and original objects are unequal for {protocol=}\n{orig=}\n{unpickled=}"

            # Save the deserialized objects and test for equality.
            objects_by_protocol.append(unpickled_objs)

        if errors:
            raise ValueError("\n".join(errors))

        # Return nested list so that client code can perform additional tests.
        if got_single_object:
            return [o[0] for o in objects_by_protocol]
        return objects_by_protocol

    def assert_msonable(self, obj, test_is_subclass=True):
        """Test if obj is MSONable and verify the contract is fulfilled.

        By default, the method tests whether obj is an instance of MSONable.
        This check can be deactivated by setting test_is_subclass=False.
        """
        if test_is_subclass:
            assert isinstance(obj, MSONable)
        assert obj.as_dict() == obj.__class__.from_dict(obj.as_dict()).as_dict()
        json.loads(obj.to_json(), cls=MontyDecoder)<|MERGE_RESOLUTION|>--- conflicted
+++ resolved
@@ -52,21 +52,9 @@
         Returns:
             Structure
         """
-<<<<<<< HEAD
-        if name not in cls.TEST_STRUCTURES:
-            cls.TEST_STRUCTURES[name] = loadfn(f"{STRUCTURES_DIR}/{name}.json")
-        return cls.TEST_STRUCTURES[name].copy()
-
-    @staticmethod
-    def assert_all_close(actual, desired, decimal=7, err_msg="", verbose=True):
-        """Tests if two arrays are almost equal up to some relative or absolute tolerance."""
-        # TODO (janosh): replace the decimal kwarg with assert_allclose() atol and rtol kwargs
-        return assert_allclose(actual, desired, atol=10**-decimal, err_msg=err_msg, verbose=verbose)
-=======
         struct = cls.TEST_STRUCTURES.get(name) or loadfn(f"{cls.STRUCTURES_DIR}/{name}.json")
         cls.TEST_STRUCTURES[name] = struct
         return struct.copy()
->>>>>>> 8a811000
 
     @staticmethod
     def assert_str_content_equal(actual, expected):
