--- conflicted
+++ resolved
@@ -6,12 +6,6 @@
 
 # Changelog
 
-<<<<<<< HEAD
-## v2024.2.1
-=======
-## v2024.2.8
->>>>>>> 1e347c42
-
 ### 🐛 Bug Fixes
 
 * Fix `Vasprun.get_potcars` search method; tweak fake POTCARs by @esoteric-ephemera in https://github.com/materialsproject/pymatgen/pull/3587
@@ -19,24 +13,11 @@
 ### 🛠 Enhancements
 
 * Aims input sets by @tpurcell90 in https://github.com/materialsproject/pymatgen/pull/3482
-<<<<<<< HEAD
-=======
-* Add `SiteCollection.reduced_formula` property by @janosh in https://github.com/materialsproject/pymatgen/pull/3610
-* Add `Entry.(formula|reduced_formula)` by @janosh in https://github.com/materialsproject/pymatgen/pull/3611
-* VASP IO `copy()` methods by @janosh in https://github.com/materialsproject/pymatgen/pull/3602
->>>>>>> 1e347c42
 
 ### 📖 Documentation
 
 * Adding FHI-aims inputs developers by @tpurcell90 in https://github.com/materialsproject/pymatgen/pull/3592
 
-<<<<<<< HEAD
-=======
-### 🧹 House-Keeping
-
-* chore: fix a typo by @VsevolodX in https://github.com/materialsproject/pymatgen/pull/3609
-
->>>>>>> 1e347c42
 ### 🧪 Tests
 
 * Add tests for the New Vasp input sets by @Zhuoying in https://github.com/materialsproject/pymatgen/pull/3576
@@ -48,10 +29,6 @@
 ### 🤷‍♂️ Other Changes
 
 * Fix text formatting in `bug_report.yaml` by @Andrew-S-Rosen in https://github.com/materialsproject/pymatgen/pull/3589
-<<<<<<< HEAD
-
-**Full Changelog**: https://github.com/materialsproject/pymatgen/compare/v2024.1.27...v2024.2.1
-=======
 * Minor update to avoid deprecation warning by @kavanase in https://github.com/materialsproject/pymatgen/pull/3601
 
 ## New Contributors
@@ -59,7 +36,6 @@
 * @VsevolodX made their first contribution in https://github.com/materialsproject/pymatgen/pull/3609
 
 **Full Changelog**: https://github.com/materialsproject/pymatgen/compare/v2024.1.27...v2024.2.8
->>>>>>> 1e347c42
 
 ## v2024.1.26
 
