[build-system]
requires = [
    "Cython>=0.29.23",
    # pin NumPy version used in the build
    "oldest-supported-numpy",
    "setuptools>=65.0.0",
]
build-backend = "setuptools.build_meta"


[project]
name = "pymatgen"
authors = [
    { name = "Pymatgen Development Team", email = "ongsp@ucsd.edu" },
]
maintainers = [
    { name = "Shyue Ping Ong", email = "ongsp@ucsd.edu" },
    { name = "Matthew Horton", email = "m.k.horton@gmail.com" },
    { name = "Janosh Riebesell", email = "janosh.riebesell@gmail.com" },
]
description = """
Python Materials Genomics is a robust materials analysis code that defines core object representations for structures
and molecules with support for many electronic structure codes. It is currently the core analysis code powering the
Materials Project (https://materialsproject.org)."""
readme = "README.md"
requires-python = ">=3.9"
keywords = [
    "ABINIT",
    "analysis",
    "crystal",
    "diagrams",
    "electronic",
    "gaussian",
    "materials",
    "nwchem",
    "phase",
    "project",
    "qchem",
    "science",
    "structure",
    "VASP",
]
license = { text = "MIT" }
classifiers = [
    "Development Status :: 4 - Beta",
    "Intended Audience :: Science/Research",
    "License :: OSI Approved :: MIT License",
    "Operating System :: OS Independent",
    "Programming Language :: Python :: 3.9",
    "Programming Language :: Python :: 3.10",
    "Programming Language :: Python :: 3.11",
    "Programming Language :: Python :: 3.12",
    "Programming Language :: Python :: 3",
    "Topic :: Scientific/Engineering :: Chemistry",
    "Topic :: Scientific/Engineering :: Information Analysis",
    "Topic :: Scientific/Engineering :: Physics",
    "Topic :: Software Development :: Libraries :: Python Modules",
]
dependencies = [
    "matplotlib>=3.8",
    "monty>=2024.5.24",
    "networkx>=2.2",
    "numpy>=1.25.0,<2.0.0",
    "palettable>=3.1.1",
    "pandas>=2",
    "plotly>=4.5.0",
    "pybtex>=0.24.0",
    "requests>=2.32",
    "ruamel.yaml>=0.17.0",
    "scipy>=1.13.0",
    "spglib>=2.0.2",
    "sympy>=1.2",
    "tabulate>=0.9",
    "tqdm>=4.60",
    "uncertainties>=3.1.4",
    "joblib>=1",
]
version = "2024.6.10"

[project.urls]
Homepage = "https://pymatgen.org"
Documentation = "https://pymatgen.org"
Repository = "https://github.com/materialsproject/pymatgen"
Issues = "https://github.com/materialsproject/pymatgen/issues"
Pypi = "https://pypi.org/project/pymatgen"

[project.optional-dependencies]
ase = ["ase>=3.23.0"]
# don't depend on tblite above 3.11 since unsupported https://github.com/tblite/tblite/issues/175
tblite = ["tblite[ase]>=0.3.0; python_version<'3.12'"]
vis = ["vtk>=6.0.0"]
abinit = ["netcdf4>=1.6.5"]
mlp = ["matgl>=1.1.1", "chgnet>=0.3.8"]
electronic_structure = ["fdint>=2.0.2"]
dev = [
    "mypy>=1.10.0",
    "pre-commit>=3",
    "pytest-cov>=4",
    "pytest-split>=0.8",
    "pytest>8",
    "ruff>=0.4.8",
]
ci = [
    "pytest>=8",
    "pytest-cov>=4",
    "pytest-split>=0.8",
]
docs = [
    "sphinx",
    "sphinx_rtd_theme",
]
optional = [
    "ase>=3.23.0",
    # TODO restore BoltzTraP2 when install fixed, hopefully following merge of
    # https://gitlab.com/sousaw/BoltzTraP2/-/merge_requests/18
    # caused CI failure due to ModuleNotFoundError: No module named 'packaging'
    # "BoltzTraP2>=22.3.2; platform_system!='Windows'",
    "chemview>=0.6",
    "chgnet>=0.3.8",
    "f90nml>=1.1.2",
    "galore>=0.6.1",
    "h5py>=3.11.0",
    "jarvis-tools>=2020.7.14",
    "matgl>=1.1.1",
    "netCDF4>=1.6.5",
    "phonopy>=2.23",
    "seekpath>=2.0.1",
    # don't depend on tblite above 3.11 since unsupported https://github.com/tblite/tblite/issues/175
    "tblite[ase]>=0.3.0; platform_system=='Linux' and python_version<'3.12'",
    # "hiphive>=0.6",
    # "openbabel>=3.1.1; platform_system=='Linux'",
]
numba = ["numba>=0.55"]

[tool.setuptools.packages.find]
where = ["."]
include = ["pymatgen.*"]

[tool.setuptools.package-data]
"pymatgen.analysis" = ["*.yaml", "*.json", "*.csv"]
"pymatgen.analysis.chemenv" = [
    "coordination_environments/coordination_geometries_files/*.json",
    "coordination_environments/coordination_geometries_files/*.txt",
    "coordination_environments/strategy_files/ImprovedConfidenceCutoffDefaultParameters.json",
]
"pymatgen.analysis.structure_prediction" = ["*.yaml", "data/*.json"]
"pymatgen.analysis.diffraction" = ["*.json"]
"pymatgen.analysis.magnetism" = ["default_magmoms.yaml"]
"pymatgen.analysis.solar" = ["am1.5G.dat"]
"pymatgen.entries" = ["*.json.gz", "*.yaml", "data/*.json"]
"pymatgen.core" = ["*.json"]
"pymatgen" = ["py.typed"]
"pymatgen.io.vasp" = ["*.yaml", "*.json", "*.json.gz", "*.json.bz2"]
"pymatgen.io.feff" = ["*.yaml"]
"pymatgen.io.cp2k" = ["*.yaml"]
"pymatgen.io.lobster" = ["lobster_basis/*.yaml"]
"pymatgen.command_line" = ["*"]
"pymatgen.util" = ["structures/*.json", "*.json"]
"pymatgen.vis" = ["*.yaml"]
"pymatgen.io.lammps" = ["CoeffsDataType.yaml", "templates/*.template"]
"pymatgen.symmetry" = ["*.yaml", "*.json", "*.sqlite"]

[project.scripts]
pmg = "pymatgen.cli.pmg:main"
feff_plot_cross_section = "pymatgen.cli.feff_plot_cross_section:main"
feff_plot_dos = "pymatgen.cli.feff_plot_dos:main"
get_environment = "pymatgen.cli.get_environment:main"

[tool.versioningit.vcs]
method = "git"
default-tag = "0.0.1"

[tool.cibuildwheel.linux]
archs = ["auto64"]
skip = ["*musllinux*"]
before-all = "ln -s /usr/lib64/libgfortran.so.5 /usr/lib64/libgfortran.so.3"

[tool.cibuildwheel.macos]
repair-wheel-command = "delocate-wheel --require-archs {delocate_archs} -w {dest_dir} -v {wheel} --ignore-missing-dependencies"

[tool.ruff]
target-version = "py39"
line-length = 120

[tool.ruff.lint]
<<<<<<< HEAD
select = ["ALL"]
=======
select = [
    "B", # flake8-bugbear
    "C4", # flake8-comprehensions
    "D", # pydocstyle
    "E", # pycodestyle error
    "EXE", # flake8-executable
    "F", # pyflakes
    "FA", # flake8-future-annotations
    "FBT003", # boolean-positional-value-in-call
    "FLY", # flynt
    "I", # isort
    "ICN", # flake8-import-conventions
    "ISC", # flake8-implicit-str-concat
    "NPY201", # numpy 2.0
    "PD", # pandas-vet
    "PERF", # perflint
    "PIE", # flake8-pie
    "PL", # pylint
    "PLR0402",
    "PLR1714",
    "PLR5501",
    "PT", # flake8-pytest-style
    "PYI", # flakes8-pyi
    "Q", # flake8-quotes
    "RET", # flake8-return
    "RSE", # flake8-raise
    "RUF", # Ruff-specific rules
    "SIM", # flake8-simplify
    "SLOT", # flake8-slots
    "TCH", # flake8-type-checking
    "TID", # flake8-tidy-imports
    "UP", # pyupgrade
    "W", # pycodestyle warning
    "YTT", # flake8-2020
]
>>>>>>> 9719845b
ignore = [
  # Rule families
  "ANN",  # flake8-annotations (not ready, require types for ALL args)
  "ARG",  # Check for unused function arguments
  "BLE",  # General catch of Exception
  "C90",  # Check for functions with a high McCabe complexity
  "COM",  # flake8-commas (conflict with line wrapper)
  "CPY",  # Missing copyright notice at top of file (need preview mode)
  "EM",   # Format nice error messages
  "ERA",  # Check for commented-out code
  "FIX",  # Check for FIXME, TODO and other developer notes
  "FURB", # refurb (need preview mode, too many preview errors)
  "G",    # validate logging format strings
  "INP",  # Ban PEP-420 implicit namespace packages
  "N",    # pep8-naming (many var/arg names are intended)
  "NPY",  # NumPy-specific rules (TODO: enable this)
  "PTH",  # Prefer pathlib over os.path
  "S",    # flake8-bandit (TODO: enable this)
  "SLF",  # Access "private" class members
  "T20",  # Check for print/pprint
  "TD",   # TODO tags related

  # Single rules
  "B023",    # Function definition does not bind loop variable
  "B028",    # No explicit stacklevel keyword argument found
  "B904",    # Within an except clause, raise exceptions with ...
  "C408",    # unnecessary-collection-call
  "D105",    # Missing docstring in magic method
  "D205",    # 1 blank line required between summary line and description
  "D212",    # Multi-line docstring summary should start at the first line
  "DTZ003",  # TODO: fix this (issue #3791)
  "FBT001",  # Boolean-typed positional argument in function definition
  "FBT002",  # Boolean default positional argument in function
  "PD901",   # pandas-df-variable-name
  "PERF203", # try-except-in-loop
  "PERF401", # manual-list-comprehension
  "PLR0911", # too many return statements
  "PLR0912", # too many branches
  "PLR0913", # too many arguments
  "PLR0915", # too many statements
  "PLR2004", # magic values in comparison
  "PLW2901", # Outer for loop variable overwritten by inner assignment target
  "PT013",   # pytest-incorrect-pytest-import
  "SIM105",  # Use contextlib.suppress() instead of try-except-pass
  "TRY003",  # Avoid specifying long messages outside the exception class
  "TRY300",  # Checks for return statements in try blocks
  "TRY301",  # Checks for raise statements within try blocks
]
pydocstyle.convention = "google"
isort.required-imports = ["from __future__ import annotations"]
isort.split-on-trailing-comma = false

[tool.ruff.format]
docstring-code-format = true

[tool.ruff.lint.per-file-ignores]
"__init__.py" = ["F401"]
"tests/**" = ["ANN201", "D", "PLR0124"]
"tasks.py" = ["D"]
"pymatgen/analysis/*" = ["D"]
"pymatgen/io/*" = ["D"]
"dev_scripts/*" = ["D"]

[tool.pytest.ini_options]
addopts = "--durations=30 --quiet -r xXs --color=yes -p no:warnings --import-mode=importlib"

[tool.coverage.run]
parallel = true
omit = [
    "pymatgen/cli/feff_plot_cross_section.py",
    "pymatgen/cli/feff_plot_dos.py",
    "pymatgen/cli/pmg_config.py",
    "pymatgen/cli/pmg_plot.py",
    "pymatgen/cli/pmg_potcar.py",
    "pymatgen/cli/pmg_query.py",
    "pymatgen/dao.py",
]

[tool.coverage.report]
exclude_also = [
    "@deprecated",
    "@np.deprecate",
    "def __repr__",
    "except ImportError:",
    "if 0:",
    "if TYPE_CHECKING:",
    "if __name__ == .__main__.:",
    "if self.debug:",
    "if settings.DEBUG",
    "if typing.TYPE_CHECKING:",
    "pragma: no cover",
    "raise AssertionError",
    "raise NotImplementedError",
    "show_plot",
]

[tool.mypy]
ignore_missing_imports = true
namespace_packages = true
explicit_package_bases = true
no_implicit_optional = false
disable_error_code = "annotation-unchecked"

[[tool.mypy.overrides]]
module = ["requests.*", "tabulate.*"]
ignore_missing_imports = true

[tool.codespell]
ignore-words-list = """
titel,alls,ans,nd,mater,nwo,te,hart,ontop,ist,ot,fo,nax,coo,
coul,ser,leary,thre,fase,rute,reson,titels,ges,scalr,strat,
struc,hda,nin,ons,pres,kno,loos,lamda,lew,atomate,nempty
"""
skip = "pymatgen/analysis/aflow_prototypes.json"
check-filenames = true

[tool.pyright]
typeCheckingMode = "off"
reportPossiblyUnboundVariable = true
reportUnboundVariable = true
reportMissingImports = false
reportMissingModuleSource = false
reportInvalidTypeForm = false
exclude = ["**/tests"]<|MERGE_RESOLUTION|>--- conflicted
+++ resolved
@@ -183,45 +183,7 @@
 line-length = 120
 
 [tool.ruff.lint]
-<<<<<<< HEAD
 select = ["ALL"]
-=======
-select = [
-    "B", # flake8-bugbear
-    "C4", # flake8-comprehensions
-    "D", # pydocstyle
-    "E", # pycodestyle error
-    "EXE", # flake8-executable
-    "F", # pyflakes
-    "FA", # flake8-future-annotations
-    "FBT003", # boolean-positional-value-in-call
-    "FLY", # flynt
-    "I", # isort
-    "ICN", # flake8-import-conventions
-    "ISC", # flake8-implicit-str-concat
-    "NPY201", # numpy 2.0
-    "PD", # pandas-vet
-    "PERF", # perflint
-    "PIE", # flake8-pie
-    "PL", # pylint
-    "PLR0402",
-    "PLR1714",
-    "PLR5501",
-    "PT", # flake8-pytest-style
-    "PYI", # flakes8-pyi
-    "Q", # flake8-quotes
-    "RET", # flake8-return
-    "RSE", # flake8-raise
-    "RUF", # Ruff-specific rules
-    "SIM", # flake8-simplify
-    "SLOT", # flake8-slots
-    "TCH", # flake8-type-checking
-    "TID", # flake8-tidy-imports
-    "UP", # pyupgrade
-    "W", # pycodestyle warning
-    "YTT", # flake8-2020
-]
->>>>>>> 9719845b
 ignore = [
   # Rule families
   "ANN",  # flake8-annotations (not ready, require types for ALL args)
