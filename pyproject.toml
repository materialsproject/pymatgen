--- conflicted
+++ resolved
@@ -106,11 +106,7 @@
     "galore>=0.6.1",
     "h5py>=3.11.0",
     "jarvis-tools>=2020.7.14",
-<<<<<<< HEAD
     "matgl>=1.1.3",
-=======
-    "matgl>=1.1.1",
->>>>>>> ea58ff89
     "matplotlib>=3.8",
     "netCDF4>=1.6.5",
     "phonopy>=2.23",
