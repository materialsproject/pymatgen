[build-system]
requires = [
    "Cython>=0.29.23",
    # Building against NPY2 will support both NPY1 and NPY2
    # https://numpy.org/devdocs/dev/depending_on_numpy.html#build-time-dependency
    "numpy>=2.1.0",
    "setuptools>=65.0.0",
]
build-backend = "setuptools.build_meta"


[project]
name = "pymatgen"
authors = [{ name = "Pymatgen Development Team", email = "ongsp@ucsd.edu" }]
maintainers = [
    { name = "Matthew Horton", email = "m.k.horton@gmail.com" },
    { name = "Shyue Ping Ong", email = "ongsp@ucsd.edu" },
]
description = """
Python Materials Genomics is a robust materials analysis code that defines core object representations for structures
and molecules with support for many electronic structure codes. It is currently the core analysis code powering the
Materials Project (https://materialsproject.org)."""
readme = "README.md"
requires-python = ">=3.10,<3.13"
keywords = [
    "ABINIT",
    "VASP",
    "analysis",
    "crystal",
    "diagrams",
    "electronic",
    "gaussian",
    "materials",
    "nwchem",
    "phase",
    "project",
    "qchem",
    "science",
    "structure",
]
license = { text = "MIT" }
classifiers = [
    "Development Status :: 4 - Beta",
    "Intended Audience :: Science/Research",
    "License :: OSI Approved :: MIT License",
    "Operating System :: OS Independent",
    "Programming Language :: Python :: 3",
    "Programming Language :: Python :: 3.10",
    "Programming Language :: Python :: 3.11",
    "Programming Language :: Python :: 3.12",
    "Programming Language :: Python :: 3.13",
    "Topic :: Scientific/Engineering :: Chemistry",
    "Topic :: Scientific/Engineering :: Information Analysis",
    "Topic :: Scientific/Engineering :: Physics",
    "Topic :: Software Development :: Libraries :: Python Modules",
]
dependencies = [
    "joblib>=1",
    "matplotlib>=3.8",
    "monty>=2024.10.21",
    "networkx>=2.7",  # PR4116
    "palettable>=3.3.3",
    "pandas>=2",
    "plotly>=4.5.0",
    "pybtex>=0.24.0",
    "requests>=2.32",
    "ruamel.yaml>=0.17.0",
    "scipy>=1.14.1",
    "spglib>=2.5.0",
    "sympy>=1.3",  # PR #4116
    "tabulate>=0.9",
    "tqdm>=4.60",
    "uncertainties>=3.1.4",
    # NumPy documentation suggests pinning the current major version as the C API is used
    # https://numpy.org/devdocs/dev/depending_on_numpy.html#runtime-dependency-version-ranges
    "numpy>=1.26.2,<3",
]
version = "2024.11.13"

[project.urls]
Homepage = "https://pymatgen.org"
Documentation = "https://pymatgen.org"
Repository = "https://github.com/materialsproject/pymatgen"
Issues = "https://github.com/materialsproject/pymatgen/issues"
Pypi = "https://pypi.org/project/pymatgen"

[project.optional-dependencies]
# PR4128: netcdf4 1.7.[0/1] yanked, 1.7.1.post[1/2]/1.7.2 cause CI error
abinit = ["netcdf4>=1.6.5,!=1.7.1.post1,!=1.7.1.post2,!=1.7.2"]
ase = ["ase>=3.23.0"]
<<<<<<< HEAD
# tblite only support Python 3.12+ through conda-forge
# https://github.com/tblite/tblite/issues/175
tblite = ["tblite[ase]>=0.3.0; python_version<'3.12'"]
vis = ["vtk>=6.0.0"]
abinit = ["netcdf4>=1.7.1; python_version<'3.13'"]
mlp = ["chgnet>=0.4.0; python_version<'3.13'", "matgl>=1.1.3; python_version<'3.13'"]
electronic_structure = ["fdint>=2.0.2"]
=======
>>>>>>> 31f1e1fb
ci = ["pytest-cov>=4", "pytest-split>=0.8", "pytest>=8"]
docs = ["invoke", "sphinx", "sphinx_markdown_builder", "sphinx_rtd_theme"]
electronic_structure = ["fdint>=2.0.2"]
mlp = ["chgnet>=0.3.8", "matgl>=1.1.3"]
numba = ["numba>=0.55"]
numpy-v1 = ["numpy>=1.25.0,<2"] # Test NP1 on Windows (quite buggy ATM)
optional = [
    "pymatgen[abinit,ase,mlp,tblite]",
    "beautifulsoup4",
    # BoltzTraP2 build fails on Windows GitHub runners
    # TODO: BoltzTraP2 depends on netcdf4 which doesn't support Python 3.13 yet
    "BoltzTraP2>=24.9.4 ; platform_system != 'Windows' and python_version<'3.13'",
    "chemview>=0.6",
<<<<<<< HEAD
    "chgnet>=0.4.0; python_version<'3.13'",
    "f90nml>=1.1.2",
    "galore>=0.6.1",
    "h5py>=3.12.1",
    "jarvis-tools>=2020.7.14",
    "matgl>=1.1.3; python_version<'3.13'",
    "matplotlib>=3.8",
    "netcdf4>=1.6.5; python_version<'3.13'",
    "phonopy>=2.23",
    "seekpath>=2.0.1",
    # tblite only support Python 3.12+ through conda-forge
    # https://github.com/tblite/tblite/issues/175
    "hiphive>=1.3.1; python_version<'3.13'",
    "openbabel-wheel>=3.1.1.20",
    "tblite[ase]>=0.3.0; platform_system=='Linux' and python_version<'3.12'",
]
numba = ["numba>=0.55; python_version<'3.13'"]
numpy-v1 = ["numpy>=1.25.0,<2"] # Test NP1 on Windows (quite buggy ATM)
=======
    "f90nml>=1.1.2",
    "galore>=0.6.1",
    "h5py>=3.11.0",
    "hiphive>=1.3.1",
    "jarvis-tools>=2020.7.14",
    "matplotlib>=3.8",
    "phonopy>=2.23",
    "seekpath>=2.0.1",
]
# tblite only support Python 3.12+ through conda-forge
# https://github.com/tblite/tblite/issues/175
tblite = [ "tblite[ase]>=0.3.0; platform_system=='Linux' and python_version<'3.12'"]
vis = ["vtk>=6.0.0"]
>>>>>>> 31f1e1fb

[project.scripts]
pmg = "pymatgen.cli.pmg:main"
feff_plot_cross_section = "pymatgen.cli.feff_plot_cross_section:main"
feff_plot_dos = "pymatgen.cli.feff_plot_dos:main"
get_environment = "pymatgen.cli.get_environment:main"

[tool.setuptools]
include-package-data = false

[tool.setuptools.packages.find]
where = ["src"]
include = ["pymatgen", "pymatgen.*"]

[tool.setuptools.package-data]
"pymatgen.analysis" = ["*.csv", "*.json", "*.yaml"]
"pymatgen.analysis.chemenv" = [
    "coordination_environments/coordination_geometries_files/*.json",
    "coordination_environments/coordination_geometries_files/*.txt",
    "coordination_environments/strategy_files/ImprovedConfidenceCutoffDefaultParameters.json",
]
"pymatgen.analysis.structure_prediction" = ["*.yaml", "data/*.json"]
"pymatgen.analysis.diffraction" = ["*.json"]
"pymatgen.analysis.magnetism" = ["default_magmoms.yaml"]
"pymatgen.analysis.solar" = ["am1.5G.dat"]
"pymatgen.entries" = ["*.json.gz", "*.yaml", "data/*.json"]
"pymatgen.core" = ["*.json"]
"pymatgen" = ["py.typed"]
"pymatgen.io.vasp" = ["*.json", "*.json.bz2", "*.json.gz", "*.yaml"]
"pymatgen.io.feff" = ["*.yaml"]
"pymatgen.io.cp2k" = ["*.yaml"]
"pymatgen.io.lobster" = ["lobster_basis/*.yaml"]
"pymatgen.command_line" = ["*"]
"pymatgen.util" = ["*.json", "structures/*.json"]
"pymatgen.vis" = ["*.yaml"]
"pymatgen.io.lammps" = ["CoeffsDataType.yaml", "templates/*.template"]
"pymatgen.symmetry" = ["*.json", "*.sqlite", "*.yaml"]

[tool.pdm.dev-dependencies]
lint = ["mypy>=1.10.0", "pre-commit>=3.7.1", "ruff>=0.4.9"]
test = ["pytest-cov>=5.0.0", "pytest-split>=0.9.0", "pytest>=8.2.2"]

[tool.cibuildwheel.linux]
archs = ["auto64"]
skip = ["*musllinux*"]
before-all = "ln -s /usr/lib64/libgfortran.so.5 /usr/lib64/libgfortran.so.3"

[tool.cibuildwheel.macos]
repair-wheel-command = "delocate-wheel --require-archs {delocate_archs} -w {dest_dir} -v {wheel} --ignore-missing-dependencies"

[tool.ruff]
target-version = "py310"
line-length = 120
output-format = "concise"

[tool.ruff.lint]
select = ["ALL"]
ignore = [
    # Rule families
    "ANN", # flake8-annotations (not ready, require types for ALL args)
    "ARG", # Check for unused function arguments
    "BLE", # General catch of Exception
    "C90", # Check for functions with a high McCabe complexity
    "COM", # flake8-commas (conflict with line wrapper)
    "CPY", # Missing copyright notice at top of file (need preview mode)
    "EM",  # Format nice error messages
    "ERA", # Check for commented-out code
    "FIX", # Check for FIXME, TODO and other developer notes
    "G",   # Validate logging format strings
    "INP", # Ban PEP-420 implicit namespace packages
    "N",   # PEP8-naming (many var/arg names are intended)
    "PTH", # Prefer pathlib over os.path
    "SLF", # Access "private" class members
    "T20", # Check for print/pprint
    "TD",  # TODO tags related

    # Single rules
    "B023",    # Function definition does not bind loop variable
    "B028",    # No explicit stacklevel keyword argument found
    "B904",    # Within an except clause, raise exceptions with ...
    "C408",    # unnecessary-collection-call
    "D105",    # Missing docstring in magic method
    "D205",    # One blank line required between summary line and description
    "D212",    # Multi-line docstring summary should start at the first line
    "FBT001",  # Boolean-typed positional argument in function definition
    "FBT002",  # Boolean default positional argument in function
    "PD011",   # (A lot of false positive on non-Pandas objects)
    "PERF203", # Use of try-except in for/while loop
    "PERF401", # Replace "for" loops with list comprehension
    "PLR0911", # Too many return statements
    "PLR0912", # Too many branches
    "PLR0913", # Too many arguments
    "PLR0915", # Too many statements
    "PLR1702", # Too many nested blocks
    "PLR2004", # Magic-value-comparison TODO: fix these
    "PLW2901", # Outer for loop variable overwritten by inner assignment target
    "PT013",   # Incorrect import of pytest
    "S110",    # Log for try-except-pass
    "S112",    # Log for try-except-continue
    "S311",    # Use random module for cryptographic purposes
    "S314",    # Replace xml with defusedxml to avoid XML attacks
    "S603",    # Check source for use of "subprocess" call
    "S607",    # Start process with relative path
    "SIM105",  # Use contextlib.suppress() instead of try-except-pass
    "TRY003",  # Avoid specifying long messages outside the exception class
    "TRY300",  # Check for return statements in try blocks
    "TRY301",  # Check for raise statements within try blocks
]
pydocstyle.convention = "google"
isort.required-imports = ["from __future__ import annotations"]
isort.split-on-trailing-comma = false
isort.known-first-party = ["pymatgen"]

[tool.ruff.format]
docstring-code-format = true

[tool.ruff.lint.per-file-ignores]
"__init__.py" = ["F401"] # unused-import
"tests/**" = [
    "ANN201",  # missing-return-type-undocumented-public-function
    "D",       # pydocstyle
    "PLR0124", # comparison-with-itself
    "PLR2004", # magic-value-comparison
    "PLR6301", # no-self-use
    "S101",    # Use of "assert"
]
"src/pymatgen/analysis/*" = ["D"]
"src/pymatgen/io/*" = ["D"]
"dev_scripts/*" = ["D"]

[tool.pytest.ini_options]
addopts = "--durations=30 --quiet -r xXs --color=yes --import-mode=importlib"
filterwarnings = [
    # NOTE: the last matching option is used
    "ignore::Warning",               # Ignore all Warning
    "default::FutureWarning",        # Show FutureWarnings
    "default::DeprecationWarning",   # Show DeprecationWarnings
    # TODO: pybtex (perhaps some others) emits the following warnings
    'ignore:pkg_resources is deprecated as an API:DeprecationWarning',
    'ignore:distutils Version classes are deprecated:DeprecationWarning',
    'ignore:Deprecated call to `pkg_resources.declare_namespace:DeprecationWarning',
]

[tool.coverage.run]
parallel = true
omit = [
    "pymatgen/cli/feff_*.py",
    "pymatgen/cli/pmg_config.py",
    "pymatgen/cli/pmg_plot.py",
    "pymatgen/cli/pmg_potcar.py",
    "pymatgen/dao.py",
]

[tool.coverage.report]
exclude_also = [
    "@deprecated",
    "def __repr__",
    "except ImportError:",
    "if TYPE_CHECKING:",
    "if self.debug:",
    "if settings.DEBUG",
    "pragma: no cover",
    "raise NotImplementedError",
    "show_plot",
]

[tool.mypy]
ignore_missing_imports = true
namespace_packages = true
explicit_package_bases = true
no_implicit_optional = false
disable_error_code = ["annotation-unchecked", "override"]

[[tool.mypy.overrides]]
module = ["requests.*", "tabulate.*"]
ignore_missing_imports = true

[tool.codespell]
# TODO: un-ignore "ist/nd/ot/ontop/CoO" once support file-level ignore with pattern
ignore-words-list = """Nd, Te, titel, Mater,
Hart, Lew, Rute, atomate,
ist, nd, ot, ontop, CoO
"""
# TODO: un-skip lammps/test_inputs.py once support block ignore with pattern
skip = """*.json,
src/pymatgen/analysis/chemenv/coordination_environments/coordination_geometries_files/allcg.txt,
src/pymatgen/entries/MPCompatibility.yaml,
tests/io/lammps/test_inputs.py,
"""
check-filenames = true

[tool.pyright]
typeCheckingMode = "off"
reportPossiblyUnboundVariable = true
reportUnboundVariable = true
reportMissingImports = false
reportMissingModuleSource = false
reportInvalidTypeForm = false
exclude = ["**/tests"]<|MERGE_RESOLUTION|>--- conflicted
+++ resolved
@@ -88,7 +88,6 @@
 # PR4128: netcdf4 1.7.[0/1] yanked, 1.7.1.post[1/2]/1.7.2 cause CI error
 abinit = ["netcdf4>=1.6.5,!=1.7.1.post1,!=1.7.1.post2,!=1.7.2"]
 ase = ["ase>=3.23.0"]
-<<<<<<< HEAD
 # tblite only support Python 3.12+ through conda-forge
 # https://github.com/tblite/tblite/issues/175
 tblite = ["tblite[ase]>=0.3.0; python_version<'3.12'"]
@@ -96,8 +95,6 @@
 abinit = ["netcdf4>=1.7.1; python_version<'3.13'"]
 mlp = ["chgnet>=0.4.0; python_version<'3.13'", "matgl>=1.1.3; python_version<'3.13'"]
 electronic_structure = ["fdint>=2.0.2"]
-=======
->>>>>>> 31f1e1fb
 ci = ["pytest-cov>=4", "pytest-split>=0.8", "pytest>=8"]
 docs = ["invoke", "sphinx", "sphinx_markdown_builder", "sphinx_rtd_theme"]
 electronic_structure = ["fdint>=2.0.2"]
@@ -111,7 +108,6 @@
     # TODO: BoltzTraP2 depends on netcdf4 which doesn't support Python 3.13 yet
     "BoltzTraP2>=24.9.4 ; platform_system != 'Windows' and python_version<'3.13'",
     "chemview>=0.6",
-<<<<<<< HEAD
     "chgnet>=0.4.0; python_version<'3.13'",
     "f90nml>=1.1.2",
     "galore>=0.6.1",
@@ -130,21 +126,6 @@
 ]
 numba = ["numba>=0.55; python_version<'3.13'"]
 numpy-v1 = ["numpy>=1.25.0,<2"] # Test NP1 on Windows (quite buggy ATM)
-=======
-    "f90nml>=1.1.2",
-    "galore>=0.6.1",
-    "h5py>=3.11.0",
-    "hiphive>=1.3.1",
-    "jarvis-tools>=2020.7.14",
-    "matplotlib>=3.8",
-    "phonopy>=2.23",
-    "seekpath>=2.0.1",
-]
-# tblite only support Python 3.12+ through conda-forge
-# https://github.com/tblite/tblite/issues/175
-tblite = [ "tblite[ase]>=0.3.0; platform_system=='Linux' and python_version<'3.12'"]
-vis = ["vtk>=6.0.0"]
->>>>>>> 31f1e1fb
 
 [project.scripts]
 pmg = "pymatgen.cli.pmg:main"
