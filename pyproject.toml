--- conflicted
+++ resolved
@@ -205,11 +205,7 @@
     "D105",    # Missing docstring in magic method
     "D205",    # One blank line required between summary line and description
     "D212",    # Multi-line docstring summary should start at the first line
-<<<<<<< HEAD
-      "FBT001",  # Boolean-typed positional argument in function definition
-=======
     "FBT001",  # Boolean-typed positional argument in function definition
->>>>>>> 00a24e56
     "FBT002",  # Boolean default positional argument in function
     "PD901",   # pandas-df-variable-name
     "PERF203", # Use of try-except in for/while loop
