--- conflicted
+++ resolved
@@ -184,7 +184,6 @@
 line-length = 120
 
 [tool.ruff.lint]
-<<<<<<< HEAD
 select = ["ALL"]
 ignore = [
   # Rule families
@@ -233,58 +232,6 @@
   "TRY003",  # Avoid specifying long messages outside the exception class
   "TRY300",  # Checks for return statements in try blocks
   "TRY301",  # Checks for raise statements within try blocks
-=======
-select = [
-    "B", # flake8-bugbear
-    "C4", # flake8-comprehensions
-    "D", # pydocstyle
-    "E", # pycodestyle error
-    "EXE", # flake8-executable
-    "F", # pyflakes
-    "FA", # flake8-future-annotations
-    "FBT003", # boolean-positional-value-in-call
-    "FLY", # flynt
-    "I", # isort
-    "ICN", # flake8-import-conventions
-    "ISC", # flake8-implicit-str-concat
-    "PD", # pandas-vet
-    "PERF", # perflint
-    "PIE", # flake8-pie
-    "PL", # pylint
-    "PLR0402",
-    "PLR1714",
-    "PLR5501",
-    "PT", # flake8-pytest-style
-    "PYI", # flakes8-pyi
-    "Q", # flake8-quotes
-    "RET", # flake8-return
-    "RSE", # flake8-raise
-    "RUF", # Ruff-specific rules
-    "SIM", # flake8-simplify
-    "SLOT", # flake8-slots
-    "TCH", # flake8-type-checking
-    "TID", # flake8-tidy-imports
-    "UP", # pyupgrade
-    "W", # pycodestyle warning
-    "YTT", # flake8-2020
-]
-ignore = [
-    "B023", # Function definition does not bind loop variable
-    "B028", # No explicit stacklevel keyword argument found
-    "B904", # Within an except clause, raise exceptions with ...
-    "C408", # unnecessary-collection-call
-    "D105", # Missing docstring in magic method
-    "D205", # 1 blank line required between summary line and description
-    "D212", # Multi-line docstring summary should start at the first line
-    "PD901", # pandas-df-variable-name
-    "PERF203", # try-except-in-loop
-    "PERF401", # manual-list-comprehension
-    "PLR", # pylint refactor
-    "PLW2901", # Outer for loop variable overwritten by inner assignment target
-    "PT013", # pytest-incorrect-pytest-import
-    "PTH", # prefer pathlib to os.path
-    "SIM105", # Use contextlib.suppress() instead of try-except-pass
->>>>>>> 6d771fde
 ]
 pydocstyle.convention = "google"
 isort.required-imports = ["from __future__ import annotations"]
