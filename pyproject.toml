[build-system]
requires = [
    "Cython>=0.29.23",
    # Building against NPY2 will support both NPY1 and NPY2
    # https://numpy.org/devdocs/dev/depending_on_numpy.html#build-time-dependency
    "numpy>=2.1.0",
    "setuptools>=65.0.0",
]
build-backend = "setuptools.build_meta"


[project]
name = "pymatgen"
authors = [{ name = "Pymatgen Development Team", email = "ongsp@ucsd.edu" }]
maintainers = [
    { name = "Janosh Riebesell", email = "janosh.riebesell@gmail.com" },
    { name = "Matthew Horton", email = "m.k.horton@gmail.com" },
    { name = "Shyue Ping Ong", email = "ongsp@ucsd.edu" },
]
description = """
Python Materials Genomics is a robust materials analysis code that defines core object representations for structures
and molecules with support for many electronic structure codes. It is currently the core analysis code powering the
Materials Project (https://materialsproject.org)."""
readme = "README.md"
requires-python = ">=3.10"
keywords = [
    "ABINIT",
    "VASP",
    "analysis",
    "crystal",
    "diagrams",
    "electronic",
    "gaussian",
    "materials",
    "nwchem",
    "phase",
    "project",
    "qchem",
    "science",
    "structure",
]
license = { text = "MIT" }
classifiers = [
    "Development Status :: 4 - Beta",
    "Intended Audience :: Science/Research",
    "License :: OSI Approved :: MIT License",
    "Operating System :: OS Independent",
    "Programming Language :: Python :: 3",
    "Programming Language :: Python :: 3.10",
    "Programming Language :: Python :: 3.11",
    "Programming Language :: Python :: 3.12",
    "Topic :: Scientific/Engineering :: Chemistry",
    "Topic :: Scientific/Engineering :: Information Analysis",
    "Topic :: Scientific/Engineering :: Physics",
    "Topic :: Software Development :: Libraries :: Python Modules",
]
dependencies = [
    "joblib>=1",
    "matplotlib>=3.8",
    "monty>=2024.7.29",
    "networkx>=2.2",
    "palettable>=3.3.3",
    "pandas>=2",
    "plotly>=4.5.0",
    "pybtex>=0.24.0",
    "requests>=2.32",
    "ruamel.yaml>=0.17.0",
    "scipy>=1.13.0",
    "spglib>=2.5.0",
    "sympy>=1.2",
    "tabulate>=0.9",
    "tqdm>=4.60",
    "uncertainties>=3.1.4",
    # NumPy documentation suggests pinning the current major version as the C API is used
    # https://numpy.org/devdocs/dev/depending_on_numpy.html#runtime-dependency-version-ranges
    "numpy>=1.25.0,<3",
]
version = "2024.8.9"

[project.urls]
Homepage = "https://pymatgen.org"
Documentation = "https://pymatgen.org"
Repository = "https://github.com/materialsproject/pymatgen"
Issues = "https://github.com/materialsproject/pymatgen/issues"
Pypi = "https://pypi.org/project/pymatgen"

[project.optional-dependencies]
ase = ["ase>=3.23.0"]
# don't depend on tblite above 3.11 since unsupported https://github.com/tblite/tblite/issues/175
tblite = ["tblite[ase]>=0.3.0; python_version<'3.12'"]
vis = ["vtk>=6.0.0"]
abinit = ["netcdf4>=1.7.1"]
mlp = ["chgnet>=0.3.8", "matgl>=1.1.1"]
electronic_structure = ["fdint>=2.0.2"]
ci = ["pytest-cov>=4", "pytest-split>=0.8", "pytest>=8"]
docs = ["sphinx", "sphinx_rtd_theme"]
optional = [
    "ase>=3.23.0",
    # TODO: uv cannot install BoltzTraP2
    # "BoltzTraP2>=24.7.2 ; platform_system != 'Windows'",
    "chemview>=0.6",
    "chgnet>=0.3.8",
    "f90nml>=1.1.2",
    "galore>=0.6.1",
    "h5py>=3.11.0",
    "jarvis-tools>=2020.7.14",
    "matgl>=1.1.1",
    "matplotlib>=3.8",
    "netCDF4>=1.6.5",
    "phonopy>=2.23",
    "seekpath>=2.0.1",
    # don't depend on tblite above 3.11 since unsupported https://github.com/tblite/tblite/issues/175
    "tblite[ase]>=0.3.0; platform_system=='Linux' and python_version<'3.12'",
    # "hiphive>=0.6",
    # "openbabel>=3.1.1; platform_system=='Linux'",
]
numba = ["numba>=0.55"]
numpy1 = ["numpy>=1.25.0,<2"]  # Test NP1 on Windows (quite buggy ATM)

[project.scripts]
pmg = "pymatgen.cli.pmg:main"
feff_plot_cross_section = "pymatgen.cli.feff_plot_cross_section:main"
feff_plot_dos = "pymatgen.cli.feff_plot_dos:main"
get_environment = "pymatgen.cli.get_environment:main"

[tool.setuptools]
include-package-data = false

[tool.setuptools.packages.find]
where = ["src"]
include = ["pymatgen", "pymatgen.*"]

[tool.setuptools.package-data]
"pymatgen.analysis" = ["*.csv", "*.json", "*.yaml"]
"pymatgen.analysis.chemenv" = [
    "coordination_environments/coordination_geometries_files/*.json",
    "coordination_environments/coordination_geometries_files/*.txt",
    "coordination_environments/strategy_files/ImprovedConfidenceCutoffDefaultParameters.json",
]
"pymatgen.analysis.structure_prediction" = ["*.yaml", "data/*.json"]
"pymatgen.analysis.diffraction" = ["*.json"]
"pymatgen.analysis.magnetism" = ["default_magmoms.yaml"]
"pymatgen.analysis.solar" = ["am1.5G.dat"]
"pymatgen.entries" = ["*.json.gz", "*.yaml", "data/*.json"]
"pymatgen.core" = ["*.json"]
"pymatgen" = ["py.typed"]
"pymatgen.io.vasp" = ["*.json", "*.json.bz2", "*.json.gz", "*.yaml"]
"pymatgen.io.feff" = ["*.yaml"]
"pymatgen.io.cp2k" = ["*.yaml"]
"pymatgen.io.lobster" = ["lobster_basis/*.yaml"]
"pymatgen.command_line" = ["*"]
"pymatgen.util" = ["*.json", "structures/*.json"]
"pymatgen.vis" = ["*.yaml"]
"pymatgen.io.lammps" = ["CoeffsDataType.yaml", "templates/*.template"]
"pymatgen.symmetry" = ["*.json", "*.sqlite", "*.yaml"]

[tool.pdm.dev-dependencies]
lint = ["mypy>=1.10.0", "pre-commit>=3.7.1", "ruff>=0.4.9"]
test = ["pytest-cov>=5.0.0", "pytest-split>=0.9.0", "pytest>=8.2.2"]

[tool.versioningit.vcs]
method = "git"
default-tag = "0.0.1"

[tool.cibuildwheel.linux]
archs = ["auto64"]
skip = ["*musllinux*"]
before-all = "ln -s /usr/lib64/libgfortran.so.5 /usr/lib64/libgfortran.so.3"

[tool.cibuildwheel.macos]
repair-wheel-command = "delocate-wheel --require-archs {delocate_archs} -w {dest_dir} -v {wheel} --ignore-missing-dependencies"

[tool.ruff]
target-version = "py310"
line-length = 120
output-format = "concise"

[tool.ruff.lint]
select = ["ALL"]
ignore = [
    # Rule families
    "ANN", # flake8-annotations (not ready, require types for ALL args)
    "ARG", # Check for unused function arguments
    "BLE", # General catch of Exception
    "C90", # Check for functions with a high McCabe complexity
    "COM", # flake8-commas (conflict with line wrapper)
    "CPY", # Missing copyright notice at top of file (need preview mode)
    "EM",  # Format nice error messages
    "ERA", # Check for commented-out code
    "FIX", # Check for FIXME, TODO and other developer notes
    "G",   # Validate logging format strings
    "INP", # Ban PEP-420 implicit namespace packages
    "N",   # PEP8-naming (many var/arg names are intended)
    "PTH", # Prefer pathlib over os.path
    "SLF", # Access "private" class members
    "T20", # Check for print/pprint
    "TD",  # TODO tags related

    # Single rules
    "B023",    # Function definition does not bind loop variable
    "B028",    # No explicit stacklevel keyword argument found
    "B904",    # Within an except clause, raise exceptions with ...
    "C408",    # unnecessary-collection-call
    "D105",    # Missing docstring in magic method
    "D205",    # One blank line required between summary line and description
    "D212",    # Multi-line docstring summary should start at the first line
    "FBT001",  # Boolean-typed positional argument in function definition
    "FBT002",  # Boolean default positional argument in function
    "PD011",   # (A lot of false positive on non-Pandas objects)
    "PERF203", # Use of try-except in for/while loop
    "PERF401", # Replace "for" loops with list comprehension
    "PLR0911", # Too many return statements
    "PLR0912", # Too many branches
    "PLR0913", # Too many arguments
    "PLR0915", # Too many statements
    "PLR1702", # Too many nested blocks
    "PLR2004", # Magic-value-comparison TODO: fix these
    "PLW2901", # Outer for loop variable overwritten by inner assignment target
    "PT013",   # Incorrect import of pytest
<<<<<<< HEAD
=======
    "S101",    # Use of "assert"  TODO: fix these
>>>>>>> 46d843c0
    "S110",    # Log for try-except-pass
    "S112",    # Log for try-except-continue
    "S311",    # Use random module for cryptographic purposes
    "S314",    # Replace xml with defusedxml to avoid XML attacks
    "S603",    # Check source for use of "subprocess" call
    "S607",    # Start process with relative path
    "SIM105",  # Use contextlib.suppress() instead of try-except-pass
    "TRY003",  # Avoid specifying long messages outside the exception class
    "TRY300",  # Check for return statements in try blocks
    "TRY301",  # Check for raise statements within try blocks
]
pydocstyle.convention = "google"
isort.required-imports = ["from __future__ import annotations"]
isort.split-on-trailing-comma = false
isort.known-first-party = ["pymatgen"]

[tool.ruff.format]
docstring-code-format = true

[tool.ruff.lint.per-file-ignores]
<<<<<<< HEAD
"__init__.py" = ["F401"]
# PLR2004: magic-value-comparison
# PLR6301: no-self-use
"tests/**" = ["ANN201", "D", "PLR0124", "PLR2004", "PLR6301",
"S101",  # Use of "assert"
]
=======
"__init__.py" = ["F401"]  # unused-import
"tests/**" = [
    "ANN201",   # missing-return-type-undocumented-public-function
    "D",        # pydocstyle
    "PLR0124",  # comparison-with-itself
    "PLR2004",  # magic-value-comparison
    "PLR6301",  # no-self-use
    ]
>>>>>>> 46d843c0
"src/pymatgen/analysis/*" = ["D"]
"src/pymatgen/io/*" = ["D"]
"dev_scripts/*" = ["D"]

[tool.pytest.ini_options]
addopts = "--durations=30 --quiet -r xXs --color=yes -p no:warnings --import-mode=importlib"

[tool.coverage.run]
parallel = true
omit = [
    "pymatgen/cli/feff_plot_cross_section.py",
    "pymatgen/cli/feff_plot_dos.py",
    "pymatgen/cli/pmg_config.py",
    "pymatgen/cli/pmg_plot.py",
    "pymatgen/cli/pmg_potcar.py",
    "pymatgen/cli/pmg_query.py",
    "pymatgen/dao.py",
]

[tool.coverage.report]
exclude_also = [
    "@deprecated",
    "def __repr__",
    "except ImportError:",
    "if TYPE_CHECKING:",
    "if self.debug:",
    "if settings.DEBUG",
    "pragma: no cover",
    "raise NotImplementedError",
    "show_plot",
]

[tool.mypy]
ignore_missing_imports = true
namespace_packages = true
explicit_package_bases = true
no_implicit_optional = false
disable_error_code = ["annotation-unchecked", "override"]

[[tool.mypy.overrides]]
module = ["requests.*", "tabulate.*"]
ignore_missing_imports = true

[tool.codespell]
ignore-words-list = """
titel,alls,ans,nd,mater,nwo,te,hart,ontop,ist,ot,fo,nax,coo,
coul,ser,leary,thre,fase,rute,reson,titels,ges,scalr,strat,
struc,hda,nin,ons,pres,kno,loos,lamda,lew,atomate,nempty
"""
skip = "pymatgen/analysis/aflow_prototypes.json"
check-filenames = true

[tool.pyright]
typeCheckingMode = "off"
reportPossiblyUnboundVariable = true
reportUnboundVariable = true
reportMissingImports = false
reportMissingModuleSource = false
reportInvalidTypeForm = false
exclude = ["**/tests"]<|MERGE_RESOLUTION|>--- conflicted
+++ resolved
@@ -217,10 +217,6 @@
     "PLR2004", # Magic-value-comparison TODO: fix these
     "PLW2901", # Outer for loop variable overwritten by inner assignment target
     "PT013",   # Incorrect import of pytest
-<<<<<<< HEAD
-=======
-    "S101",    # Use of "assert"  TODO: fix these
->>>>>>> 46d843c0
     "S110",    # Log for try-except-pass
     "S112",    # Log for try-except-continue
     "S311",    # Use random module for cryptographic purposes
@@ -241,14 +237,6 @@
 docstring-code-format = true
 
 [tool.ruff.lint.per-file-ignores]
-<<<<<<< HEAD
-"__init__.py" = ["F401"]
-# PLR2004: magic-value-comparison
-# PLR6301: no-self-use
-"tests/**" = ["ANN201", "D", "PLR0124", "PLR2004", "PLR6301",
-"S101",  # Use of "assert"
-]
-=======
 "__init__.py" = ["F401"]  # unused-import
 "tests/**" = [
     "ANN201",   # missing-return-type-undocumented-public-function
@@ -256,8 +244,7 @@
     "PLR0124",  # comparison-with-itself
     "PLR2004",  # magic-value-comparison
     "PLR6301",  # no-self-use
-    ]
->>>>>>> 46d843c0
+]
 "src/pymatgen/analysis/*" = ["D"]
 "src/pymatgen/io/*" = ["D"]
 "dev_scripts/*" = ["D"]
