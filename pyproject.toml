[build-system]
requires = [
    "Cython>=0.29.23",
    # Building against NPY2 will support both NPY1 and NPY2
    # https://numpy.org/devdocs/dev/depending_on_numpy.html#build-time-dependency
    "numpy>=2.1.0",
    "setuptools>=65.0.0",
]
build-backend = "setuptools.build_meta"


[project]
name = "pymatgen"
authors = [{ name = "Pymatgen Development Team", email = "ongsp@ucsd.edu" }]
maintainers = [
    { name = "Matthew Horton", email = "m.k.horton@gmail.com" },
    { name = "Shyue Ping Ong", email = "ongsp@ucsd.edu" },
]
description = """
Python Materials Genomics is a robust materials analysis code that defines core object representations for structures
and molecules with support for many electronic structure codes. It is currently the core analysis code powering the
Materials Project (https://materialsproject.org)."""
readme = "README.md"
requires-python = ">=3.10,<3.14"
keywords = [
    "ABINIT",
    "VASP",
    "analysis",
    "crystal",
    "diagrams",
    "electronic",
    "gaussian",
    "materials",
    "nwchem",
    "phase",
    "project",
    "qchem",
    "science",
    "structure",
]
license = { text = "MIT" }
classifiers = [
    "Development Status :: 4 - Beta",
    "Intended Audience :: Science/Research",
    "License :: OSI Approved :: MIT License",
    "Operating System :: OS Independent",
    "Programming Language :: Python :: 3",
    "Programming Language :: Python :: 3.10",
    "Programming Language :: Python :: 3.11",
    "Programming Language :: Python :: 3.12",
    "Programming Language :: Python :: 3.13",
    "Topic :: Scientific/Engineering :: Chemistry",
    "Topic :: Scientific/Engineering :: Information Analysis",
    "Topic :: Scientific/Engineering :: Physics",
    "Topic :: Software Development :: Libraries :: Python Modules",
]
dependencies = [
    "joblib>=1",
    "matplotlib>=3.8",
    "monty>=2025.1.9",
    "networkx>=2.7",  # PR4116
    "palettable>=3.3.3",
    "pandas>=2",
<<<<<<< HEAD
    "plotly>=4.5.0,<6.0.0",
=======
    "plotly>=5.0.0",
    "pybtex>=0.24.0",
>>>>>>> 389ec50c
    "requests>=2.32",
    "ruamel.yaml>=0.17.0",
    # scipy<1.14.1 is incompatible with NumPy 2.0 on Windows
    # https://github.com/scipy/scipy/issues/21052
    "scipy>=1.13.0",
    "scipy>=1.14.1; platform_system == 'Windows'",
    "spglib>=2.5",
    "sympy>=1.3",  # PR #4116
    "tabulate>=0.9",
    "tqdm>=4.60",
    "uncertainties>=3.1.4",
    # NumPy documentation suggests pinning the current major version as the C API is used
    # https://numpy.org/devdocs/dev/depending_on_numpy.html#runtime-dependency-version-ranges
    "numpy>=1.25.0,<3",
]
version = "2025.1.24"

[project.urls]
Homepage = "https://pymatgen.org"
Documentation = "https://pymatgen.org"
Repository = "https://github.com/materialsproject/pymatgen"
Issues = "https://github.com/materialsproject/pymatgen/issues"
Pypi = "https://pypi.org/project/pymatgen"

[project.optional-dependencies]
abinit = ["netcdf4>=1.7.2"]
ase = ["ase>=3.23.0"]
ci = ["pytest-cov>=4", "pytest-split>=0.8", "pytest>=8", "pymatgen[symmetry]"]
docs = ["invoke", "sphinx", "sphinx_markdown_builder", "sphinx_rtd_theme"]
electronic_structure = ["fdint>=2.0.2"]
mlp = ["chgnet>=0.4.0; python_version<'3.13'", "matgl>=1.1.3; python_version<'3.13'"]
numba = ["numba>=0.55"]
numpy-v1 = ["numpy>=1.25.0,<2"] # Test NP1 on Windows (buggy at this moment)
optional = [
    "pymatgen[abinit,ase,mlp,tblite]",
    "beautifulsoup4",
    # BoltzTraP2 build fails on Windows GitHub runners
    "BoltzTraP2>=24.9.4 ; platform_system != 'Windows'",
    "chemview>=0.6",
    "f90nml>=1.1.2",
    "galore>=0.6.1",
    "h5py>=3.11.0",
    "hiphive>=1.3.1",
    "jarvis-tools>=2020.7.14",
    "matplotlib>=3.8",
    "openbabel-wheel>=3.1.1.20",
    "phonopy>=2.33.3",
    "pybtex>=0.24.0",  # TODO: don't work on MacOS Python 3.13
    "seekpath>=2.0.1",
]
# moyopy[interface] includes ase
symmetry = ["moyopy[interface]>=0.3", "spglib>=2.5"]
# tblite only support Python 3.12+ through conda-forge
# https://github.com/tblite/tblite/issues/175
tblite = ["tblite[ase]>=0.3.0; platform_system=='Linux' and python_version<'3.12'"]
vis = ["vtk>=6.0.0"]

[project.scripts]
pmg = "pymatgen.cli.pmg:main"
feff_plot_cross_section = "pymatgen.cli.feff_plot_cross_section:main"
feff_plot_dos = "pymatgen.cli.feff_plot_dos:main"
get_environment = "pymatgen.cli.get_environment:main"

[tool.setuptools]
include-package-data = false

[tool.setuptools.packages.find]
where = ["src"]
include = ["pymatgen", "pymatgen.*"]

[tool.setuptools.package-data]
"pymatgen.analysis" = ["*.csv", "*.json", "*.yaml"]
"pymatgen.analysis.chemenv" = [
    "coordination_environments/coordination_geometries_files/*.json",
    "coordination_environments/coordination_geometries_files/*.txt",
    "coordination_environments/strategy_files/ImprovedConfidenceCutoffDefaultParameters.json",
]
"pymatgen.analysis.structure_prediction" = ["*.yaml", "data/*.json"]
"pymatgen.analysis.diffraction" = ["*.json"]
"pymatgen.analysis.magnetism" = ["default_magmoms.yaml"]
"pymatgen.analysis.solar" = ["am1.5G.dat"]
"pymatgen.entries" = ["*.json.gz", "*.yaml", "data/*.json"]
"pymatgen.core" = ["*.json"]
"pymatgen" = ["py.typed"]
"pymatgen.io.vasp" = ["*.json", "*.json.bz2", "*.json.gz", "*.yaml"]
"pymatgen.io.feff" = ["*.yaml"]
"pymatgen.io.cp2k" = ["*.yaml"]
"pymatgen.io.lobster" = ["lobster_basis/*.yaml"]
"pymatgen.command_line" = ["*"]
"pymatgen.util" = ["*.json", "structures/*.json"]
"pymatgen.vis" = ["*.yaml"]
"pymatgen.io.lammps" = ["CoeffsDataType.yaml", "templates/*.template"]
"pymatgen.symmetry" = ["*.json", "*.sqlite", "*.yaml"]

[tool.pdm.dev-dependencies]
lint = ["mypy>=1.10.0", "pre-commit>=3.7.1", "ruff>=0.4.9"]
test = ["pytest-cov>=5.0.0", "pytest-split>=0.9.0", "pytest>=8.2.2"]

[tool.cibuildwheel.linux]
archs = ["auto64"]
skip = ["*musllinux*"]
before-all = "ln -s /usr/lib64/libgfortran.so.5 /usr/lib64/libgfortran.so.3"

[tool.cibuildwheel.macos]
repair-wheel-command = "delocate-wheel --require-archs {delocate_archs} -w {dest_dir} -v {wheel} --ignore-missing-dependencies"

[tool.ruff]
target-version = "py310"
line-length = 120
output-format = "concise"

[tool.ruff.lint]
select = ["ALL"]
ignore = [
    # Rule families
    "ANN", # flake8-annotations (not ready, require types for ALL args)
    "ARG", # Check for unused function arguments
    "BLE", # General catch of Exception
    "C90", # Check for functions with a high McCabe complexity
    "COM", # flake8-commas (conflict with line wrapper)
    "CPY", # Missing copyright notice at top of file (need preview mode)
    "EM",  # Format nice error messages
    "ERA", # Check for commented-out code
    "FIX", # Check for FIXME, TODO and other developer notes
    "G",   # Validate logging format strings
    "INP", # Ban PEP-420 implicit namespace packages
    "N",   # PEP8-naming (many var/arg names are intended)
    "PTH", # Prefer pathlib over os.path
    "SLF", # Access "private" class members
    "T20", # Check for print/pprint
    "TD",  # TODO tags related

    # Single rules
    "B023",    # Function definition does not bind loop variable
    "B904",    # Within an except clause, raise exceptions with ...
    "C408",    # unnecessary-collection-call
    "D105",    # Missing docstring in magic method
    "D205",    # One blank line required between summary line and description
    "D212",    # Multi-line docstring summary should start at the first line
    "FBT001",  # Boolean-typed positional argument in function definition
    "FBT002",  # Boolean default positional argument in function
    "PD011",   # (A lot of false positive on non-Pandas objects)
    "PERF203", # Use of try-except in for/while loop
    "PERF401", # Replace "for" loops with list comprehension
    "PLR0911", # Too many return statements
    "PLR0912", # Too many branches
    "PLR0913", # Too many arguments
    "PLR0915", # Too many statements
    "PLR1702", # Too many nested blocks
    "PLR2004", # Magic-value-comparison TODO: fix these
    "PLW2901", # Outer for loop variable overwritten by inner assignment target
    "PT013",   # Incorrect import of pytest
    "S110",    # Log for try-except-pass
    "S112",    # Log for try-except-continue
    "S311",    # Use random module for cryptographic purposes
    "S314",    # Replace xml with defusedxml to avoid XML attacks
    "S603",    # Check source for use of "subprocess" call
    "S607",    # Start process with relative path
    "SIM105",  # Use contextlib.suppress() instead of try-except-pass
    "TRY003",  # Avoid specifying long messages outside the exception class
    "TRY300",  # Check for return statements in try blocks
    "TRY301",  # Check for raise statements within try blocks
]
pydocstyle.convention = "google"
isort.required-imports = ["from __future__ import annotations"]
isort.split-on-trailing-comma = false
isort.known-first-party = ["pymatgen"]

[tool.ruff.format]
docstring-code-format = true

[tool.ruff.lint.per-file-ignores]
"__init__.py" = ["F401"] # unused-import
"tests/**" = [
    "ANN201",  # missing-return-type-undocumented-public-function
    "D",       # pydocstyle
    "PLR0124", # comparison-with-itself
    "PLR2004", # magic-value-comparison
    "PLR6301", # no-self-use
    "S101",    # Use of "assert"
]
"src/pymatgen/analysis/*" = ["D"]
"src/pymatgen/io/*" = ["D"]
"dev_scripts/*" = ["D"]
"src/pymatgen/util/string.py" = ["A005"]
"src/pymatgen/util/typing.py" = ["A005"]
"src/pymatgen/util/io.py" = ["A005"]

[tool.pytest.ini_options]
addopts = "--durations=30 --quiet -r xXs --color=yes --import-mode=importlib"
filterwarnings = [
    # NOTE: the LAST matching option would be used
    "ignore::UserWarning",                                              # Ignore UserWarning
    "error:We strongly encourage explicit `encoding`:EncodingWarning",  # Mark `zopen` EncodingWarning as error
    # TODO: remove the following filter once `monty.io` dropped custom EncodingWarning
    "error:We strongly encourage explicit `encoding`:monty.io.EncodingWarning",
    # TODO: pybtex (perhaps some others) emits the following warnings
    'ignore:pkg_resources is deprecated as an API:DeprecationWarning',
    'ignore:distutils Version classes are deprecated:DeprecationWarning',
    'ignore:Deprecated call to `pkg_resources.declare_namespace:DeprecationWarning',
]

[tool.coverage.run]
parallel = true
omit = [
    "pymatgen/cli/feff_*.py",
    "pymatgen/cli/pmg_config.py",
    "pymatgen/cli/pmg_plot.py",
    "pymatgen/cli/pmg_potcar.py",
    "pymatgen/dao.py",
]

[tool.coverage.report]
exclude_also = [
    "@deprecated",
    "def __repr__",
    "except ImportError:",
    "if TYPE_CHECKING:",
    "if self.debug:",
    "if settings.DEBUG",
    "pragma: no cover",
    "raise NotImplementedError",
    "show_plot",
]

[tool.mypy]
ignore_missing_imports = true
namespace_packages = true
explicit_package_bases = true
no_implicit_optional = false
disable_error_code = ["annotation-unchecked", "override"]

[[tool.mypy.overrides]]
module = ["requests.*", "tabulate.*"]
ignore_missing_imports = true

[tool.codespell]
# TODO: un-ignore "ist/nd/ot/ontop/CoO" once support file-level ignore with pattern
ignore-words-list = """Nd, Te, titel, Mater,
Hart, Lew, Rute, atomate,
ist, nd, ot, ontop, CoO
"""
# TODO: un-skip lammps/test_inputs.py once support block ignore with pattern
skip = """*.json,
src/pymatgen/analysis/chemenv/coordination_environments/coordination_geometries_files/allcg.txt,
src/pymatgen/entries/MPCompatibility.yaml,
tests/io/lammps/test_inputs.py,
"""
check-filenames = true

[tool.pyright]
typeCheckingMode = "off"
reportPossiblyUnboundVariable = true
reportUnboundVariable = true
reportMissingImports = false
reportMissingModuleSource = false
reportInvalidTypeForm = false
exclude = ["**/tests"]<|MERGE_RESOLUTION|>--- conflicted
+++ resolved
@@ -61,12 +61,7 @@
     "networkx>=2.7",  # PR4116
     "palettable>=3.3.3",
     "pandas>=2",
-<<<<<<< HEAD
-    "plotly>=4.5.0,<6.0.0",
-=======
     "plotly>=5.0.0",
-    "pybtex>=0.24.0",
->>>>>>> 389ec50c
     "requests>=2.32",
     "ruamel.yaml>=0.17.0",
     # scipy<1.14.1 is incompatible with NumPy 2.0 on Windows
