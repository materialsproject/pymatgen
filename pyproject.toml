--- conflicted
+++ resolved
@@ -92,13 +92,8 @@
 electronic_structure = ["fdint>=2.0.2"]
 mlp = ["matgl>=1.2.5 ;  python_version<'3.13'"]
 numba = ["numba>=0.55"]
-<<<<<<< HEAD
 numpy-v1 = ["numpy>=1.25.0,<2"] # Test NP1 on Windows (buggy at this moment)
-zeopp = ["pyzeo"]  # Note: requires voro++ and zeo++ to be installed as binaries
-=======
-numpy-v1 = ["numpy>=1.25.0,<2"] # Test NP1 on Windows (quite buggy ATM)
 zeopp = ["pyzeo"]  # Note: requires voro++ and zeo++ to be installed
->>>>>>> bdc448fe
 optional = [
     "pymatgen[abinit,ase,mlp,tblite]",
     "beautifulsoup4",
