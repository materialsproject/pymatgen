[build-system]
requires = [
    "Cython>=0.29.23",
    # Building against NPY2 will support both NPY1 and NPY2
    # https://numpy.org/devdocs/dev/depending_on_numpy.html#build-time-dependency
    "numpy>=2.1.0",
    "setuptools>=65.0.0",
]
build-backend = "setuptools.build_meta"


[project]
name = "pymatgen"
authors = [{ name = "Pymatgen Development Team", email = "ongsp@ucsd.edu" }]
maintainers = [
    { name = "Janosh Riebesell", email = "janosh.riebesell@gmail.com" },
    { name = "Matthew Horton", email = "m.k.horton@gmail.com" },
    { name = "Shyue Ping Ong", email = "ongsp@ucsd.edu" },
]
description = """
Python Materials Genomics is a robust materials analysis code that defines core object representations for structures
and molecules with support for many electronic structure codes. It is currently the core analysis code powering the
Materials Project (https://materialsproject.org)."""
readme = "README.md"
requires-python = ">=3.10"
keywords = [
    "ABINIT",
    "VASP",
    "analysis",
    "crystal",
    "diagrams",
    "electronic",
    "gaussian",
    "materials",
    "nwchem",
    "phase",
    "project",
    "qchem",
    "science",
    "structure",
]
license = { text = "MIT" }
classifiers = [
    "Development Status :: 4 - Beta",
    "Intended Audience :: Science/Research",
    "License :: OSI Approved :: MIT License",
    "Operating System :: OS Independent",
    "Programming Language :: Python :: 3",
    "Programming Language :: Python :: 3.10",
    "Programming Language :: Python :: 3.11",
    "Programming Language :: Python :: 3.12",
    "Topic :: Scientific/Engineering :: Chemistry",
    "Topic :: Scientific/Engineering :: Information Analysis",
    "Topic :: Scientific/Engineering :: Physics",
    "Topic :: Software Development :: Libraries :: Python Modules",
]
dependencies = [
    "joblib>=1",
    "matplotlib>=3.8",
    "monty>=2024.7.29",
    "networkx>=2.2",
    "palettable>=3.3.3",
    "pandas>=2",
    "plotly>=4.5.0",
    "pybtex>=0.24.0",
    "requests>=2.32",
    "ruamel.yaml>=0.17.0",
    "scipy>=1.13.0",
    # scipy<1.14.1 is incompatible with NumPy 2.0 on Windows
    # https://github.com/scipy/scipy/issues/21052
    "scipy>=1.14.1; platform_system == 'Windows'",
    "spglib>=2.5.0",
    "sympy>=1.2",
    "tabulate>=0.9",
    "tqdm>=4.60",
    "uncertainties>=3.1.4",
    # NumPy documentation suggests pinning the current major version as the C API is used
    # https://numpy.org/devdocs/dev/depending_on_numpy.html#runtime-dependency-version-ranges
    "numpy>=1.25.0,<3",
]
version = "2024.8.9"

[project.urls]
Homepage = "https://pymatgen.org"
Documentation = "https://pymatgen.org"
Repository = "https://github.com/materialsproject/pymatgen"
Issues = "https://github.com/materialsproject/pymatgen/issues"
Pypi = "https://pypi.org/project/pymatgen"

[project.optional-dependencies]
ase = ["ase>=3.23.0"]
# tblite only support Python 3.12+ through conda-forge
# https://github.com/tblite/tblite/issues/175
tblite = ["tblite[ase]>=0.3.0; python_version<'3.12'"]
vis = ["vtk>=6.0.0"]
abinit = ["netcdf4>=1.7.1"]
mlp = ["chgnet>=0.3.8", "matgl>=1.1.3"]
electronic_structure = ["fdint>=2.0.2"]
ci = ["pytest-cov>=4", "pytest-split>=0.8", "pytest>=8"]
docs = ["invoke", "sphinx", "sphinx_rtd_theme", "sphinx_markdown_builder"]
optional = [
    "ase>=3.23.0",
<<<<<<< HEAD
    # TODO: uv cannot install BoltzTraP2 at this moment
    # track https://gitlab.com/sousaw/BoltzTraP2/-/merge_requests/21
=======
    "beautifulsoup4",
    # TODO: uv cannot install BoltzTraP2
>>>>>>> 14042201
    # "BoltzTraP2>=24.7.2 ; platform_system != 'Windows'",
    "chemview>=0.6",
    "chgnet>=0.3.8",
    "f90nml>=1.1.2",
    "galore>=0.6.1",
    "h5py>=3.11.0",
    "jarvis-tools>=2020.7.14",
    "matgl>=1.1.3",
    "matplotlib>=3.8",
    "netCDF4>=1.6.5",
    "phonopy>=2.23",
    "seekpath>=2.0.1",
    # tblite only support Python 3.12+ through conda-forge
    # https://github.com/tblite/tblite/issues/175
    "tblite[ase]>=0.3.0; platform_system=='Linux' and python_version<'3.12'",
    "hiphive>=1.3.1",
    "openbabel-wheel>=3.1.1.20",
]
numba = ["numba>=0.55"]
numpy1 = ["numpy>=1.25.0,<2"]  # Test NP1 on Windows (quite buggy ATM)

[project.scripts]
pmg = "pymatgen.cli.pmg:main"
feff_plot_cross_section = "pymatgen.cli.feff_plot_cross_section:main"
feff_plot_dos = "pymatgen.cli.feff_plot_dos:main"
get_environment = "pymatgen.cli.get_environment:main"

[tool.setuptools]
include-package-data = false

[tool.setuptools.packages.find]
where = ["src"]
include = ["pymatgen", "pymatgen.*"]

[tool.setuptools.package-data]
"pymatgen.analysis" = ["*.csv", "*.json", "*.yaml"]
"pymatgen.analysis.chemenv" = [
    "coordination_environments/coordination_geometries_files/*.json",
    "coordination_environments/coordination_geometries_files/*.txt",
    "coordination_environments/strategy_files/ImprovedConfidenceCutoffDefaultParameters.json",
]
"pymatgen.analysis.structure_prediction" = ["*.yaml", "data/*.json"]
"pymatgen.analysis.diffraction" = ["*.json"]
"pymatgen.analysis.magnetism" = ["default_magmoms.yaml"]
"pymatgen.analysis.solar" = ["am1.5G.dat"]
"pymatgen.entries" = ["*.json.gz", "*.yaml", "data/*.json"]
"pymatgen.core" = ["*.json"]
"pymatgen" = ["py.typed"]
"pymatgen.io.vasp" = ["*.json", "*.json.bz2", "*.json.gz", "*.yaml"]
"pymatgen.io.feff" = ["*.yaml"]
"pymatgen.io.cp2k" = ["*.yaml"]
"pymatgen.io.lobster" = ["lobster_basis/*.yaml"]
"pymatgen.command_line" = ["*"]
"pymatgen.util" = ["*.json", "structures/*.json"]
"pymatgen.vis" = ["*.yaml"]
"pymatgen.io.lammps" = ["CoeffsDataType.yaml", "templates/*.template"]
"pymatgen.symmetry" = ["*.json", "*.sqlite", "*.yaml"]

[tool.pdm.dev-dependencies]
lint = ["mypy>=1.10.0", "pre-commit>=3.7.1", "ruff>=0.4.9"]
test = ["pytest-cov>=5.0.0", "pytest-split>=0.9.0", "pytest>=8.2.2"]

[tool.versioningit.vcs]
method = "git"
default-tag = "0.0.1"

[tool.cibuildwheel.linux]
archs = ["auto64"]
skip = ["*musllinux*"]
before-all = "ln -s /usr/lib64/libgfortran.so.5 /usr/lib64/libgfortran.so.3"

[tool.cibuildwheel.macos]
repair-wheel-command = "delocate-wheel --require-archs {delocate_archs} -w {dest_dir} -v {wheel} --ignore-missing-dependencies"

[tool.ruff]
target-version = "py310"
line-length = 120
output-format = "concise"

[tool.ruff.lint]
select = ["ALL"]
ignore = [
    # Rule families
    "ANN", # flake8-annotations (not ready, require types for ALL args)
    "ARG", # Check for unused function arguments
    "BLE", # General catch of Exception
    "C90", # Check for functions with a high McCabe complexity
    "COM", # flake8-commas (conflict with line wrapper)
    "CPY", # Missing copyright notice at top of file (need preview mode)
    "EM",  # Format nice error messages
    "ERA", # Check for commented-out code
    "FIX", # Check for FIXME, TODO and other developer notes
    "G",   # Validate logging format strings
    "INP", # Ban PEP-420 implicit namespace packages
    "N",   # PEP8-naming (many var/arg names are intended)
    "PTH", # Prefer pathlib over os.path
    "SLF", # Access "private" class members
    "T20", # Check for print/pprint
    "TD",  # TODO tags related

    # Single rules
    "B023",    # Function definition does not bind loop variable
    "B028",    # No explicit stacklevel keyword argument found
    "B904",    # Within an except clause, raise exceptions with ...
    "C408",    # unnecessary-collection-call
    "D105",    # Missing docstring in magic method
    "D205",    # One blank line required between summary line and description
    "D212",    # Multi-line docstring summary should start at the first line
    "FBT001",  # Boolean-typed positional argument in function definition
    "FBT002",  # Boolean default positional argument in function
    "PD011",   # (A lot of false positive on non-Pandas objects)
    "PERF203", # Use of try-except in for/while loop
    "PERF401", # Replace "for" loops with list comprehension
    "PLR0911", # Too many return statements
    "PLR0912", # Too many branches
    "PLR0913", # Too many arguments
    "PLR0915", # Too many statements
    "PLR1702", # Too many nested blocks
    "PLR2004", # Magic-value-comparison TODO: fix these
    "PLW2901", # Outer for loop variable overwritten by inner assignment target
    "PT013",   # Incorrect import of pytest
    "S110",    # Log for try-except-pass
    "S112",    # Log for try-except-continue
    "S311",    # Use random module for cryptographic purposes
    "S314",    # Replace xml with defusedxml to avoid XML attacks
    "S603",    # Check source for use of "subprocess" call
    "S607",    # Start process with relative path
    "SIM105",  # Use contextlib.suppress() instead of try-except-pass
    "TRY003",  # Avoid specifying long messages outside the exception class
    "TRY300",  # Check for return statements in try blocks
    "TRY301",  # Check for raise statements within try blocks
]
pydocstyle.convention = "google"
isort.required-imports = ["from __future__ import annotations"]
isort.split-on-trailing-comma = false
isort.known-first-party = ["pymatgen"]

[tool.ruff.format]
docstring-code-format = true

[tool.ruff.lint.per-file-ignores]
"__init__.py" = ["F401"]  # unused-import
"tests/**" = [
    "ANN201",   # missing-return-type-undocumented-public-function
    "D",        # pydocstyle
    "PLR0124",  # comparison-with-itself
    "PLR2004",  # magic-value-comparison
    "PLR6301",  # no-self-use
    "S101",     # Use of "assert"
]
"src/pymatgen/analysis/*" = ["D"]
"src/pymatgen/io/*" = ["D"]
"dev_scripts/*" = ["D"]

[tool.pytest.ini_options]
addopts = "--durations=30 --quiet -r xXs --color=yes -p no:warnings --import-mode=importlib"

[tool.coverage.run]
parallel = true
omit = [
    "pymatgen/cli/feff_plot_cross_section.py",
    "pymatgen/cli/feff_plot_dos.py",
    "pymatgen/cli/pmg_config.py",
    "pymatgen/cli/pmg_plot.py",
    "pymatgen/cli/pmg_potcar.py",
    "pymatgen/cli/pmg_query.py",
    "pymatgen/dao.py",
]

[tool.coverage.report]
exclude_also = [
    "@deprecated",
    "def __repr__",
    "except ImportError:",
    "if TYPE_CHECKING:",
    "if self.debug:",
    "if settings.DEBUG",
    "pragma: no cover",
    "raise NotImplementedError",
    "show_plot",
]

[tool.mypy]
ignore_missing_imports = true
namespace_packages = true
explicit_package_bases = true
no_implicit_optional = false
disable_error_code = ["annotation-unchecked", "override"]

[[tool.mypy.overrides]]
module = ["requests.*", "tabulate.*"]
ignore_missing_imports = true

[tool.codespell]
ignore-words-list = """
titel,alls,ans,nd,mater,nwo,te,hart,ontop,ist,ot,fo,nax,coo,
coul,ser,leary,thre,fase,rute,reson,titels,ges,scalr,strat,
struc,hda,nin,ons,pres,kno,loos,lamda,lew,atomate,nempty
"""
skip = "pymatgen/analysis/aflow_prototypes.json"
check-filenames = true

[tool.pyright]
typeCheckingMode = "off"
reportPossiblyUnboundVariable = true
reportUnboundVariable = true
reportMissingImports = false
reportMissingModuleSource = false
reportInvalidTypeForm = false
exclude = ["**/tests"]<|MERGE_RESOLUTION|>--- conflicted
+++ resolved
@@ -100,13 +100,9 @@
 docs = ["invoke", "sphinx", "sphinx_rtd_theme", "sphinx_markdown_builder"]
 optional = [
     "ase>=3.23.0",
-<<<<<<< HEAD
+    "beautifulsoup4",
     # TODO: uv cannot install BoltzTraP2 at this moment
     # track https://gitlab.com/sousaw/BoltzTraP2/-/merge_requests/21
-=======
-    "beautifulsoup4",
-    # TODO: uv cannot install BoltzTraP2
->>>>>>> 14042201
     # "BoltzTraP2>=24.7.2 ; platform_system != 'Windows'",
     "chemview>=0.6",
     "chgnet>=0.3.8",
