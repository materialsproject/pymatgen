[build-system]
requires = [
    "Cython>=0.29.23",
    # Building against NPY2 will support both NPY1 and NPY2
    # https://numpy.org/devdocs/dev/depending_on_numpy.html#build-time-dependency
    "numpy>=2.1.0",
    "setuptools>=65.0.0",
]
build-backend = "setuptools.build_meta"


[project]
name = "pymatgen"
authors = [{ name = "Pymatgen Development Team", email = "ongsp@ucsd.edu" }]
maintainers = [
    { name = "Matthew Horton", email = "m.k.horton@gmail.com" },
    { name = "Shyue Ping Ong", email = "ongsp@ucsd.edu" },
]
description = """
Python Materials Genomics is a robust materials analysis code that defines core object representations for structures
and molecules with support for many electronic structure codes. It is currently the core analysis code powering the
Materials Project (https://materialsproject.org)."""
readme = "README.md"
requires-python = ">=3.10"
keywords = [
    "ABINIT",
    "VASP",
    "analysis",
    "crystal",
    "diagrams",
    "electronic",
    "gaussian",
    "materials",
    "nwchem",
    "phase",
    "project",
    "qchem",
    "science",
    "structure",
]
license = { text = "MIT" }
classifiers = [
    "Development Status :: 4 - Beta",
    "Intended Audience :: Science/Research",
    "License :: OSI Approved :: MIT License",
    "Operating System :: OS Independent",
    "Programming Language :: Python :: 3",
    "Programming Language :: Python :: 3.10",
    "Programming Language :: Python :: 3.11",
    "Programming Language :: Python :: 3.12",
    "Programming Language :: Python :: 3.13",
    "Topic :: Scientific/Engineering :: Chemistry",
    "Topic :: Scientific/Engineering :: Information Analysis",
    "Topic :: Scientific/Engineering :: Physics",
    "Topic :: Software Development :: Libraries :: Python Modules",
]
dependencies = [
    "bibtexparser>=1.4.0",
    "joblib>=1",
    "matplotlib>=3.8",
    "monty>=2025.1.9",
    "networkx>=2.7", # PR4116
    # NumPy documentation suggests pinning the current major version as the C API is used
    # https://numpy.org/devdocs/dev/depending_on_numpy.html#runtime-dependency-version-ranges
    "numpy>=1.25.0,<3",
    "orjson>=3.10,<4",
    "palettable>=3.3.3",
    "pandas>=2",
    "plotly>=5.0.0",
    "requests>=2.32",
    "ruamel.yaml>=0.17.0",
    "scipy>=1.13.0",
    # scipy<1.14.1 is incompatible with NumPy 2.0 on Windows
    # https://github.com/scipy/scipy/issues/21052
    "scipy>=1.14.1; platform_system == 'Windows'",
    "spglib>=2.5",
    "sympy>=1.3", # PR #4116
    "tabulate>=0.9",
    "tqdm>=4.60",
    "uncertainties>=3.1.4",
]
version = "2025.5.2"

[project.urls]
Homepage = "https://pymatgen.org"
Documentation = "https://pymatgen.org"
Repository = "https://github.com/materialsproject/pymatgen"
Issues = "https://github.com/materialsproject/pymatgen/issues"
Pypi = "https://pypi.org/project/pymatgen"

[project.optional-dependencies]
abinit = ["netcdf4>=1.7.2"]
ase = ["ase>=3.23.0"]
ci = [
    "pytest>=8.3.5",
    "pytest-cov>=6.0.0",
    "pytest-split>=0.10.0",
]
electronic_structure = ["fdint>=2.0.2"]
<<<<<<< HEAD
matcalc = [
    "matcalc>=0.4.0; python_version<'3.13'",
    "matgl>=1.2.6; python_version<'3.13'",
]
mlp = ["matgl>=1.2.6 ; python_version<'3.13'"]
=======
mlp = ["matgl>=1.2.7 ; python_version<'3.13'"]
>>>>>>> 24cd6808
numba = ["numba>=0.55"]
numpy-v1 = ["numpy>=1.25.0,<2"] # Test NP1 on Windows (quite buggy ATM)
optional = [
    "pymatgen[abinit,ase,mlp,tblite,matcalc]",
    "beautifulsoup4",
    # PR4347: BoltzTraP2 needs to bump cmake version for spglib build
    # "BoltzTraP2>=24.9.4",
    "chemview>=0.6",
    "f90nml>=1.1.2",
    "galore>=0.6.1",
    "h5py>=3.11.0",
    "hiphive>=1.3.1",
    "jarvis-tools>=2020.7.14",
    "phonopy>=2.33.3",
    "seekpath>=2.0.1",
]
prototypes = ["pyxtal>=1.0", "pymatgen[symmetry]"]
# moyopy[interface] includes ase
symmetry = ["moyopy[interface]>=0.3", "spglib>=2.5"]
# tblite only support Python 3.12+ through conda-forge
# https://github.com/tblite/tblite/issues/175
tblite = ["tblite[ase]>=0.3.0; platform_system=='Linux' and python_version<'3.12'"]
vis = ["vtk>=6.0.0"]
<<<<<<< HEAD
zeopp = ["pyzeo"]  # Note: requires Voro++ and Zeo++ to be installed
=======
ci = [
    "pytest>=8.3.5",
    "pytest-cov>=6.0.0",
    "pytest-split>=0.10.0",
]
matcalc = [
    "matcalc>=0.4.0; python_version<'3.13'",
    "matgl>=1.2.7; python_version<'3.13'",
]
>>>>>>> 24cd6808

[project.scripts]
pmg = "pymatgen.cli.pmg:main"
feff_plot_cross_section = "pymatgen.cli.feff_plot_cross_section:main"
feff_plot_dos = "pymatgen.cli.feff_plot_dos:main"
get_environment = "pymatgen.cli.get_environment:main"

[tool.setuptools]
include-package-data = false

[tool.setuptools.packages.find]
where = ["src"]
include = ["pymatgen", "pymatgen.*"]

[tool.setuptools.package-data]
"pymatgen.analysis" = ["*.csv", "*.json", "*.yaml"]
"pymatgen.analysis.chemenv" = [
    "coordination_environments/coordination_geometries_files/*.json",
    "coordination_environments/coordination_geometries_files/*.txt",
    "coordination_environments/strategy_files/ImprovedConfidenceCutoffDefaultParameters.json",
]
"pymatgen.analysis.structure_prediction" = ["*.yaml", "data/*.json"]
"pymatgen.analysis.diffraction" = ["*.json"]
"pymatgen.analysis.magnetism" = ["default_magmoms.yaml"]
"pymatgen.analysis.prototypes" = ["*.json.gz"]
"pymatgen.analysis.solar" = ["am1.5G.dat"]
"pymatgen.entries" = ["*.json.gz", "*.yaml", "data/*.json"]
"pymatgen.core" = ["*.json", "*.json.gz"]
"pymatgen" = ["py.typed"]
"pymatgen.io.vasp" = ["*.json", "*.json.bz2", "*.json.gz", "*.yaml"]
"pymatgen.io.feff" = ["*.yaml"]
"pymatgen.io.cp2k" = ["*.yaml"]
"pymatgen.io.lobster" = ["lobster_basis/*.yaml"]
"pymatgen.command_line" = ["*"]
"pymatgen.util" = ["*.json", "structures/*.json"]
"pymatgen.vis" = ["*.yaml"]
"pymatgen.io.lammps" = ["CoeffsDataType.yaml", "templates/*.template"]
"pymatgen.symmetry" = ["*.json", "*.sqlite", "*.yaml"]

[tool.pdm.dev-dependencies]
lint = ["mypy>=1.10.0", "pre-commit>=3.7.1", "ruff>=0.4.9"]
test = ["pytest-cov>=5.0.0", "pytest-split>=0.9.0", "pytest>=8.2.2"]

[tool.cibuildwheel.linux]
archs = ["auto64"]
skip = ["*musllinux*"]
before-all = "ln -s /usr/lib64/libgfortran.so.5 /usr/lib64/libgfortran.so.3"

[tool.cibuildwheel.macos]
repair-wheel-command = "delocate-wheel --require-archs {delocate_archs} -w {dest_dir} -v {wheel} --ignore-missing-dependencies"

[tool.ruff]
line-length = 120
output-format = "concise"

[tool.ruff.lint]
select = ["ALL"]
ignore = [
    # Rule families
    "ANN", # flake8-annotations (not ready, require types for ALL args)
    "ARG", # Check for unused function arguments
    "BLE", # General catch of Exception
    "C90", # Check for functions with a high McCabe complexity
    "COM", # flake8-commas (conflict with line wrapper)
    "CPY", # Missing copyright notice at top of file (need preview mode)
    "EM", # Format nice error messages
    "ERA", # Check for commented-out code
    "FIX", # Check for FIXME, TODO and other developer notes
    "G", # Validate logging format strings
    "INP", # Ban PEP-420 implicit namespace packages
    "N", # PEP8-naming (many var/arg names are intended)
    "PTH", # Prefer pathlib over os.path
    "SLF", # Access "private" class members
    "T20", # Check for print/pprint
    "TD", # TODO tags related

    # Single rules
    "B023", # Function definition does not bind loop variable
    "B904", # Within an except clause, raise exceptions with ...
    "C408", # unnecessary-collection-call
    "D105", # Missing docstring in magic method
    "D205", # One blank line required between summary line and description
    "D212", # Multi-line docstring summary should start at the first line
    "FBT001", # Boolean-typed positional argument in function definition
    "FBT002", # Boolean default positional argument in function
    "PD011", # (A lot of false positive on non-Pandas objects)
    "PERF203", # Use of try-except in for/while loop
    "PERF401", # Replace "for" loops with list comprehension
    "PLR0911", # Too many return statements
    "PLR0912", # Too many branches
    "PLR0913", # Too many arguments
    "PLR0915", # Too many statements
    "PLR1702", # Too many nested blocks
    "PLR2004", # Magic-value-comparison TODO: fix these
    "PLW2901", # Outer for loop variable overwritten by inner assignment target
    "PT013", # Incorrect import of pytest
    "S110", # Log for try-except-pass
    "S112", # Log for try-except-continue
    "S311", # Use random module for cryptographic purposes
    "S314", # Replace xml with defusedxml to avoid XML attacks
    "S603", # Check source for use of "subprocess" call
    "S607", # Start process with relative path
    "SIM105", # Use contextlib.suppress() instead of try-except-pass
    "SIM905", # Split static strings
    "TRY003", # Avoid specifying long messages outside the exception class
    "TRY300", # Check for return statements in try blocks
    "TRY301", # Check for raise statements within try blocks
]
pydocstyle.convention = "google"
isort.required-imports = ["from __future__ import annotations"]
isort.split-on-trailing-comma = false
isort.known-first-party = ["pymatgen"]

[tool.ruff.format]
docstring-code-format = true

[tool.ruff.lint.per-file-ignores]
"__init__.py" = ["F401"] # unused-import
"tests/**" = [
    "ANN201", # missing-return-type-undocumented-public-function
    "D", # pydocstyle
    "PLR0124", # comparison-with-itself
    "PLR2004", # magic-value-comparison
    "PLR6301", # no-self-use
    "S101", # Use of "assert"
]
"src/pymatgen/analysis/*" = ["D"]
"src/pymatgen/io/*" = ["D"]
"dev_scripts/*" = ["D"]
"src/pymatgen/util/string.py" = ["A005"]
"src/pymatgen/util/typing.py" = ["A005"]
"src/pymatgen/util/io.py" = ["A005"]

[tool.pytest.ini_options]
addopts = "--durations=30 --quiet -r xXs --color=yes --import-mode=importlib"
filterwarnings = [
    # NOTE: the LAST matching option would be used
    "ignore::UserWarning", # Ignore UserWarning
    # TODO: remove the following filter once `monty.io` dropped custom EncodingWarning (python 3.10+ only)
    "error:We strongly encourage explicit `encoding`:monty.io.EncodingWarning",
]

[tool.coverage.run]
parallel = true
omit = [
    "pymatgen/cli/feff_*.py",
    "pymatgen/cli/pmg_config.py",
    "pymatgen/cli/pmg_plot.py",
    "pymatgen/cli/pmg_potcar.py",
    "pymatgen/dao.py",
]

[tool.coverage.report]
exclude_also = [
    "@deprecated",
    "def __repr__",
    "except ImportError:",
    "if TYPE_CHECKING:",
    "if self.debug:",
    "if settings.DEBUG",
    "pragma: no cover",
    "raise NotImplementedError",
    "show_plot",
]

[tool.mypy]
ignore_missing_imports = true
namespace_packages = true
no_implicit_optional = false
disable_error_code = ["annotation-unchecked", "override", "operator", "attr-defined", "union-attr", "misc", "call-overload", "index"]
exclude = ['src/pymatgen/analysis', 'src/pymatgen/io/cp2k', 'src/pymatgen/io/lammps']
plugins = ["numpy.typing.mypy_plugin"]

[[tool.mypy.overrides]]
module = ["requests.*", "tabulate.*", "monty.*", "matplotlib.*"]
ignore_missing_imports = true

[tool.codespell]
# TODO: un-ignore "ist/nd/ot/ontop/CoO" once support file-level ignore with pattern
ignore-words-list = """Nd, Te, titel, Mater, nax,
Hart, Lew, Rute, atomate,
ist, nd, ot, ontop, CoO
"""
# TODO: un-skip lammps/test_inputs.py once support block ignore with pattern
skip = """*.json,
src/pymatgen/analysis/chemenv/coordination_environments/coordination_geometries_files/allcg.txt,
src/pymatgen/entries/MPCompatibility.yaml,
tests/io/lammps/test_inputs.py,
"""
check-filenames = true

[tool.pyright]
typeCheckingMode = "off"
reportPossiblyUnboundVariable = true
reportUnboundVariable = true
reportMissingImports = false
reportMissingModuleSource = false
reportInvalidTypeForm = false
exclude = ["**/tests"]

[dependency-groups]
dev = [
    "jupyter>=1.1.1",
    "pre-commit>=4.2.0",
    "pytest>=8.3.5",
    "pytest-cov>=6.0.0",
    "pytest-split>=0.10.0",
]
lint = [
    "mypy>=1.15.0",
    "pyright>=1.1.398",
    "ruff>=0.11.2",
]
maintain = [
    "invoke>=2.2.0",
    "ruff>=0.11.3",
    "sphinx>=8.1.3",
    "sphinx-markdown-builder>=0.6.8",
    "sphinx-rtd-theme>=3.0.2",
]<|MERGE_RESOLUTION|>--- conflicted
+++ resolved
@@ -97,15 +97,11 @@
     "pytest-split>=0.10.0",
 ]
 electronic_structure = ["fdint>=2.0.2"]
-<<<<<<< HEAD
 matcalc = [
     "matcalc>=0.4.0; python_version<'3.13'",
-    "matgl>=1.2.6; python_version<'3.13'",
-]
-mlp = ["matgl>=1.2.6 ; python_version<'3.13'"]
-=======
+    "matgl>=1.2.7; python_version<'3.13'",
+]
 mlp = ["matgl>=1.2.7 ; python_version<'3.13'"]
->>>>>>> 24cd6808
 numba = ["numba>=0.55"]
 numpy-v1 = ["numpy>=1.25.0,<2"] # Test NP1 on Windows (quite buggy ATM)
 optional = [
@@ -129,19 +125,7 @@
 # https://github.com/tblite/tblite/issues/175
 tblite = ["tblite[ase]>=0.3.0; platform_system=='Linux' and python_version<'3.12'"]
 vis = ["vtk>=6.0.0"]
-<<<<<<< HEAD
 zeopp = ["pyzeo"]  # Note: requires Voro++ and Zeo++ to be installed
-=======
-ci = [
-    "pytest>=8.3.5",
-    "pytest-cov>=6.0.0",
-    "pytest-split>=0.10.0",
-]
-matcalc = [
-    "matcalc>=0.4.0; python_version<'3.13'",
-    "matgl>=1.2.7; python_version<'3.13'",
-]
->>>>>>> 24cd6808
 
 [project.scripts]
 pmg = "pymatgen.cli.pmg:main"
