--- conflicted
+++ resolved
@@ -109,12 +109,8 @@
     "hiphive>=1.3.1; python_version<'3.13'",
     "jarvis-tools>=2020.7.14",
     "matplotlib>=3.8",
-<<<<<<< HEAD
     "openbabel-wheel>=3.1.1.20",
-    "phonopy>=2.23",
-=======
     "phonopy>=2.33.3",
->>>>>>> 0d14d724
     "seekpath>=2.0.1",
 ]
 # tblite only support Python 3.12+ through conda-forge
