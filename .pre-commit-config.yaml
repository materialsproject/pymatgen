--- conflicted
+++ resolved
@@ -8,11 +8,7 @@
 
 repos:
   - repo: https://github.com/astral-sh/ruff-pre-commit
-<<<<<<< HEAD
-    rev: v0.8.0
-=======
     rev: v0.8.1
->>>>>>> 653714e4
     hooks:
       - id: ruff
         args: [--fix, --unsafe-fixes]
