--- conflicted
+++ resolved
@@ -30,11 +30,7 @@
     rev: v2.3.0
     hooks:
       - id: codespell
-<<<<<<< HEAD
-        stages: [Nonepre-commitNone, commit-msg]
-=======
         stages: [pre-commit, commit-msg]
->>>>>>> 9424d5fa
         exclude_types: [html]
         additional_dependencies: [tomli] # needed to read pyproject.toml below py3.11
         exclude: src/pymatgen/analysis/aflow_prototypes.json
@@ -69,10 +65,6 @@
         args: [--drop-empty-cells, --keep-output]
 
   - repo: https://github.com/RobertCraigie/pyright-python
-<<<<<<< HEAD
-    rev: v1.1.383
-=======
     rev: v1.1.384
->>>>>>> 9424d5fa
     hooks:
       - id: pyright