--- conflicted
+++ resolved
@@ -8,11 +8,7 @@
 
 repos:
   - repo: https://github.com/astral-sh/ruff-pre-commit
-<<<<<<< HEAD
-    rev: v0.8.1
-=======
     rev: v0.11.4
->>>>>>> 0495de4f
     hooks:
       - id: ruff
         args: [--fix, --unsafe-fixes]
@@ -26,11 +22,7 @@
       - id: trailing-whitespace
 
   - repo: https://github.com/pre-commit/mirrors-mypy
-<<<<<<< HEAD
-    rev: v1.13.0
-=======
     rev: v1.15.0
->>>>>>> 0495de4f
     hooks:
       - id: mypy
 
@@ -73,10 +65,6 @@
         args: [--drop-empty-cells, --keep-output]
 
   - repo: https://github.com/RobertCraigie/pyright-python
-<<<<<<< HEAD
-    rev: v1.1.389
-=======
     rev: v1.1.398
->>>>>>> 0495de4f
     hooks:
       - id: pyright